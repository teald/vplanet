--- conflicted
+++ resolved
@@ -1670,12 +1670,12 @@
 
 /************* DistOrb Functions ************/
 void PropsAuxDistOrb(BODY *body,UPDATE *update,int iBody) { 
-<<<<<<< HEAD
+  /* Conflict XXX -- Hopefully this is wrong as there should be no calls to POISE in DISTORB 
   if (body[iBody].bPoise) {
     body[iBody].dLongP = atan2(body[iBody].dHecc,body[iBody].dKecc);
     body[iBody].dEcc = sqrt(pow(body[iBody].dHecc,2)+pow(body[iBody].dKecc,2));
   }
-=======
+*/
   body[iBody].dLongP = atan2(body[iBody].dHecc,body[iBody].dKecc);
   body[iBody].dEcc = sqrt(pow(body[iBody].dHecc,2)+pow(body[iBody].dKecc,2));
   body[iBody].dSinc = sqrt(pow(body[iBody].dPinc,2)+pow(body[iBody].dQinc,2));
@@ -1684,7 +1684,6 @@
                           body[iBody].dSemi;
   body[iBody].dRApo = (1.0+sqrt(pow(body[iBody].dHecc,2)+pow(body[iBody].dKecc,2)))* \
                           body[iBody].dSemi;
->>>>>>> 2fd5680c
 }
 
 void ForceBehaviorDistOrb(BODY *body,EVOLVE *evolve,IO *io,SYSTEM *system,UPDATE *update,fnUpdateVariable ***fnUpdate,int iBody,int iModule) {
