--- conflicted
+++ resolved
@@ -319,7 +319,6 @@
   options[OPT_OUTPUTLAPL].iType = 0;
   options[OPT_OUTPUTLAPL].iMultiFile = 0;
   fnRead[OPT_OUTPUTLAPL] = &ReadOutputLapl;
-<<<<<<< HEAD
   
   sprintf(options[OPT_OUTPUTEIGEN].cName,"bOutputEigen");
   sprintf(options[OPT_OUTPUTEIGEN].cDescr,"Output Eigenvalues");
@@ -328,10 +327,6 @@
   options[OPT_OUTPUTEIGEN].iType = 0;  
   options[OPT_OUTPUTEIGEN].iMultiFile = 0; 
   fnRead[OPT_OUTPUTEIGEN] = &ReadOutputEigen;
-=======
-
-
->>>>>>> fb8d891c
 }
 
 void ReadOptionsDistOrb(BODY *body,CONTROL *control,FILES *files,OPTIONS *options,SYSTEM *system,fnReadOption fnRead[],int iBody) {
@@ -690,7 +685,6 @@
       system->fnLaplaceDeriv[23][0] = &fdDSemiF24Dalpha;
       system->fnLaplaceDeriv[24][0] = &fdDSemiF25Dalpha;
       system->fnLaplaceDeriv[25][0] = &fdDSemiF26Dalpha;
-<<<<<<< HEAD
       
       system->dmLaplaceC = malloc((RESMAX+1)*sizeof(double**));
       system->dmLaplaceD = malloc((RESMAX+1)*sizeof(double**));
@@ -699,12 +693,7 @@
       system->dmLaplaceC[0] = malloc(Nchoosek(control->Evolve.iNumBodies-1,2)*sizeof(double*));
       system->dmLaplaceD[0] = malloc(Nchoosek(control->Evolve.iNumBodies-1,2)*sizeof(double*));
       system->dmAlpha0[0] = malloc(Nchoosek(control->Evolve.iNumBodies-1,2)*sizeof(double*));
-=======
-
-      system->dmLaplaceC = malloc(Nchoosek(control->Evolve.iNumBodies-1,2)*sizeof(double*));
-      system->dmLaplaceD = malloc(Nchoosek(control->Evolve.iNumBodies-1,2)*sizeof(double*));
-      system->dmAlpha0 = malloc(Nchoosek(control->Evolve.iNumBodies-1,2)*sizeof(double*));
->>>>>>> fb8d891c
+
       for (i=0;i<Nchoosek(control->Evolve.iNumBodies-1,2);i++) {
         system->dmLaplaceC[0][i] = malloc(LAPLNUM*sizeof(double));
         system->dmLaplaceD[0][i] = malloc(LAPLNUM*sizeof(double));
@@ -715,7 +704,6 @@
       for (i=1;i<control->Evolve.iNumBodies;i++) {
         system->imLaplaceN[i] = malloc((control->Evolve.iNumBodies)*sizeof(int));
       }
-<<<<<<< HEAD
       if (control->bOutputEigen) {
         system->dmEigenValEcc = malloc(2*sizeof(double*));
         system->dmEigenVecEcc = malloc((control->Evolve.iNumBodies-1)*sizeof(double*));
@@ -745,9 +733,7 @@
         system->scale = malloc((control->Evolve.iNumBodies-1)*sizeof(double));
         system->rowswap = malloc((control->Evolve.iNumBodies-1)*sizeof(int));
       }
-=======
-
->>>>>>> fb8d891c
+
     }
     if (iBody >= 1) {
       VerifyPericenter(body,control,options,files->Infile[iBody+1].cIn,iBody,control->Io.iVerbose);
@@ -781,7 +767,6 @@
         fnUpdate[iBody][update[iBody].iQinc][update[iBody].iaQincDistOrb[iPert]] = &fdDistOrbRD4DqDt;
 
         jBody = body[iBody].iaGravPerts[iPert];
-<<<<<<< HEAD
         
         for (j=0;j<26;j++) {
           if (body[iBody].dSemi < body[jBody].dSemi) {  
@@ -794,20 +779,6 @@
               system->dmLaplaceC[0][system->imLaplaceN[iBody][jBody]][j] = system->fnLaplaceF[j][0](body[jBody].dSemi/body[iBody].dSemi, 0);
               system->dmLaplaceD[0][system->imLaplaceN[iBody][jBody]][j] = system->fnLaplaceDeriv[j][0](body[jBody].dSemi/body[iBody].dSemi, 0);  
               system->dmAlpha0[0][system->imLaplaceN[iBody][jBody]][j] = body[jBody].dSemi/body[iBody].dSemi;
-=======
-
-        for (j=0;j<LAPLNUM;j++) {
-          if (body[iBody].dSemi < body[jBody].dSemi) {
-              system->imLaplaceN[iBody][jBody] = CombCount(iBody,jBody,control->Evolve.iNumBodies-1);
-              system->dmLaplaceC[system->imLaplaceN[iBody][jBody]][j] = system->fnLaplaceF[j][0](body[iBody].dSemi/body[jBody].dSemi, 0);
-              system->dmLaplaceD[system->imLaplaceN[iBody][jBody]][j] = system->fnLaplaceDeriv[j][0](body[iBody].dSemi/body[jBody].dSemi, 0);
-              system->dmAlpha0[system->imLaplaceN[iBody][jBody]][j] = body[iBody].dSemi/body[jBody].dSemi;
-          } else if (body[iBody].dSemi > body[jBody].dSemi) {
-              system->imLaplaceN[iBody][jBody] = CombCount(jBody,iBody,control->Evolve.iNumBodies-1);
-              system->dmLaplaceC[system->imLaplaceN[iBody][jBody]][j] = system->fnLaplaceF[j][0](body[jBody].dSemi/body[iBody].dSemi, 0);
-              system->dmLaplaceD[system->imLaplaceN[iBody][jBody]][j] = system->fnLaplaceDeriv[j][0](body[jBody].dSemi/body[iBody].dSemi, 0);
-              system->dmAlpha0[system->imLaplaceN[iBody][jBody]][j] = body[jBody].dSemi/body[iBody].dSemi;
->>>>>>> fb8d891c
           }
         }
       }
@@ -884,30 +855,19 @@
       }
 
       for (jBody=1;jBody<(control->Evolve.iNumBodies);jBody++) {
-<<<<<<< HEAD
           body[jBody].dLOrb = malloc(3*sizeof(double));
           body[jBody].dLOrbTmp = malloc(3*sizeof(double));
       
           if (body[iBody].dSemi < body[jBody].dSemi) {  
-=======
-          if (body[iBody].dSemi < body[jBody].dSemi) {
->>>>>>> fb8d891c
               system->imLaplaceN[iBody][jBody] = CombCount(iBody,jBody,control->Evolve.iNumBodies-1);
               system->dmAlpha0[0][system->imLaplaceN[iBody][jBody]][0] = body[iBody].dSemi/body[jBody].dSemi;
               system->dmLaplaceD[0][system->imLaplaceN[iBody][jBody]][0] = fdDerivLaplaceCoeff(1,body[iBody].dSemi/body[jBody].dSemi,1,1.5);
               system->dmLaplaceD[0][system->imLaplaceN[iBody][jBody]][1] = fdDerivLaplaceCoeff(1,body[iBody].dSemi/body[jBody].dSemi,2,1.5);
           } else if (body[iBody].dSemi > body[jBody].dSemi) {
-<<<<<<< HEAD
               system->imLaplaceN[iBody][jBody] = CombCount(jBody,iBody,control->Evolve.iNumBodies-1); 
               system->dmAlpha0[0][system->imLaplaceN[iBody][jBody]][0] = body[jBody].dSemi/body[iBody].dSemi;
               system->dmLaplaceD[0][system->imLaplaceN[iBody][jBody]][0] = fdDerivLaplaceCoeff(1,body[jBody].dSemi/body[iBody].dSemi,1,1.5);
               system->dmLaplaceD[0][system->imLaplaceN[iBody][jBody]][1] = fdDerivLaplaceCoeff(1,body[jBody].dSemi/body[iBody].dSemi,2,1.5);
-=======
-              system->imLaplaceN[iBody][jBody] = CombCount(jBody,iBody,control->Evolve.iNumBodies-1);
-              system->dmAlpha0[system->imLaplaceN[iBody][jBody]][0] = body[jBody].dSemi/body[iBody].dSemi;
-              system->dmLaplaceD[system->imLaplaceN[iBody][jBody]][0] = fdDerivLaplaceCoeff(1,body[jBody].dSemi/body[iBody].dSemi,1,1.5);
-              system->dmLaplaceD[system->imLaplaceN[iBody][jBody]][1] = fdDerivLaplaceCoeff(1,body[jBody].dSemi/body[iBody].dSemi,2,1.5);
->>>>>>> fb8d891c
           }
       }
 
@@ -929,7 +889,6 @@
         system->Asoln = malloc((control->Evolve.iNumBodies-1)*sizeof(double));
         system->Bsoln = malloc((control->Evolve.iNumBodies-1)*sizeof(double));
         system->Acopy = malloc((control->Evolve.iNumBodies-1)*sizeof(double*));
-<<<<<<< HEAD
        
         for (jBody=0;jBody<(control->Evolve.iNumBodies-1);jBody++) {
            system->A[jBody] = malloc((control->Evolve.iNumBodies-1)*sizeof(double));
@@ -937,15 +896,6 @@
            system->dmEigenVecEcc[jBody] = malloc((control->Evolve.iNumBodies-1)*sizeof(double));
            system->dmEigenVecInc[jBody] = malloc((control->Evolve.iNumBodies-1)*sizeof(double));
            system->Acopy[jBody] = malloc((control->Evolve.iNumBodies-1)*sizeof(double));
-=======
-
-        for (iBody=0;iBody<(control->Evolve.iNumBodies-1);iBody++) {
-           system->A[iBody] = malloc((control->Evolve.iNumBodies-1)*sizeof(double));
-           system->B[iBody] = malloc((control->Evolve.iNumBodies-1)*sizeof(double));
-           system->dmEigenVecEcc[iBody] = malloc((control->Evolve.iNumBodies-1)*sizeof(double));
-           system->dmEigenVecInc[iBody] = malloc((control->Evolve.iNumBodies-1)*sizeof(double));
-           system->Acopy[iBody] = malloc((control->Evolve.iNumBodies-1)*sizeof(double));
->>>>>>> fb8d891c
         }
 
         for (i=0;i<2;i++) {
@@ -1267,15 +1217,9 @@
 
   /* Ensure that we don't overwrite derivative */
   dDeriv=0;
-<<<<<<< HEAD
   for (iPert=0;iPert<body[iBody].iGravPerts;iPert++) 
     dDeriv += 1./sqrt(body[iBody].dHecc*body[iBody].dHecc+body[iBody].dKecc*body[iBody].dKecc)*(body[iBody].dHecc*(*(update[iBody].padDHeccDtDistOrb[iPert]))+body[iBody].dKecc*(*(update[iBody].padDKeccDtDistOrb[iPert])));
   
-=======
-  for (iPert=0;iPert<body[iBody].iGravPerts;iPert++)
-    dDeriv += 1./sqrt(pow(body[iBody].dHecc,2)+pow(body[iBody].dKecc,2))*(body[iBody].dHecc*(*(update[iBody].padDHeccDtDistOrb[iPert]))+body[iBody].dKecc*(*(update[iBody].padDKeccDtDistOrb[iPert])));
-
->>>>>>> fb8d891c
   *dTmp = dDeriv;
 
   if (output->bDoNeg[iBody]) {
@@ -1293,15 +1237,9 @@
 
   /* Ensure that we don't overwrite derivative */
   dDeriv=0;
-<<<<<<< HEAD
   for (iPert=0;iPert<body[iBody].iGravPerts;iPert++) 
     dDeriv += 1./sqrt(body[iBody].dPinc*body[iBody].dPinc+body[iBody].dQinc*body[iBody].dQinc)*(body[iBody].dPinc*(*(update[iBody].padDPincDtDistOrb[iPert]))+body[iBody].dQinc*(*(update[iBody].padDQincDtDistOrb[iPert])));
-  
-=======
-  for (iPert=0;iPert<body[iBody].iGravPerts;iPert++)
-    dDeriv += 1./sqrt(pow(body[iBody].dPinc,2)+pow(body[iBody].dQinc,2))*(body[iBody].dPinc*(*(update[iBody].padDPincDtDistOrb[iPert]))+body[iBody].dQinc*(*(update[iBody].padDQincDtDistOrb[iPert])));
-
->>>>>>> fb8d891c
+
   *dTmp = dDeriv;
 
   if (output->bDoNeg[iBody]) {
@@ -1319,15 +1257,9 @@
 
   /* Ensure that we don't overwrite derivative */
   dDeriv=0;
-<<<<<<< HEAD
   for (iPert=0;iPert<body[iBody].iGravPerts;iPert++) 
     dDeriv += 1./(body[iBody].dHecc*body[iBody].dHecc+body[iBody].dKecc*body[iBody].dKecc)*(body[iBody].dKecc*(*(update[iBody].padDHeccDtDistOrb[iPert]))-body[iBody].dHecc*(*(update[iBody].padDKeccDtDistOrb[iPert])));
   
-=======
-  for (iPert=0;iPert<body[iBody].iGravPerts;iPert++)
-    dDeriv += 1./(pow(body[iBody].dHecc,2)+pow(body[iBody].dKecc,2))*(body[iBody].dKecc*(*(update[iBody].padDHeccDtDistOrb[iPert]))-body[iBody].dHecc*(*(update[iBody].padDKeccDtDistOrb[iPert])));
-
->>>>>>> fb8d891c
   *dTmp = dDeriv;
 
   if (output->bDoNeg[iBody]) {
@@ -1347,15 +1279,9 @@
 
   /* Ensure that we don't overwrite derivative */
   dDeriv=0;
-<<<<<<< HEAD
   for (iPert=0;iPert<body[iBody].iGravPerts;iPert++) 
     dDeriv += 1./(body[iBody].dPinc*body[iBody].dPinc+body[iBody].dQinc*body[iBody].dQinc)*(body[iBody].dQinc*(*(update[iBody].padDPincDtDistOrb[iPert]))-body[iBody].dPinc*(*(update[iBody].padDQincDtDistOrb[iPert])));
-  
-=======
-  for (iPert=0;iPert<body[iBody].iGravPerts;iPert++)
-    dDeriv += 1./(pow(body[iBody].dPinc,2)+pow(body[iBody].dQinc,2))*(body[iBody].dQinc*(*(update[iBody].padDPincDtDistOrb[iPert]))-body[iBody].dPinc*(*(update[iBody].padDQincDtDistOrb[iPert])));
-
->>>>>>> fb8d891c
+
   *dTmp = dDeriv;
 
   if (output->bDoNeg[iBody]) {
@@ -1375,15 +1301,9 @@
 
   /* Ensure that we don't overwrite derivative */
   dDeriv=0;
-<<<<<<< HEAD
   for (iPert=0;iPert<body[iBody].iGravPerts;iPert++) 
     dDeriv += 2./sqrt((1-(body[iBody].dPinc*body[iBody].dPinc+body[iBody].dQinc*body[iBody].dQinc))*(body[iBody].dPinc*body[iBody].dPinc+body[iBody].dQinc*body[iBody].dQinc))*(body[iBody].dPinc*(*(update[iBody].padDPincDtDistOrb[iPert]))+body[iBody].dQinc*(*(update[iBody].padDQincDtDistOrb[iPert])));
-  
-=======
-  for (iPert=0;iPert<body[iBody].iGravPerts;iPert++)
-    dDeriv += 2./sqrt((1-(pow(body[iBody].dPinc,2)+pow(body[iBody].dQinc,2)))*(pow(body[iBody].dPinc,2)+pow(body[iBody].dQinc,2)))*(body[iBody].dPinc*(*(update[iBody].padDPincDtDistOrb[iPert]))+body[iBody].dQinc*(*(update[iBody].padDQincDtDistOrb[iPert])));
-
->>>>>>> fb8d891c
+
   *dTmp = dDeriv;
 
   if (output->bDoNeg[iBody]) {
@@ -1398,25 +1318,16 @@
 }
 
 void WriteBodySinc(BODY *body,CONTROL *control,OUTPUT *output,SYSTEM *system,UNITS *units,UPDATE *update,int iBody,double *dTmp,char cUnit[]) {
-<<<<<<< HEAD
   
   *dTmp = sqrt(body[iBody].dPinc*body[iBody].dPinc+body[iBody].dQinc*body[iBody].dQinc);
-=======
-
-  *dTmp = sqrt(pow(body[iBody].dPinc,2)+pow(body[iBody].dQinc,2));
->>>>>>> fb8d891c
+
   strcpy(cUnit,"");
 }
 
 void WriteBodyInc(BODY *body,CONTROL *control,OUTPUT *output,SYSTEM *system,UNITS *units,UPDATE *update,int iBody,double *dTmp,char cUnit[]) {
   if (body[iBody].bDistOrb) {
-<<<<<<< HEAD
     *dTmp = 2.*asin(sqrt(body[iBody].dPinc*body[iBody].dPinc+body[iBody].dQinc*body[iBody].dQinc));  
-  } else if (body[iBody].bGalHabit) {
-=======
-    *dTmp = 2.*asin(sqrt(pow(body[iBody].dPinc,2)+pow(body[iBody].dQinc,2)));
   } else if (body[iBody].bGalHabit || body[iBody].bSpiNBody) {
->>>>>>> fb8d891c
     *dTmp = body[iBody].dInc;
   }
 
@@ -1728,17 +1639,10 @@
   }
 */
   body[iBody].dLongP = atan2(body[iBody].dHecc,body[iBody].dKecc);
-<<<<<<< HEAD
   body[iBody].dEcc = sqrt(body[iBody].dHecc*body[iBody].dHecc+body[iBody].dKecc*body[iBody].dKecc);
   body[iBody].dSinc = sqrt(body[iBody].dPinc*body[iBody].dPinc+body[iBody].dQinc*body[iBody].dQinc);
     
   body[iBody].dRPeri = (1.0-sqrt(body[iBody].dHecc*body[iBody].dHecc+body[iBody].dKecc*body[iBody].dKecc))* \
-=======
-  body[iBody].dEcc = sqrt(pow(body[iBody].dHecc,2)+pow(body[iBody].dKecc,2));
-  body[iBody].dSinc = sqrt(pow(body[iBody].dPinc,2)+pow(body[iBody].dQinc,2));
-
-  body[iBody].dRPeri = (1.0-sqrt(pow(body[iBody].dHecc,2)+pow(body[iBody].dKecc,2)))* \
->>>>>>> fb8d891c
                           body[iBody].dSemi;
   body[iBody].dRApo = (1.0+sqrt(body[iBody].dHecc*body[iBody].dHecc+body[iBody].dKecc*body[iBody].dKecc))* \
                           body[iBody].dSemi;
@@ -1800,7 +1704,6 @@
     body[jBody].dCartPos[0] = xtmp*(xangle1(body,jBody))+ytmp*(xangle2(body,jBody));
     body[jBody].dCartPos[1] = xtmp*(yangle1(body,jBody))+ytmp*(yangle2(body,jBody));
     body[jBody].dCartPos[2] = xtmp*(zangle1(body,jBody))+ytmp*(zangle2(body,jBody));
-<<<<<<< HEAD
     
     dDR = sqrt((body[iBody].dCartPos[0]-body[jBody].dCartPos[0])*\
             (body[iBody].dCartPos[0]-body[jBody].dCartPos[0]) + \
@@ -1808,14 +1711,7 @@
                (body[iBody].dCartPos[1]-body[jBody].dCartPos[1]) + \
                (body[iBody].dCartPos[2]-body[jBody].dCartPos[2])*\
                (body[iBody].dCartPos[2]-body[jBody].dCartPos[2]));
-  
-=======
-
-    dDR = sqrt(pow(body[iBody].dCartPos[0]-body[jBody].dCartPos[0],2) + \
-               pow(body[iBody].dCartPos[1]-body[jBody].dCartPos[1],2) + \
-               pow(body[iBody].dCartPos[2]-body[jBody].dCartPos[2],2));
-
->>>>>>> fb8d891c
+
     dDR *= AUCM;
 
     if (dDR < dMin) {
@@ -1874,14 +1770,10 @@
     alpha = body[jBody].dSemi/body[kBody].dSemi;  //external perturber
     abar = alpha;
   }
-<<<<<<< HEAD
   
   n = KGAUSS*sqrt((body[0].dMass+body[jBody].dMass)/MSUN/(body[jBody].dSemi/AUCM*\
       body[jBody].dSemi/AUCM*body[jBody].dSemi/AUCM));
-=======
-
-  n = KGAUSS*sqrt((body[0].dMass+body[jBody].dMass)/MSUN/(pow(body[jBody].dSemi/AUCM,3)));
->>>>>>> fb8d891c
+
   b = fdLaplaceCoeff(alpha, j, 1.5);
   AB = n/4.0*body[kBody].dMass/(body[0].dMass+body[jBody].dMass)*alpha*abar*b;
   return AB*365.25;  //returns in units of rad/year
@@ -1894,7 +1786,6 @@
 
 double GRCorrMatrix(BODY *body, int jBody, int kBody) {
   double n, GRC;
-<<<<<<< HEAD
   
   n = KGAUSS*sqrt((body[0].dMass+body[jBody].dMass)/MSUN/(body[jBody].dSemi/AUCM*\
     body[jBody].dSemi/AUCM*body[jBody].dSemi/AUCM));
@@ -1903,13 +1794,7 @@
       cLIGHT/AUCM*DAYSEC* (1.0-body[jBody].dHecc*body[jBody].dHecc-\
       body[jBody].dKecc*body[jBody].dKecc));
     return GRC*365.25; 
-=======
-
-  n = KGAUSS*sqrt((body[0].dMass+body[jBody].dMass)/MSUN/(pow(body[jBody].dSemi/AUCM,3)));
-  if (jBody == kBody) {
-    GRC = 3*pow(n,3)*pow(body[jBody].dSemi/AUCM,2)/(pow(cLIGHT/AUCM*DAYSEC,2)* (1.0-pow(body[jBody].dHecc,2)-pow(body[jBody].dKecc,2)));
-    return GRC*365.25;
->>>>>>> fb8d891c
+
   } else {
     return 0.0;
   }
@@ -2279,13 +2164,9 @@
         a[i][j] /= factor;
         a[j][i] *= factor;
       }
-<<<<<<< HEAD
     
       if ((factor*colnorm*factor*colnorm+rownorm/factor*rownorm/factor) > 0.95*(colnorm*colnorm+rownorm*rownorm)) {
-=======
-
-      if ((pow(factor*colnorm,2)+pow(rownorm/factor,2)) > 0.95*(pow(colnorm,2)+pow(rownorm,2))) {
->>>>>>> fb8d891c
+
         end = 1;
       }
     }
@@ -2614,15 +2495,9 @@
 
 
   for (i=0;i<(evolve->iNumBodies-1);i++) {
-<<<<<<< HEAD
     system->S[i] = sqrt(system->h0[i]*system->h0[i] + system->k0[i]*system->k0[i]);
     system->T[i] = sqrt(system->p0[i]*system->p0[i] + system->q0[i]*system->q0[i]);
-    
-=======
-    system->S[i] = sqrt(pow(system->h0[i],2) + pow(system->k0[i],2));
-    system->T[i] = sqrt(pow(system->p0[i],2) + pow(system->q0[i],2));
-
->>>>>>> fb8d891c
+
     for (j=0;j<(evolve->iNumBodies-1);j++) {
       system->dmEigenVecEcc[j][i] *= system->S[i];
       system->dmEigenVecInc[j][i] *= system->T[i];
@@ -2646,7 +2521,6 @@
         alpha1 = body[jBody].dSemi/body[iBody].dSemi;
       }
 
-<<<<<<< HEAD
       for (j=0;j<26;j++) {
           dalpha = fabs(alpha1 - system->dmAlpha0[0][system->imLaplaceN[iBody][jBody]][j]);
           if (dalpha > fabs(system->dDfcrit/system->dmLaplaceD[0][system->imLaplaceN[iBody][jBody]][j])) {
@@ -2659,20 +2533,6 @@
               system->dmAlpha0[0][system->imLaplaceN[iBody][jBody]][j] = alpha1;
 	      // if (iVerbose > VERBPROG)
 // // 		printf("Laplace function %d recalculated for bodies (%d, %d) at %f years\n",j+1,iBody,jBody,evolve->dTime/YEARSEC);
-=======
-      for (j=0;j<LAPLNUM;j++) {
-          dalpha = fabs(alpha1 - system->dmAlpha0[system->imLaplaceN[iBody][jBody]][j]);
-          if (dalpha > fabs(system->dDfcrit/system->dmLaplaceD[system->imLaplaceN[iBody][jBody]][j])) {
-              system->dmLaplaceC[system->imLaplaceN[iBody][jBody]][j] =
-              system->fnLaplaceF[j][0](alpha1, 0);
-
-              system->dmLaplaceD[system->imLaplaceN[iBody][jBody]][j] =
-              system->fnLaplaceDeriv[j][0](alpha1, 0);
-
-              system->dmAlpha0[system->imLaplaceN[iBody][jBody]][j] = alpha1;
-	      if (iVerbose > VERBPROG)
-		printf("Laplace function %d recalculated for bodies (%d, %d) at %f years\n",j+1,iBody,jBody,evolve->dTime/YEARSEC);
->>>>>>> fb8d891c
         }
       }
     }
@@ -2948,13 +2808,8 @@
             body[iBody].dCartPos[2]*body[iBody].dCartVel[2])/r;
     mu = KGAUSS*KGAUSS*(body[0].dMass+body[iBody].dMass)/MSUN;
     cross(body[iBody].dCartPos, body[iBody].dCartVel, h);
-<<<<<<< HEAD
     hsq = normv(h)*normv(h);
     
-=======
-    hsq = pow(normv(h),2);
-
->>>>>>> fb8d891c
     body[iBody].dSemi = pow((2.0/r - vsq/mu),-1)*AUCM;
     if (body[iBody].dEcc != 0) {
       body[iBody].dEcc = sqrt(1.0 - hsq/(mu*body[iBody].dSemi/AUCM));
@@ -2962,24 +2817,13 @@
 
     body[iBody].dSinc = sin(0.5 * acos(h[2]/normv(h)));
     body[iBody].dLongA = atan2(h[0],-h[1]);
-    if (body[iBody].dLongA < 0) body[iBody].dLongA += 2.0*PI;
-<<<<<<< HEAD
-    
+    if (body[iBody].dLongA < 0) body[iBody].dLongA += 2.0*PI;    
     sinwf = body[iBody].dCartPos[2] / (r*2.*body[iBody].dSinc*sqrt(1.0-body[iBody].dSinc*body[iBody].dSinc));
     coswf = (body[iBody].dCartPos[0]/r + sin(body[iBody].dLongA)*sinwf*(1.0-2.*body[iBody].dSinc*body[iBody].dSinc))/cos(body[iBody].dLongA);
     
     sinf = body[iBody].dSemi/AUCM*(1.0-body[iBody].dEcc*body[iBody].dEcc)*rdot/(normv(h)*body[iBody].dEcc);
     cosf = (body[iBody].dSemi/AUCM*(1.0-body[iBody].dEcc*body[iBody].dEcc)/r - 1.0)/body[iBody].dEcc;
     
-=======
-
-    sinwf = body[iBody].dCartPos[2] / (r*2.*body[iBody].dSinc*sqrt(1.0-pow(body[iBody].dSinc,2)));
-    coswf = (body[iBody].dCartPos[0]/r + sin(body[iBody].dLongA)*sinwf*(1.0-2.*pow(body[iBody].dSinc,2)))/cos(body[iBody].dLongA);
-
-    sinf = body[iBody].dSemi/AUCM*(1.0-pow(body[iBody].dEcc,2))*rdot/(normv(h)*body[iBody].dEcc);
-    cosf = (body[iBody].dSemi/AUCM*(1.0-pow(body[iBody].dEcc,2))/r - 1.0)/body[iBody].dEcc;
-
->>>>>>> fb8d891c
     if (body[iBody].dEcc != 0) {
       sinw = sinwf*cosf - coswf*sinf;
       cosw = sinwf*sinf + coswf*cosf;
@@ -3032,13 +2876,8 @@
 
   angularmom(body, AngMom, iNumBodies);
   system->dThetaInvP = atan2(AngMom[1],AngMom[0]);
-<<<<<<< HEAD
   system->dPhiInvP = atan2(sqrt(AngMom[0]*AngMom[0]+AngMom[1]*AngMom[1]),AngMom[2]);
   
-=======
-  system->dPhiInvP = atan2(sqrt(pow(AngMom[0],2)+pow(AngMom[1],2)),AngMom[2]);
-
->>>>>>> fb8d891c
   rotate_inv(body, system, iNumBodies);
   bary2astro(body, iNumBodies);
   cart2osc(body, iNumBodies);
@@ -3518,15 +3357,9 @@
 }
 
 double fdDdistDhDir02(BODY *body, SYSTEM *system, int iBody, int jBody) {
-<<<<<<< HEAD
   return body[jBody].dHecc*( system->dmLaplaceC[0][system->imLaplaceN[iBody][jBody]][9] + (body[jBody].dHecc*body[jBody].dHecc+body[jBody].dKecc*body[jBody].dKecc)*system->dmLaplaceC[0][system->imLaplaceN[iBody][jBody]][11] + (body[iBody].dPinc*body[iBody].dPinc+body[iBody].dQinc*body[iBody].dQinc+body[jBody].dPinc*body[jBody].dPinc+body[jBody].dQinc*body[jBody].dQinc)*system->dmLaplaceC[0][system->imLaplaceN[iBody][jBody]][12] ) + (2*body[iBody].dHecc*body[iBody].dKecc*body[jBody].dKecc + 3*body[iBody].dHecc*body[iBody].dHecc*body[jBody].dHecc+body[jBody].dHecc*body[iBody].dKecc*body[iBody].dKecc)*system->dmLaplaceC[0][system->imLaplaceN[iBody][jBody]][10];
 } 
- 
-=======
-  return body[jBody].dHecc*( system->dmLaplaceC[system->imLaplaceN[iBody][jBody]][9] + (pow(body[jBody].dHecc,2)+pow(body[jBody].dKecc,2))*system->dmLaplaceC[system->imLaplaceN[iBody][jBody]][11] + (pow(body[iBody].dPinc,2)+pow(body[iBody].dQinc,2)+pow(body[jBody].dPinc,2)+pow(body[jBody].dQinc,2))*system->dmLaplaceC[system->imLaplaceN[iBody][jBody]][12] ) + (2*body[iBody].dHecc*body[iBody].dKecc*body[jBody].dKecc + 3*pow(body[iBody].dHecc,2)*body[jBody].dHecc+body[jBody].dHecc*pow(body[iBody].dKecc,2))*system->dmLaplaceC[system->imLaplaceN[iBody][jBody]][10];
-}
-
->>>>>>> fb8d891c
+
 double fdDdistDhDir03(BODY *body, SYSTEM *system, int iBody, int jBody) {
   return 2*body[iBody].dHecc*(body[iBody].dPinc*body[jBody].dPinc+body[iBody].dQinc*body[jBody].dQinc)*system->dmLaplaceC[0][system->imLaplaceN[iBody][jBody]][14];
 }
@@ -3558,7 +3391,6 @@
 double fdDdistDhDir011(BODY *body, SYSTEM *system, int iBody, int jBody) {
   return ( body[jBody].dHecc*(body[iBody].dPinc*body[jBody].dPinc-body[iBody].dQinc*body[jBody].dQinc) + body[jBody].dKecc*(body[iBody].dQinc*body[jBody].dPinc+body[iBody].dPinc*body[jBody].dQinc) )*system->dmLaplaceC[0][system->imLaplaceN[iBody][jBody]][23];
 }
-<<<<<<< HEAD
   
 double fdDdistDhDir013(BODY *body, SYSTEM *system, int iBody, int jBody) {  
   return ( 2*body[iBody].dHecc*(body[jBody].dPinc*body[jBody].dPinc-body[jBody].dQinc*body[jBody].dQinc) + 4*body[jBody].dPinc*body[jBody].dQinc*body[iBody].dKecc )*system->dmLaplaceC[0][system->imLaplaceN[iBody][jBody]][17];
@@ -3566,15 +3398,6 @@
   
 double fdDdistDhDir014(BODY *body, SYSTEM *system, int iBody, int jBody) { 
   return ( body[jBody].dHecc*(body[jBody].dPinc*body[jBody].dPinc-body[jBody].dQinc*body[jBody].dQinc) + 2*body[jBody].dKecc*body[jBody].dPinc*body[jBody].dQinc)*system->dmLaplaceC[0][system->imLaplaceN[iBody][jBody]][18];
-=======
-
-double fdDdistDhDir013(BODY *body, SYSTEM *system, int iBody, int jBody) {
-  return ( 2*body[iBody].dHecc*(pow(body[jBody].dPinc,2)-pow(body[jBody].dQinc,2)) + 4*body[jBody].dPinc*body[jBody].dQinc*body[iBody].dKecc )*system->dmLaplaceC[system->imLaplaceN[iBody][jBody]][17];
-}
-
-double fdDdistDhDir014(BODY *body, SYSTEM *system, int iBody, int jBody) {
-  return ( body[jBody].dHecc*(pow(body[jBody].dPinc,2)-pow(body[jBody].dQinc,2)) + 2*body[jBody].dKecc*body[jBody].dPinc*body[jBody].dQinc)*system->dmLaplaceC[system->imLaplaceN[iBody][jBody]][18];
->>>>>>> fb8d891c
 }
 
 double fdDdisturbDHecc(BODY *body, SYSTEM *system, int *iaBody) {
@@ -4053,15 +3876,9 @@
 }
 
 double fdDdistDqPrmDir016(BODY *body, SYSTEM *system, int iBody, int jBody) {
-<<<<<<< HEAD
   return 2*( body[jBody].dQinc*body[jBody].dQinc*body[iBody].dQinc - body[jBody].dPinc*body[jBody].dPinc*body[iBody].dQinc + 2*body[iBody].dPinc*body[jBody].dPinc*body[jBody].dQinc )*system->dmLaplaceC[0][system->imLaplaceN[jBody][iBody]][25];
 } 
     
-=======
-  return 2*( pow(body[jBody].dQinc,2)*body[iBody].dQinc - pow(body[jBody].dPinc,2)*body[iBody].dQinc + 2*body[iBody].dPinc*body[jBody].dPinc*body[jBody].dQinc )*system->dmLaplaceC[system->imLaplaceN[jBody][iBody]][25];
-}
-
->>>>>>> fb8d891c
 double fdDdisturbDQincPrime(BODY *body, SYSTEM *system, int *iaBody) {
   double y, dMfac, dSemiPrm;
   dMfac = KGAUSS*KGAUSS*body[iaBody[1]].dMass/MSUN;
