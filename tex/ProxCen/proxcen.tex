--- conflicted
+++ resolved
@@ -438,11 +438,7 @@
 the star's luminosity drops with time. For the case of Proxima, this
 stage lasted $\sim~1$~Gyr \citep{Baraffe15} and hence Proxima b
 could have spent significant time interior to the HZ, \ie in a runaway
-<<<<<<< HEAD
-greenhouse state like Venus. This ``pre-main sequence'' phase could
-=======
 greenhouse state like Venus. This ``pre-main sequence'' (pre-MS) phase could
->>>>>>> ee927f5d
 either strip away a primordial hydrogen atmosphere to reveal a
 ``habitable evaporated core'' \citep{Luger15}, or, if b formed as a
 terrestrial planet, it could desiccate that planet and build up an
@@ -720,11 +716,7 @@
 To model the tidal evolution of the Proxima system, we will use a
 simple, but commonly-used model called the ``constant-phase-lag''
 model \citep{Goldreich66,Greenberg09,Heller11}. This model reduces the
-<<<<<<< HEAD
-evolution to two parameters: the ``tidal quality factor'' $Q$ and the
-=======
 evolution to two parameters, the ``tidal quality factor'' $Q$ and the
->>>>>>> ee927f5d
 Love number of degree 2 $k_2$. While this model has known shortcomings
 \citep{ToumaWisdom94,EfroimskyMakarov13}, it provides a qualitatively
 accurate picture of tidal evolution, and is the model \cite{Kasting93}
@@ -735,11 +727,7 @@
 
 The values of $Q$ and $k_2$ for Earth are well-constrained by lunar
 laser ranging \citep{Dickey94} to be 12 and 0.299, respectively
-<<<<<<< HEAD
-\citep{Williams78,Yoder95}. however their values for celestial bodies
-=======
 \citep{Williams78,Yoder95}. However their vaules for celestial bodies
->>>>>>> ee927f5d
 are poorly constrained because the timescales for the evolution are
 very long. The values of $k_2$ can only span 0 to 1.5, so it is not as
 important as $Q$ which may take any non-negative value. Values for
@@ -892,11 +880,7 @@
 from the mantle, latent heat produced by mantle solidification and,
 when applicable, tidal heating, see $\S$~\ref{sec:models:eqtide}. Magnetic field
 generation is assumed to result from convective motion in the core,
-<<<<<<< HEAD
 and the magnetic moment and magnetopause radius are trivially
-=======
-and the magnetic momemnt and magnetopause radius are trivially
->>>>>>> ee927f5d
 calculated from the temperature difference between the core and
 mantle, as well as from the pressure of the stellar wind at the orbit
 of Proxima b.
@@ -906,13 +890,8 @@
 properties, eruption fluxes, plate speeds, and outgassing rates. It
 has also been used to successfully reproduce the divergent evolution
 of Venus and Earth under the assumption that they formed without
-<<<<<<< HEAD
 atmospheres, and very similar compositions and temperatures
-\citep{DriscollBercovici13}. This reproduction does the tuning of
-=======
-atmospheres, and very similar compositions temperatures
 \citep{DriscollBercovici13}. This reproduction does require the tuning of
->>>>>>> ee927f5d
 numerous free parameters, but all choices are reasonable, especially
 in light of the poor information available on Venus' interior. While
 this model is generic in many ways, it does have its limits in that it is
@@ -993,21 +972,18 @@
 where $t$ is the time since galactic formation, as found to be broadly
 true in galactic simulations \citep{Minchev2012, Roskar2012}. In this
 fashion, the velocity dispersion grows slowly in time at all galactic
-<<<<<<< HEAD
 radii and is grows larger closer to the galactic center. \xxx{TRQ- the
 following needs a rewrite: the apex velocity is simply the Sun's
 velocity wrt the LSR.  The way I would s say this is the following:
-{\bf The apex velocity will vary according to the detailed orbital motion
+{\bf The apex velocity, \ie the velocity of the star with respect to
+the Local Standard of Rest, will vary according to the detailed
+orbital motion
 of Proxima through the galaxy, including the radial migration.  For the
 purposes of this study, we
 simply leave the apex velocity a constant, assuming the current Solar
 value is typical, and we will revisit this problem in a later study.}}
 The apex
 velocities will vary in a much more complicated fashion due to effects
-=======
-radii and is larger closer to the galactic center. The apex
-velocities \xxx{define} will vary in a much more complicated fashion due to effects
->>>>>>> ee927f5d
 such as asymmetric drift, so for the purposes of this study, we simply
 leave the apex velocities at their values for the solar neighborhood.
 
@@ -1233,11 +1209,7 @@
 
 The internal evolution of Proxima b is very difficult to model because
 of the huge number of unknowns about its composition, initial
-<<<<<<< HEAD
-conditions, atmosphere, and the evolution of its environment, \eg
-=======
 conditions, atmopshere, and the evolution of its environment, \eg
->>>>>>> ee927f5d
 flares stripping the atmosphere. In this section we first consider how
 different abundances of radiogenic isotopes could affect its
 evolution, then we consider tidal heating.
@@ -1312,13 +1284,8 @@
 with the potassium power source.
 
 The case with $^{26}$Al is particularly interesting because it
-<<<<<<< HEAD
 predicts initial mantle temperatures in excess of $10^4$~K, which is
-hotter than the Sun. This is clearly unphysical, and while some of the
-=======
-predicts initial mantle temperaturesin excess of $10^4$~K, which is
 hotter than the Sun. This result is clearly unphysical, and while some of the
->>>>>>> ee927f5d
 issue is that we began this case with a mantle temperature of 3000~K,
 the real problem is that the heating from just 1 ppt of $^{26}$Al is
 so large that our model cannot handle it. However, we do see that
@@ -1809,11 +1776,7 @@
 questions are if it is terrestrial, and if it possesses vast reservoirs
 of liquid water. At this time, it is impossible to determine the
 probability that it does support liquid water, so we cannot answer the
-<<<<<<< HEAD
-eponymous \xxx{trq- what name?} questions. As always, more data are needed.
-=======
 eponymous question. As always, more data are needed.
->>>>>>> ee927f5d
 
 However, our analysis does provide some important information on where
 to focus future efforts. As liquid water is vital, it is paramount to
