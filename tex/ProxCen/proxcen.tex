\documentclass[preprint,12pt]{aastex}
\usepackage{xspace}
\usepackage{multicol}
\usepackage{color}
\usepackage{rotating}
\usepackage{subfigure}
\newcommand{\xxx}[1]{{\color{red} #1}} % \xxx makes things RED
\def\imagebox#1#2{\vtop to #1{\null\hbox{#2}\vfill}} % http://tex.stackexchange.com/questions/152818/top-aligned-subfigure-with-bottom-aligned-caption

\def\mearth{{\rm\,M_\oplus}}
\def\rearth{{\rm\,R_\oplus}}
\def\msun{{\rm\,M_\odot}}
\def\rsun{{\rm\,R_\odot}}
\def\lsun{{\rm\,L_\odot}}
\def\gsim{~\rlap{$>$}{\lower 1.0ex\hbox{$\sim$}}}
\def\lsim{~\rlap{$<$}{\lower 1.0ex\hbox{$\sim$}}}
\def\etal{{\it et al.\thinspace}}
\def\wpmsq{W m$^{-2}$}
\def\etal{{\it et al.\thinspace}}
\def\eg{{\it e.g.\ }}
\def\etc{{\it etc.\ }}
\def\ie{{\it i.e.\ }}
\def\cf{{\it c.f.\ }}
\def\acen{{$\alpha$~Cen}}

\def\tess{{\it TESS}}
\def\kepler{{\it Kepler}}
\def\jwst{{\it JWST}}

\def\vplanet{\texttt{\footnotesize{VPLANET}}\xspace}
\def\atmesc{\texttt{\footnotesize{ATMESC}}\xspace}
\def\distorb{\texttt{\footnotesize{DISTORB}}\xspace}
\def\distrot{\texttt{\footnotesize{DISTROT}}\xspace}
\def\eqtide{\texttt{\footnotesize{EQTIDE}}\xspace}
\def\poise{\texttt{\footnotesize{POISE}}\xspace}
\def\radheat{\texttt{\footnotesize{RADHEAT}}\xspace}
\def\thermint{\texttt{\footnotesize{THERMINT}}\xspace}
\def\stellar{\texttt{\footnotesize{STELLAR}}\xspace}
\def\galhabit{\texttt{\footnotesize{GALHABIT}}\xspace}

\bibliographystyle{apj}

\usepackage{multicol}
\usepackage{amsmath}
\begin{document}

\title{The Habitability of Proxima Centauri b I: Environmental Context}
\author{Rory Barnes\altaffilmark{1,2,3}, Russell Deitrick\altaffilmark{1,2}, Rodrigo Luger\altaffilmark{1,2}, Peter E. Driscoll\altaffilmark{4,2}, Thomas R. Quinn\altaffilmark{1,2}, David P. Fleming, Benjamin Guyer, Diego V. McDonald, Victoria S. Meadows, Giada Arney, David Crisp, Shawn D. Domagal-Goldman, Andrew Lincowski, Jacob Lustig-Yaeger, Eddie Schwieterman}
\altaffiltext{1}{Astronomy Department, University of Washington, Box 951580, Seattle, WA 98195}
\altaffiltext{2}{NASA Astrobiology Institute -- Virtual Planetary Laboratory Lead Team, USA}
\altaffiltext{3}{E-mail: rory@astro.washington.edu}

\begin{abstract}
\end{abstract}

\section{Introduction\label{sec:intro}}

The discovery of Proxima Centauri b, hereafter Proxima b, heralds a
new era in the exploration of exoplanets. Although very little is
currently known about it and its environment, the planet is likely
terrestrial and receives an incident flux that places it in the
``habitable zone'' (HZ)
\citep{Kasting93,Selsis07,Kopparapu13}. Moreover, Proxima b is
distinct from other discoveries in that it is the first potentially
habitable planet that could be directly characterized by space
telescopes such as WFIRST and concept missions such as LUVOIR, HDST,
and HabEx. Such remote sensing is possible because the angular
separation of the planet and star as viewed from Earth is
37 mas. Proxima b will likely be the first exoplanet to be
spectroscopically probed for active biology.

The interpretation of these spectra require a firm understanding of
the history of Proxima b and its host system. Proxima b exists in an
environment that is significantly different from Earth and has likely
experienced different phenomena that could preclude or promote the
development of life. When viewed across interstellar distances,
biology is best understood as a planetary process: life is a global
phenomenon that alters geochemical and photochemical
processes. Spectroscopic indicators of life, \ie biosignatures, can
only be identified if the abiotic processes on a planet are understood
-- no single feature in a spectrum is a ``smoking gun'' for life on
all planets. A robust detection of extraterrestrial life requires that
all plausible non-biological sources for an observed spectral
feature can be ruled out. This requirement is a tall order,
especially in light of the expected diversity of terrestrial
exoplanets in the galaxy, but Proxima b may offer the best opportunity
to begin the scientific process of searching for unambiguous signs of
life.

This requirement is a tall order in light of the expected diversity of
terrestrial exoplanets in the galaxy and the plethora of mechanisms
capable of mimicking biosignatures \citep{Schwieterman16,Meadows16}.
With these challenges in mind, Proxima b may offer the best
opportunity to begin the scientific process of searching for
unambiguous signs of life.

In this study we leverage the known (but sparse) data on Proxima b and
its host system to predict the range of evolutionary pathways that the
planet may have experienced. As we show below, many evolutionary histories are
possible and depend on factors ranging from the cooling rate of b's
core to the orbital evolution of the stellar system through the Milky
Way, and everywhere in between. The evolution of Proxima b, and by
extension its potential habitability, depends on physical processes
that tend to be studied by scientists that work in different
fields, such as geophysics and astrophysics. However, for the purpose
of interpreting Proxima b, these divisions must be dismantled. A critical examination of the potential habitability of Proxima b necessitates
a cohesive model that can fold in the impact of the many factors that shape evolutionary
history. Our examination of Proxima b will draw on simple, but realistic, models
that have been developed in the fields of geophysics, planetary
science, atmospheric science and astrophysics. From this synthesis, we
identify numerous obstacles and opportunities for life to develop on
Proxima b, as well as lay a foundation for the future interpretation
of spectroscopic observations.

This paper is organized as follows. In $\S$~\ref{sec:obs} we review
the observational data on the system and the immediate implications
for habitability. In $\S$~\ref{sec:models} we describe models to
simulate the evolution of the system, with a focus on habitability. In
this section we introduce a new software package,\vplanet, which
couples physical models of planetary interiors, atmospheres, spins and
orbits, stellar evolution, and galactic effects. In
$\S$~\ref{sec:results} we present results of these models. An
exhaustive analysis of all histories is too large to present here, so
in this section we present highlights and end-member cases that
bracket the plausible ranges. An exhaustive analysis of all histories
is too large to present here, so instead we present highlights and
end-member cases that bracket the plausible ranges.

In $\S$~\ref{sec:disc} we discuss the
results and identify additional observations that could improve
modeling efforts and connect our results to the companion paper
\citep{Meadows16}. Finally in $\S$~\ref{sec:concl} we draw our
conclusions.

\section{Observational Constraints \label{sec:obs}}

In this section we review what is known about the star system
Alpha Centauri (hereafter \acen) of which Proxima Centauri may be a third
member. This star system has been studied carefully for centuries as
it is the closest to Earth. We will first review the direct
observational data, then we will make whatever inferences are possible
from those data, and finally we qualitatively consider how these data
constrain the possibility for life to exist on Proxima b, which will
then guide the models described in the next section.

\subsection{Properties of the Proxima Planetary System}
\label{sec:obs:planetsys}
Precious little data exist for Proxima b. The radial velocity data
reveal a planet with a minimum mass $m$ of 1.27~$\mearth$, an orbital period $P$
of 11.186 days, and an orbital eccentricity $e$ less than 0.35;
\cite{AngladaEscude16} report a mean longitude $\lambda$ of $110^\circ$. These
data are the extent of the direct observational data on the planet,
but even the minimum mass relies on uncertain estimates of the mass of
the host star, described below.

The Doppler data suggest the presence of another planetary
mass companion with an orbital period near 215 days, but it is not
definitive yet \citep{AngladaEscude16}. If present, the planet has a
projected mass of $\lesssim~10~\mearth$, consistent with previous
non-detections \citep{EndlKurster08,Barnes14,Lurie14}. The orbital
eccentricity and its relative inclination to Proxima b's orbit are also
unknown, but as described below, could take any value that permits
dynamical stability. Additionally, lower mass and/or more distant
planetary companions could also be present in the system.

\subsection{Properties of the Host Star}

% TRQ -- closest besides the Sun?
\label{sec:obs:star}
As Proxima Centauri is the closest star to the Sun, it has been studied
extensively since its discovery 100 years ago \citep{Innes1915}.  It
has a radius $R_*$ of $0.14~\rsun$, a temperature $T_{eff}$ of 3050 K, a
luminosity $L_*$ of $0.00155~\lsun$~\citep{Boyajian12}, and a rotation
period $P_*$ of 83 days \citep{Benedict98}. \cite{AngladaEscude16} find a spectral type of M5.5V. \cite{Wood01} searched for
evidence of stellar winds, but found none, indicating mass loss rates
$\dot{M}_*$ less than 20\% of our Sun's, \ie
$<4~\times~10^{-15}~\msun/\textrm{yr}$. Proxima Centauri possesses a
much larger magnetic field ($B~=~600~\pm~150$~G) than our Sun (1 G)
\citep{ReinersBasri08}, but somewhat low compared to the majority of
low mass stars. 

Like our Sun, Proxima Centauri's luminosity varies slowly with time
due to starspots \citep{Benedict93}. HST observations of Proxima
Centauri found variations up to 70 mmag in $V$ \citep{Benedict98},
which corresponds to about a 17.5\% change in luminosity \xxx{[double check!]}, with a period of 83.5 days
(\ie the rotation period). Moreover, \citep{Benedict98} found evidence
for two discrete modes of variability, one lower amplitude mode
($\Delta~V~\sim~30$~mmag) with a period of $\sim 42$ days, and a
larger amplitude mode ($\Delta~V~\sim~60$~mmag with a period of 83
days. These periods are a factor of 2 of each other, leading
\cite{Benedict98} to suggest that sometimes a large spot (or cluster
of spots) is present on one hemisphere only, while at other times
smaller spots exist on opposite hemispheres. Regardless, incident
stellar radiation (``instellation'') variations of 17\% could impact
atmospheric evolution and surface conditions of a planet (the sun's
variation is of order 0.1\% \citep{Willson81}).

Additionally, the magnetic field strength may vary with
time. \cite{Cincunegui07} monitored the H and K Ca II lines, which are
indicators of chromospheric activity, as well as H$\alpha$ for 7 years
and found modest evidence for a 442 day cycle in stellar
activity. Although the strength of Proxima's magnetic field at the
orbit of planet b is unclear, it could contribute to the stability of
b's atmosphere and potentially affect any putative life on b. Although
the strength of Proxima's magnetic field at the orbit of planet b is
unclear, it could contribute to the stability of b's atmosphere and
potentially affect any putative life on b.

Proxima Centauri is a known flare star
\citep{Shapley51}\footnote{Although Shapley is the sole author of his
  1951 manuscript, the bulk of the work was performed by two
  assistants, C.D. Boyd, and V.M. Nail.}  and indeed several flares
were reported during the Pale Red Dot campaign
\citep{AngladaEscude16}. \cite{Walker81} performed the first study of
the frequency of flares as a function of energy, finding that high
energy events ($\sim~10^{30}$ erg) occurred about once per day, while
lower energy events ($\sim~10^{28}$ erg) occurred about once per
hour. Numerous observational campaigns since then have continued to
find flaring at about this frequency
\citep{Benedict98,AngladaEscude16}.

\subsection{Properties of the Stellar System}
\label{sec:obs:stellarsys}
Proxima Centauri is $\sim 15,000$ AU from two larger stars, Alpha
Centauri A and B (hereafter \acen~A and B), but all three have the
same motion through the galaxy. The proper motion and radial
velocity of the center of mass of \acen~A and B permit the calculation
of the system's velocity relative to the local standard of
rest. \cite{Poveda96} find the three velocities are ($U, V, W$) =
(-25, -2, 13) km/s for the center of mass. This velocity implies the
system is currently approaching Earth, and is on a roughly circular
orbit around the galaxy with an eccentricity of 0.07
\citep{AllenHerrera98}.

A recent, careful analysis of astrometric and HARPS RV data by
\cite{PourbaixBoffin16} found the masses of the two stars to be 1.133
and $0.972~\msun$, respectively, with an orbital eccentricity of 0.52
and a period of 79.91 years. The similarities between both A and B and
the Sun, as well as their low apparent magnitudes, has allowed
detailed studies of their spectral and photometric properties. These
two stars (as well as Proxima) form a foundation in stellar astrophysics,
and hence a great deal is known about A and B. However, as we describe
below, many uncertainties still remain regarding these two stars.

The spectra of \acen~A and B can provide information about the stellar
temperature, gravitational acceleration in the photosphere, rotation
rate, and chemical composition. That these features can be measured turns out
to be critical for our analysis of the evolution of Proxima b. Proxima
Centauri is a low mass star and hence its composition is far more
difficult to measure than for G and K dwarfs like \acen~ A and
B. Recently, \cite{HinkelKane13} completed a reanalysis of published
compositional studies, rejecting the studies of \cite{Laird85} and
\cite{NeuforgeMagain97} because they were too different from the
other 5 they considered. \cite{HinkelKane13} found the means of metallicities [Fe/H]
of the two stars to be +0.28 and +0.31 and with a large spread of 0.16
and 0.11, respectively. While it is frustrating that different groups
have arrived at significantly different iron abundances, it is certain
the stars are more metal-rich than the Sun. 

\cite{HinkelKane13} go on to examine 21 other elements, including C,
O, Mg, Al, Si, Ca, and Eu. These elements can be important for the
bulk composition and/or are tracers of other species that are relevant
to planetary processes. In nearly all cases, the relative abundance of
these elements to Fe is statistically indistinguishable from the solar
ratios. Exceptions are Na, Zn and Eu in \acen~A, and V, Zn, Ba
and Nd in \acen~B. The discrepancies between the two stars is
somewhat surprising given their likely birth from the same molecular
cloud. On the other hand, the high eccentricity of their orbit could
point toward a capture during the open cluster phase \citep[\eg][]{Malmberg07}. For all
elements beside Eu, the elemental abundances relative to Fe are larger
than in the Sun. In particular, it seems likely that the stars are
significantly enriched in Zn.

\acen~A and B are large enough and bright enough for asteroseismic
studies that can reveal physical properties and ages of stars to a few
percent, for high enough quality data \citep{Kjeldsen95}. Indeed,
these two stars are central to the field of asteroseismology, and have
been studied in exquisite detail
\citep[e.g.][]{Bouchy01,Bouchy02}. However, significant uncertainties
persist in our understanding of these stars, despite all the
observational advantages.

A recent study undertook a comprehensive Bayesian analysis of \acen~A
with priors on radius, composition, and mass derived from
interferometric, spectroscopic and astrometric measurements,
respectively \citep{Bazot16}. Their adopted metallicity constraint
comes from \cite{NeuforgeMagain97} via \cite{Thoul03}, which was
rejected by the \cite{HinkelKane13} analysis. They also used an older
mass measurement from \cite{Pourbaix02}, which is slightly smaller
than the updated mass from \cite{PourbaixBoffin16}. They then used an
asteroseismic code to determine the physical characteristics of
A. Although the mass of A is similar to the Sun at $1.1~\msun$, the
simulations of \cite{Bazot16}, found that \acen~A's core lies at the
radiative/convective boundary and the transition between pp- and
CNO-dominated energy production chains in the core. Previous results
found the age of \acen~A to be 4.85 Gyr with a convective core
\citep{Thevenin02}, or 6.41 Gyr without a convective core
\citep{Thoul03}. The ambiguity is further increased by uncertainty in
the efficiency of the $^{14}$N(p,$\gamma$)$^{15}$O reaction rate in
the CNO cycle, and by uncertainty regarding the possibility of
convective overshooting of hydrogen into the core. They also consider
the role of ``microscopic diffusion,'' the settling heavy
elements over long time intervals. All these uncertainties
prevent a precise and accurate measurement of \acen~A's
age. Combining the different model predictions and including 1$\sigma$
uncertainties, the age of \acen~A is between 3.4 and 5.9 Gyr,
with a mean of 4.78 Gyr.

\acen~B has also been studied via asteroseismology, but as with A, the
results have not been consistent. \cite{Lundkvist14} find significant
discrepancies between their ``Asteroseismology Made Easy'' age (1.5
Gyr) with other values, but with uncertainties in excess of 4 Gyr. The
asteroseismic oscillations on B are much smaller than on A, which make
analyses more difficult \citep[see, \eg,][]{CarrierBourban03},
leading to the large uncertainty. Combining studies of A and B, we
must conclude that the ages of the two stars are uncertain to at least
25\%. Given the difficulty in measuring B's asteroseismic pulsations,
we will rely on A's asteroseismic data and assume the age of A and B
to be $4.8^{+1.1}_{-1.4}$ Gyr.

\subsection{Inferences from the Observational Data}
\label{sec:obs:inf}
Because Proxima b was discovered indirectly, its properties and
evolution depend critically on our knowledge of the host star's
properties. Although many properties are known, the mass $M_{Prox}$,
age, effective temperature $T$, and composition are not. The spectra and luminosity suggest
the mass of Proxima is $\sim~0.12~\msun$ \citep{Delfosse00}. If we
adopt this value, then the semi-major axis of b's orbit is 0.0485~AU
and the planet receives 65\% of the instellation Earth receives
from the Sun \citep{AngladaEscude16}.  Note that \cite{Sahu14}
suggested that Proxima's proper motion sent it close enough to two
background stars for the general relativistic deflection of their
light by Proxima to be detectable with HST and should allow the determination of
$M_{Prox}$ to better than 10\%, but those results are not yet available.

Additional inferences rely on the assumption that Proxima formed with
the \acen~binary.  The similarities in the proper motion and parallax
between Proxima and \acen~immediately led to speculation as to whether
the stars are ``physically connected or members of the same drift''
\citep{Voute1917}, \ie are they bound or members of a moving group?
The intervening century has failed to resolve this central
question. If Proxima is just a random star in the solar neighborhood,
\cite{MatthewsGilmore93} concluded that the probability that Proxima would
appear so close to \acen~is about 1 in a million, suggesting it is
very likely the stars are somehow associated with each other. Using
updated kinematic information, \cite{Anosova94} concluded that Proxima
is not bound, but instead part of a moving group consisting of about a
dozen stellar systems. \cite{WertheimerLaughlin06}'s reanalysis found
that the observational data favor a configuration that is at the
boundary between bound and unbound orbits. However, their best fit
bound orbit is implausibly large as the semi-major axis is 1.31 pc,
\ie larger than the distance from Earth to
Proxima. \cite{MatvienkoOrlov14} also failed to unequivocally resolve
the issue, and concluded that RV precision of better than 20 m/s is
required to determine if Proxima is bound, which should be available
in the data from \cite{AngladaEscude16}. Perhaps the discovery data
for Proxima b will also resolve these long-standing questions.

Regardless of whether Proxima is bound or not, the very low
probability that the stars would be so close to each other strongly
supports the hypothesis that the stars formed in the same star
cluster. We will assume that they are associated and have
approximately equal ages and similar compositions. An age near 5 Gyr
for Proxima is also consistent with its rotation period and relatively
modest activity levels and magnetic field \citep{ReinersBasri08}. 

Planet formation around M dwarfs is still relatively understudied, but
it must proceed in a qualitatively similar way as for Sun-like stars,
\ie the planet forms from a disk of dust and gas. Relatively few
observations of disks of M dwarfs exist
\citep[\eg][]{Hernandez07,WilliamsCieza11,Luhman12,Downes15}, but
these data seem to point to a wide range of lifetimes for the gaseous
disks of 1--15~Myr. For Proxima, the lifetime of the protoplanetary
disk is unknown, and could have been altered by the presence of
\acen~A and B, so any formation pathway or evolutionary process
permitted within this constraint is plausible.

The radial velocity data combined with $M_{Prox}$ only provide a
minimum mass, but significantly larger planet masses are geometrically
unlikely, and very large masses can be excluded because they would
incite detectable astrometric signals (note that the minimum mass
solution predicts an astrometric orbit of the star of $\sim$1
microsecond of arc). It is very likely the planet has a mass less than
10~$\mearth$, and probably $<~3~\mearth$. We will assume the latter
possibility is true, and hence the planet is likely rocky, based on
statistical inferences of the population of \kepler~planets
\citep{WeissMarcy14,Rogers15}. However, even at the minimum mass, we
cannot exclude the possibility that Proxima b possesses a significant
hydrogen envelope. Such a world is unlikely to be habitable \citep[but
  see][]{PierrehumbertGaidos11} and hence we cannot at this time state
unequivocally that Proxima b is not a ``mini-Neptune,'' let alone if
it is habitable.

If non-gaseous, the composition is still highly uncertain and depends
on the unknown formation process. Several possibilities exist
according to recent theoretical studies: 1) the planet formed {\it in
  situ} from local material; 2) the planet formed at a larger
semi-major axis and migrated in while Proxima still possessed a
protoplanetary disk; or 3) an instability in the system occurred that
impulsively changed b's orbit. For case 1, the planet may be depleted
in volatile material \citep{Raymond07,Lissauer07}, but could still
possess a significant water reservoir \citep{Ciesla15,Mulders15}. For case 2,
the planet would have likely formed beyond the snow line and hence
could be very water-rich \citep{CarterBond12}. For case 3, the planet
could be either volatile-rich or poor depending on its initial
formation location as well as the details of the instability, such as
the frequency of impacts that occurred in its aftermath. We conclude
that all options are possible given the data and for simplicity will
assume the planet is Earth-like in composition. If we adopt the
silicate planet scaling law of \cite{Sotin07}, the radius of a
$1.3~\mearth$ planet is $1.07~\rearth$.

\subsection{Implications for Proxima b's Evolution and Habitability}
\label{sec:obs:imp}

Given the above observations and their immediate implications, this
planet may be able to support life. All life on Earth requires three
basic ingredients: Water, energy, and the bioessential elements C,
H, O, N, S and P. Additionally, these ingredients must be present in an
environment that is stable in terms of temperature, pressure and pH
for long periods of time. As we describe in this subsection, these
properties are possible on Proxima b and hence the planet is
potentially habitable, defined here to mean having liquid water persist on
the surface for long timescales.

Proxima's luminosity and effective temperature combined with b's
orbital semi-major axis place the planet in the habitable zone (HZ) of
Proxima and nearly in the same relative position of Earth in the Sun's
HZ. Specifically, the planet receives about 65\% of Earth's
instellation, which places b in the ``conservative'' HZ of
\cite{Kopparapu13}. Even allowing for observational uncertainties,
\cite{AngladaEscude16} find that the planet is in this conservative
HZ.

However, its habitability depends on many more factors than just the
instellation. The planet must form with water and physical processes
cannot subsequently remove it. Additionally, even if water is present,
the evolution and potential habitability of Proxima depends on many
other factors involving stellar effects, the planet's internal
properties, and the gravitational influence of the other members of
the stellar system.

The host star is about 10 times smaller and less massive than the Sun,
the temperature is about half that of the Sun, and the luminosity is
just 0.1\% that of the Sun. These differences are significant and can
have a profound effect on the evolution of Proxima b. Low mass stars
can take billions of years to begin fusing hydrogen into helium in
their cores, and the star's luminosity can change during that
time. Specifically, the star contracts at roughly constant temperature and so
the star's luminosity drops with time. For the case of Proxima, this
stage lasted $\sim~1$~Gyr \citep{Baraffe15} and hence Proxima b
could have spend significant time interior to the HZ, \ie in a runaway
greenhouse state like Venus. This ``pre-main sequence'' phase could
either strip away a primordial hydrogen atmosphere to reveal a
``habitable evaporated core'' \citep{Luger15}, or, if b formed as a
terrestrial planet, it could desiccate that planet and build up an
oxygen-dominated atmosphere \citep{LugerBarnes15}. Thus, the large
early luminosity of the star could either be a help or hindrance for
b's habitability.

Low mass stars also show significant activity, \ie flares, coronal
mass ejections, and bursts of high energy radiation
\citep[\eg][]{West08}. This activity can change the composition of the
atmosphere through photochemistry, or even completely strip the
atmosphere away. The tight orbit of Proxima b places it at risk of
atmospheric stripping by these phenomena. A planetary magnetic field
could increase the probability of atmospheric retention by deflecting
charged particles, or it could decrease it by funneling high energy
particles into the magnetic poles and providing enough energy to
atmospheric particles to achieve escape velocity. Either way, knowledge of the
frequency of flaring and other high energy events, as well as of the
likelihood that Proxima b possesses a magnetic field, would be
invaluable information in assessing the longevity of Proxima b's atmosphere.

The close-in orbit also introduces the possibility that tidal effects
are significant on the planet. Tides can affect the planet in five
ways. First, they could cause the rotation rate to evolve to a
frequency that is equal to or similar to the orbital frequency, a
process typically called tidal locking
\citep{Dole64,Kasting93,Barnes16}. Second, they can drive the planet's
obliquity $\psi$ to zero or $\pi$ such that the planet has no seasons
\citep{Heller11}. Third, they can cause the orbital eccentricity to
change, usually (but not always) driving the orbit toward a circular
shape \citep{Darwin1880}. Fourth, they can cause frictional heating in
the interior, known as tidal heating
\citep{Peale79,Jackson08c,Barnes13}. Finally, they can cause the
semi-major axis to decay as orbital energy is transformed into
frictional heat \citep{Darwin1880,Barnes08}. Except in extreme cases,
these processes are unlikely to sterilize a planet, but they can
profoundly affect the planet's evolution \citep{DriscollBarnes15}.

Tidal locking has led many researchers to conclude that planets of M
dwarfs are unlikely to support life because the atmospheres would
freeze out on the dark side \citep{Kasting93}. However, numerous
follow-up calculations have shown that tidal locking is not likely to
result in uninhabitable planets
\citep{Joshi97,Pierrehumbert11,Wordsworth11,Yang13,Shields16}. These
models all find that winds are able to transport heat to the back side
of the planet for atmospheres larger than about 0.3 bars. In fact,
synchronous rotation may actually allow habitable planets to exist
closer to the host star because cloud coverage develops at the
sub-stellar point and increases the planetary albedo
\citep{Yang13}. Thus, tidal locking may increase a planet's potential
to support life.

Although the abundances of elements relative to iron in \acen~A and B,
and by extension Proxima, are similar to the Sun's, there is no
guarantee that the abundance pattern is matched inside Proxima
b. Planet formation is often a stochastic process and composition
depends on the impact history of a given world. The planet could have
formed near its current location, which would have been relatively hot
early on and the planet could be relatively depleted in volatiles
\citep{Raymond07,Mulders15}. These studies may even overestimate
volatile abundances as they ignored the high luminosities that late M
dwarfs have during planet formation. Alternatively, the planet could
have formed beyond the snow line and migrated in either while the gas
disk was still present, or later during a large scale dynamical
instability (see below). In those cases, the planet could be
volatile-rich.

% Paragraph on whole planet coupling \citep{FoleyDriscoll16}

The depletion of Eu in \acen~A is also of note as it is often a tracer
of radioactive material like $^{232}$Th and $^{238}$U
\citep{Young14}. These isotopes are primary drivers of the internal
energy of Earth, and hence if they are depleted in Proxima b, its
internal evolution could be markedly different than Earth's. However,
since no depletion is observed in \acen~B, it is far from clear that
such a depletion exists. One interesting radiogenic possibility is
that the planet could form sufficiently quickly ($\sim~1$~Myr) that
$^{26}$Al could still provide energy to the planet's interior. Hence any
simulation of b's evolution should also consider its role.

The presence of additional planets can change the orbit and obliquity
of planet b through gravitational perturbations. These interactions
can change the orbital angular momentum of b and drive oscillations in
$e$, the inclination $i$, longitude of periastron $\varpi$, and
longitude of ascending node $\Omega$. Changes in inclination can lead
to changes in $\psi$ as the planet's rotational axis is likely fixed
in inertial space while the orbital plane precesses. These variations
can significantly affect climate evolution and possibly even the
planet's potential to support life \citep{Armstrong14}.

If Proxima is bound to \acen~A and B, then perturbations by passing
stars and torques by the galactic tide can cause drifts in Proxima's
orbit about A and B \citep{Kaib13}. During epochs of high
eccentricity, Proxima may swoop so close to A and B that their gravity
is able disrupt Proxima's planetary system. This could have occurred
at any time in Proxima's past and can lead to a total rearrangement of
the system. Thus, should additional planets exist in the Proxima
planetary system, these could be present on almost any orbit, with large
eccentricities and large mutual inclinations relative to b's orbital plane.

The metallicity of Proxima Centauri is quite high for the solar
neighborhood, which has a mean of -0.11 and standard deviation of 0.18
\citep{AllendePrieto04}. Indeed, recent simulations of stellar
metallicity distributions in the galaxy find that at the sun's
galactic radius $R_{gal}$ of $\sim$8 kpc, stars cannot form with
[Fe/H] $> +0.15$ \citep{Loebman16}. The discrepancy can be resolved by
invoking radial migration \citep{SellwoodBinney02}, in which stars on
nearly circular orbits are able to ride corotation resonances with
spiral arms either inward and outward. \cite{Loebman16} find that with
migration, the metallicity distribution of stars in the Sloan Digital
Sky Survey III's Apache Point Observatory Galactic Evolution
Experiment \citep{Hayden15} is reproduced. Furthermore, Loebman et
al.\ find that stars in the solar neighborhood with [Fe/H] $> +0.25$
must have formed at $R_{gal} < 4.5$~kpc. We conclude that this system
has migrated outward at least 3.5~kpc, but probably more. As the surface
density scale length of the galaxy is $\sim$2.5 kpc, this implies that
the density of stars at their formation radius was at least 5 times
higher than at the Sun's current galactic radius.

The observed and inferred constraints for the evolution of Proxima b
are numerous, but the plausible range of evolutionary pathways is
diverse. The proximity of two solar-type stars complicates the
dynamics, but allows the extension of their properties to Proxima
Centauri. In the next sections we apply quantitative models of the
processes described in this section to the full stellar system in order to
explore the possible histories of Proxima b in detail.

\section{Models\label{sec:models}}

In this section we describe the models we use to consider the
evolution and potential habitability of Proxima b. We generally use
published models that are common to different disciplines of
science. Although the models come from disparate sources, we have
compiled them all into a new software program called \vplanet. This
code is designed to simulate exoplanet evolution, with a focus on
habitability. The problem of habitability is interdisciplinary, but we
find it convenient to break the problem down into more manageable
chunks, which we call ``modules,'' that are incorporated when
applicable. At this time, \vplanet~consists of simple models that are
all representable as sets of ordinary differential equations. Below we
describe qualitatively the modules and direct the reader to the
references for a quantitative description. We then briefly describe
how \vplanet~unifies these modules and integrates the system forward.

\xxx{dflemin3: I'm sure everyone will include such things when they
  write their module sections, but we must take care to show that the
  models we use are proven, calibrated and to be believed.}

\subsection{Stellar Evolution: \stellar}
\label{sec:models:stellar}

Of the many stellar evolutionary tracks available in the literature
\citep[\eg][]{Baraffe98,Dartmouth08,Baraffe15}, we find that the
Yonsei-Yale tracks for low-mass stars \citep{YonseiYale13} provide the
best match to the stellar parameters of Proxima Centauri. We selected
the [Fe/H] = +0.3 track with mixing length parameter
$\alpha_\mathrm{MLT} = 1.0$ and linearly interpolated between the $0.1
\msun$ and $0.15 \msun$ tracks to obtain a track at $M_{Prox} = 0.12
\msun$.  While these choices yield a present-day radius within
$1\sigma$ of $0.1410 \pm 0.0070 \rsun$ \citep{Boyajian12}, the model
predicts a luminosity at $t = 4.78\ \mathrm{Gyr}$ that is $\sim 15\%$
higher than the value reported in \cite{Boyajian12} (a $\sim 10\sigma$
discrepancy). Such a discrepancy is not unexpected, given both the
inaccuracies in the evolutionary models for low mass stars and the
large intrinsic scatter of the luminosity and radius of M dwarfs at
fixed mass and metallicity, likely due to unmodeled magnetic effects
\citep{YonseiYale13}. Moreover, the large uncertainties in the age,
mass, and metallicity of Proxima Centauri (\S\ref{sec:obs}) further
contribute to the inconsistency.

Nevertheless, since we are concerned with the present-day habitability
of Proxima b, it is imperative that our model match the present-day
luminosity of its star. We therefore scale the Yonsei-Yale luminosity
track down to match the observed value, adjusting the evolution of the
effective temperature to be consistent with the radius evolution
(which we do not change). We note that this choice results in a
\emph{lower} luminosity for Proxima Centauri at all ages, which yields
conservative (``optimistic'') results for the total amount of water
lost from the planet (\S\ref{sec:results:atmesc}). Moreover, this
adjustment likely has a smaller effect on the qualitative nature of
our results than the large uncertainties on the properties of the star
and the planet.

We also model the evolution of the XUV luminosity of the star as in
\cite{LugerBarnes15}. We use the power-law of \cite{Ribas05} with
power law exponent $\beta = -1.23$, a saturation fraction
$L_\mathrm{XUV}/L_\mathrm{bol} = 10^{-3}$ and a saturation time of 1
Gyr. These choices yield a good match to the present-day value,
$L_\mathrm{XUV}/L_\mathrm{bol} = 2.83\times 10^{-4}$
\citep{Boyajian12}.

\begin{figure}[ht]
\centering
\includegraphics[width=6in]{star}
\caption{Luminosity, temperature, radius, and XUV evolution of Proxima
  Centauri from $t_0$ = 1 Myr to the present day. The dashed red lines
  indicate the measured values of each parameter (see text). 1$\sigma$
  uncertainties are shaded in light red. By construction, all tracks
  match the observed values at the present day within 1$\sigma$.}
\label{fig:stellar:evol}
\end{figure}

In Fig.~\ref{fig:stellar:evol} we plot the stellar model used in this
paper, showing the evolution of the luminosity, radius, effective
temperature, and XUV luminosity as a function of time from $t_0$ = 1
Myr to the mean system age of 4.78 Gyr. The long pre-main sequence
(PMS) phase studied by \cite{LugerBarnes15} is evident, lasting $\sim$
1 Gyr.

\subsection{Atmospheric Escape: \atmesc}
\label{sec:models:atmesc}

We model atmospheric escape under the energy-limited \citep{Watson81,Erkaev07} and
diffusion-limited \citep{Hunten73} parameterizations, closely following \cite{Luger15}
and \cite{LugerBarnes15}; refer to those papers for a detailed
description of the equations and methodology. In this section we
outline the main adaptations and improvements to the models therein.

We model both the escape of hydrogen from a putative thin primordial
envelope and the escape of hydrogen and oxygen from photolysis of
water during an early runaway greenhouse. As in \cite{LugerBarnes15},
we set water escape rates to zero once the planet enters the HZ, since
the establishment of a cold trap should limit the availability of
water in the upper atmosphere. We further assume that planets with
hydrogen envelopes must entirely lose those before water can be lost,
given the expected large diffusive separation between light H atoms
and heavy H$_2$O molecules.  We shut off hydrodynamic escape at 1 Gyr,
the approximate time at which the star reaches the main sequence, to
account for the transition to ballistic escape predicted by
\cite{OwenMohanty16}. We assume XUV escape efficiencies
$\epsilon_\mathrm{XUV}$ of 0.15 for hydrogen envelope escape and 0.30
for the escape of a steam atmosphere, whose opacity is larger in the
FUV, leading to additional heating \citep{Sekiya81}. Finally, for
hydrogen-rich planets, we use the radius evolution tracks for
super-Earths of \cite{Lopez12} and \cite{LopezFortney14}, enforcing a
radius of $1.07 \rearth$ when no hydrogen is present.

The rate of escape of a steam atmosphere closely depends on the fate
of photolytically-produced oxygen. We compute the hydrodynamic drag on
oxygen atoms using the formalism of \cite{Hunten87} to obtain oxygen
escape rates, tracking the buildup of O$_2$ in the atmosphere. As in
\cite{Tian15} and \cite{Schaefer16}, we account for the increasing
mixing ratio of O$_2$ at the base of the hydrodynamic flow, which
slows the escape of hydrogen. \cite{Tian15} find that as oxygen
becomes the dominant species in the upper atmosphere, the
\cite{Hunten87} formalism predicts that an oxygen-dominated flow can
rapidly lead to the loss of all O$_2$ from planets around M
dwarfs. However, because of the larger mass of the oxygen atom,
hydrodynamic oxygen-dominated escape requires exospheric temperatures
$\sim m_\mathrm{H}/m_\mathrm{O} = 16$ times higher than that for a
hydrogen-dominated flow, which is probably unrealistic for Proxima
b. Following the prescription of \cite{Schaefer16}, we therefore
shut off oxygen escape once its mixing ratio exceeds $X_\mathrm{O} =
0.6$, switching to the diffusion-limited escape rate of
hydrogen. Finally, as in \cite{LugerBarnes15}, we also consider the
scenario in which sinks at the surface are efficient enough to remove
O$_2$ from the atmosphere at the rate at which it is produced,
resulting in an atmosphere that never builds up substantial amounts of
oxygen. Recently, \cite{Schaefer16} used a magma ocean model to
calculate the rate of O$_2$ absorption by the surface, showing that
final atmospheric O$_2$ pressures may range from zero to hundreds or
even thousands of bars for the hot Earth GJ 1132b. Our two scenarios
(no O$_2$ sinks and efficient O$_2$ sinks) should therefore bracket
the atmospheric evolution of Proxima b.


\subsection{Tidal Evolution: \eqtide}
\label{sec:models:eqtide}
% Rory
To model the tidal evolution of the Proxima system, we will use a
simple, but commonly-used model called the ``constant-phase-lag''
model \citep{Goldreich66,Greenberg09,Heller11}. This model reduces the
evolution to two parameter the ``tidal quality factor'' $Q$ and the
Love number of degree 2 $k_2$. While this model has known shortcomings
\citep{ToumaWisdom94,EfroimskyMakarov13}, it provides a qualitatively
accurate picture of tidal evolution, and is the model \cite{Kasting93}
used to calculate the ``tidal lock radius.'' For this study, we use
the model described in \cite{Heller11}, and validate it be repoducing
the tidal evolution of the Earth-Moon orbit \citep{MacDonald64} and
the tidal heating of Io \citep{Peale79}.

The values of $Q$ and $k_2$ for Earth are well-constrained by lunar
laser ranging \citep{Dickey94} to be 12 and 0.299, respectively
\citep{Williams78,Yoder95}. however their vaules for celestial bodies
are poorly constrained because the timescales for the evolution are
very long. The values of $k_2$ can only span 0 to 1.5, so it is not as
important as $Q$ which may take any non-negative value. Values for
stars are typically estimated to be of order $10^6$
\citep[\eg][]{Jackson09}, dry terrestrial planets have $Q~\sim~100$
\citep{Yoder95,Henning09}, and gas giants have $Q=10^4-10^6$
\citep{AksnesFranklin01,Jackson08a}. In $\S$~\ref{sec:results} we
will consider the possibility that Proxima b began with a hydrogen
envelope and was perhaps more like Neptune than Earth. There is some
debate regarding the location of tidal dissipation in gaseous
exoplanets, whether it is in the envelope (high $Q$) or in the core
(low $Q$) \citep[\eg][]{StorchLai14}, so we will consider both
cases. \cite{ZhangHamilton08} found Neptune's $Q$ is about $10^4$ and
we will use that value for envelope-dominated evolution, and we will
use the $Q$ value computed by \thermint for core-dominated cases.

\subsection{Orbital Evolution: \distorb}
\label{sec:models:distorb}
% Russell
The model for orbital evolution, \distorb (for ``disturbing function
orbit evolution''), uses the 4th order secular disturbing function
from \cite{MurrayDermott99} (see their Appendix B), with equations of
motion given by Lagrange's planetary equations. To avoid potential
singularities in the equations of motion, we utilize the variables:
\begin{align}
h & = e \sin{\varpi} \\
k & = e \cos{\varpi} \\
p & = \sin{\frac{i}{2}} \sin{\Omega} \label{eqnp}\\
q & = \sin{\frac{i}{2}} \cos{\Omega} \label{eqnq},
\end{align}
rather than the standard osculating elements $(e,i,\varpi,\Omega)$. This 
variable transformation is straight-forward, if tedious, so we do not 
reproduce it here. The resulting form of the disturbing function and 
Lagrange's equations will be explicitly stated in forthcoming works 
\citep{Barnes16, Deitrick16}. Lagrange's equations in this form 
can also be found in \cite{Berger1991}. 

We apply this model to the Proxima b and a possible longer period
companion, hinted at in the RV data. This secular (i.e. long-term
averaged) model does not account for the effects of mean-motion
resonances, however, since we apply this to well-separated planets
here, it is adequate for much of our parameter space. Since the model
is 4th order in $e$ and $i$, it can account for coupling of
eccentricity and inclination, although it does begin to break down at
higher eccentricity or mutual inclination. Thus a comparison with
N-Body modeling is provided where necessary.
 
\begin{figure}
\includegraphics[width=\textwidth]{orbcomp_mid_e_i.eps}
\caption{Comparison between \distorb and HNBody for one of our 2
   planet test cases. Planet b is represented on the left, putative
   planet c on the right. HNBody evolution is in black, \distorb in
   blue for planet b, orange for planet c.}
\label{fig:orbitvalid}
\end{figure}
 

\subsection{Rotational Evolution from Orbits and the Stellar Torque: \distrot}
\label{sec:models:distrot}
% Russell
Our obliquity model, \distrot (for ``disturbing function rotation
evolution''), uses the equations of motion developed in
\cite{Kinoshita1975, Kinoshita1977} and utilized extensively by
\cite{Laskar1986,Laskar1993a,Laskar1993b,Armstrong14}.  It treats the
planet as an oblate spheroid (having an axisymmetric equatorial
bulge), with a shape induced by the rotation. The planet then is
subject to a torque from the host star, which causes axial precession,
and changes in its orbital plane due to perturbations from a companion
planet, which directly change the obliquity angle.  This model is thus
dependent on \distorb, as it depends on the eccentricity, the
longitude of ascending node $(\Omega)$, and the derivatives $dp/dt,
dq/dt$ (Equation \ref{eqnp} and \ref{eqnq}).

The equations for obliquity and precession angle $(d\psi/dt,
dp_A/dt)$, also contain a singularity at $\psi = 0$, so we transform
to the variables:
\begin{align}
\xi & = \sin{\psi} \sin{p_A} \\
\zeta & = \sin{\psi} \cos{p_A} \\
\chi & = \cos{\psi}.
\end{align}
The third variable, $\chi$ is necessary to preserve domain
information. Hence, we ultimately have three variables to integrate
rather than two, however, the addition of a third variable/equation
does not produce appreciable slow down.

In the presence of strong tidal effects, as we would expect at Proxima
b's orbital distance, the obliquity damps extremely quickly (in a few
hundred kyr). Because of this, we do not expect this planet to have
significant obliquity variations. Our purpose for including this model
in our study is to look for Cassini states \citep{Colombo1966}---in
the presence of strong tidal effects and perturbations from companion
planets, the planet's obliquity damps to some non-zero value, as we
observe for Mercury and a number of solar system satellites, including
Earth's moon.

\subsection{Radiogenic Heating: \radheat}
\label{sec:models:radheat}

The first of two geophysical modules tracks the adundances of
radioactive elements in the planet's core, mantle and surface. We
consider 5 radioactive species: $^{26}$Al, $^{40}$K, $^{232}$Th,
$^{235}$U, and $^{238}$U. These elements have measured half-lifes of
$7.17~\times~10^5$, $1.251~\times~10^9$, $1.405~\times~10^{10}$,
$7.038~\times~10^8$, and $4.468~\times~10^9$ years, respectively. The
energy associated with each decay is $6.415~\times~10^{-13}$,
$2.134~\times~10^{-13}$, $6.834~\times~10^{-12}$,
$6.555~\times~10^{-12}$ and $8.283~\times~10^{-12}$ J, respectively.

We will consider 4 different abundance ratios. First, we consider an
Earth-like case with standard abundance concentrations
\citep[\eg][]{Korenaga03,Arevalo09,Huang13}. Note that geoneutrino
experiments are able to measure the decay products of $^{232}$Th and
$^{238}$U \citep{Raghavan98,Araki05,Dye10}.

The second case is a ``chondritic'' case, in which we augment the
mantel $^{40}$K budget by a factor of 30 in number to match the
potassium abundance seen in chondritic meteorites
\citep{AndersGrevesse89,Arevalo09}. Such high potassium abundances could be
present if the planet formed beyond the snowline where potassium, a
volatile, is more likely to become embedded in solids.

The third case is a planet containing 1 part per trillion (ppt) of
$^{26}$Al initially. If the planet formed within 1 Myr, either by
planetesimal accumulation or a direct collapse in the outer regions of
Proxima's protoplanetary disk, then not all the $^{26}$Al would have
decayed. A planet that formed quickly would likely have more than 1
ppt of $^{26}$Al, but as we will see in $\S$~\ref{sec:results}, our
geophysical module \thermint cannot handle heating rates much in
excess of this abundance.

The final case is an inert planet with no radioactive particles. This
case is very unlikely in reality, but serves as a useful end-member
case to bound the evolution of Proxima b.

\subsection{Geophyiscal Evolution: \thermint}
\label{sec:models:thermint}

We model the coupled core/mantle evolution of Proxima b with a
1-dimensional model that has been tuned to reproduce Earth
\citep{DriscollOlson11,DriscollBercovici13,DriscollBercovici14,DriscollBarnes15}, and the
reader is referred to those studies for a comprehensive description of
the model. Briefly, the model is based on the core and mantle
temperatures, and the rest of the geophysics depends on them. The code
includes heat transport through the core/mantle boundary (CMB) for
both convective and non-convective cores, melt production and eruption
from the mantle, latent heat produced by mantle solidification and,
when applicable, tidal heating (see next subsection). Magnetic field
generation is assumed to result from convective motion in the core,
and the magnetic momemnt and magneopause radius are trivially
calculated from the temperature difference between the core and
mantle, as well as from the pressure of the stellar wind at the orbit
of Proxima b.

Our model has been validated by simultaneously and self-consistently
reproducing the modern Earth's seurface energy flux, magnetic
properties, eruption fluxes, plate speeds, and outgassing rates. It
has also been used to successfully reproduce the divergent evolution
of Venus and Earth under the assumption that they formed without
atmospheres, and very similar compositions temperatures
\citep{DriscollBercovici13}. This reproduction does the tuning of
numerous free parameters, but all choices are reasonable, especially
in light of the poor information available on Venus' interior. While
this model is generic, it does have its limits in that it is
explicitly designed for an Earth-like composition, mass and
radius. However, the minimum mass for Proxima b is negligibly far from
Earth as far as this model is concerned. Further, \thermint cannot
handle initial mantle temperature below $\sim$1500~K, at which point
diffentiation would not occur, or above 8000~K, where non-linear
rheologies require different assumptions and equations.

The \thermint modules can be directly coupled to \eqtide as shown in
\citep{DriscollBarnes15}. In that case, we assume all the tidal power
is deposited in the mantle and the heating changes the viscocisty, and
in turn the tidal $Q$. \cite{DriscollBarnes15} used a visco-elastic
model in which the tidal heating is a maximum for mantle temperature
near 2000~K, and thus cooling planets pass through a maximum in
temperature.

\subsection{Galactic Effects: \galhabit}
\label{sec:models:galhabit}
% Russell/Tom
Prox Cen is tenuously bound, if it is gravitationally bound at all, to
the binary $\alpha$ Cen A and B. Because of this, it is worthwhile to
investigate the effects of the galactic environment on Prox Cen's
orbit. We model the changes produced by galactic tides and stellar
encounters using the equations and prescriptions developed by
\cite{Heisler1986, Heisler1987, Rickman2008} for the Oort cloud (Prox
Cen is arguably a high mass Oort cloud object, for $\alpha$ Cen A and
B).  We utilize an updated galactic density of $\rho_0 = 0.102$
\citep{Holmberg2000} and treat $\alpha$ Cen A and B as a single point
mass with $M = 2.1$ M$_{\odot}$ (with the recently updated masses
given by \cite{PourbaixBoffin16}). This is somewhat crude approach, as
the two stars produce a significant quadrupole moment associated with
their orbits---a back-of-the-envelope calculation indicates that the
torque associated with this quadrupole potential would be equal to the
galactic tidal torque at $\sim 2000$ au. Hence, the effect of the
binary host should be minor though still important at Prox Cen's
estimated distance of $~15,000$ au, especially if the star has
significant eccentricity. However, the modeling of the triple system
in a comprehensive way is sufficiently complicated \citep[see,
  i.e.][]{Harrington1968, Ford2000} to place it beyond the scope of
this work.  Instead, we restrict ourselves to the secular effects of
galactic tides and passing stars and will revisit the triple star
dynamics in a future work.

If Prox Cen is gravitationally bound, galactic tides and stellar
encounters can pump its eccentricity to values large enough to cause
disruption from the system, and/or a periastron distance so close to
the binary $\alpha$ Cen that we would expect consequences for any
planetary system, such as eccentricity excitation.  In such
situations, Proxima b may have significant tidal heating despite the
circularization time scale.

Following \cite{Heisler1987,Rickman2008}, we model stellar encounter
in a stochastic Monte Carlo approach, estimating times of encounters
from the stellar density and velocity dispersion, and then randomly
drawing stellar magnitudes, and velocities from the distributions
published in \cite{Garciasanchez2001}. The impact parameter is
calculated from the relative velocities (stellar velocity relative to
the solar apex velocity, \cite[see][]{Rickman2008}), and then a
$\Delta v$ is applied to Proxima's orbit according to the impulse
approximation \citep{Remy1985}. The masses of passing stars are
calculated using the empirical relations from \cite{Reid2002}.

As previously noted, the metallicities of $\alpha$ Cen A and B suggest
that the system formed at a galactocentric distance of $\lesssim 4.5$
kpc \citep{Loebman16}.  To model the potential effects of radial
migration on the triple star system (again, assuming Proxima is
gravitationally bound to A and B), we scale the total mass density and
stellar density of the galaxy according to the radial scale lengths
($R_{\star}, R_{gas}$) found by \cite{Kordopatis15}. The dark matter
density at each distance is estimated from their spheroidal
model---unlike the disk models used for stars and gas, this model is
not axisymmetric, however, as the dark matter near the mid plane of
the disk makes up $\lesssim 1\%$ of the total density, it is a decent
approximation to assume axisymmetry of the total mass density, as the
\cite{Heisler1986} tidal model assumes.  We scale the velocity
dispersions of the nearby stars as a decaying exponential with twice
the stellar scale length, $2R_{\star}$, multiplied by $\sqrt(t)$,
where $t$ is the time since galactic formation, as found to be broadly
true in galactic simulations \cite{Minchev2012, Roskar2012}. In this
fashion, the velocity dispersion grows slowly in time at all galactic
radii and is grows larger closer to the galactic center. The apex
velocities will vary in a much more complicated fashion due to effects
such as asymmetric drift, so for the purposes of this study, we simply
leave the apex velocities at their values for the solar neighborhood
and will need to revisit this problem in a later study.

With such scaling laws in place, we model radial migration as a
single, abrupt jump in the galactocentric distance of the system. The
reasoning behind this approximation is that N-Body simulations show
migration to occur generally over the course of a single galactic
orbit \cite{Roskar2010}, hence the migration time is short compared to
the age of the stellar system.  We then randomly choose formation
distances over the range $(1.5,4.5)$ kpc and migration times over the
range $(1,5)$ Gyr since formation.

\subsection{The Coupled Model: \vplanet}
\label{sec:models:vplanet}
% Rory
The previous modules are combined into a single software program
called \vplanet. This code is written in C and is designed to be
modular so that for any given body, only specific modules are applied
and specific parameters integrated in the forward time direction. 
Parameters are integrated
using a 4th order Runge-Kutta scheme with a timestep equal to $\eta$
times the shortest timescale for all active parameters, \ie
$x/(dx/dt)$, where $x$ is a parameter. In general, we obtain convergence if
$\eta < 0.01$. A more complete and quantitative description of
\vplanet~will be presented soon (Barnes et al., in prep.). 

\xxx{dflemin3: Here, a brief reference to how a model is given model is calibrated/validated
could help to assuage a read/reviewer.  For example, you could say that THERMINT is calibrated
to the earth an discussed in the already peer-reviewed/published Driscoll and Barnes 2015.  I'm a bit 
worried people will call BS on model coupling (even though our results are rock-solid in my mind), so
a simple reference here in addition to everything in the module sections would help.  I guess this is hard because
no one has ever attempted a crazy thing like VPLANET, but taking an extra step to show that VPLANET is robust
and rigorous will go a long way since the actual VPLANET presentation paper is months away.}


\section{Results\label{sec:results}}
% All

\subsection{Galactic Evolution}
\label{sec:results:galactic}
% Russell

% Fig. 1: Sample R_gal vs. time
% Fig. 2: Encounter frequency vs. R_gal
% Fig. 3: Sample evolution of Prox's orbit: a) semi, peri, apo, b) incl

\begin{figure}
\includegraphics[width=\textwidth]{evol_Vpl_0257.eps}
\caption{}
\label{fig:galevolution}
\end{figure}

\subsection{Orbital/Rotational/Tidal Evolution}
\label{sec:results:orbital}
% Russell/Rory/Diego?

\xxx{dflemin3: For the orbital/rotatinonal end cases, I would find brief habitability comments to be useful.  For example,
if some high eccentricity is maintained -> more tidal heating or something of that nature.  Also, how does being in a certain
Cassinni state impact habitability, surface water content, does it at all?  Little allusions back to how these things impact
habitability could be useful as it will help to continue to hammer the VPLANET mission of modeling how all these things
impact ultimate goal of modelling habitability.}

We begin exploring the dynamical properties of the orbits and spins by
considering the tidal evolution of planet b if it is in isolation. In
this case, we need only apply \eqtide~to both Proxima and b and track
$a, e, P_{rot},$ and $\psi$. We find that if planet b has $Q~=~12$,
then an initially Earth-like rotation state becomes tidally locked in
$\sim~10^4$ years, so it seems likely that if b formed near its
current location, then it formed in a tidally locked state and with
negligible obliquity.

Unlike the rotational angular momentum, the orbit can evolve
on long timescales. In the top two panels of Fig.~\ref{fig:eqtide}, we
consider orbits that begin at $a~=~0.05$~AU and with different
eccentricities of 0.05 (dotted curves), 0.1 (solid curves) and 0.2
(dashed curves). In all cases $a$ and $e$ decrease and the amount of
inward migration depends on the initial eccentricity, which takes 2--3
Gyr to damp to $\sim~0.01$.

The equilibrium tide model posits that the lost rotational and orbital
energy is transformed into frictional heating inside the planet. The
bottom panel of Fig.~\ref{fig:eqtide} shows the average surface energy
flux as a function of time. We address the geophysical implications of
this tidal heating in $\S$~\ref{sec:results:internal:tides}. Note that if planet
b begins with a rotation period of 1 day and an obliquity of
$23.5^\circ$, then the initial surface energy flux due to tidal
heating is $\sim~1,000$~W/m$^{2}$.

\xxx{dflemin3: does this high surface flux desiccate the planet?  Brief comment on habitability could be useful here.}

\begin{figure} 
\begin{center}
\includegraphics[width=0.75\textwidth]{eqtide.ps}
\end{center}
\caption{Evolution of planet b's eccentricity (top), semi-major axis
  (middle), and tidal heating surface flux (bottom) assuming that
  initially $a~=~0.05$~AU and $e~=$~0.05 (dotted), 0.1 (solid) or 0.2
  (dashed). For reference the best fit semi-major axis and surface
  energy fluxes of Io and the modern Earth are shown by dashed black
  lines. \xxx{change to 0.05, 0.2 and 0.35.}}
\label{fig:eqtide}
\end{figure}

Next, we consider the role of additional planets, specifically the
putative planet with a 215 day orbit \citep{AngladaEscude16}. For
these runs we now add the \distorb~and \distrot~modules and track the
orbital elements of both planets, the spins of the star and planet b,
and the dynamical ellipticity of planet b. A comprehensive exploration
of parameter space is beyond the scope of this study, so we consider
two end-member cases: a nearly coplanar, nearly circular system, and a
system with high eccentricities and inclinations. The initial orbital
elements and rotational properties of the bodies are listed in Table \ref{tab:orbitic}.

\begin{table}[h]
\centering
\begin{tabular}{lccccccccc}
\hline\hline \\[-1.5ex]
& $m$ ($M_{\oplus}$)  & $a_s$ (au) & $a_l$ (au) & $e$ & $i$ ($^{\circ}$) & $\omega$ ($^{\circ}$) & $\Omega$ ($^{\circ}$) & $\psi$ ($^{\circ}$) & $P_{rot}$ (days)\\[0.5ex]
\hline \\ [-1.5ex]
b & 1.27 & 0.0482817 & 0.05 & 0.001 & 0.001 & 248.87 & 20.68 & 23.5 & 1  \\
c & 3.13 & 0.346 & 0.346 & 0.001 & 0.001 & 336.71 & 20 & &  \\
\hline \\
b & 1.27 & 0.0482817 & 0.05 & 0.02 & 20 & 248.87 & 20.68 & 23.5 & 1  \\
c & 3.13 & 0.346 & 0.346 & 0.02 & 0.001 & 336.71 & 20 & &  \\
\end{tabular}
\caption{Initial conditions for Proxima 2-planet systems. The coplanar, circular case is on top, the eccentric, inclined case below.}
\label{tab:orbitic}
\end{table}

In Fig.~\ref{fig:MultiLow} we show the orbital evolution for the low
$e$ and $i$ case over short (left) and long (right) timescales. As
expected, the planets exchange angular momentum, but over the first
million years there is no apparent drift to due tidal effects. On
longer timescales, however, we see the eccentricity of $b$ slowly decay
due to tidal heating. Note the differences in timescale for the decay
between Figs.~\ref{fig:eqtide} and \ref{fig:MultiLow}. The
perturbations from a hypothetical ``planet c'' maintain significant
eccentricities for long periods of time.

\begin{figure} 
\begin{center}
\includegraphics[width=0.75\textwidth]{MultiLow.ps}
\end{center}
\caption{Evolution of orbital elements if a putative planet c exists
  with an orbital period of 215 days and both orbits are nearly
  circular and nearly coplanar. {\it Top Row:} Eccentricity. {\it
    Bottom Row:} Inclination.}
\label{fig:MultiLow}
\end{figure}

In Fig.~\ref{fig:MultiHigh}, we plot the orbital evolution for the
high $e$ and $i$ case. The eccentricity and inclination oscillations
are longer, and the eccentricity cycles shows several frequencies due
to the activation of higher order terms and coupling between $e$ and
$i$. As in the low $e$ and $i$ case, the eccentricity damps more
slowly than in the unperturbed case. Note as well that the inclination
oscillation amplitude decays with time.

\begin{figure} 
\begin{center}
\includegraphics[width=0.75\textwidth]{MultiHigh.ps}
\end{center}
\caption{Same as Fig.~\ref{fig:MultiLow}, but for the high $e,i$ case.}
\label{fig:MultiHigh}
\end{figure}

In Fig.~\ref{fig:MultiSpins}, we plot the evolution of the rotational
parameters for the two cases. In the top left panel, we show the
evolution of the rotational period. The rotation becomes tidally
locked very quickly (less than 1 Myr for all plausible values of $Q$
for an ocean-bearing world). The obliquity initially grows due to
conservation of angular momentum \citep{Correia08}, but then damps
down. For the high $e,i$ case, the obliquity reaches an equilibrium
value near $0.1^\circ$, while the low $e,i$ case drops all the way to
$10^{-8~\circ}$. The bottom left panel shows the evolution of the
dynamical ellipticity as predicted by (\xxx{REF}). The lower right panel
shows the value of the Cassini Parameter for the two cases, both of
which becomes locked near zero, indicating the rotational and angular
momentum have evolved into a Cassini State (\xxx{in this case, Cassini
State X (REF)}).

\begin{figure} 
\begin{center}
\includegraphics[width=0.75\textwidth]{MultiSpins.ps}
\end{center}
\caption{Evolution of rotational properties of planet b for the two
  hypothetical multiplanet systems, with the low $e,i$ case in blue,
  and high $e,i$ case in orange. {\it Top left:} Rotation Period. {\it
    Top right:} Obliquity. {\it Bottom left:} Dynamical
  Ellipticity. {\it Bottom right:} Cassini Parameter.}
\label{fig:MultiSpins}
\end{figure}

\subsection{Stellar Evolution}
\label{sec:results:stellar}

In Fig.~\ref{fig:HZEvol} we plot the evolution of the conservative HZ
limits of \cite{Kopparapu13} as a function of time for a model of
Proxima Centauri; these are bounded by the runaway greenhouse limit
and the maximum greenhouse limit. The blue region is the HZ, which
slowly moves inwards for $\sim$ 1 Gyr, reaching the current orbit of
Proxima b after $\sim$ 160 Myr. In the atmospheric escape section
below, this is the value we assume for the duration of the runaway
greenhouse phase on Proxima b, during which water is allowed to
escape.

\begin{figure}[ht]
\centering
\includegraphics[width=5in]{HZEvol}
\caption{Evolution of the conservative HZ of Proxima Centauri, along with the orbits of Proxima Centauri b (solid line) and Mercury (dashed line).}
\label{fig:HZEvol}
\end{figure}

\subsection{Internal Evolution}
\label{sec:results:internal}

The internal evolution of Proxima b is very difficult to model because
of the huge number of unknowns about its compasition, initial
conditions, atmopshere, and the evolution of its environment, \eg
flares stripping the atmosphere. In this section we first consider how
different abundances of radoigenic isotopes could affect its
evolution, then we consider tidal heating.


\subsubsection{Radiogenic Effects}
\label{sec:results:internal:radiog}

As described in $\S$~\ref{sec:models:radheat} we consider four
possible abundance patters for Proxima b: Earth-like, chondritic, 1
ppt $^{26}$Al, and inert. In all cases we begin with a core
temperature of 6000~K and a mantle temperature of 3000~K, except for
the chondritic case in which the latter is 4000~K. This latter change
was necessary to avoid discontinuities associated with the high
radiogenic power.

In Fig.~\ref{fig:radiog} we show the evolution of the radiogenic
power, mantle temperature, inner core radius, magnetic moment,
magnetopause radius and surface energy flux for the four cases. The
dashed black lines represent the modern Earth's value and all
intersect the Earth's curve (blue) at about 4.5~Gyr.

\begin{figure} 
\begin{center}
\includegraphics[width=0.75\textwidth]{NoTides.ps}
\end{center}
\caption{Evolution of internal properties of planet b for different
  assumptions of radiogenic inventory: Earth-like in blue, chondritic
  in orange, 1 part per trillion $^{26}$Al, and inert. Values for the
  modern Earth are shown with the dashed black line. {\it Top left:}
  Radiogenic power. The Earth curve is behind the $^{26}$Al curve for
  except for time = 0. {\it Top right:} Mantle Temperature. In the
  chondritic case (orange), the two kinks in the curve are due to the
  onset of core convection at 1.4~Gyr, and then due to the
  solidification of the mantle at 6.2~Gyr. Similar the mantle
  solidifies in the $^{26}$Al (red) case at 2~Gyr. {\it Middle right:}
  Size of the solid inner core. {\it Middle left:} Magnetic
  moment. For the first 1.4 Gyr, the chondritic case has a
  non-convecting mantle and so it has no geodynamo. {\it Bottom left:}
  Magnetopause radius assuming the solar wind from Proxima is 0.2
  times that of Earth. {\it Bottom right:} Surface energy flux. The
  rapid variation in the chondritic case are associated with the onset
  of core convection, while the hump at 6 Gyr is due to the release of
  latent heat as the mantle solidies, as is the $^{26}$Al hump at 2
  Gyr.}
\label{fig:radiog}
\end{figure}

% David:
Since a possible path towards habitability for Proxima b is the ``habitable evaporated core'' scenario of \citet{Luger15},
we seek to model how the presence of an evaporating hydrogen envelope and surface oceans impact the tidal and
orbital evolution of Proxima b.  To do so, we couple the atmospheric escape physics of \atmesc, tidal evolution using \eqtide, the Earth-calibrated geophysical interior models of \radheat \ and \thermint and the stellar evolution of \stellar.

We model the combined tidal contributions of the envelope, oceans, and solid interior via the following relation for the body's total tidal $Q$:
\begin{equation}
\label{eqn:Q_hec}
\frac{1}{Q} = \frac{1}{Q_{interior}} + \frac{1}{Q_{ocean}} + \frac{1}{Q_{envelope}}
\end{equation}
where we remove $1/Q_i$ from the summation if we neglect the $i$th's component contribution to Proxima b's net tidal interaction.  We compute Proxima b's 
net 2nd Love number via
\begin{equation}
\label{eqn:k2_hec}
k_2 = k_{2_{interior}} + k_{2_{ocean}}+ k_{2_{envelope}}
\end{equation}
where again we remove $k_{2_{i}}$ from the summation if we neglect the $i$th's component contribution to Proxima b's net tidal interaction.  In the general 
case when a hydrogen envelope is present, we only consider the tidal effects of the interior and the envelope as any water is likely to be super critical due to 
the high pressure exerted by the envelope \xxx{(citation?)}.  When an envelope is not present, we consider the tidal contribution of surface oceans if the planet 
is not in the runaway greenhouse limit since all water would be present in the atmosphere.

We simulate four reasonable boundary cases that bracket the potential past tidal evolution of Proxima b.  The first case ``CPL'' assumes a constant tidal 
$Q = 12$ analogous to the simulations seen in Figure \ref{fig:eqtide}.  The ``No Ocean'' case assumes the tidal
interaction is dominated by the planet's interior as determined by \radheat \ and \thermint while the ``Ocean" case  which generalizes the No Ocean case by 
assuming Proxima b had initially 10 Earth oceans of water with $Q_{ocean} = 12$.  The full habitable evaporated core ``Envelope'' case generalizes
Ocean by adding on a hydrogen envelope that has an initial mass fraction of $0.001$ of the planet's total mass and $Q_{envelope} = 10^4$ which is 
consistent with measurements of Neptune's tidal Q \citep{ZhangHamilton08}.  The Envelope case also starts with just 4.5 Earth oceans.  The results of the 
simulations are shown in Figure \ref{tidal_hec}.

The No Ocean case, dominated by the mantle, reaches large tidal Qs consistent with values reported by \cite{Zahnle15} for the early Earth and undergoes 
minimal tidal evolution.  Radiogenic heating provides most of the surface flux.  Early on, the Ocean case is in a runaway greenhouse phase in which all the water 
is locked up in the atmosphere and subject to escape of hydrogen and oxygen from photolysis, decreasing the water mass.  Its tidal evolution mirrors the No 
Ocean case as the mantle dominates.  Once the star's luminosity decreases enough, the planet enters the HZ at around $10^8$ years and the remaining water 
condenses to the surface. The presence of surface oceans dramatically decreases the tidal Q leading to fast orbital circularization and a massive surface flux 
increase via tidal energy dissipation.

The Envelope case has an early bump in surface flux from rotational tidal energy dissipation until the envelope has been completed removed by stellar UV flux 
after about $4 \times 10^7$ years.  The hydrogen envelope initially shielded the planet's water allowing for enough to survive subsequent photolysis such that 1 
Earth ocean of the initial 4.5 remained once the planet entered the HZ.  With the envelope gone, surface water dominates the tides and its evolution mirrors that 
of the Ocean case.

\xxx{A bit more to add once thermint+eqtide fully understood.}

% Fig 12: Same as 10, but with lines comparing oceanq, no ocean, CPL
\begin{figure} 
<<<<<<< HEAD
\begin{center}
\includegraphics[width=1.0\textwidth,height=0.9\textheight]{tidal_hec.eps}
\end{center}
\caption{Evolution of the orbital, tidal and atmospheric properties of Proxima b for the ``CPL" case in light blue, ``No Ocean" case in red, ``Ocean" case in dark 
blue, and the ``Envelope" case in orange with the dashed line for clarity.  The green shaded region indicates when the planet is in the HZ. {\it Top left:} Surface 
Flux. {\it Top right:} Tidal Q. {\it Middle left:} Orbital Eccentricity. {\it Middle right:} Semi-major Axis. {\it Bottom left:} Envelope Mass. {\it Bottom right:} Surface 
Water Mass.}
=======
\centering
\includegraphics[width=1.0\textwidth,height=0.9\textheight]{tidal_hec.ps}
\caption{Evolution of the orbital, tidal and atmospheric properties of Proxima b for the ``CPL" case in light blue, ``No Ocean" case in red, ``Ocean" case in dark blue, and the ``Envelope" case in orange with the dashed line for clarity.  The green shaded region indicates when the planet is in the HZ. {\it Top left:} Surface Flux. {\it Top right:} Tidal Q. {\it Middle left:} Orbital Eccentricity. {\it Middle right:} Semi-major Axis. {\it Bottom left:} Envelope Mass. {\it Bottom right:} Surface Water Mass.}
>>>>>>> f496940a
\label{fig:tidal_hec}
\end{figure}

In the top left panel we show the evolution of the total radiogenic
power produced in the core, mantle and surface. Initially, the initial
power from $^{26}$Al is over $2~\times~10^{18}$~W, but with a
half-life of 700,000 years, its contribution to the energy budget
drops to 0 within $1e0^7$ years. The Earth-like case is hidden behind
the $^{26}$Al curve.

The mantle temperature is shown in the top right panel. The Earth and
inert cases are similar, but, as expected, the inert case temperature
drops more quickly becuase there is no radiogenic power in the
mantle. The enriched cases show interesting features as the energy
transport mechanisms change. The chondritic case shows two kinks, the
first is due to the onset of convection in the core, the second due to
heat production from the latent heat of solidification of the
mantle. Initially the heat generation from $^{40}$K is large enough to
heat the mantle to a temperature that is close enough to the core
temperature that convection is suppressed. The second kink occurs at
about 6~Gyr, or $\sim$6 half-life of $^{40}$K later. At that time, the
potassium power production has dropped sufficiently that the mantle
can begin to solidify and provides a new heat source. The $^{26}$Al
mantle solidifies at about 2~Gyr. Note that we had to start the
chondritic mantle at 4000~K, because at 3000~K discontinuous heat
transfers developed because the mantle was so far from equilibrium
with the potassium power source.

The case with $^{26}$Al is particularly interesting because it
predicts initial mantle temperaturesin excess of $10^4$~K, which is
hotter than the Sun. This is clearly unphysical, and while some of the
issue is that we began this case with a mantle temperature of 3000~K,
the real problem is that the heating from just 1 ppt of $^{26}$Al is
so large that our model cannot handle it. However, we do see that
after this initial burst of heating, the planet calms down into an
Earth-like evolution. Thus, if heating from $^{26}$Al is just a
passing energy source, it may not affect the evolution. On the other
hand, the heating could be so large that the planet may be irrevocably
altered. At this time, we only point out that the influence of
$^{26}$Al could be significant for planets with formation times of
order 1~Myr.

In the middle left panel, we show the size of the inner core. The
inert case produces an inner core first, but it does not envelope the
entire core, which has a radius of 3400~km. The burst of $^{26}$Al
heating causing a slight delay in core formation compared to Earth,
while the chondritic case does not experience an core nucleation, even
after 7 Gyr.

The middle right panel shows that evolution of the magnetic moment of
Proxima b for the four different cases. The inert and Earth cases are
very similar, but the other two are very different. The $^{26}$Al case
has a very strong mangetic field early on, but it decays rapidly after
this power source is depleted. The chondritic case has no magnetic
field for the first 1.4 Gyr because the core/mantle temperature
difference is insufficient to generate convective motions in the
core. At that time, the core has cooled sufficiently to initiate
convection, and the geodynamo quickly grows to several times stronger
than the modern Earth.

The bottom left panel shows the magnetopause radius for Proxima
assuming a stellar wind that is 20\% weaker than the Sun's. This value
is an upper limit \citep{Wood01}, so our values here are conservative
-- the actual stand-off radius is larger -- except for the first
1.4~Gyr of the chondritic case for which there is no magnetic field.

Finally, the bottom right panel shows the surface energy flux for each
case. Not surprisingly the chondritic case maintains the highest heat
fluxes, near 1 W/m$^2$, which is similar to Io's value of 2
W/m$^2$~\citep{Veeder94}. The humps and kinks are due to the changing
heat sources described above. The $^{26}$Al case begins with a very
large heat flux, in the range of 100~W/m$^2$, which is nearing the
value to trigger a runaway greenhouse! The inert case emits less
energy than Earth. Note that this lower energy flux partially explains
the similarity in the mantle temperatures with time; the Earth case
produces and loses more energy than the inert case.

\subsubsection{Evolution with Tidal Heating}
\label{sec:results:internal:tides}
% Peter 


\subsection{Atmospheric Evolution}
\label{sec:results:atmesc}

We consider two broad formation scenarios for Proxima b: one in which
it formed with abundant water and a thin hydrogen envelope of up to
1\% by mass (due to either \emph{in situ} accretion or from planetary
formation farther out followed by rapid disk-driven migration; see
\cite{Luger15}), and one in which it formed with abundant water but no
hydrogen. In both cases, we assume a fiducial planet mass of $1.27
\mearth$.

\begin{figure}[ht]
\centering
\includegraphics[width=6in]{mirage}
\caption{Evolution of the water content and atmospheric O$_2$ pressure
  on Proxima b for different initial conditions. The initial water
  content is varied between 1 and 10 TO (various colors) for two
  different end-member scenarios: no O$_2$ surface sinks (solid lines)
  and instantaneous oxygen absorption at the surface (dashed
  lines). The planet mass is held constant at 1.27 M$_\oplus$ and the
  initial hydrogen envelope fraction is set to zero for all runs. In
  all but one of the runs, Proxima b is completely desiccated. For an
  initial water content of 10 TO and no surface sinks, the buildup of
  $\sim$ 500 bars of atmospheric O$_2$ slows the loss rate of H,
  preventing the last $\sim$ 1 TO of water from being lost. In the
  scenario that efficient oxygen sinks are present, the atmospheric
  O$_2$ mixing ratio never grows sufficiently to limit the escape of
  H, and desiccation occurs in all cases. Note that in this scenario,
  the curves in the ``O$_2$ pressure'' panel correspond to the
  equivalent O$_2$ pressure absorbed at the surface.}
\label{fig:atmesc:mirage}
\end{figure}

In Fig.~\ref{fig:atmesc:mirage} we show the evolution of the latter
type of planet, which formed with no significant primordial
envelope. We consider four different initial inventories of water: 1,
3, 5, and 10 terrestrial oceans (1 TO $\equiv 1.39\times 10^{24}$ g,
the total mass of surface water on Earth; see \cite{Kasting88}). As
discussed in \ref{sec:models:atmesc}, we also consider two end-member
scenarios regarding the photolytically-produced O$_2$: no surface
sinks (solid lines) and efficient surface sinks (dashed lines). In all
cases but one, the planet is completely desiccated within the first
160 Myr, building up between tens and hundreds of bars of O$_2$ in
either its atmosphere or in the solid body. For an initial water
content of 10 TO and no surface sinks, O$_2$ builds up to high enough
levels as to throttle the supply of H to the upper atmosphere and slow
the total escape rate. In this scenario, $\sim 1$ TO of water remains,
alongside a thick 500 bar O$_2$ atmosphere. If Proxima b formed with
less than ten times Earth's water content, and/or had a persistent
convecting, reducing magma ocean, it is likely desiccated today.

\begin{figure}[ht]
\centering
\includegraphics[width=6in]{hec}
\caption{Evolution of the water and O$_2$ contents assuming Proxima b
  formed with a hydrogen envelope and 3 TO. Line colors correspond to
  different initial envelope mass fractions $f_H$, ranging from 0.0001
  to 0.01. In all cases, the envelope evaporates completely prior to 1
  Gyr. For $f_H \lesssim 0.001$, the H envelope evaporates quickly
  enough to allow complete desiccation of the planet prior to its
  arrival in the HZ at $\sim$ 160 Myr. For $f_H \approx 0.01$, the
  envelope evaporates a few hundred Myr \emph{after} the planet enters
  the HZ, preventing any water from being lost and O$_2$ from
  accumulating in the atmosphere.  This is the most favorable scenario
  for a potentially habitable Proxima b.}
\label{fig:atmesc:hec}
\end{figure}

Next, in Fig.~\ref{fig:atmesc:hec}, we show the results assuming
Proxima b formed with a hydrogen envelope. We fix the initial water
content at 3 TO and consider initial envelope mass fractions $f_H$
ranging from $10^{-4}$ to $10^{-2}$. In all cases, the envelope
evaporates completely within the first several hundred Myr. For $f_H
\lesssim 10^{-3}$, the envelope evaporates early enough such that all
the water is still lost from the planet. For $f_H = 10^{-3}$, only
about 0.1 TO remain once the planet enters the HZ; only for $f_H \sim
10^{-2}$ does the presence of the envelope guard against all water
loss. In these calculations, we assumed inefficient surface sinks, so
the escape of water at late times was bottlenecked by the presence of
abundant O$_2$. Planets that form with hydrogen envelopes may have
quite reducing surfaces, which could absorb most of the O$_2$ and lead
to even higher total water loss. As before, a few tens to a few
hundreds of bars of O$_2$ remain in the atmosphere or in the solid
body at the end of the escape phase.

We note that we obtain slightly more hydrogen loss than
\cite{OwenMohanty16}, who find that planets more massive than $\sim
0.9 \mearth$ with $\sim 1\%$ hydrogen envelopes cannot fully lose
their envelopes around M dwarfs, due primarily to the transition from
hydrodynamic to ballistic escape at late times. However, their
calculations were performed for a $0.4 \msun$ M dwarf, whose pre-main
sequence phase lasts $\sim 200 \mathrm{Myr}$, five times shorter than
that for Proxima Centauri. Nevertheless, the discrepancy is small: we
find that for envelope fractions greater than 1\% or masses greater
than our fiducial value of $1.27 \mearth$, the envelope does not
completely evaporate, in which case Proxima b would likely be
uninhabitable.

\begin{sidewaysfigure}[h]
\centering
\subfigure{\label{fig:atmesc:synth:a}\imagebox{2.5in}{\includegraphics[width=3.3in]{synth_a}}}
\subfigure{\label{fig:atmesc:synth:b}\imagebox{2.5in}{\includegraphics[width=3.3in]{synth_b}}}
\subfigure{\label{fig:atmesc:synth:c}\imagebox{2.5in}{\includegraphics[width=1.285in]{synth_c}}}
\caption{Multiple evolutionary pathways for the water on Proxima
  b. These plots show the final water and final O$_2$ content of the
  planet for a suite of different initial conditions. Different marker
  styles indicate different values of the planet mass, the initial
  water content, and the initial hydrogen envelope mass fraction $f_H$
  (the final value of $f_H$ is zero for all planets shown here).  The
  left panel corresponds to planets with inefficient O$_2$ sinks,
  which build up O$_2$ in their atmospheres during the hydrodynamic
  escape phase. The right panel corresponds to planets with efficient
  sinks, which do not build up significant atmospheric O$_2$; instead,
  O$_2$ is quickly absorbed at the surface. Each panel is divided into
  quadrants, corresponding to planets that at the end of the
  simulation have water but no O$_2$ (top left), water and O$_2$ (top
  right), neither water nor O$_2$ (bottom left), and O$_2$ but no
  water (bottom right). Habitable planets are those in regions shaded
  blue. Planets in the grey region are desiccated and therefore
  uninhabitable. Planets in the red regions are likewise
  uninhabitable, but may have atmospheric O$_2$ (left panel only)
  which could be incorrectly attributed to biology. Finally, planets
  in the yellow region are habitable, since they have abundant surface
  water, but may also have substantial atmospheric O$_2$, which could
  be an impediment to the origin of life. These planets are also
  particularly problematic in the context of atmospheric
  characterization, as the presence of water and O$_2$ could fool
  observers into believing they are inhabited.}
\label{fig:atmesc:synth}
\end{sidewaysfigure}

Finally, in Fig.~\ref{fig:atmesc:synth} we present a summary of our
atmospheric escape calculations, showing the many possible
evolutionary pathways for Proxima b and how they affect its present
habitability. The two panels show the final water content (in TO)
versus the final oxygen abundance (in bars) for different initial
conditions, assuming inefficient oxygen sinks (left panel) and
efficient oxygen sinks (right panel). In all cases shown, the final
hydrogen envelope mass is zero.  Different values of the planet mass,
initial water content, and hydrogen fraction are indicated with
different marker styles (see legend at right). Since the axes are
logarithmic, we appended panels to the left and below the main plot,
corresponding respectively to final oxygen and water contents of
zero. In general, habitable outcomes are those that lie in the top
left of the plot (abundant water, low O$_2$). Planets in the top right
have abundant water but also build up large amounts of O$_2$, which
could render them uninhabitable and/or fool
observers searching for biosignatures \citep{LugerBarnes15}. Planets at the bottom of the
plot are desiccated and therefore uninhabitable, though some may also
be biosignature false positives.

While much may be gleaned from the figure, a few results stand
out. First, a scenario in which Proxima b formed with a hydrogen
envelope of mass $\sim 0.01 \mearth$ is the most favorable for
habitability, as such a planet would be a ``habitable evaporated
core'' \citep{Luger15} and experience no water loss. However, if
Proxima b is more massive than $1.27 \mearth$, the envelope may not
completely evaporate and the planet may not be habitable
today. Second, scenarios in which Proxima b formed with less hydrogen
can still result in present-day surface water, but in all cases in
which water remains, $\gtrsim 200$ bars of oxygen are
retained. Finally, the primary effect of a larger planet mass is to
increase the amount of oxygen in the atmosphere and/or absorbed at the
surface; while in some cases a larger planet mass can result in less
water loss, habitable scenarios are more likely for a lower planet
mass, consistent with the results of \cite{LugerBarnes15}.

Further data on Proxima b will greatly aid in distinguishing between
these multiple evolutionary pathways. In particular, constraints on
the exact mass (via measurements of the orbital inclination) could
inform the atmospheric escape history, while a value for the radius
could provide a handle on whether or not a hydrogen envelope is
present.

\section{Discussion\label{sec:disc}}
% All

In the previous section we outlined numerous possibilities for the
history of Proxima b. We considered processes spanning the planet's
core to the Milky Way galaxy and find that effects at all these scales
could be important in the history of our closest exoplanet. In this
section, we summarize the results in terms of the potential
atmospheres that Proxima b might have, which are considered in
detail in \citep{Meadows16}. Then we examine the likelihood that it is
currently habitable.

\subsection{Atmospheric States}
\label{sec:results:atmstates}

\xxx{dflemin3:  In this subsection, I think it could be useful to tie by in the concept of abiotic spectral features that can 
masquerade as biosignatures.  For example, in the Abiotic section, Luger-Barnes O2 build up can be a tricky thing to
disentangle from life-produced oxygen.  Obviously the companion atmosphere paper deals with all these effects in much
better detail, but since this issue was mentioned as a problem in the intro, briefly touching on it again here would be useful.}

\subsubsection{Earth-Like}
\label{sec:results:atmstates:earthlike}

We find that some scenarios allow for the planet to currently support
surface water. In particular, the ``habitable evaporated core'' scenario
\citep{Luger15} is particularly promising as it can avoid both the
high-luminosity pre-main sequence phase and any devastating tidal
heating that may occur while the planet ``surfs'' the HZ migration, or
during circularization after orbital destabilization. Such a world may
be enriched in deuterium that remained during hydrogen escape, and it
may also be geothermally active if it is young and enriched in
potassium.

Another possibility is that Proxima b formed at a larger orbital
distance and was scattered in to its current location by a system-wide
instability, which may have been triggered by a close passage with
\acen~A and B, see $\S$~\ref{sec:results:galactic}. If the instability
happened after the star reached the main sequence, then the planet
would have arrived in the HZ after its position had stabilized. If b's
eccentricity after the instability was larger than about 0.35, then
there is some danger that tidal heating could have triggered a runaway
greenhouse, see Fig.~\ref{fig:eqtide}, but it may have been
short-lived enough to permit habitability.

Another low-probability possibility is that even if the planet became
desiccated during the pre-MS phase, impact from water-rich bodies
could simultaneously blow off the CO$_2$ and/or O$_2$ atmosphere while
delivering water. This scenario would require a specific set of events to occur, but we note
that close passage between Proxima and \acen~A and B could destabilize
any putative ``exo-Oort Clouds'' that could have existed around the
stars. Current numerical models do not permit a robust calculation of
this possibility, so it remains a viable path for Proxima b to be
habitable. \xxx{REF for exo-Oort clouds?}

Although these atmospheric states permit habitability, we must bear in
mind that the rotation period is either synchronous or in a spin-orbit
resonance due to tidal effects. The rotation rate is therefore longer
than on Earth and so atmospheric dynamics would be different. If
synchronous, it is likely that the planet's daylit side is
covered in clouds \citep{Yang13}.

\subsubsection{Venus-Like}
\label{sec:results:atmstates:venuslike}


Regardless of whether Proxima b spent significant time in a runaway
greenhouse prior to the arrival of the HZ, it could be in a runaway
greenhouse state like Venus. If it formed {\it in situ}, then this
possibility is more likely because its first $\sim$100 Myr were spent
interior to the HZ and hence it may have developed a dense CO$_2$
atmosphere as has occurred on Venus. In this case, the planet is
uninhabitable as the surface temperature is too hot for liquid water,
and the higher surface temperature results from greenhouse warming by
CO$_2$.

Even if the planet avoided desiccation during the PMS stage, it is
reasonable to assume that a Venus-like atmosphere is possible. CO$_2$
is a very abundant molecule in planetary atmospheres, and given its
strong ability to heat the surface, high molecular weight, and strong
chemical bonds, it may be able to accumulate in the HZ to large enough
levels to trigger the runaway greenhouse. \xxx{[Colin Goldblatt's
paper actually shows that adding CO2 alone cannot cause a runaway
greenhouse on an Earth-like planet: http://arxiv.org/abs/1201.1593.
I don't disagree with the possibility that it's in a runaway even in 
the HZ, but perhaps a better argument is if its albedo is < 0.3 or if
clouds behave differently, etc.?]}

A final possibility, mentioned above, is that past tidal heating drove
the planet into a runaway greenhouse \citep{Barnes13}. If the planet
was ever in a high eccentricity state ($e~>~0.35$) then the surface
energy flux from the interior could have reached the critical limit of
$\sim$300 W/m$^2$ \citep{Kasting93,Abe93,Goldblatt15}. Such high
surface fluxes may be short-lived if the heating can only come from
the ocean \citep{DriscollBarnes15}.

\subsubsection{Neptune-Like}
\label{sec:results:atmstates:neptunelike}

Proxima b may have formed with sufficient hydrogen that it has
retained despite all the high energy processes that have likely
affected it. This possibility is especially likely if it formed beyond
the snow line and migrated in. Similarly to \cite{OwenMohanty16}, we find
that if Proxima b formed with $\gtrsim$ 1\% of its mass in the form of a 
hydrogen envelope, it likely still possesses some hydrogen, in which case
the surface may be too hot and/or at too high a pressure to be habitable.
Future measurements of Proxima b's radius can inform its present-day
composition and thus settle this issue.
% rodluger: Removed ``perhaps with 10 times more mass than it has now'',
% as that's not really physical. At most it's lost about 1\% H/He.

\subsubsection{Abiotic Oxygen Atmosphere}
\label{sec:results:atmstates:o2atmos}

If Proxima b formed with one or more TO of water, photolysis followed
by hydrogen escape during the stellar PMS phase could have led to the 
buildup of substantial O$_2$ in the atmosphere. Although oxygen
is highly reactive, thousands of bars of oxygen can be liberated
through this mechanism \citep{LugerBarnes15} and hence all sinks for
it may become saturated \citep{Schaefer16}. In principle, thousands of
bars of oxygen could remain in the atmosphere, but this figure is most likely lower,
as much of the oxygen will be consumed in the process of oxidizing the surface. 
In this case Proxima b may be uninhabitable, given that little free energy
may be available at the surface for early organisms to take a hold. Life on
Earth is thought to have emerged in an extremely reducing environment
\citep{Oparin24, Haldane29}, with access to high energy gradients to fuel
early metabolisms; this may not be the case on Proxima b.

In many of the scenarios in which Proxima b develops an O$_2$-rich atmosphere,
it also maintains at least some of its initial water.
After the end of the PMS phase, the O$_2$, H$_2$O and CO$_2$
greenhouse warming could be sufficient to prevent water from
accumulating on the surface, and hence it could have significant
abundance in the stratosphere. While the simultaneous detection of
water and oxygen has traditionally been envisaged as an ideal
combination for life detection (\xxx{REF}), in the case of Proxima b, it is
insufficient to prove habitable conditions exist, let alone that life
is present.

Alternatively, if the greenhouse gases are at low enough levels in the atmosphere,
then it may be possible for liquid water to accumulate on the
planetary surface and this planet would meet the traditional
definition of ``habitable.'' However, as argued above, such a planet
would likely be incapable of supporting life.
Thus, the detection of atmospheric oxygen as well as the
presence of surface liquid by other means, \eg glint
\citep{Robinson10}, would not be sufficient evidence that the planet
is habitable.

\subsubsection{No Atmosphere}
\label{sec:results:atmstates:noatmos}

Since Proxima b is subjected to repeated flaring events and other
activity \citep{Walker81,Davenport16}, it may be that the atmosphere
has been permanently destroyed. Such a process is difficult to
envision, as it would require all the volatiles in the mantle to have
been degassed and blown away. However, if the planet was tidally
heated for a long time, mantle convection may have been vigorous and
perhaps total volatile depletion is possible, especially if the
planet's core stopped convecting (see $\S$~\ref{sec:results:internal})
or the core has solidified, quenching the magnetic dynamo
{\citep{DriscollBarnes15}. Another possibility is that a recent
stellar eruption has temporarily stripped away the atmosphere, which
will reform by outgassing.

\subsection{Is Proxima b Habitable?}
\label{sec:results:habitable}

Planetary habitability is a complicated feature to model
quantitatively and Proxima b is no exception. We do know that the
planet has sufficient energy to support life, assuredly has enough
bioessential elements, and is old enough for life to have gained a
foothold, assuming Earth isn't an extreme outlier. The biggest
questions are if it is terrestrial, and if it possesses vast reservoirs
of liquid water. At this time, it is impossible to determine the
probability that it does support liquid water, so we cannot answer the
eponymous questions. As always, more data are needed.

However, our analysis does provide some important information on where
to focus future efforts. As liquid water is vital, it is paramount to
determine the pathways that allow the planet to have accreted and
retained the water. However, even if the planet forms with water, our
investigations have shown that it will not necessarily be retained. If
it formed {\it in situ} or arrived in the HZ at the time of the
dispersal of the gas disk, then Proxima b had to endure $\sim$ 150
Myr in a runaway greenhouse state; see $\S$~\ref{sec:results:stellar} and
\cite{LugerBarnes15}.

Even if the planet arrived in its orbit late, perhaps following an
orbital instability, the water may have to survive a ``tidal
greenhouse'' in which tidal heating drives water loss, see
$\S$~\ref{sec:results:internal} and \cite{Barnes13}. Such high tidal heating
rates may require very large eccentricity and/or abnormally low $Q$
values, but the latter is certainly possible during planet-planet
scattering events \citep{Chatterjee08}, or perhaps by Kozai-like
oscillation driven by perturbations from the \acen~A and B pair if the
orbit of Proxima Centauri was much smaller in the past
\citep{DesideraBarbieri07}. If the additional planet in the system is
massive, on an eccentric orbit, and/or on a highly inclined orbit,
then it, too, may induce eccentricity perturbations that maintain
eccentricities \citep{TakedaRasio05}, possibly in the range of a tidal
greenhouse. As shown in $\S$~\ref{sec:results:internal}, the eccentricity of
b will damp, but the timescale can be very long. Large eccentricities
are not well-modeled by equilibrium tide theory, even with a proper
accounting of geophysical features as in the \thermint~module, so it
is difficult at present to assess the role of tidal heating in water
retention.

Another possible route to water loss is through temporary or permanent
atmosphere erosion by flares and coronal mass ejections. It is
possible that these events could blast away the atmosphere completely,
in which case liquid water on the surface is not stable. Should the
atmosphere reform, the water may return to the liquid state, but it is
certainly plausible that some events are powerful enough to remove the
water in one event, or, more likely, repeated bombardments would
slowly remove the atmosphere. \xxx{REF: Matt Tilley paper or Segura?} Our analysis doesn't provide a direct
prediction of this phenomenon, but we note that some geophysical
models for the planet predict core solidification times less than the
age of the system \xxx{which models? -- still looking!}. In those cases, the magnetic field is quenched and
is not capable of deflecting charged particles. However, it is not
clear that a magnetic field is always beneficial for life, as it also
increases the cross-sectional area of the planet for charged particles
and funnels the energy into the magnetic poles, possibly increasing
mass loss.

These processes are all clear dangers for the habitability of Proxima
b. Yet, we are also able to identify pathways that produce decidedly
Earth-like versions of planet b. \xxx{As shown in Fig.~\ref{fig:qchoice},
if the planet formed with 0.1\% of its mass in a hydrogen envelope, 4.5
Earth oceans of water, then the combined effects of the stellar
evolution, envelope evolution and atmospheric escape, tidal evolution,
and geophysical evolution predict a planet with 1 Earth ocean of
surface water, no hydrogen envelope, and a semi-major axis within the
observed uncertainties [Dave: Check these numbers]}. A planet like this could evolve similarly to
Earth, and therefore may have Earth-like conditions today.

A final possibility is that Proxima b, receiving only 65\% of Earth's
insolation, may have an ice-covered surface, but with a liquid water
mantle, similar to Europa. For such a planet, the water is heated by
the energy from accretion, radiogenic sources and/or tidal
heating. Ice is much more absorptive at the longer wavelengths of
light that Proxima emits and so it may be difficult to ice over the
planet \citep{JoshiHaberle12,Shields13}, especially since it probably spent
hundreds of Myr in a runaway greenhouse. But if a reflective haze
and/or cloud layer could form, it could reflect away the light before
it reaches the surface \citep[\eg][]{Arney16}. This possibility seems unlikely, but we cannot
rule out that the planet is a ``super-Europa'' \citep{BarnesHeller13},
a scaled up version of the icy satellites of our Solar System and with
a potentially inhabited subsurface water layer.

Proxima b may or may not be habitable. While we are only able to
identify a narrow range of pathways that permit habitability, we must
bear in mind that our model, while including phenomena over sizescales
of meters to kpc, is simple and does not include many potential
feedbacks. The geochemistry of exoplanets is a gaping hole in
scientific knowledge, and one can easily imagine how other systems may
maintain liquid water with geochemical cycles not present in our Solar
System. Similarly, liquid surface water may represent a sort of
``planetary attractor,'' in which planets in the HZ naturally and
typically evolve toward a state in which their surfaces support liquid
water.

\section{Conclusions\label{sec:concl}}
% Rory
We have performed a comprehensive analysis of the evolution of the
Alpha Centauri triple star system with a specific focus on Proxima Centauri b's
habitability. We find that many disparate factors are important,
including the stellar system's orbit in the galaxy
($\S$~\ref{sec:results:galactic}), the orbital and rotational evolution of
the planets ($\S$~\ref{sec:results:orbital}), the stellar evolution
($\S$~\ref{sec:results:stellar}), the geophysical evolution
($\S$~\ref{sec:results:internal}), and the atmospheric evolution
($\S$~\ref{sec:results:atmesc}). We find that many evolutionary pathways
are permitted by the data and hence the planet may currently exist in
one of many possible states.

We conclude that Proxima b may be habitable, but identify the
retention of water as the biggest obstacle for Proxima b to support
life. Water loss may occur through multiple channels operating in
tandem or in isolation, including desiccation during the Pre-MS,
excessive tidal heating, or atmospheric destruction by flares and
coronal mass ejections. We find the most likely pathway for
habitability is if planet b formed with a thin hydrogen envelope of
order $10^{-2}~\mearth$ which was eroded by the early XUV evolution of
the host star; see $\S$~\ref{sec:results:stellar} and \cite{Luger15}. In
that case, Proxima b is a ``habitable evaporated core'' and has
followed a very different trajectory than Earth did on their paths to
liquid surface water.

Regardless of Proxima's habitability, it offers scientists an
unprecedented window into the nature of terrestrial planets. At only
1.3 pc distance, we will be able to study this planet in detail with
future missions, should they be designed appropriately; see
\cite{Meadows16}. If Proxima b is uninhabitable, we may be able to
determine how that happened and how Earth avoided the same fate. At a
minimum, the discovery of Proxima Centauri b has ushered in a new era
in comparative planetology, or perhaps it is the first step in the
discovery of extraterrestrial life.
 
\vspace{1cm}
This work was supported by the NASA Astrobiology Institute's Virtual
Planetary Laboratory under Cooperative Agreement number NNA13AA93A.


\bibliography{bib}

\end{document}  <|MERGE_RESOLUTION|>--- conflicted
+++ resolved
@@ -1293,19 +1293,9 @@
 
 % Fig 12: Same as 10, but with lines comparing oceanq, no ocean, CPL
 \begin{figure} 
-<<<<<<< HEAD
-\begin{center}
+\centering
 \includegraphics[width=1.0\textwidth,height=0.9\textheight]{tidal_hec.eps}
-\end{center}
-\caption{Evolution of the orbital, tidal and atmospheric properties of Proxima b for the ``CPL" case in light blue, ``No Ocean" case in red, ``Ocean" case in dark 
-blue, and the ``Envelope" case in orange with the dashed line for clarity.  The green shaded region indicates when the planet is in the HZ. {\it Top left:} Surface 
-Flux. {\it Top right:} Tidal Q. {\it Middle left:} Orbital Eccentricity. {\it Middle right:} Semi-major Axis. {\it Bottom left:} Envelope Mass. {\it Bottom right:} Surface 
-Water Mass.}
-=======
-\centering
-\includegraphics[width=1.0\textwidth,height=0.9\textheight]{tidal_hec.ps}
 \caption{Evolution of the orbital, tidal and atmospheric properties of Proxima b for the ``CPL" case in light blue, ``No Ocean" case in red, ``Ocean" case in dark blue, and the ``Envelope" case in orange with the dashed line for clarity.  The green shaded region indicates when the planet is in the HZ. {\it Top left:} Surface Flux. {\it Top right:} Tidal Q. {\it Middle left:} Orbital Eccentricity. {\it Middle right:} Semi-major Axis. {\it Bottom left:} Envelope Mass. {\it Bottom right:} Surface Water Mass.}
->>>>>>> f496940a
 \label{fig:tidal_hec}
 \end{figure}
 
@@ -1863,6 +1853,7 @@
 \vspace{1cm}
 This work was supported by the NASA Astrobiology Institute's Virtual
 Planetary Laboratory under Cooperative Agreement number NNA13AA93A.
+David Fleming is supported by an NSF IGERT DGE-1258485 fellowship.
 
 
 \bibliography{bib}
