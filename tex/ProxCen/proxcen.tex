--- conflicted
+++ resolved
@@ -168,12 +168,9 @@
 planetary companions could also be present in the system.
 
 \subsection{Properties of the Host Star}
-<<<<<<< HEAD
 
 % TRQ -- closest besides the Sun?
-=======
 \label{sec:obs:star}
->>>>>>> 01bcad40
 As Proxima Centauri is the closest star to Earth, it has been studied
 extensively since its discovery 100 years ago \citep{Innes1915}.  It
 has a radius $R_*$ of $0.14~\rsun$, a temperature $T_{eff}$ of 3050 K, a
@@ -310,11 +307,7 @@
 the efficiency of the $^{14}$N(p,$\gamma$)$^{15}$O reaction rate in
 the CNO cycle, and by uncertainty regarding the possibility of
 convective overshooting of hydrogen into the core. They also consider
-<<<<<<< HEAD
-the role of ``microscopic diffusion'' which is the settling of heavy
-=======
 the role of ``microscopic diffusion,'' the settling heavy
->>>>>>> 01bcad40
 elements over long time intervals. All these uncertainties
 prevent a precise and accurate measurement of \acen~A's
 age. Combining the different model predictions and including 1$\sigma$
@@ -341,13 +334,8 @@
 age, effective temperature $T$, and composition are not. The spectra and luminosity suggest
 the mass of Proxima is $\sim~0.12~\msun$ \citep{Delfosse00}. If we
 adopt this value, then the semi-major axis of b's orbit is 0.0485~AU
-<<<<<<< HEAD
-and the planet receives 65\% of the instellation as Earth receives
-from the Sun \cite{AngladaEscude16}.  Note that \cite{Sahu14}
-=======
 and the planet receives 65\% of the instellation Earth receives
 from the Sun \citep{AngladaEscude16}.  Note that \cite{Sahu14}
->>>>>>> 01bcad40
 suggested that Proxima's proper motion sent it close enough to two
 background stars for the general relativistic deflection of their
 light by Proxima to be detectable with HST and should allow the determination of
@@ -373,13 +361,8 @@
 Proxima. \cite{MatvienkoOrlov14} also failed to unequivocally resolve
 the issue, and concluded that RV precision of better than 20 m/s is
 required to determine if Proxima is bound, which should be available
-<<<<<<< HEAD
-in the data from \citep{AngladaEscude16}. Perhaps the discovery data
-for Proxima b will also resolve this long-standing question.
-=======
 in the data from \cite{AngladaEscude16}. Perhaps the discovery data
 for Proxima b will also resolve these long-standing questions.
->>>>>>> 01bcad40
 
 Regardless of whether Proxima is bound or not, the very low
 probability that the stars would be so close to each other strongly
