\documentclass[preprint,12pt]{aastex}

\usepackage{xspace}
\usepackage{multicol}
\usepackage{color}
\usepackage{rotating}
\usepackage{subfigure}
\def\imagebox#1#2{\vtop to #1{\null\hbox{#2}\vfill}} % http://tex.stackexchange.com/questions/152818/top-aligned-subfigure-with-bottom-aligned-caption
\newcommand{\xxx}[1]{{\color{red} #1}} % \xxx makes things RED

\def\mearth{{\rm\,M_\oplus}}
\def\rearth{{\rm\,R_\oplus}}
\def\msun{{\rm\,M_\odot}}
\def\rsun{{\rm\,R_\odot}}
\def\lsun{{\rm\,L_\odot}}
\def\gsim{~\rlap{$>$}{\lower 1.0ex\hbox{$\sim$}}}
\def\lsim{~\rlap{$<$}{\lower 1.0ex\hbox{$\sim$}}}
\def\etal{{\it et al.\thinspace}}
\def\wpmsq{W m$^{-2}$}
\def\etal{{\it et al.\thinspace}}
\def\eg{{\it e.g.\ }}
\def\etc{{\it etc.\ }}
\def\ie{{\it i.e.\ }}
\def\cf{{\it c.f.\ }}
\def\acen{{$\alpha$~Cen}}

\def\tess{{\it TESS}}
\def\kepler{{\it Kepler}}
\def\jwst{{\it JWST}}

\def\vplanet{\texttt{\footnotesize{VPLANET}}\xspace}
\def\atmesc{\texttt{\footnotesize{ATMESC}}\xspace}
\def\distorb{\texttt{\footnotesize{DISTORB}}\xspace}
\def\distrot{\texttt{\footnotesize{DISTROT}}\xspace}
\def\eqtide{\texttt{\footnotesize{EQTIDE}}\xspace}
\def\poise{\texttt{\footnotesize{POISE}}\xspace}
\def\radheat{\texttt{\footnotesize{RADHEAT}}\xspace}
\def\thermint{\texttt{\footnotesize{THERMINT}}\xspace}
\def\stellar{\texttt{\footnotesize{STELLAR}}\xspace}
\def\galhabit{\texttt{\footnotesize{GALHABIT}}\xspace}

\bibliographystyle{apj}

\usepackage{multicol}
\usepackage{amsmath}
\begin{document}

\title{The Habitability of Proxima Centauri b I: Evolutionary Scenarios}
\author{Rory Barnes\altaffilmark{1,2,3}, Russell Deitrick\altaffilmark{1,2}, Rodrigo Luger\altaffilmark{1,2}, Peter E. Driscoll\altaffilmark{4,2}, Thomas R. Quinn\altaffilmark{1,2}, David P. Fleming\altaffilmark{1,2}, Benjamin Guyer\altaffilmark{1,2}, Diego V. McDonald\altaffilmark{1,2}, Victoria S. Meadows\altaffilmark{1,2}, Giada Arney\altaffilmark{1,2}, David Crisp\altaffilmark{5,2}, Shawn D. Domagal-Goldman\altaffilmark{6,2}, Andrew Lincowski\altaffilmark{1,2}, Jacob Lustig-Yaeger\altaffilmark{1,2}, Eddie Schwieterman\altaffilmark{1,2}}
\altaffiltext{1}{Astronomy Department, University of Washington, Box 951580, Seattle, WA 98195}
\altaffiltext{2}{NASA Astrobiology Institute -- Virtual Planetary Laboratory Lead Team, USA}
\altaffiltext{3}{E-mail: rory@astro.washington.edu}
\altaffiltext{4}{Jet Propulsion Laboratory}
\altaffiltext{5}{Goddard Space Flight Center}

\begin{abstract}
\end{abstract}

\section{Introduction\label{sec:intro}}

The discovery of Proxima Centauri b, hereafter Proxima b, heralds a
new era in the exploration of exoplanets. Although very little is
currently known about it and its environment, the planet is likely
terrestrial and receives an incident flux that places it in the
``habitable zone'' (HZ)
\citep{Kasting93,Selsis07,Kopparapu13}. Moreover, Proxima b is
distinct from other discoveries in that it is the first potentially
habitable planet that could be directly characterized by space
telescopes such as WFIRST, concept missions such as LUVOIR, HDST, and
HabEx, and/or planned 30-meter class ground-based telescopes. Proxima
b could be the first exoplanet to be spectroscopically probed for
active biology.

The interpretation of these spectra require a firm understanding of
the history of Proxima b and its host system. Proxima b exists in an
environment that is significantly different from Earth and has likely
experienced different phenomena that could preclude or promote the
development of life. When viewed across interstellar distances,
biology is best understood as a planetary process: life is a global
phenomenon that alters geochemical and photochemical
processes. Spectroscopic indicators of life, \ie biosignatures, can
only be identified if the abiotic processes on a planet are understood
-- no single feature in a spectrum is a ``smoking gun'' for life. A
robust detection of extraterrestrial life requires that all plausible
non-biological sources for an observed spectral feature can be ruled
out. This requirement is a tall order in light of the expected
diversity of terrestrial exoplanets in the galaxy and the plethora of
mechanisms capable of mimicking biosignatures
\citep{Schwieterman16,Meadows16}.  With these challenges in mind,
Proxima b may offer the best opportunity to begin the scientific
process of searching for unambiguous signs of life.

In this study we leverage the known (but sparse) data on Proxima b and
its host system to predict the range of evolutionary pathways that the
planet may have experienced. As we show below, many evolutionary histories are
possible and depend on factors ranging from the cooling rate of b's
core to the orbital evolution of the stellar system through the Milky
Way galaxy, and everywhere in between. The evolution of Proxima b, and by
extension its potential habitability, depends on physical processes
that tend to be studied by scientists that work in different
fields, such as geophysics and astrophysics. However, for the purpose
of interpreting Proxima b, these divisions must be dismantled. A critical examination of the potential habitability of Proxima b necessitates
a cohesive model that can fold in the impact of the many factors that shape evolutionary
history. Our examination of Proxima b will draw on simple, but realistic, models
that have been developed in the fields of geophysics, planetary
science, atmospheric science and astrophysics. From this synthesis, we
identify numerous opportunities and obstacles for life to develop on
Proxima b, as well as lay a foundation for the future interpretation
of spectroscopic observations.

This paper is organized as follows. In $\S$~\ref{sec:obs} we review
the observational data on the system and the immediate implications
for habitability. In $\S$~\ref{sec:models} we describe models to
simulate the evolution of the system, with a focus on habitability. In
this section we introduce a new software package, \vplanet, which
couples physical models of planetary interiors, atmospheres, spins and
orbits, stellar evolution, and galactic effects. In
$\S$~\ref{sec:results} we present results of these models. An
exhaustive analysis of all histories is too large to present here, so
in this section we present highlights and end-member cases that
bracket the plausible ranges. In $\S$~\ref{sec:disc} we discuss the
results and identify additional observations that could improve
modeling efforts and connect our results to the companion paper
\citep{Meadows16}. Finally in $\S$~\ref{sec:concl} we draw our
conclusions.

\section{Observational Constraints \label{sec:obs}}

In this section we review what is known about the triple star system
Alpha Centauri (hereafter \acen) of which Proxima Centauri may be a
third member. This star system has been studied carefully for centuries as
it is the closest to the Sun. We will first review the direct
observational data, then we will make whatever inferences are possible
from those data, and finally we qualitatively consider how these data
constrain the possibility for life to exist on Proxima b, which will
then guide the models described in the next section.

\subsection{Properties of the Proxima Planetary System}
\label{sec:obs:planetsys}
Precious little data exist for Proxima b. The radial velocity data
reveal a planet with a minimum mass $m$ of 1.27~$\mearth$, an orbital period $P$
of 11.186 days, and an orbital eccentricity $e$ less than 0.35;
\cite{AngladaEscude16} report a mean longitude $\lambda$ of $110^\circ$. These
data are the extent of the direct observational data on the planet,
but even the minimum mass relies on uncertain estimates of the mass of
the host star, described below.

Proxima b may not be the only planet orbiting Proxima
Centauri. The Doppler data suggest the presence of another planetary
mass companion with an orbital period near 215 days, but it is not
definitive yet \citep{AngladaEscude16}. If present, the \xxx{second} planet has a
projected mass of $\lesssim~10~\mearth$, consistent with previous
non-detections \citep{EndlKurster08,Barnes14,Lurie14}. The orbital
eccentricity and its relative inclination to Proxima b's orbit are also
unknown, but as described below, could take any value that permits
dynamical stability. Additionally, lower mass and/or more distant
planetary companions could also be present in the system.

\subsection{Properties of the Host Star}
\label{sec:obs:star}
As Proxima Centauri is the closest star to the Sun, it has been studied
extensively since its discovery 100 years ago \citep{Innes1915}.  It
has a radius $R_*$ of $0.14~\rsun$, a temperature $T_{eff}$ of 3050 K, a
luminosity $L_*$ of $0.00155~\lsun$~\citep{Boyajian12}, and a rotation
period $P_*$ of 83 days \citep{Benedict98}. \cite{AngladaEscude16} find a 
spectral type of M5.5V. \cite{Wood01} searched for
evidence of stellar winds, but found none, indicating mass loss rates
$\dot{M}_*$ less than 20\% of our Sun's, \ie
$<4~\times~10^{-15}~\msun/\textrm{yr}$. Proxima Centauri possesses a
much larger magnetic field ($B~\sim~600$~G) than our Sun ($B~=~1$~G)
\citep{ReinersBasri08}, but somewhat low compared to the majority of
low mass stars. 

Like our Sun, Proxima Centauri's luminosity varies slowly with time
due to starspots \citep{Benedict93}. HST observations of Proxima
Centauri found variations up to 70 milli-magnitudes (mmag) in $V$
\citep{Benedict98}, which, if indicative of the bolometric luminosity
corresponds to about a 17.5\% variation, with a
period of 83.5 days (\ie the rotation period). Moreover,
\citep{Benedict98} found evidence for two discrete modes of
variability, one lower amplitude mode ($\Delta~V~\sim~30$~mmag) with a
period of $\sim 42$ days, and a larger amplitude mode
($\Delta~V~\sim~60$~mmag) with a period of 83 days. These periods are
a factor of 2 of each other, leading \cite{Benedict98} to suggest that
sometimes a large spot (or cluster of spots) is present on one
hemisphere only, while at other times smaller spots exist on opposite
hemispheres. Regardless, incident stellar radiation (``instellation'')
variations of 17\% could impact atmospheric evolution and surface
conditions of a planet (the sun's variation is of order 0.1\%
\citep{Willson81}).

Additionally, the magnetic field strength may vary with
time. \cite{Cincunegui07} monitored the H and K Ca II lines, which are
indicators of chromospheric activity, as well as H$\alpha$ for 7 years
and found modest evidence for a 442 day cycle in stellar
activity. Although the strength of Proxima's magnetic field at the
orbit of planet b is unclear, it could contribute to the stability of
b's atmosphere and potentially affect any putative life on b. 

Proxima Centauri is a known flare star
\citep{Shapley51}\footnote{Although Shapley is the sole author of his
  1951 manuscript, the bulk of the work was performed by two female
  assistants, C.D. Boyd, and V.M. Nail.}  and indeed several flares
were reported during the Pale Red Dot campaign
\citep{AngladaEscude16}. \cite{Walker81} performed the first study of
the frequency of flares as a function of energy, finding that high
energy events ($\sim~10^{30}$ erg) occurred about once per day, while
lower energy events ($\sim~10^{28}$ erg) occurred about once per
hour. Numerous observational campaigns since then have continued to
find flaring at about this frequency
\citep{Benedict98,AngladaEscude16,Davenport16}.
%Thanks for this footnote!!!

\subsection{Properties of the Stellar System}
\label{sec:obs:stellarsys}
Proxima Centauri is $\sim 15,000$ AU from \acen~A and B, but all three have the
same motion through the galaxy. The proper motion and radial
velocity of the center of mass of \acen~A and B permit the calculation
of the system's velocity relative to the local standard of
rest \xxx{rd: Looking at the Poveda paper, the following velocities are relative to the sun,
I believe, not the 
local standard of rest}. \cite{Poveda96} find the three velocities are ($U, V, W$) =
(-25, -2, 13) km/s for the center of mass. This velocity implies the
system is currently approaching Earth, and is on a roughly circular
orbit around the galaxy with an eccentricity of 0.07
\citep{AllenHerrera98}.

A recent, careful analysis of astrometric and HARPS RV data by
\cite{PourbaixBoffin16} found the masses of the two stars to be 1.133
and $0.972~\msun$, respectively, with an orbital eccentricity of 0.52
and a period of 79.91 years. The similarities between both A and B and
the Sun, as well as their low apparent magnitudes, has allowed
detailed studies of their spectral and photometric properties. These
two stars (as well as Proxima) form a foundation in stellar astrophysics,
and hence a great deal is known about A and B. However, as we describe
below, many uncertainties still remain regarding these two stars.

The spectra of \acen~A and B can provide information about the stellar
temperature, gravitational acceleration in the photosphere, rotation
<<<<<<< HEAD
rate, and chemical composition. That these features can be
measured turns out to be critical for our analysis of the evolution of
Proxima b. Proxima Centauri is a low mass star with strong molecular
absorption lines and NLTE effects which make it extraordinarily
difficult to identify elemental abundances and hence its composition
is far more difficult to measure than for G and K dwarfs like \acen~ A
and B \citep{Johnson2009}.  Recently, \cite{HinkelKane13} completed a
reanalysis of published compositional studies, rejecting the studies
of \cite{Laird85} and \cite{NeuforgeMagain97} because they were too
different from the other 5 they considered.  \cite{HinkelKane13}
  found the means of metallicities [Fe/H] of the two stars to be
+0.28 and +0.31 and with a large spread of 0.16 and 0.11,
respectively. While it is frustrating that different groups have
arrived at significantly different iron abundances, it is certain the
stars are more metal-rich than the Sun.
=======
rate, and chemical composition. That these features can be measured turns out
to be critical for our analysis of the evolution of Proxima b. Proxima
Centauri is a low mass star and hence its composition is far more
difficult to measure than for G and K dwarfs like \acen~ A and
B. \xxx{Can you explain this a little? e.g. Low mass stars have strong molecular absorption lines 
and NLTE effects which make it extraordinarily difficult to identify elemental abundances}. 
Recently, \cite{HinkelKane13} completed a reanalysis of published
compositional studies, rejecting the studies of \cite{Laird85} and
\cite{NeuforgeMagain97} because they were too different from the
other 5 they considered.  \cite{HinkelKane13} found the means of metallicities [Fe/H]
of the two stars to be +0.28 and +0.31 and with a large spread of 0.16
and 0.11, respectively. While it is frustrating that different groups
have arrived at significantly different iron abundances, it is certain
the stars are more metal-rich than the Sun. 
>>>>>>> e6a00f38

\cite{HinkelKane13} go on to examine 21 other elements, including C,
O, Mg, Al, Si, Ca, and Eu. These elements can be important for the
bulk composition and/or are tracers of other species that are relevant
to planetary processes. In nearly all cases, the relative abundance of
these elements to Fe is statistically indistinguishable from the solar
ratios. Exceptions are Na, Zn and Eu in \acen~A, and V, Zn, Ba
and Nd in \acen~B. The discrepancies between the two stars is
somewhat surprising given their likely birth from the same molecular
cloud. On the other hand, the high eccentricity of their orbit could
point toward a capture during the open cluster phase \citep[\eg][]{Malmberg07}. For all
elements beside Eu, the elemental abundances relative to Fe are larger
than in the Sun. In particular, it seems likely that the stars are
significantly enriched in Zn.

\acen~A and B are large enough and bright enough for astroseismic
studies that can reveal physical properties and ages of stars to a few
percent, for high enough quality data \citep{Chaplin2014}. Indeed, these two stars
are central to the field of asteroseismology, and have been studied in
exquisite detail \citep[e.g.][]{Bouchy01,Bouchy02}. However, significant uncertainties persist in our
understanding of these stars, despite all the observational
advantages.

A recent study undertook a comprehensive Bayesian analysis of \acen~A
with priors on radius, composition, and mass derived from
interferometric, spectroscopic and astrometric measurements,
respectively \citep{Bazot16}. Their adopted metallicity constraint
comes from \cite{NeuforgeMagain97} via \cite{Thoul03}, which was
rejected by the \cite{HinkelKane13} analysis. They also used an older
mass measurement from \cite{Pourbaix02}, which is slightly smaller
than the updated mass from \cite{PourbaixBoffin16}. They then used an
asteroseismic code to determine the physical characteristics of
A. Although the mass of A is similar to the Sun at $1.1~\msun$, the
simulations of \cite{Bazot16}, found that \acen~A's core lies at the
radiative/convective boundary and the transition between pp- and
CNO-dominated energy production chains in the core. Previous results
found the age of \acen~A to be 4.85 Gyr with a convective core
\citep{Thevenin02}, or 6.41 Gyr without a convective core
\citep{Thoul03}. The ambiguity is further increased by uncertainty in
the efficiency of the $^{14}$N(p,$\gamma$)$^{15}$O reaction rate in
the CNO cycle, and by the possibility of
convective overshooting of hydrogen into the core. They also consider
the role of ``microscopic diffusion,'' the settling of heavy
elements over long time intervals. All these uncertainties
prevent a precise and accurate measurement of \acen~A's
age. Combining the different model predictions and including 1$\sigma$
uncertainties, the age of \acen~A is between 3.4 and 5.9 Gyr,
with a mean of 4.78 Gyr.

\acen~B has also been studied via asteroseismology, but as with A, the
results have not been consistent. \cite{Lundkvist14} find significant
discrepancies between their ``Asteroseismology Made Easy'' age (1.5
Gyr) with other values, but with uncertainties in excess of 4 Gyr. The
asteroseismic oscillations on B are much smaller than on A, which make
analyses more difficult \citep[see, \eg,][]{CarrierBourban03},
leading to the large uncertainty. Combining studies of A and B, we
must conclude that the ages of the two stars are uncertain by at least
25\%. Given the difficulty in measuring B's asteroseismic pulsations,
we will rely on A's asteroseismic data and assume the age of A and B
to be $4.8^{+1.1}_{-1.4}$ Gyr.

\subsection{Inferences from the Observational Data}
\label{sec:obs:inf}
Because Proxima b was discovered indirectly, its properties and
evolution depend critically on our knowledge of the host star's
properties. Although many properties are known, the mass $M_{Prox}$,
age, effective temperature $T$, and composition are not. The spectra and luminosity suggest
the mass of Proxima is $\sim~0.12~\msun$ \citep{Delfosse00}. If we
adopt this value, then the semi-major axis of b's orbit is 0.0485~AU
and the planet receives 65\% of the instellation Earth receives
from the Sun \citep{AngladaEscude16}.  Note that \cite{Sahu14}
suggested that Proxima's proper motion sent it close enough to two
background stars for the general relativistic deflection of their
light by Proxima to be detectable with HST and should allow the determination of
$M_{Prox}$ to better than 10\%, but those results are not yet available.

Additional inferences rely on the assumption that Proxima formed with
the \acen~binary.  The similarities in the proper motion and parallax
between Proxima and \acen~immediately led to speculation as to whether
the stars are ``physically connected or members of the same drift''
\citep{Voute1917}, \ie are they bound or members of a moving group?
The intervening century has failed to resolve this central
question. If Proxima is just a random star in the solar neighborhood,
\cite{MatthewsGilmore93} concluded that the probability that Proxima would
appear so close to \acen~is about 1 in a million, suggesting it is
very likely the stars are somehow associated with each other. Using
updated kinematic information, \cite{Anosova94} concluded that Proxima
is not bound, but instead part of a moving group consisting of about a
dozen stellar systems. \cite{WertheimerLaughlin06}'s reanalysis found
that the observational data favor a configuration that is at the
boundary between bound and unbound orbits. However, their best fit
bound orbit is implausibly large as the semi-major axis is 1.31 pc,
\ie larger than the distance from Earth to
Proxima. \cite{MatvienkoOrlov14} also failed to unequivocally resolve
the issue, and concluded that RV precision of better than 20 m/s is
required to determine if Proxima is bound, which should be available
in the data from \cite{AngladaEscude16}. Perhaps the discovery data
for Proxima b will also resolve this long-standing question.

Regardless of whether Proxima is bound or not, the very low
probability that the stars would be so close to each other strongly
supports the hypothesis that the stars formed in the same star
cluster. We will assume that they are associated and have
approximately equal ages and similar compositions. An age near 5 Gyr
for Proxima is also consistent with its slow rotation period and relatively
modest activity levels and magnetic field \citep{ReinersBasri08}. 
\xxx{I thought its rotation period wasn't consistent with anything!}

Planet formation around M dwarfs is still relatively understudied, but
it must proceed in a qualitatively similar way as for Sun-like stars,
\ie the planet forms from a disk of dust and gas. Relatively few
observations of disks of M dwarfs exist
\citep[\eg][]{Hernandez07,WilliamsCieza11,Luhman12,Downes15}, but
these data seem to point to a wide range of lifetimes for the gaseous
disks of 1--15~Myr. For Proxima, the lifetime of the protoplanetary
disk is unknown, and could have been altered by the presence of
\acen~A and B, so any formation pathway or evolutionary process
permitted within this constraint is plausible.

The radial velocity data combined with $M_{Prox}$ only provide a
minimum mass, but significantly larger planet masses are geometrically
unlikely, and very large masses can be excluded because they
would incite detectable astrometric signals (note that the minimum
mass solution predicts an astrometric orbit of the star of $\sim$1
microsecond of arc). It is very likely the planet has a mass less than
10~$\mearth$, and probably $<~3~\mearth$. We will assume the latter
possibility is true, and hence the planet is likely rocky, based on
statistical inferences of the population of \kepler~planets
\citep{WeissMarcy14,Rogers15}. However, even at the minimum mass, we
cannot exclude the possibility that Proxima b possesses a significant
hydrogen envelope. Such a world is unlikely to be habitable \citep[but
  see][]{PierrehumbertGaidos11} and hence we cannot at this time state
unequivocally that Proxima b is not a ``mini-Neptune.'' \xxx{This is awkward.
It sounds like you are saying ``the planet may not be habitable, therefore
it might be a mini-Neptune''}

If non-gaseous, the composition is still highly uncertain and depends
on the unknown formation process. Several possibilities exist
according to recent theoretical studies: 1) the planet formed {\it in
  situ} from local material; 2) the planet formed at a larger
semi-major axis and migrated in while Proxima still possessed a
protoplanetary disk; or 3) an instability in the system occurred that
impulsively changed b's orbit. For case 1, the planet may be depleted
in volatile material \citep{Raymond07,Lissauer07}, but could still
possess a significant water reservoir \citep{Ciesla15,Mulders15}. For case 2,
the planet would have likely formed beyond the snow line and hence
could be very water-rich \citep{CarterBond12}. For case 3, the planet
could be either volatile-rich or poor depending on its initial
formation location as well as the details of the instability, such as
the frequency of impacts that occurred in its aftermath. We conclude
that all options are possible given the data and for simplicity will
assume the planet is Earth-like in composition. If we adopt the
silicate planet scaling law of \cite{Sotin07}, the radius of a
$1.3~\mearth$ planet is $1.07~\rearth$.

\subsection{Implications for Proxima b's Evolution and Habitability}
\label{sec:obs:imp}

Given the above observations and their immediate implications, this
planet may be able to support life. All life on Earth requires three
basic ingredients: Water, energy, and the bioessential elements C, H,
O, N, S and P. Additionally, these ingredients must be present in an
environment that is stable in terms of temperature, pressure and pH
for long periods of time. As we describe in this subsection, these
ingredients may coexist on Proxima b and hence the planet is
potentially habitable, defined here to mean the long-term persistence
of liquid water \xxx{on} the surface. \xxx{A tad awkward. How about: ...potentially
habitable, meaning that the planet has long-term persistence...}

Proxima's luminosity and effective temperature combined with b's
orbital semi-major axis place the planet in the HZ of
Proxima and nearly in the same relative position of Earth in the Sun's
HZ. Specifically, the planet receives about 65\% of Earth's
instellation, which places b in the ``conservative'' HZ of 
\cite{Kopparapu13}. Even allowing for observational uncertainties, 
\cite{AngladaEscude16} find that the planet is in this
conservative HZ. 

However, its habitability depends on many more factors than just the
instellation. The planet must form with water and physical processes
cannot subsequently remove it. Additionally, even if water is present,
the evolution and potential habitability of Proxima b depends on many
other factors involving stellar effects, the planet's internal properties, and the
gravitational influence of the other members of the stellar system.

The host star is about 10 times smaller and less massive than the Sun,
the temperature is about half that of the Sun, and the luminosity is
just 0.1\% that of the Sun. These differences are significant and can
have a profound effect on the evolution of Proxima b. Low mass stars
can take billions of years to begin fusing hydrogen into helium in
their cores, and the star's luminosity can change \xxx{dramatically} during that
time. Specifically, the star contracts at roughly constant temperature and so
the star's luminosity drops with time. For the case of Proxima, this
stage lasted $\sim~1$~Gyr \citep{Baraffe15} and hence Proxima b
could have spent significant time interior to the HZ, \ie in a runaway
greenhouse state like Venus. This ``pre-main sequence'' (pre-MS) phase could
either strip away a primordial hydrogen atmosphere to reveal a
``habitable evaporated core'' \citep{Luger15}, or, if b formed as a
terrestrial planet, it could desiccate that planet and build up an
oxygen-dominated atmosphere \citep{LugerBarnes15}. Thus, the large
early luminosity of the star could either be a help or hindrance for
b's habitability.

Low mass stars also show significant activity, \ie flares, coronal
mass ejections, and bursts of high energy radiation
\citep[\eg][]{West08}. This activity can change the composition of the
atmosphere through photochemistry, or even completely strip the
atmosphere away \citep{Raymond06} \xxx{bib entry for Raymond06
is missing}. The tight orbit of Proxima b places
it at risk of atmospheric stripping by these phenomena. A planetary
magnetic field could increase the probability of atmospheric retention
by deflecting charged particles, or it could decrease it by funneling
high energy particles into the magnetic poles and providing enough
energy to atmospheric particles to achieve escape velocity. Either
way, knowledge of the frequency of flaring and other high energy
events, as well as of the likelihood that Proxima b possesses a
magnetic field, would be invaluable information in assessing the
longevity of Proxima b's atmosphere.

The close-in orbit also introduces the possibility that tidal effects
are significant on the planet. Tides can affect the planet in five
ways. First, they could cause the rotation rate to evolve to a
frequency that is equal to or similar to the orbital frequency, a
process typically called tidal locking
\citep{Dole64,Kasting93,Barnes16}. Second, they can drive the planet's
obliquity $\psi$ to zero or $\pi$ \xxx{$180^{\circ}$, please. No one thinks in 
radians, except maybe Jacques Laskar.} such that the planet has no seasons
\citep{Heller11}. Third, they can cause the orbital eccentricity to
change, usually (but not always) driving the orbit toward a circular
shape \citep{Darwin1880,FerrazMello08}. Fourth, they can cause
frictional heating in the interior, known as tidal heating
\citep{Peale79,Jackson08c,Barnes13}. Finally, they can cause the
semi-major axis to decay as orbital energy is transformed into
frictional heat, possibly pulling a planet out of the HZ
\citep{Darwin1880,Barnes08}. Except in extreme cases, these processes
are unlikely to sterilize a planet, but they can profoundly affect the
planet's evolution \citep{DriscollBarnes15}.

Tidal locking has led many researchers to conclude that planets of M
dwarfs are unlikely to support life because the atmospheres would
freeze out on the dark side \citep{Kasting93}. However, numerous
follow-up calculations have shown that tidal locking is not likely to
result in uninhabitable planets
\citep{Joshi97,Pierrehumbert11,Wordsworth11,Yang13,Shields16}. These
models all find that winds are able to transport heat to the back side
of the planet for atmospheres larger than about 0.3 bars. In fact,
synchronous rotation may actually allow habitable planets to exist
closer to the host star because cloud coverage develops at the
sub-stellar point and increases the planetary albedo
\citep{Yang13}. Thus, tidal locking may increase a planet's potential
to support life.

Although the abundances of elements relative to iron in \acen~A and B,
and by extension Proxima, are similar to the Sun's, there is no
guarantee that the abundance pattern is matched in Proxima
b. Planet formation is often a stochastic process and composition
depends on the impact history of a given world. The planet could have
formed near its current location, which would have been relatively hot
early on and the planet could be relatively depleted in volatiles
\citep{Raymond07,Mulders15}. These studies may even overestimate
volatile abundances as they ignored the high luminosities that late M
dwarfs have during planet formation. Alternatively, the planet could
have formed beyond the snow line and migrated in either while the gas
disk was still present, or later during a large scale dynamical
instability. In those cases, the planet could be
volatile-rich.

The depletion of Eu in \acen~A is also of note as it is often a tracer
of radioactive material like $^{232}$Th and $^{238}$U
\citep{Young14}. These isotopes are primary drivers of the internal
energy of Earth, and hence if they are depleted in Proxima b, its
internal evolution could be markedly different than Earth's. However,
since no depletion is observed in \acen~B, it is far from clear that
such a depletion exists. One interesting radiogenic possibility is
that the planet could form sufficiently quickly ($\sim~1$~Myr) that
$^{26}$Al could still provide energy to the planet's interior. Hence any
prediction of b's evolution should also consider its role.

The presence of additional planets can change the orbit and obliquity
of planet b through gravitational perturbations. These interactions
can change the orbital angular momentum of b and drive oscillations in
$e$, the inclination $i$, longitude of periastron $\varpi$, and
longitude of ascending node $\Omega$. Changes in inclination can lead
to changes in $\psi$ as the planet's rotational axis is likely fixed
in inertial space, except for precession caused by the stellar torque,
while the orbital plane precesses. These variations can significantly
affect climate evolution and possibly even the planet's potential to
support life \citep{Armstrong14}. \xxx{Potentially misleading, as this planet
is in a very different dynamical regime than the tilt-a-worlds.}

If Proxima is bound to \acen~A and B, then perturbations by passing
stars and torques by the galactic tide can cause drifts in Proxima's
orbit about A and B \citep{Kaib13}. During epochs of high
eccentricity, Proxima may swoop so close to A and B that their gravity
is able disrupt Proxima's planetary system. This could have occurred
at any time in Proxima's past and can lead to a total rearrangement of
the system. Thus, should additional planets exist in the Proxima
planetary system, these could be present on almost any orbit, with large
eccentricities and large mutual inclinations relative to b's orbital plane \citep[\eg][]{Barnes11}.

The \xxx{inferred} metallicity of Proxima Centauri is quite high for the solar
neighborhood, which has a mean of -0.11 and standard deviation of 0.18
\citep{AllendePrieto04}. Indeed, recent simulations of stellar
metallicity distributions in the galaxy find that at the sun's
galactic radius $R_{gal}$ of $\sim$8 kpc, stars cannot form with
[Fe/H] $> +0.15$ \citep{Loebman16}. The discrepancy can be resolved by
invoking radial migration \citep{SellwoodBinney02}, in which stars on
nearly circular orbits are able to ride corotation resonances with
spiral arms either inward and outward. \cite{Loebman16} find that with
migration, the metallicity distribution of stars in the Sloan Digital
Sky Survey III's Apache Point Observatory Galactic Evolution
Experiment \citep{Hayden15} is reproduced. Furthermore, Loebman et
al.\ find that stars in the solar neighborhood with [Fe/H] $> +0.25$
must have formed at $R_{gal} < 4.5$~kpc.
\xxx{Similar conclusions were reached in an analysis of the RAVE
  survey by \citep{Kordopatis15}.}
We conclude that this system
has migrated outward at least 3.5~kpc, but probably more. As the surface
density scale length of the galaxy is $\sim$2.5 kpc, this implies that
the density of stars at their formation radius was at least 5 times
higher than at the Sun's current Galactic radius.

The observed and inferred constraints for the evolution of Proxima b
are numerous, but the plausible range of evolutionary pathways is
diverse. The proximity of two solar-type stars complicates the
dynamics, but allows the extension of their properties to Proxima
Centauri. In the next sections we apply quantitative models of the
processes described in this section to the full stellar system in order to
explore the possible histories of Proxima b in detail.

% Still to explore: Eu->Radiogenic, lifetimes of M dwarf disks, GCMs of tidally-locked planets 

\section{Models\label{sec:models}}

In this section we describe the models we use to consider the
evolution and potential habitability of Proxima b. We generally use
published models that are common to different disciplines of
science. Although the models come from disparate sources, we have
compiled them all into a new software program called \vplanet. This
code is designed to simulate exoplanet evolution, with a focus on
habitability. The problem of habitability is interdisciplinary, but we
find it convenient to break the problem down into more manageable
chunks, which we call ``modules,'' that are incorporated when
applicable. At this time, \vplanet~consists of simple models that are
all representable as sets of ordinary differential equations. Below we
describe qualitatively the modules and direct the reader to the
references for a quantitative description. We then briefly describe
how \vplanet~unifies these modules and integrates the system forward.

\subsection{Stellar Evolution: \stellar}
\label{sec:models:stellar}

Of the many stellar evolutionary tracks available in the literature
\citep[\eg][]{Baraffe98,Dartmouth08,Baraffe15}, we find that the
Yonsei-Yale tracks for low-mass stars \citep{YonseiYale13} provide the
best match to the stellar parameters of Proxima Centauri. We selected
the [Fe/H] = +0.3 track with mixing length parameter
$\alpha_\mathrm{MLT} = 1.0$ and linearly interpolated between the $0.1
\msun$ and $0.15 \msun$ tracks to obtain a track at $M_{Prox} = 0.12
\msun$.  While these choices yield a present-day radius within
$1\sigma$ of $0.1410 \pm 0.0070 \rsun$ \citep{Boyajian12}, the model
predicts a luminosity at $t = 4.78\ \mathrm{Gyr}$ that is $\sim 15\%$
higher than the value reported in \cite{Boyajian12} (a $\sim 10\sigma$
discrepancy). Such a discrepancy is not unexpected, given both the
inaccuracies in the evolutionary models for low mass stars and the
large intrinsic scatter of the luminosity and radius of M dwarfs at
fixed mass and metallicity, likely due to unmodeled magnetic effects
\citep{YonseiYale13}. Moreover, the large uncertainties in the age,
mass, and metallicity of Proxima Centauri (\S\ref{sec:obs}) further
contribute to the inconsistency.

Nevertheless, since we are concerned with the present-day habitability
of Proxima b, it is imperative that our model match the present-day
luminosity of its star. We therefore scale the Yonsei-Yale luminosity
track down to match the observed value, adjusting the evolution of the
effective temperature to be consistent with the radius evolution
(which we do not change). We note that this choice results in a
\emph{lower} luminosity for Proxima Centauri at all ages, which yields
conservative (``optimistic'' \xxx{in terms of habitability}) results for the total amount of water
lost from the planet (\S\ref{sec:results:atmesc}). Moreover, this
adjustment likely has a smaller effect on the qualitative nature of
our results than the large uncertainties on the properties of the star
and the planet.

We also model the evolution of the XUV luminosity of the star as in
\cite{LugerBarnes15}. We use the power-law of \cite{Ribas05} with
power law exponent $\beta = -1.23$, a saturation fraction
$L_\mathrm{XUV}/L_\mathrm{bol} = 10^{-3}$ and a saturation time of 1
Gyr. These choices yield a good match to the present-day value,
$L_\mathrm{XUV}/L_\mathrm{bol} = 2.83\times 10^{-4}$
\citep{Boyajian12}.

\begin{figure}[ht]
\centering
\includegraphics[width=6in]{star.pdf}
\caption{Luminosity, temperature, radius, and XUV evolution of Proxima
  Centauri from $t_0$ = 1 Myr to the present day. The dashed red lines
  indicate the measured values of each parameter (see text). 1$\sigma$
  uncertainties are shaded in light red. By construction, all tracks
  match the observed values at the present day within 1$\sigma$.}
\label{fig:stellar:evol}
\end{figure}

In Fig.~\ref{fig:stellar:evol} we plot the stellar model used in this
paper, showing the evolution of the luminosity, radius, effective
temperature, and XUV luminosity as a function of time from $t_0$ = 1
Myr to the mean system age of 4.78 Gyr. The long pre-main sequence
(PMS) phase studied by \cite{LugerBarnes15} is evident, lasting $\sim$ 
1 Gyr.

\subsection{Atmospheric Escape: \atmesc}
\label{sec:models:atmesc}

We model atmospheric escape under the energy-limited \citep{Watson81,Erkaev07} and
diffusion-limited \citep{Hunten73} parameterizations, closely following \cite{Luger15}
and \cite{LugerBarnes15}; refer to those papers for a detailed
description of the equations and methodology. In this section we
outline the main adaptations and improvements to the models therein.

We model both the escape of hydrogen from a putative thin primordial
envelope and the escape of hydrogen and oxygen from photolysis of
water during an early runaway greenhouse. As in \cite{LugerBarnes15},
we set water escape rates to zero once the planet enters the HZ, since
the establishment of a cold trap should limit the availability of
water in the upper atmosphere. We further assume that planets with
hydrogen envelopes must entirely lose them before water can be lost,
given the expected large diffusive separation between light H atoms
and heavy H$_2$O molecules.  We shut off hydrodynamic escape at 1 Gyr,
the approximate time at which the star reaches the main sequence, to
account for the transition to ballistic escape predicted by
\cite{OwenMohanty16}. We assume XUV escape efficiencies
$\epsilon_\mathrm{XUV}$ of 0.15 for hydrogen envelope escape and 0.30
for the escape of a steam atmosphere, whose opacity is larger in the
FUV, leading to additional heating \citep{Sekiya81}. Finally, for
hydrogen-rich planets, we use the radius evolution tracks for
super-Earths of \cite{Lopez12} and \cite{LopezFortney14}, enforcing a
radius of $1.07 \rearth$ when no hydrogen is present.

The rate of escape of a steam atmosphere closely depends on the fate
of photolytically-produced oxygen. We compute the hydrodynamic drag on
oxygen atoms using the formalism of \cite{Hunten87} to obtain oxygen
escape rates, tracking the buildup of O$_2$ in the atmosphere. As in
\cite{Tian15} and \cite{Schaefer16}, we account for the increasing
mixing ratio of O$_2$ at the base of the hydrodynamic flow, which
slows the escape of hydrogen. \cite{Tian15} find that as oxygen
becomes the dominant species in the upper atmosphere, the
\cite{Hunten87} formalism predicts that an oxygen-dominated flow can
rapidly lead to the loss of all O$_2$ from planets around M
dwarfs. However, because of the larger mass of the oxygen atom,
hydrodynamic oxygen-dominated escape requires exospheric temperatures
$\sim m_\mathrm{H}/m_\mathrm{O} = 16$ times higher than that for a
hydrogen-dominated flow, which is probably unrealistic for Proxima
b. Following the prescription of \cite{Schaefer16}, we therefore
shut off oxygen escape once its mixing ratio exceeds $X_\mathrm{O} =
0.6$, switching to the diffusion-limited escape rate of
hydrogen. Finally, as in \cite{LugerBarnes15}, we also consider the
scenario in which sinks at the surface are efficient enough to remove
O$_2$ from the atmosphere at the rate at which it is produced,
resulting in an atmosphere that never builds up substantial amounts of
oxygen. Recently, \cite{Schaefer16} used a magma ocean model to
calculate the rate of O$_2$ absorption by the surface, showing that
final atmospheric O$_2$ pressures may range from zero to hundreds or
even thousands of bars for the hot Earth GJ 1132b. Our two scenarios
(no O$_2$ sinks and efficient O$_2$ sinks) should therefore bracket
the atmospheric evolution of Proxima b.

\subsection{Tidal Evolution: \eqtide}
\label{sec:models:eqtide}
% Rory
To model the tidal evolution of the Proxima system, we will use a
simple, but commonly-used model called the ``constant-phase-lag''
model \citep{Goldreich66,Greenberg09,Heller11}. This model reduces the
evolution to two parameters, the ``tidal quality factor'' $Q$ and the
Love number of degree 2 $k_2$. While this model has known shortcomings
\citep{ToumaWisdom94,EfroimskyMakarov13}, it provides a qualitatively
accurate picture of tidal evolution, and is the model \cite{Kasting93}
used to calculate the ``tidal lock radius.'' For this study, we use
the model described in \cite{Heller11}, and validate it by reproducing
the tidal evolution of the Earth-Moon orbit \citep{MacDonald64} and
the tidal heating of Io \citep{Peale79}.

The values of $Q$ and $k_2$ for Earth are well-constrained by lunar
laser ranging \citep{Dickey94} to be 12 and 0.299, respectively
\citep{Williams78,Yoder95}. However, their values for celestial bodies
are poorly constrained because the timescales for the evolution are
very long. The values of $k_2$ can only span 0 to 1.5, so it is not as
important as $Q$ which may take any non-negative value. Values for
stars are typically estimated to be of order $10^6$
\citep[\eg][]{Jackson09}; dry terrestrial planets have $Q~\sim~100$
\citep{Yoder95,Henning09}, and gas giants have $Q=10^4-10^6$
\citep{AksnesFranklin01,Jackson08a}. In $\S$~\ref{sec:results} we
will consider the possibility that Proxima b began with a hydrogen
envelope and was perhaps more like Neptune than Earth. There is some
debate regarding the location of tidal dissipation in gaseous
exoplanets, whether it is in the envelope (high $Q$) or in the core
(low $Q$) \citep[\eg][]{StorchLai14}, so we will consider both
cases. \cite{ZhangHamilton08} found Neptune's $Q$ is about $10^4$ and
we will use that value for envelope-dominated evolution, and we will
use the $Q$ value computed by \thermint (see below) for core-dominated cases.
\xxx{rd: perhaps add here that Earth's low Q is due to ocean-crust friction.}

\subsection{Orbital Evolution: \distorb}
\label{sec:models:distorb}
% Russell
The model for orbital evolution, \distorb (for ``disturbing function orbit evolution''), 
uses the 4th order secular disturbing function from \cite{MurrayDermott99} 
(see their Appendix B), with equations of motion given by Lagrange's planetary 
equations \citep[again, see][]{MurrayDermott99}.
To avoid potential singularities in the equations of motion, we utilize 
the variables:
\begin{align}
h & = e \sin{\varpi} \\
k & = e \cos{\varpi} \\
p & = \sin{\frac{i}{2}} \sin{\Omega} \label{eqnp}\\
q & = \sin{\frac{i}{2}} \cos{\Omega} \label{eqnq},
\end{align}
rather than the standard osculating elements $(e,i,\varpi,\Omega)$. This 
variable transformation is straight-forward, if tedious, so we do not 
reproduce it here. The resulting form of the disturbing function and 
Lagrange's equations will be explicitly stated in forthcoming works (Barnes
 et al., in prep, Deitrick et al., in prep). Lagrange's equations in this form 
can also be found in \cite{Berger1991}. 

We apply this model to the Proxima b and a possible longer period
companion, hinted at in the RV data. This secular (i.e. long-term
averaged) model does not account for the effects of mean-motion
resonances; however, since we apply this to well-separated planets
here, it is adequate for much of our parameter space. Since the model
is 4th order in $e$ and $i$, it can account for coupling of
eccentricity and inclination, although it does begin to break down at
higher eccentricity or mutual inclination. In
Fig.~\ref{fig:orbitvalid} we compare our model to the
{\footnotesize \texttt{HNBody}}\footnote{\xxx{Publicly available at
 https://janus.astro.umd.edu/HNBody/}}
integrator \citep{RauchHamilton02} and find that for modest values of
$e$ and $i$ the two methods are nearly indistinguishable.
 
\begin{figure}
\includegraphics[width=\textwidth]{orbcomp_mid_e_i.pdf}
\caption{Comparison between the \distorb module and the N-body code 
   {\footnotesize \texttt{HNBody}} for one of our 2
   planet test cases. Planet b is represented on the left, putative
   planet c on the right. {\footnotesize \texttt{HNBody}} evolution is in 
   black, \distorb in blue for planet b, orange for planet c.}
\label{fig:orbitvalid}
\end{figure} 

\subsection{Rotational Evolution from Orbits and the Stellar Torque: \distrot}
\label{sec:models:distrot}
% Russell
Our obliquity evolution model, \distrot (for ``disturbing function rotation
evolution''), uses the equations of motion developed in
\cite{Kinoshita1975, Kinoshita1977} and utilized in numerous studies 
including  \cite{Laskar1986,Laskar1993a,Laskar1993b}, and \cite{Armstrong14}.  
It treats the planet as an oblate spheroid (having an axisymmetric equatorial
bulge), with a shape controlled by the rotation rate (see below). The planet then is
subject to a torque from the host star, which causes axial precession,
and changes in its orbital plane due to perturbations from a companion
planet, which directly change the obliquity angle.  This model is thus
dependent on \distorb through the eccentricity, the inclination, the 
longitude of ascending node $(\Omega)$, and the derivatives $dp/dt,
dq/dt$ (Eqs.~\ref{eqnp} and \ref{eqnq}).

The equations for obliquity and precession angle $(d\psi/dt,
dp_A/dt)$, also contain a singularity at $\psi = 0$, so we transform
to the variables:
\begin{align}
\xi & = \sin{\psi} \sin{p_A} \\
\zeta & = \sin{\psi} \cos{p_A} \\
\chi & = \cos{\psi}.
\end{align}
The third variable, $\chi$ is necessary to preserve domain information. Hence,
we ultimately have three variables to integrate rather than two, however, the
addition of a third variable/equation does not produce appreciable slow down.

Since we couple obliquity evolution in \distrot to tidal evolution in \eqtide, it is 
necessary to account for changes in the planet's shape (its dynamical ellipticity)
as its rotation rate changes due to tides. Following the examples of 
\cite{Atobe2007, Brasser2014}, we scale the planet's oblateness coefficient, $J_2$ 
(from which the dynamical ellipticity, $E_d$, can be derived), with the radius $R_p$, 
rotation rate $\omega_{rot}$, and mass $M$, as:
\begin{equation}
J_2 \propto \frac{\omega_{rot}^2 R_p^3}{M}.
\end{equation}
We use the Earth's $J_2$ as a proportionality factor. As pointed out by 
\cite{Brasser2014}, around a rotation period of 13 days, $J_2$ calculated in this 
way reaches the $J_2$ of Venus, which maintains this shape at a much slower 
rotation speed, and so, following their example, we set the 
minimum $J_2$ value to the  $J_2$ of Venus.
 
In the presence of strong tidal effects, as we would expect at Proxima b's orbital 
distance, the obliquity damps extremely quickly (in a few hundred kyr). Because 
of this, we do not expect this planet to have significant obliquity variations. Our 
purpose for including this model in our study is to look for Cassini states 
\citep{Colombo1966}---in the presence of strong tidal effects and perturbations
from companion planets, the planet's obliquity damps to some non-zero value, 
as we observe for Mercury and a number of solar system satellites, including 
Earth's moon. To quantify the existence of Cassini states, we use the formula:
\begin{equation}
\sin{\Psi} = \frac{(\hat{k}\times \hat{n}) \times (\hat{s} \times \hat{n})}{ | \hat{k}
\times \hat{n}  | \left | \hat{s} \times \hat{n} \right |},
\label{eqn:cassini}
\end{equation}
where $\hat{k}$, $\hat{s}$, and $\hat{n}$ are unit vectors associated with 
the total angular momentum of the planetary system, the spin of the planet,
and the planet's own orbital angular momentum \citep[see][]{Hamilton2004}.
In a Cassini state, the three vectors will be approximately constrained to a
single plane and the angle $\Psi$ will oscillate (with small amplitude) 
about $0^{\circ}$ or $180^{\circ}$, so $\sin{\Psi}$ will approach zero. 
We will refer to $\sin{\Psi}$ as the ``Cassini parameter''.

\subsection{Radiogenic Heating: \radheat}
\label{sec:models:radheat}

The first of two geophysical modules tracks the abundances of
radioactive elements in the planet's core, mantle and surface. We
consider 5 radioactive species: $^{26}$Al, $^{40}$K, $^{232}$Th,
$^{235}$U, and $^{238}$U. These elements have measured half-lifes of
$7.17 \times 10^5$, $1.251 \times 10^9$, $1.405 \times 10^{10}$,
$7.038 \times 10^8$, and $4.468 \times 10^9$ years, respectively. The
energy associated with each decay is $6.415 \times 10^{-13}$,
$2.134 \times 10^{-13}$, $6.834 \times 10^{-12}$,
$6.555 \times 10^{-12}$ and $8.283 \times 10^{-12}$ J, respectively.

\xxx{dflemin3: Do these values require a citation, like some reference manual?}

We will consider 4 different abundance ratios. First, we consider an
Earth-like case with standard abundance concentrations
\citep[\eg][]{Korenaga03,Arevalo09,Huang13}. Note that geoneutrino
experiments are able to measure the decay products of $^{232}$Th and
$^{238}$U \citep{Raghavan98,Araki05,Dye10}.

The second case uses chondritic abundances, in which we augment the
mantle's $^{40}$K budget by a factor of 30 in number to match the
potassium abundance seen in chondritic meteorites
\citep{AndersGrevesse89,Arevalo09}. Such high potassium abundances could be
present if the planet formed beyond the snowline where potassium, a
volatile, is more likely to become embedded in solids.

The third case is a planet containing 1 part per trillion (ppt) of
$^{26}$Al initially. If the planet formed within 1 Myr, either by
planetesimal accumulation or a direct collapse in the outer regions of
Proxima's protoplanetary disk, then not all the $^{26}$Al would have
decayed. A planet that formed quickly would likely have more than 1
ppt of $^{26}$Al, but as we will see in $\S$~\ref{sec:results}, our
geophysical module \thermint cannot handle heating rates much in
excess of this abundance. \xxx{How does this compare to Earth's 
initial budget of 26Al?}

The final case is an inert planet with no radioactive particles. This
case is very unlikely in reality, but serves as a useful end-member
case to bound the evolution of Proxima b.

\subsection{Geophyiscal Evolution: \thermint}
\label{sec:models:thermint}

We model the coupled core/mantle evolution of Proxima b with a
1-dimensional model that has been tuned to reproduce Earth
\citep{DriscollOlson11,DriscollBercovici13,DriscollBercovici14,DriscollBarnes15}, and the
reader is referred to those studies for a comprehensive description of
it. Briefly, the model is based on tracking the core and mantle
temperatures as the rest of the geophysics depends on them. The code
includes heat transport through the core/mantle boundary (CMB) for
both convective and non-convective cores, melt production and eruption
from the mantle, latent heat produced by mantle solidification and,
when applicable, tidal heating, see $\S$~\ref{sec:models:eqtide}. Magnetic field
generation is assumed to result from convective motion in the core,
and the magnetic moment and magnetopause radius are trivially
calculated from the temperature difference between the core and
mantle, as well as from the pressure of the stellar wind at the orbit
of Proxima b.

Our model has been validated by simultaneously and self-consistently
reproducing the modern Earth's surface energy flux, magnetic
properties, eruption fluxes, plate speeds, and outgassing rates. It
has also been used to successfully reproduce the divergent evolution
of Venus and Earth under the assumption that they formed without
atmospheres, and very similar compositions and temperatures
\citep{DriscollBercovici13}. This reproduction does require the tuning of
numerous free parameters, but all choices are reasonable, especially
in light of the poor information available on Venus' interior. While
this model is generic in many ways, it does have its limits in that it is
explicitly designed for an Earth-like composition, structure, mass and
radius. However, the minimum mass for Proxima b is negligibly far from
Earth as far as this model is concerned. Further, \thermint cannot
handle initial mantle temperature below $\sim$1500~K, at which point
differentiation would not occur, or above 8000~K, where non-linear
rheologies require different assumptions and equations.

The \thermint modules can be directly coupled to \eqtide as shown in
\citep{DriscollBarnes15}. In that case, we assume all the tidal power
is deposited in the mantle and the heating changes the viscosity, and
in turn the tidal $Q$. \cite{DriscollBarnes15} used a visco-elastic
model in which the tidal heating is a maximum for mantle temperature
near 1800~K, and thus cooling planets pass through a maximum in
temperature.

\xxx{dflemin3: Cohen 2014 and Vidotto 2013 mention that for close-in planets around
M-dwarfs with strong magnetic fields, the star's B field pressure would press the planet's
magnetosphere to the surface}

\subsection{Galactic Effects: \galhabit}
\label{sec:models:galhabit}
% Russell/Tom
Prox Cen is tenuously bound, if it is gravitationally bound at all, to 
the binary $\alpha$ Cen A and B. Because of this, it is worthwhile
to investigate the effects of the galactic environment on 
Prox Cen's orbit. We model the changes produced by galactic tides 
and stellar encounters using the equations and prescriptions 
developed by \cite{Heisler1986, Heisler1987, Rickman2008} 
for the Oort cloud (Prox Cen is arguably a high mass Oort cloud 
object, for $\alpha$ Cen A and B). We utilize an updated galactic 
density of $\rho_0 = 0.102~\msun \rm{pc}^{-3}$ \citep{Holmberg2000} and treat 
$\alpha$ Cen A and B as a single point mass with $M = 2.1$ 
M$_{\odot}$ (with the recently updated masses given by 
\cite{PourbaixBoffin16}). This is a somewhat crude approach, as 
the two stars produce a significant quadrupole moment associated 
with their orbits---a back-of-the-envelope calculation indicates
that the torque associated with this quadrupole potential would 
be equal to the galactic tidal torque at $\sim 2000$ au. Hence, 
the effect of the binary host should be minor though still important 
at Prox Cen's estimated distance of $~15,000$ au, especially if 
the star has significant eccentricity. However, the modeling of the 
triple system in a comprehensive way is sufficiently complicated
\citep[see, i.e.][]{Harrington1968, Ford2000} to place it beyond 
the scope of this work. Instead, we restrict ourselves to the 
secular effects of galactic tides and passing stars 
and will revisit the triple star dynamics in a future work. 

If Prox Cen is gravitationally bound, galactic tides and stellar 
encounters can pump its eccentricity to values large enough to 
cause disruption from the system, and/or a periastron distance 
so close to the binary $\alpha$ Cen that we would expect 
consequences for any planetary system, such as eccentricity 
excitation. In such situations, Proxima b may have significant tidal 
heating despite the circularization time scale. 

Following \cite{Heisler1987,Rickman2008}, we model stellar
encounters in a stochastic Monte Carlo approach, estimating times 
of encounters from the stellar density and velocity dispersion, 
and then randomly drawing stellar magnitudes, and velocities 
from the distributions published in \cite{Garciasanchez2001}. 
The impact parameter is calculated from the relative 
velocities (stellar velocity relative to the solar apex velocity, 
\cite[see][]{Rickman2008}), and then a $\Delta v$ is applied to
Proxima's orbit according to the impulse approximation
\citep{Remy1985}. The masses of passing stars are calculated 
using the empirical relations from \cite{Reid2002}.

As previously noted, the metallicities of $\alpha$ Cen A and B 
suggest that the system formed at a galactocentric distance of 
$\lesssim 4.5$ kpc \citep{Loebman16}. To model the potential 
effects of radial migration on the triple star system (again, 
assuming Proxima is gravitationally bound to A and B), we 
scale the total mass density and stellar density of the galaxy 
according to the radial scale lengths ($R_{\star}, R_{gas}$) found
by \cite{Kordopatis15}. The dark matter density at each distance 
is estimated from their spheroidal model---unlike the disk models 
used for stars and gas, this model is not axisymmetric, however, 
as the dark matter near the mid plane of the disk makes up 
$\lesssim 1\%$ of the total density, it is a decent approximation 
to assume axisymmetry of the total mass density, as the 
\cite{Heisler1986} tidal model assumes. We scale the velocity 
dispersions of the nearby stars as a decaying exponential 
with twice the stellar scale length, $2R_{\star}$, multiplied by 
$\sqrt{t}$, where $t$ is the time since galactic formation, as found 
to be broadly true in galactic simulations 
\citep{Minchev2012, Roskar2012}. In this fashion, the velocity 
dispersion grows slowly in time at all galactic radii and it grows 
larger closer to the galactic center.
The apex velocity, \ie the velocity of the star with respect to
the Local Standard of Rest, will vary according to the detailed
orbital motion
of Proxima through the galaxy, including the radial migration.  For the
purposes of this study, we
simply leave the apex velocity a constant, assuming the current Solar
value is typical, and we will revisit this problem in a later study.

With such scaling laws in place, we model radial migration 
as a single, abrupt jump in the galactocentric distance of the 
system. The reasoning behind this approximation is that N-Body 
simulations show migration to occur generally over the 
course of a single galactic orbit \cite{Roskar2010}, hence the 
migration time is short compared to the age of the stellar system.
We then randomly choose formation distances over the range 
$(1.5,4.5)$ kpc and migration times over the range $(1,5)$ Gyr 
since formation.

\subsection{The Coupled Model: \vplanet}
\label{sec:models:vplanet}
% Rory
The \xxx{previously described} modules are combined into a single software program
called \vplanet. This code\xxx{,written in C,} is designed to be
modular so that for any given body, only specific modules are applied
and specific parameters integrated in the forward time direction. 
Parameters are integrated
using a 4th order Runge-Kutta scheme with a timestep equal to $\eta$
times the shortest timescale for all active parameters, \ie
$x/(dx/dt)$, where $x$ is a parameter. In general, we obtain convergence if
$\eta~\le~0.01$. A more complete and quantitative description of
\vplanet~will be presented soon (Barnes et al., in prep.). 

Each individual model is validated against observations in our Solar
System or in stellar systems. When possible, conserved quantities are
also tracked and \xxx{required to maintain in acceptable limits}. \xxx{While a
validation against a single system or uniform data set, not such
observation exists for a full \vplanet~simulation. (what?)} Matching
simulations to systems like Proxima Centauri is likely the only way to
\xxx{convincingly} validate the code.

\section{Results\label{sec:results}}
% All

\subsection{Galactic Evolution}
\label{sec:results:galactic}
% Russell
<<<<<<< HEAD

If Proxima is or was bound to \acen~A and B, then Proxima's orbit may be modified by the galactic tide and perturbations from passing stars. We have run two experiments to explore the effects of radial migration: the first, 
set \textbf{A} places the system in the solar neighborhood, randomly selecting 
orbital parameters broadly consistent with the observed positions, for 10,000 
trials. In set \textbf{B}, we have taken the same initial conditions and randomly 
selected formation distances over the range (1.5,4.5) kpc \citep{Loebman16} and migration times
over (1,5) Gyr after formation, after which the system is moved to the solar 
=======
The high abundance of heavy elements measured for the $\alpha$ Cen 
A and B stars ([Fe/H] $\sim 0.3$) is difficult to explain without radial 
migration \citep{Kordopatis15,Loebman16}. Hence there is a high likelihood 
these stars formed at a galactic distance $R\lesssim 4.5$ kpc. Prox Cen's [Fe/H] 
has been inferred from its' association with $\alpha$ Cen \citep{Johnson2009},
however, it is not entirely clear that that the star is gravitationally bound to 
$\alpha$ Cen \citep{MatvienkoOrlov14} or that it must have formed alongside 
$\alpha$ Cen. Nevertheless, we assume for this study that Prox Cen formed in 
the same environment as $\alpha$ Cen and is either still gravitationally bound or
has recently come unbound from the inner binary, and model the effects of 
galactic tides and stellar encounters, assuming initial orbits that allow for 
Prox Cen to be at roughly its current distance from $\alpha$ Cen.

We have run two experiments to explore the effects of radial migration: the first, 
set A places the system in the solar neighborhood, randomly selecting 
orbital parameters broadly consistent with the observed positions, for 10,000 
trials. In set B, we have taken the same initial conditions and randomly 
selected formation distances over the range 1.5 to 4.5 kpc and migration times
over 1 to 5 Gyr after formation, after which the system is moved to the solar 
>>>>>>> e6a00f38
neighborhood (8 kpc). 

Simulations were halted whenever Prox Cen's orbit passed within 40 au of 
the center of mass of $\alpha$ Cen A and B, when it passed beyond 1 pc,
or when it became gravitationally unbound ($e > 1$). In set \textbf{A} 
(see Figure \ref{fig:galacdist}, left-hand panels), 1506 
out of 10,000 simulations were halted because of one of the three above conditions.
Closer inspection reveals that the majority of these (1289) were halted because 
Prox Cen's periastron passed within 40 au of $\alpha$ Cen. Of those that didn't
halt, another 1363 passed within 200 au and 620 passed within 100 au. Including 
those trials that were halted for any reason, 2688 ($27\%$) passed within 200 au and
1929 ($19\%$) passed within 100 au. 

The importance of this is that $\sim 100$ au is the distance a close encounter with a 
$\sim 2 M_{\odot}$ star would disrupt a planetary system similar to the solar system
\citep{Kaib13}. The fact that $\alpha$ Cen is a binary itself, with a large eccentricity 
($e \sim 0.5$) probably increases the disruption distance still further.
Of course, Prox Cen is very different from the sun and may never 
have formed a planetary system like the one we inhabit (with gas giants at large 
orbital distances), however, it may still have had an extended planetary system
at some point. If that is the case, the system may have been disrupted, or may be
disrupted in the future, by a close periastron passage with $\alpha$ Cen.

Radial migration makes close passages and disruption more likely. The right 
panels in Figure \ref{fig:galacdist} compare the trials that survived 7 Gyr (to completely 
capture the range of possible ages of \acen)
and those that were halted (disrupted) due to the previously mention conditions 
for set \textbf{B}. In this set, 2544 trials were halted and 1717 of those were 
due to periastron reaching below 40 au. Of the remaining cases, 1333 had 
periastron distances $< 200$ au and 634 below $<100$ au. Including
cases that were halted, 3195 ($32\%$) passed within 200 au and 2452 ($25\%$) 
passed within 100 au.

\begin{figure}
\includegraphics[width=0.5\textwidth]{nomigrdist.pdf}
\includegraphics[width=0.5\textwidth]{migrdist.pdf}
\caption{Distributions of trials in which Prox Cen's orbit about $\alpha$ Cen
  is disrupted (red) and trials in which it survives to $>$ the age of the 
  system (blue). Set A (no migration) is on the left and set B (with 
  radial migration) is on the right. Each half of the figure shows the 
  distributions as a function of initial eccentricity (upper left), initial 
  semi-major axis (upper right), initial inclination relative to the galactic 
  disk (lower left), and the minimum periastron distance over the entire 
  simulation (lower right). Generally, eccentricity and inclination are the 
  greatest determinants of stability, with high $e$ and $i \sim 90^{\circ}$ 
  (i.e. low $\hat{Z}$-angular momentum) cases being the least stable. 
  Systems which formed interior to 4.5 kpc from the galactic center 
  (set B, right half of figure) are disrupted more frequently than 
  those which were placed in the solar neighborhood from the beginning. 
  Amongst the cases we considered ``stable'', a significant fraction still 
  have Prox Cen pass within a few hundred au of $\alpha$ Cen A and B.}
\label{fig:galacdist}
\end{figure}


% Fig. 1: Sample R_gal vs. time
% Fig. 2: Encounter frequency vs. R_gal
\begin{figure}
\centering
\includegraphics[width=0.5\textwidth]{encvsR.pdf}
\caption{Stellar encounter rates as a function of galactocentric distance.
  Dark blue points correspond to pre-migration encounter rates, light 
  blue to post-migration. The large outlier in the light blue, 
  solar-neighborhood, is due to small number statistics---the system 
  in that simulation was disrupted shortly after migration. There is some 
  scatter in the solar-neighborhood points because of the time dependence 
  of the stellar velocity dispersion. At the tail end of the simulations, we 
  match the encounter frequency of 10.5 Myr$^{-1}$ from previous 
  studies \citep{Garciasanchez2001,Rickman2008}.}
\label{fig:encrates}
\end{figure}

% Fig. 3: Sample evolution of Prox's orbit: a) semi, peri, apo, b) incl

\begin{figure}
\includegraphics[width=\textwidth]{evol_Vpl_0257.pdf}
\caption{An example of the orbital evolution of Prox Cen in the galactic 
  simulations. The upper left panel shows the semi-major axis, periastron 
  distance, and apastron distance, the upper right shows the eccentricity, 
  the lower left shows the angular momentum in the $\hat{Z}-$direction, 
  and the lower right shows the inclination with respect to planet of the 
  galactic disk. The system was given a formation distance of $R = 3.78$ 
  kpc and the vertical dashed line shows the time of migration (to 8 kpc). 
  The angular momentum in $\hat{Z}$ (the action $J_z$) is unchanged by 
  galactic tides---eccentricity and inclination exchange angular momentum 
  in such a way that this quantity is conserved---thus its evolution is purely 
  due to stellar encounters. In this particular case, the eccentricity of Prox Cen 
  grows such that its periastron dips within 50 au of $\alpha$ Cen A and B.}
\label{fig:galevolution}
\end{figure}

One potential issue with our orbit-averaged approach is that for Prox Cen in the 
semi-major axis range ($\sim5000$ to $\sim20000$) au, the orbital periods 
span a range of 240 thousand to 2 million years. Thus it may be possible in 
the simulations for Prox Cen's periastron to come very close to $\alpha$ Cen 
for a short period of time and then evolve to a larger distance before Prox Cen 
ever \emph{actually reaches} periastron. Hence, we are potentially halting 
simulations in which 
Prox Cen may not actually pass within 40 au of $\alpha$ Cen. Our results 
should thus be seen as an upper limit on the number of configurations 
that lead to close encounters between Prox Cen and $\alpha$ Cen.
 
\subsection{Orbital/Rotational/Tidal Evolution}
\label{sec:results:orbital}
% Russell/Rory/Diego?

\xxx{dflemin3: For the orbital/rotatinonal end cases, I would find brief habitability comments to be useful.  For example,
if some high eccentricity is maintained -> more tidal heating or something of that nature.  Also, how does being in a certain
Cassinni state impact habitability, surface water content, does it at all?}

We begin exploring the dynamical properties of the orbits and spins by
considering the tidal evolution of planet b if it is in isolation. In
this case, we need only apply \eqtide~to both Proxima and b and track
$a, e, P_{rot},$ and $\psi$. We find that if planet b has $Q~=~12$ \xxx{justify this choice?},
then an initially Earth-like rotation state becomes tidally locked in
$\sim~10^4$ years, so it seems likely that if b formed near its
current location, then it formed in a tidally locked state and with
negligible obliquity.

Unlike the rotational angular momentum, the orbit can evolve on long
timescales. In the top two panels of Fig.~\ref{fig:eqtide}, we
consider orbits that begin at $a~=~0.05$~AU and with different
eccentricities of 0.05 (dotted curves), 0.1 (solid curves) and 0.2
(dashed curves). In these cases $a$ and $e$ decrease and the amount of
inward migration depends on the initial eccentricity, which takes 2--3
Gyr to damp to $\sim~0.01$. For initial eccentricities larger than
$\sim~0.23$, the CPL model actually predicts eccentricity growth due
to angular momentum exchange between the star and planet
\citep{Barnes16}. This prediction is likely unphysical and due to the
low order of the CPL model, therefore we do not include evolutionary
tracks for high eccentricities.

The equilibrium tide model posits that the lost rotational and orbital
energy is transformed into frictional heating inside the planet. The
bottom panel of Fig.~\ref{fig:eqtide} shows the average surface energy
flux as a function of time. We address the geophysical implications of
this tidal heating in $\S$~\ref{sec:results:internal:tides}. Note that if planet
b begins with a rotation period of 1 day and an obliquity of
$23.5^\circ$, then the initial surface energy flux due to tidal
heating is $\sim~1$~kW/m$^{2}$.

\xxx{dflemin3: can this high surface flux desiccate the planet?}

\begin{figure} 
\begin{center}
\includegraphics[width=0.75\textwidth]{eqtide.pdf}
\end{center}
\caption{Evolution of planet b's eccentricity (top), semi-major axis
  (middle), and tidal heating surface flux (bottom) assuming that
  initially $a~=~0.05$~AU and $e~=$~0.05 (dotted), 0.1 (solid) or 0.2
  (dashed). For reference the best fit semi-major axis and surface
  energy fluxes of Io and the modern Earth are shown by dashed black
  lines.\xxx{change to 0.05, 0.2 and 0.35.}}
\label{fig:eqtide}
\end{figure}

Next, we consider the role of additional planets, specifically the
putative planet with a 215 day orbit \citep{AngladaEscude16}. For
these runs we now add the \distorb~and \distrot~modules and track the
orbital elements of both planets, the spins of the star and planet b,
and the dynamical ellipticity of planet b. A comprehensive exploration
of parameter space is beyond the scope of this study, so we consider
two end-member cases: a nearly coplanar, nearly circular system, and a
system with high eccentricities and inclinations. The initial orbital
elements and rotational properties of the bodies are listed in Table \ref{tab:orbitic}.

\begin{table}[h]
\centering
\begin{tabular}{lccccccccc}
\hline\hline \\[-1.5ex]
& $m$ ($M_{\oplus}$)  & $a_s$ (au) & $a_l$ (au) & $e$ & $i$ ($^{\circ}$)
 & $\omega$ ($^{\circ}$) & $\Omega$ ($^{\circ}$) & $\psi$ ($^{\circ}$) & 
 $P_{rot}$ (days)\\[0.5ex]
\hline \\ [-1.5ex]
b & 1.27 & 0.0482817 & 0.05 & 0.001 & 0.001 & 248.87 & 20.68 & 23.5 & 1  \\
c & 3.13 & 0.346 & 0.346 & 0.001 & 0.001 & 336.71 & 20 & &  \\
\hline \\
b & 1.27 & 0.0482817 & 0.05 & 0.02 & 20 & 248.87 & 20.68 & 23.5 & 1  \\
c & 3.13 & 0.346 & 0.346 & 0.02 & 0.001 & 336.71 & 20 & &  \\
\end{tabular}
\caption{Initial conditions for Proxima 2-planet systems. The coplanar, 
  circular case is on top, the eccentric, inclined case below.}
\label{tab:orbitic}
\end{table}

In Fig.~\ref{fig:MultiLow} we show the orbital evolution for the low
$e$ and $i$ case over short (left) and long (right) timescales. As
expected, the planets exchange angular momentum, but over the first
million years there is no apparent drift to due tidal effects. On
longer timescales, however, we see the eccentricity of $b$ slowly decay
due to tidal heating. Note the differences in timescale for the decay
between Figs.~\ref{fig:eqtide} and \ref{fig:MultiLow}. The
perturbations from a hypothetical ``planet c'' maintain significant
eccentricities for long periods of time.

\begin{figure} 
\begin{center}
\includegraphics[width=0.75\textwidth]{MultiLow.pdf}
\end{center}
\caption{Evolution of orbital elements if a putative planet c exists with an 
orbital period of 215 days and both orbits are nearly circular and nearly 
coplanar. {\it Top Row:} Eccentricity. {\it Bottom Row:} Inclination.}
\label{fig:MultiLow}
\end{figure}

In Fig.~\ref{fig:MultiHigh}, we plot the orbital evolution for the
high $e$ and $i$ case. The eccentricity and inclination oscillations
are longer, and the eccentricity cycles show several frequencies due
to the activation of higher order terms in the coupling coupling of $e$ and
$i$. As in the low $e$ and $i$ case, the eccentricity damps more
slowly than in the unperturbed case. Note as well that the inclination
oscillation amplitude decays with time.

\begin{figure} 
\begin{center}
\includegraphics[width=0.75\textwidth]{MultiHigh.pdf}
\end{center}
\caption{Same as Fig.~\ref{fig:MultiLow}, but for the high $e,i$ case.}
\label{fig:MultiHigh}
\end{figure}

In Fig.~\ref{fig:MultiSpins}, we plot the evolution of the rotational
parameters for the two cases. In the top left panel, we show the
evolution of the rotational period. The rotation becomes tidally
locked very quickly (less than 1 Myr for all plausible values of $Q$
for an ocean-bearing world). 
In the high $e,i$ case, the planet briefly 
enters the 3:2 spin orbit resonance (like the planet Mercury).
The obliquity initially grows due to
conservation of angular momentum \citep{Correia08}, but then damps
down. For the high $e,i$ case, the obliquity reaches an equilibrium
value near $0.1^\circ$, while the low $e,i$ case drops all the way to
$10^{-8~\circ}$. The bottom left panel shows the evolution of the
dynamical ellipticity as predicted by the formulae from \cite{Atobe2007}.
The lower right panel shows the value of the Cassini Parameter 
(see Equation \ref{eqn:cassini}) for the two cases, both of
which becomes locked near zero, indicating the rotational and angular
momentum have evolved into a Cassini State, in this case it is Cassini
State 2, in which the spin and orbit vectors of planet b are on opposite 
sides of the total angular momentum vector of the planetary system. 


\begin{figure} 
\begin{center}
\includegraphics[width=0.75\textwidth]{MultiSpins.pdf}
\end{center}
\caption{Evolution of rotational properties of planet b for the
 two hypothetical multiplanet systems, with the low $e,i$ case 
 in blue, and high $e,i$ case in orange. {\it Top left:} Rotation
 Period. {\it Top right:} Obliquity. {\it Bottom left:} Dynamical
 Ellipticity. {\it Bottom right:} Cassini Parameter.}
\label{fig:MultiSpins}
\end{figure}



% Fig 5: Low e/i case: a) Eccentricity, b) LongPeri, c) Inclination, d) LongNode
% Fig 6: High e/i case: a-d
% Fig 7: a) Rotation, b) obliquity for both cases

\subsection{Stellar Evolution}
\label{sec:results:stellar}
% Rodrigo

\xxx{Should Fig. 1 go here instead?}

In Fig.~\ref{fig:HZEvol} we plot the evolution of the conservative HZ
limits of \cite{Kopparapu13} as a function of time for a model of
Proxima Centauri; these are bounded by the runaway greenhouse limit
and the maximum greenhouse limit. The blue region is the HZ, which
slowly moves inwards for $\sim$ 1 Gyr, reaching the current orbit of
Proxima b after $\sim$ 160 Myr. In the atmospheric escape section
below, this is the value we assume for the duration of the runaway
greenhouse phase on Proxima b, during which water is allowed to
escape.

In Fig.~\ref{fig:HZEvol} we plot the evolution of the conservative HZ limits of \cite{Kopparapu13} as a function of time for a model of Proxima Centauri. The blue region is the HZ, which slowly moves inwards for 500 Myr, reaching the current orbit of Proxima b after about 200 Myr.

\begin{figure}[ht]
\centering
\includegraphics[width=5in]{hzevol.pdf}
\caption{Evolution of the conservative HZ of Proxima Centauri, along with the orbits of Proxima Centauri b (solid line) and Mercury (dashed line).}
\label{fig:HZEvol}
\end{figure}

\subsection{Internal Evolution}
\label{sec:results:internal}
% Peter/Rory/Ben/David


The internal evolution of Proxima b is very difficult to model because
of the huge number of unknowns about its composition, initial
conditions, atmosphere, and the evolution of its environment, \eg
flares stripping the atmosphere. In this section we first consider how
different abundances of radiogenic isotopes could affect its
evolution, then we consider tidal heating.

%Fig 10: a) Tcore, b) Tman, c) RadPowerTot, d) SufEnFlux 
%       - one set with 26Al, one w/o

%Fig 10: a) Tcore, b) Tman, c) RadPowerTot, d) SufEnFlux 
%       - one set with 26Al, one w/o


As described in $\S$~\ref{sec:models:radheat} we consider four
possible abundance patterns for Proxima b: Earth-like, chondritic, 1
ppt $^{26}$Al, and inert. In all cases we begin with a core
temperature of 6000~K and a mantle temperature of 3000~K, except for
the chondritic case in which the latter is 4000~K. This change
was necessary to avoid discontinuities associated with the high
radiogenic power.

In Fig.~\ref{fig:radiog} we show the evolution of the radiogenic
power, mantle temperature, inner core radius, magnetic moment,
magnetopause radius and surface energy flux for the four cases. The
dashed black lines represent the modern Earth's value and all
intersect the Earth's curve (blue) at about 4.5~Gyr.

\begin{figure} 
\begin{center}
\includegraphics[width=0.75\textwidth]{NoTides.pdf}
\end{center}
\caption{Evolution of internal properties of planet b for different
  assumptions of radiogenic inventory: Earth-like in blue, chondritic
  in orange, 1 part per trillion $^{26}$Al, and inert. Values for the
  modern Earth are shown with the dashed black line. {\it Top left:}
  Radiogenic power. The Earth curve is behind the $^{26}$Al curve
  except for time = 0. {\it Top right:} Mantle Temperature. In the
  chondritic case (orange), the two kinks in the curve are due to the
  onset of core convection at 1.4~Gyr, and then due to the
  solidification of the mantle at 6.2~Gyr. Similarly the mantle
  solidifies in the $^{26}$Al (red) case at 2~Gyr. {\it Middle right:}
  Size of the solid inner core. {\it Middle left:} Magnetic
  moment. For the first 1.4 Gyr, the chondritic case has a
  non-convecting mantle and so it has no geodynamo. {\it Bottom left:}
  Magnetopause radius assuming the solar wind from Proxima is 0.2
  times that of Earth. {\it Bottom right:} Surface energy flux. The
  rapid variation in the chondritic case are associated with the onset
  of core convection, while the hump at 6 Gyr is due to the release of
  latent heat as the mantle solidiifes, as is the $^{26}$Al hump at 2
  Gyr.}
\label{fig:radiog}
\end{figure}

In the top left panel we show the evolution of the total radiogenic
power produced in the core, mantle and surface. Initially, the initial
power from $^{26}$Al is over $2 \times 10^{18}$~W, but with a
half-life of 700,000 years, its contribution to the energy budget
drops to 0 within $10^7$ years. The Earth-like case is hidden behind
the $^{26}$Al curve.

The mantle temperature is shown in the top right panel. The Earth and
inert cases are similar, but, as expected, the inert case temperature
drops more quickly because there is no radiogenic power in the
mantle. The enriched cases show interesting features as the energy
transport mechanisms change. The chondritic case shows two kinks, the
first is due to the onset of convection in the core, the second due to
heat production from the latent heat of solidification of the
mantle. Initially the heat generation from $^{40}$K is large enough to
heat the mantle to a temperature that is close enough to the core
temperature that convection is suppressed. The second kink occurs at
about 6~Gyr, or $\sim$6 half-lifes of $^{40}$K later. At that time, the
potassium power production has dropped sufficiently that the mantle
can begin to solidify and provides a new heat source. The $^{26}$Al
mantle solidifies at about 2~Gyr. Note that we had to start the
chondritic mantle at 4000~K, because at 3000~K, discontinuous heat
transfers developed since the mantle was so far from equilibrium
with the potassium power source.

The case with $^{26}$Al is particularly interesting because it
predicts initial mantle temperatures in excess of $10^4$~K, which is
hotter than the \xxx{surface of the} Sun. This result is clearly unphysical, and while some of the
issue is that we began this case with a mantle temperature of 3000~K,
the real problem is that the heating from just 1 ppt of $^{26}$Al is
so large that our model cannot handle it. However, we do see that
after this initial burst of heating, the planet calms down into an
Earth-like evolution. Thus, if heating from $^{26}$Al is just a
passing energy source, it may not affect the evolution. On the other
hand, the heating could be so large that the planet may be irrevocably
altered. At this time, we merely point out that the influence of
$^{26}$Al could be significant for planets with formation times of
order 1~Myr.

In the middle left panel, we show the size of the inner core. The
inert case produces the earliest inner core, but it does not consume the
\xxx{rd: do you prefer ``consume'' or 	``envelope''?}
entire core, which has a radius of 3400~km. The burst of $^{26}$Al
heating causing a slight delay in core formation compared to Earth,
while the chondritic case does not experience any core nucleation, even
after 7 Gyr.

The middle right panel shows the evolution of the magnetic moment of
Proxima b for the four different cases. The inert and Earth cases are
very similar, but the other two are very different. The $^{26}$Al case
has a very strong magnetic field early on, but it decays rapidly after
this power source is depleted. The chondritic case has no magnetic
field for the first 1.4 Gyr because the core/mantle temperature
difference is insufficient to generate convective motions in the
core. At that time, the core has cooled sufficiently to initiate
convection, and the geodynamo quickly grows to several times stronger
than the modern Earth.

The bottom left panel shows the magnetopause radius for Proxima
assuming a stellar wind that is 20\% weaker than the Sun's. This value
is an upper limit \citep{Wood01}, so our values here are conservative
--- the actual stand-off radius is larger --- except for the first
1.4~Gyr of the chondritic case for which there is no magnetic field.

Finally, the bottom right panel shows the surface energy flux for each
case. Not surprisingly the chondritic case maintains the highest heat
fluxes, near 1 W/m$^2$, which is similar to Io's value of 2.5
W/m$^2$~\citep{Veeder94}. The humps and kinks are due to the changing
heat sources described above. The $^{26}$Al case begins with a very
large heat flux, in the range of 100~W/m$^2$, which is nearing the
value to trigger a runaway greenhouse! The inert case emits less
energy than Earth. Note that this lower energy flux partially explains
the similarity in the mantle temperatures with time; the Earth case
produces and loses more energy than the inert case.

\subsubsection{Evolution with Tidal Heating}
\label{sec:results:internal:tides}

\xxx{atmesc results not described yet -- does this actually need to come later. I envisioned this subsection just being about themint/eqtide results. I'm not sure.}

\xxx{dflemin3: I agree with above comment: atmesc before this section} 

Since a possible path towards habitability for Proxima b is the
``habitable evaporated core'' scenario of \citet{Luger15}, we seek to
model how the presence of an evaporating hydrogen envelope and surface
oceans impact the tidal and orbital evolution of Proxima b.  To do so,
we couple the atmospheric escape physics of \atmesc, tidal evolution
using \eqtide, the Earth-calibrated geophysical interior models of
\radheat \ and \thermint and the stellar evolution of \stellar.

We model the combined tidal contributions of the envelope, oceans, and solid interior via the following relation for the body's total tidal $Q$:
\begin{equation}
\label{eqn:Q_hec}
\frac{1}{Q} = \frac{1}{Q_{interior}} + \frac{1}{Q_{ocean}} +
\frac{1}{Q_{envelope}}
\end{equation}
where we remove $1/Q_i$ from the summation if we neglect the $i$th's
component contribution to Proxima b's net tidal interaction.  We
compute Proxima b's net 2nd Love number via
\begin{equation}
\label{eqn:k2_hec}
k_2 = k_{2_{interior}} + k_{2_{ocean}}+ k_{2_{envelope}}
\end{equation}
where again we remove $k_{2_{i}}$ from the summation if we neglect the
$i$th's component contribution to Proxima b's net tidal interaction.
In the general case when a hydrogen envelope is present, we only
consider the tidal effects of the interior and the envelope as any
water is likely to be super critical due to the high pressure exerted
by the envelope \xxx{(citation?)}.  When an envelope is not present,
we consider the tidal contribution of surface oceans if the planet is
not in the runaway greenhouse limit since all water would be present
in the atmosphere.

We simulate four reasonable boundary cases that bracket the potential
past tidal evolution of Proxima b.  The first case ``CPL'' assumes a
constant tidal $Q = 12$ analogous to the simulations described in \ref{sec:results:orbital}.
  The ``No Ocean'' case assumes the tidal interaction
is dominated by the planet's interior as determined by \radheat \ and
\thermint while the ``Ocean" case generalizes the No Ocean case
by assuming Proxima b had an initial inventory of 10 Earth oceans of water with
$Q_{ocean} = 12$.  The full habitable evaporated core ``Envelope''
case considers a planet with a hydrogen envelope that has an
initial mass fraction of $0.001$ of the planet's total mass and
$Q_{envelope} = 10^4$ which is consistent with measurements of
Neptune's tidal Q \citep{ZhangHamilton08}.  The Envelope case
starts with just 4.5 Earth oceans.  The results of the simulations are
shown in Figure \ref{fig:tidal_hec}.

The No Ocean case, dominated by the mantle, reaches large tidal Qs
consistent with values reported by \cite{Zahnle15} for the early Earth
and undergoes minimal tidal evolution.  Radiogenic heating provides
most of the surface flux.  Early on, the Ocean case is in a runaway
greenhouse phase in which all the water is locked up in the atmosphere
and subject to escape of hydrogen and oxygen from photolysis,
decreasing the water mass.  Its tidal evolution mirrors the No Ocean
case as the mantle dominates.  Once the star's luminosity decreases
enough, the planet enters the HZ at around $10^8$ years and the
remaining water condenses to the surface. The presence of surface
oceans dramatically decreases the tidal Q leading to fast orbital
circularization and a massive surface flux increase via tidal energy
dissipation.

The Envelope case has an early bump in surface flux from rotational
tidal energy dissipation until the envelope has been completed removed
by stellar UV flux after about $4 \times 10^7$ years.  The hydrogen
envelope initially shielded the planet's water allowing for enough to
survive subsequent photolysis such that 1 Earth ocean of the initial
4.5 remained once the planet entered the HZ if we assume inefficient oxygen sinks.  With the envelope gone,
surface water dominates the tides and its evolution mirrors that of
the Ocean case.

\xxx{Edit once thermint+eqtide fully coupled.}

% Fig 12: Same as 10, but with lines comparing oceanq, no ocean, CPL
\begin{figure} 
\centering
\includegraphics[width=1.0\textwidth,height=0.9\textheight]{tidal_hec.pdf}
\caption{Evolution of the orbital, tidal and atmospheric properties of
  Proxima b for the ``CPL" case in light blue, ``No Ocean" case in
  red, ``Ocean" case in dark blue, and the ``Envelope" case in orange
  with the dashed line for clarity.  The grey shaded region indicates
  when the planet is in the HZ. {\it Top left:} Surface Flux. {\it Top
    right:} Tidal Q. {\it Middle left:} Orbital Eccentricity. {\it
    Middle right:} Semi-major Axis. {\it Bottom left:} Envelope
  Mass. {\it Bottom right:} Surface Water Mass.}
\label{fig:tidal_hec}
\end{figure}

% Fig 13: a) MagMom, b) WindPres, c) MagRad
%       - one set of curves w/tidal heat, one w/o

\subsection{Atmospheric Evolution}
\label{sec:results:atmesc}
% Rodrigo

We consider two broad formation scenarios for Proxima b: one in which
it formed with abundant water and a thin hydrogen envelope of up to
1\% by mass (due to either \emph{in situ} accretion or from planetary
formation farther out followed by rapid disk-driven migration; see
\cite{Luger15}), and one in which it formed with abundant water but no
hydrogen. In both cases, we assume a fiducial planet mass of $1.27
\mearth$.



\begin{figure}[ht]
\centering
\includegraphics[width=6in]{mirage.pdf}
\caption{Evolution of the water content and atmospheric O$_2$ pressure
  on Proxima b for different initial conditions. The initial water
  content is varied between 1 and 10 TO (various colors) for two
  different end-member scenarios: no O$_2$ surface sinks (solid lines)
  and instantaneous oxygen absorption at the surface (dashed
  lines). The planet mass is held constant at 1.27 M$_\oplus$ and the
  initial hydrogen envelope fraction is set to zero for all runs. In
  all but one of the runs, Proxima b is completely desiccated. For an
  initial water content of 10 TO and no surface sinks, the buildup of
  $\sim$ 500 bars of atmospheric O$_2$ slows the loss rate of H,
  preventing the last $\sim$ 1 TO of water from being lost. In the
  scenario that efficient oxygen sinks are present, the atmospheric
  O$_2$ mixing ratio never grows sufficiently to limit the escape of
  H, and desiccation occurs in all cases. Note that in this scenario,
  the curves in the ``O$_2$ pressure'' panel correspond to the
  equivalent O$_2$ pressure absorbed at the surface.}
\label{fig:atmesc:mirage}
\end{figure}

In Fig.~\ref{fig:atmesc:mirage} we show the evolution of the latter
type of planet, which formed with no significant primordial
envelope. We consider four different initial inventories of water: 1,
3, 5, and 10 terrestrial oceans (1 TO $\equiv 1.39\times 10^{24}$ g,
the total mass of surface water on Earth; see \cite{Kasting88}). As
discussed in $\S$~\ref{sec:models:atmesc}, we also consider two end-member
scenarios regarding the photolytically-produced O$_2$: no surface
sinks (solid lines) and efficient surface sinks (dashed lines). In all
cases but one, the planet is completely desiccated within the first
160 Myr, building up between tens and hundreds of bars of O$_2$ in
either its atmosphere or in the solid body. For an initial water
content of 10 TO and no surface sinks, O$_2$ builds up to high enough
levels to throttle the supply of H to the upper atmosphere and slow
the total escape rate. In this scenario, $\sim 1$ TO of water remains,
alongside a thick 500 bar O$_2$ atmosphere. If Proxima b formed with
less than ten times Earth's water content, and/or had a persistent
convecting, reducing magma ocean, it is likely desiccated today.

\begin{figure}[ht]
\centering
\includegraphics[width=6in]{hec.pdf}
\caption{Evolution of the water and O$_2$ contents assuming Proxima b
  formed with a hydrogen envelope and 3 TO. Line colors correspond to
  different initial envelope mass fractions $f_H$, ranging from 0.0001
  to 0.01. In all cases, the envelope evaporates completely prior to 1
  Gyr. For $f_H \lesssim 0.001$, the H envelope evaporates quickly
  enough to allow complete desiccation of the planet prior to its
  arrival in the HZ at $\sim$ 160 Myr. For $f_H \approx 0.01$, the
  envelope evaporates a few hundred Myr \emph{after} the planet enters
  the HZ, preventing any water from being lost and O$_2$ from
  accumulating in the atmosphere.  This is the most favorable scenario
  for a potentially habitable Proxima b.}
\label{fig:atmesc:hec}
\end{figure}

Next, in Fig.~\ref{fig:atmesc:hec}, we show the results assuming
Proxima b formed with a hydrogen envelope. We fix the initial water
content at 3 TO and consider initial envelope mass fractions $f_H$
ranging from $10^{-4}$ to $10^{-2}$. In all cases, the envelope
evaporates completely within the first several hundred Myr. For $f_H
\lesssim 10^{-3}$, the envelope evaporates early enough such that all
the water is still lost from the planet. For $f_H = 10^{-3}$, only
about 0.1 TO remain once the planet enters the HZ; only for $f_H \sim
10^{-2}$ does the presence of the envelope guard against all water
loss. In these calculations, we assumed inefficient surface sinks, so
the escape of water at late times was bottlenecked by the presence of
abundant O$_2$. Planets that form with hydrogen envelopes may have
quite reducing surfaces, which could absorb most of the O$_2$ and lead
to even higher total water loss. As before, a few tens to a few
hundreds of bars of O$_2$ remain in the atmosphere or in the solid
body at the end of the escape phase.

We note that we obtain slightly more hydrogen loss than
\cite{OwenMohanty16}, who find that planets more massive than $\sim
0.9 \mearth$ with $\sim 1\%$ hydrogen envelopes cannot fully lose
their envelopes around M dwarfs, due primarily to the transition from
hydrodynamic to ballistic escape at late times. However, their
calculations were performed for a $0.4 \msun$ M dwarf, whose pre-main
sequence phase lasts $\sim 200 \mathrm{Myr}$, five times shorter than
that for Proxima Centauri. Nevertheless, the discrepancy is small: we
find that for envelope fractions greater than 1\% or masses greater
than our fiducial value of $1.27 \mearth$, the envelope does not
completely evaporate, in which case Proxima b would likely be
uninhabitable.

\begin{sidewaysfigure}[h]
\centering
\subfigure{\label{fig:atmesc:synth:a}\imagebox{2.5in}{\includegraphics[width=3.3in]{synth_a.pdf}}}
\subfigure{\label{fig:atmesc:synth:b}\imagebox{2.5in}{\includegraphics[width=3.3in]{synth_b.pdf}}}
\subfigure{\label{fig:atmesc:synth:c}\imagebox{2.5in}{\includegraphics[width=1.285in]{synth_c.pdf}}}
\caption{Multiple evolutionary pathways for the water on Proxima
  b. These plots show the final water and final O$_2$ content of the
  planet for a suite of different initial conditions. Different marker
  styles indicate different values of the planet mass, the initial
  water content, and the initial hydrogen envelope mass fraction $f_H$
  (the final value of $f_H$ is zero for all planets shown here).  The
  left panel corresponds to planets with inefficient O$_2$ sinks,
  which build up O$_2$ in their atmospheres during the hydrodynamic
  escape phase. The right panel corresponds to planets with efficient
  sinks, which do not build up significant atmospheric O$_2$; instead,
  O$_2$ is quickly absorbed at the surface. Each panel is divided into
  quadrants, corresponding to planets that at the end of the
  simulation have water but no O$_2$ (top left), water and O$_2$ (top
  right), neither water nor O$_2$ (bottom left), and O$_2$ but no
  water (bottom right). Habitable planets are those in regions shaded
  blue. Planets in the grey region are desiccated and therefore
  uninhabitable. Planets in the red regions are likewise
  uninhabitable, but may have atmospheric O$_2$ (left panel only)
  which could be incorrectly attributed to biology. Finally, planets
  in the yellow region are habitable, since they have abundant surface
  water, but may also have substantial atmospheric O$_2$, which could
  be an impediment to the origin of life. These planets are also
  particularly problematic in the context of atmospheric
  characterization, as the presence of water and O$_2$ could fool
  observers into believing they are inhabited.}
\label{fig:atmesc:synth}
\end{sidewaysfigure}

Finally, in Fig.~\ref{fig:atmesc:synth} we present a summary of our
atmospheric escape calculations, showing the many possible
evolutionary pathways for Proxima b and how they affect its present
habitability. The two panels show the final water content (in TO)
versus the final oxygen abundance (in bars) for different initial
conditions, assuming inefficient oxygen sinks (left panel) and
efficient oxygen sinks (right panel). In all cases shown, the final
hydrogen envelope mass is zero.  Different values of the planet mass,
initial water content, and hydrogen fraction are indicated with
different marker styles (see legend at right). Since the axes are
logarithmic, we appended panels to the left and below the main plot,
corresponding respectively to final oxygen and water contents of
zero. In general, habitable outcomes are those that lie in the top
left of the plot (abundant water, low O$_2$). Planets in the top right
have abundant water but also build up large amounts of O$_2$, which
could render them uninhabitable \citep{LugerBarnes15} and/or fool
observers searching for biosignatures \cite{Schwieterman16}. Planets at the bottom of the
plot are desiccated and therefore uninhabitable, though some may also
be biosignature false positives.

While much may be gleaned from the figure, a few results stand
out. First, a scenario in which Proxima b formed with a hydrogen
envelope of mass $\sim 0.01 \mearth$ is the most favorable for
habitability, as such a planet would be a ``habitable evaporated
core'' \citep{Luger15} and experience no water loss. However, if
Proxima b is more massive than $1.27 \mearth$, the envelope may not
completely evaporate and the planet may not be habitable
today. Second, scenarios in which Proxima b formed with less hydrogen
can still result in present-day surface water, but in all cases in
which water remains, $\gtrsim 200$ bars of oxygen are
retained. Finally, the primary effect of a larger planet mass is to
increase the amount of oxygen in the atmosphere and/or absorbed at the
surface; while in some cases a larger planet mass can result in less
water loss, habitable scenarios are more likely for a lower planet
mass, consistent with the results of \cite{LugerBarnes15}.

Further data on Proxima b will greatly aid in distinguishing between
these multiple evolutionary pathways. In particular, constraints on
the exact mass (via measurements of the orbital inclination) could
inform the atmospheric escape history, while a value for the radius
could provide a handle on whether or not a hydrogen envelope is
present.

\section{Discussion\label{sec:disc}}
% All

In the previous section we outlined numerous possibilities for the
history of Proxima b. We considered processes spanning the planet's
core to the Milky Way galaxy and find that effects at all these scales
could be important in the history of our closest exoplanet. In this
section, we summarize the results in terms of the potential
atmospheres that Proxima b might have, which are considered in
detail in \citep{Meadows16}. Then we examine the likelihood that it is
currently habitable.

\subsection{Atmospheric States}
\label{sec:results:atmstates}

\xxx{dflemin3:  In this subsection, I think it could be useful to tie by in the concept of abiotic spectral features that can 
masquerade as biosignatures.  For example, in the Abiotic section, Luger-Barnes O2 build up can be a tricky thing to
disentangle from life-produced oxygen.  Obviously the companion atmosphere paper deals with all these effects in much
better detail, but since this issue was mentioned as a problem in the intro, briefly touching on it again here would be useful.}

\subsubsection{Earth-Like}
\label{sec:results:atmstates:earthlike}

We find that some scenarios allow for the planet to currently support liquid
surface water. In particular, the ``habitable evaporated core'' scenario
\citep{Luger15} is particularly promising as it can avoid both the
high-luminosity pre-MS phase and any devastating tidal
heating that may occur while the planet ``surfs'' the HZ migration, or
during circularization after orbital destabilization. Such a world may
be enriched in deuterium that remained during hydrogen escape, and it
may also be geothermally active if it is young and enriched in
potassium.

Another possibility is that Proxima b formed at a larger orbital
distance and was scattered in to its current location by a system-wide
instability, which may have been triggered by a close passage with
\acen~A and B, see $\S$~\ref{sec:results:galactic}. If the instability
happened after the star reached the main sequence, then the planet
would have arrived in the HZ after its position had stabilized. If b's
eccentricity after the instability was larger than about 0.35, then
there is some danger that tidal heating could have triggered a runaway
greenhouse (see Fig.~\ref{fig:eqtide}), but it may have been
short-lived enough to permit habitability.

Another low-probability possibility is that even if the planet became
desiccated during the pre-MS phase, impact from water-rich bodies
could simultaneously blow off the CO$_2$ and/or O$_2$ atmosphere while
delivering water. This scenario would require a specific set of events to occur, but we note
that close passages between Proxima and \acen~A and B could destabilize
any putative ``exo-Oort Clouds'' that could have existed around the
stars. Current numerical models do not permit a robust calculation of
this possibility, so it remains a viable path for Proxima b to be
habitable. \xxx{REF for exo-Oort clouds?} \xxx{rd: not sure a reference is 
necessary here. We are just speculating that since the sun
has an Oort cloud, it is possible for other stars to have them (Copernican
principle). I'm not sure a good reference even exists.}

Although these atmospheric states permit habitability, we must bear in
mind that the rotation period is either synchronous or in a spin-orbit
resonance due to tidal effects. The rotation rate is therefore longer
than on Earth and so atmospheric dynamics would be different. If
synchronous, it is likely that the planet's daylit side is
covered in clouds \citep{Yang13}.

\subsubsection{Venus-Like}
\label{sec:results:atmstates:venuslike}


Regardless of whether Proxima b spent significant time in a runaway
greenhouse prior to the arrival of the HZ, it could be in a runaway
greenhouse state like Venus. If it formed {\it in situ}, then this
possibility is more likely because its first $\sim$100 Myr were spent
interior to the HZ and hence it may have developed a dense CO$_2$
atmosphere as has occurred on Venus. In this case, the planet is
uninhabitable as the surface temperature is too hot for liquid water,
and the higher surface temperature results from greenhouse warming by
CO$_2$.

Even if the planet avoided desiccation during the Pre-MS stage, it is
reasonable to assume that a Venus-like atmosphere is possible. CO$_2$
is a very abundant molecule in planetary atmospheres, and given its
strong ability to heat the surface, high molecular weight, and strong
chemical bonds, it may be able to accumulate in the HZ to large enough
levels to trigger the runaway greenhouse. \xxx{[Colin Goldblatt's
paper actually shows that adding CO2 alone cannot cause a runaway
greenhouse on an Earth-like planet: http://arxiv.org/abs/1201.1593.
I don't disagree with the possibility that it's in a runaway even in 
the HZ, but perhaps a better argument is if its albedo is < 0.3 or if
clouds behave differently, etc.?] -- RB: I thought that paper was about burning through all the fossil fuels on Earth.}

A final possibility, mentioned above, is that past tidal heating drove
the planet into a runaway greenhouse \citep{Barnes13}. If the planet
was ever in a high eccentricity state ($e~>~0.35$) then the surface
energy flux from the interior could have reached the critical limit of
$\sim$300 W/m$^2$ \citep{Kasting93,Abe93,Goldblatt15}. Such high
surface fluxes may be short-lived if the heating can only come from
the ocean \citep{DriscollBarnes15}.

\subsubsection{Neptune-Like}
\label{sec:results:atmstates:neptunelike}

Proxima b may have formed with sufficient hydrogen that some has been
retained despite all the high energy processes that can remove
it. This possibility is especially likely if it formed beyond the snow
line and migrated in. Similarly to \cite{OwenMohanty16}, we find that
if Proxima b formed with $\gtrsim$ 1\% of its mass in the form of a
hydrogen envelope, it could still possesses some hydrogen, in which
case the surface may be too hot and/or the surface pressure is too
high for habitability.  Future measurements of Proxima b's radius can
inform its present-day composition and thus settle this issue.
% rodluger: Removed ``perhaps with 10 times more mass than it has now'',
% as that's not really physical. At most it's lost about 1\% H/He.

\subsubsection{Abiotic Oxygen Atmosphere}
\label{sec:results:atmstates:o2atmos}

If Proxima b formed with one or more TO of water, photolysis followed
by hydrogen escape during the stellar Pre-MS phase could have led to the 
buildup of substantial O$_2$ in the atmosphere. Although oxygen
is highly reactive, thousands of bars of oxygen can be liberated
through this mechanism \citep{LugerBarnes15} and hence all sinks for
it may become saturated \citep{Schaefer16}. In principle, thousands of
bars of oxygen could remain in the atmosphere, but this figure is most likely lower,
as much of the oxygen will be consumed in the process of oxidizing the surface. 
In this case Proxima b may be uninhabitable, given that little free energy
may be available at the surface for early organisms to take a hold. Life on
Earth is thought to have emerged in an extremely reducing environment
\citep{Oparin24, Haldane29}, with access to high energy gradients to fuel
early metabolisms; this may not be the case on Proxima b.

In many of the scenarios in which Proxima b develops an O$_2$-rich atmosphere,
it also maintains at least some of its initial water.
After the end of the Pre-MS phase, the O$_2$, H$_2$O and CO$_2$
greenhouse warming could be sufficient to prevent water from
accumulating on the surface, and hence it could have significant
abundance in the stratosphere. While the simultaneous detection of
water and oxygen has traditionally been envisaged as an ideal
combination for life detection \citep{DesMarais2002}, in the case of Proxima b, it is
insufficient to prove habitable conditions exist, let alone that life
is present.

Alternatively, if the greenhouse gases are at low enough levels in the atmosphere,
then it may be possible for liquid water to accumulate on the
planetary surface and this planet would meet the traditional
definition of ``habitable.'' However, as argued above, such a planet
would likely be incapable of supporting life.
Thus, the detection of atmospheric oxygen as well as the
presence of surface liquid by other means, \eg glint
\citep{Robinson10}, would not be sufficient evidence that the planet
is habitable.

\subsubsection{No Atmosphere}
\label{sec:results:atmstates:noatmos}

Since Proxima b is subjected to repeated flaring events and other
activity \citep{Walker81,Davenport16}, it may be that the
atmosphere has been permanently destroyed. Such a process is
difficult to envision, as it would require all the volatiles in the
mantle to have been degassed and blown away. However, if the planet
was tidally heated for a long time, mantle convection may have been
vigorous and perhaps total volatile depletion is possible, especially
<<<<<<< HEAD
if the planet is of order 7 Gyr old and if the core has \xxx{solidified},
quenching the magnetic dynamo \citep{DriscollBarnes15}. Another possibility is that a recent
=======
if the planet is of order 7 Gyr old and if the core has solidified,
quenching the magnetic dynamo \citep{DriscollBarnes15}. 
Another possibility is that a recent
>>>>>>> e6a00f38
stellar eruption has temporarily stripped away the atmosphere, which
will reform by outgassing.

\xxx{Other possibilities? It could be dry because 26Al heating prevented accumulation of hydrated silicates. Abe found incident fluxes $< 415$W/m2 were not in runaway. We want a comprehensive list here.}


\subsection{Is Proxima b Habitable?}
\label{sec:results:habitable}

Planetary habitability is a complicated feature to model
quantitatively and Proxima b is no exception. We do know that the
planet has sufficient energy to support life, assuredly has enough
bioessential elements, and is old enough for life to have gained a
foothold, assuming Earth isn't an extreme outlier. The biggest
questions are if it is terrestrial, and if it possesses vast reservoirs
of liquid water. At this time, it is impossible to determine the
probability that it does support liquid water, so we cannot answer the
eponymous question. As always, more data are needed.

However, our analysis does provide some important information on where
to focus future efforts. As liquid water is vital, it is paramount to
determine the pathways that allow the planet to have accreted and
retained the water. However, even if the planet forms with water, our
investigations have shown that it will not necessarily be retained. If
it formed {\it in situ} or arrived in the HZ at the time of the
dispersal of the gas disk, then Proxima b had to endure $\sim$ 150
Myr in a runaway greenhouse state; see $\S$~\ref{sec:results:stellar} and
\cite{LugerBarnes15}.

Even if the planet arrived in its orbit late, perhaps following an
orbital instability, the water may have to survive a ``tidal
greenhouse'' in which tidal heating drives water loss, see
$\S$~\ref{sec:results:internal} and \cite{Barnes13}. Such high tidal heating
rates may require very large eccentricity and/or abnormally low $Q$
values, but the former is certainly possible during planet-planet
scattering events \citep{Chatterjee08}, or perhaps by Kozai-like
oscillation driven by perturbations from the \acen~A and B pair if the
orbit of Proxima Centauri was much smaller in the past
\citep{DesideraBarbieri07}. If the additional planet in the system is
massive, on an eccentric orbit, and/or on a highly inclined orbit,
then it, too, may induce eccentricity perturbations that maintain
eccentricities \citep{TakedaRasio05}, possibly in the range of a tidal
greenhouse. As shown in $\S$~\ref{sec:results:internal}, the eccentricity of
b will damp, but the timescale can be very long. Large eccentricities
are not well-modeled by equilibrium tide theory, even with a proper
accounting of geophysical features as in the \thermint~module, so it
is difficult at present to assess the role of tidal heating in water
retention.

Another possible route to water loss is through temporary or permanent
atmosphere erosion by flares and coronal mass ejections. It is
possible that these events could blast away the atmosphere completely,
in which case liquid water on the surface is not stable. Should the
atmosphere reform, the water may return to the liquid state, but it is
certainly plausible that some events are powerful enough to remove the
water in one event, or, more likely, repeated bombardments would
slowly remove the atmosphere. \xxx{REF: Matt Tilley paper or Segura?} Our analysis doesn't provide a direct
measurement of this phenomenon, but we note that some geophysical
models for the planet predict core solidification times less than the
age of the system \xxx{which models?}. In those cases, the magnetic field is quenched and
is not capable of deflecting charged particles. However, it is not
clear that a magnetic field is always beneficial for life, as it also
increases the cross-sectional area of the planet for charged particles
and funnels the energy into the magnetic poles, possibly increasing
mass loss.

These processes are all clear dangers for the habitability of Proxima
b. Yet, we are also able to identify pathways that produce decidedly
Earth-like versions of planet b. \xxx{As shown in Fig.~\ref{fig:tidal_hec},
if the planet formed with 0.1\% of its mass in a hydrogen envelope, 4.5
Earth oceans of water, then the combined effects of the stellar
evolution, envelope evolution and atmospheric escape, tidal evolution,
and geophysical evolution predict a planet with 1 Earth ocean of
surface water, no hydrogen envelope, and a semi-major axis within the
observed uncertainties [Dave: Check these numbers]}. A planet like this could evolve similarly to
Earth, and therefore may have Earth-like conditions today.

\xxx{dflemin3: numbers checked and confirmed}

A final possibility is that Proxima b, receiving only 65\% of Earth's
insolation, may have an ice-covered surface, but with a liquid water
mantle, similar to Europa. For such a planet, the water is heated by
the energy from accretion, radiogenic sources and/or tidal
heating. Ice is much more absorptive at the longer wavelengths of
light that Proxima emits and so it may be difficult to ice over the
planet \citep{JoshiHaberle12,Shields13}, especially since it probably spent
hundreds of Myr in a runaway greenhouse. But if a reflective haze
and/or cloud layer could form, it could reflect away the light before
it reaches the surface \citep[\eg][]{Arney16}. This possibility seems unlikely, but we cannot
rule out that the planet is a ``super-Europa'' \citep{BarnesHeller13},
a scaled up version of the icy satellites of our Solar System and with
a potentially inhabited subsurface water layer.

Proxima b may or may not be habitable. While we are only able to
identify a narrow range of pathways that permit habitability, we must
bear in mind that our model, while including phenomena over sizescales
of meters to kpc, is simple and does not include many potential
feedbacks. The geochemistry of exoplanets is a gaping hole in
scientific knowledge, and one can easily imagine how other systems may
maintain liquid water with geochemical cycles not present in our Solar
System. Similarly, liquid surface water may represent a sort of
``planetary attractor,'' in which planets in the HZ naturally and
typically evolve toward a state in which their surfaces support liquid
water. 

\section{Conclusions\label{sec:concl}}
% Rory
We have performed a comprehensive analysis of the evolution of the
Alpha Centauri triple star system with a specific focus on Proxima Centauri b's
habitability. We find that many disparate factors are important,
including the stellar system's orbit in the galaxy
($\S$~\ref{sec:results:galactic}), the orbital and rotational evolution of
the planets ($\S$~\ref{sec:results:orbital}), the stellar evolution
($\S$~\ref{sec:results:stellar}), the geophysical evolution
($\S$~\ref{sec:results:internal}), and the atmospheric evolution
($\S$~\ref{sec:results:atmesc}). We find that many evolutionary pathways
are permitted by the data and hence the planet may currently exist in
one of many possible states.

We conclude that Proxima b may be habitable, but identify the
retention of water as the biggest obstacle for Proxima b to support
life. Water loss may occur through multiple channels operating in
tandem or in isolation, including desiccation during the Pre-MS,
excessive tidal heating, or atmospheric destruction by flares and
coronal mass ejections. We find the most likely pathway for
habitability is if planet b formed with a thin hydrogen envelope of
order $10^{-2}~\mearth$ which was eroded by the early XUV evolution of
the host star; see $\S$~\ref{sec:results:stellar} and \cite{Luger15}. In
that case, Proxima b is a ``habitable evaporated core'' and has
followed a very different trajectory than Earth did on their paths to
liquid surface water.

Regardless of Proxima's habitability, it offers scientists an
unprecedented window into the nature of terrestrial planets. At only
1.3 pc distance, we will be able to study this planet in detail with
future missions, should they be designed appropriately; see
\cite{Meadows16}. If Proxima b is uninhabitable, we may be able to
determine how that happened and how Earth avoided the same fate. At a
minimum, the discovery of Proxima Centauri b has ushered in a new era
in comparative planetology, or perhaps it is the first step in the
discovery of extraterrestrial life.
 
\vspace{1cm}
This work was supported by the NASA Astrobiology Institute's Virtual
Planetary Laboratory under Cooperative Agreement number NNA13AA93A.
David Fleming is supported by an NSF IGERT DGE-1258485 fellowship.


\bibliography{bib}

\end{document}  <|MERGE_RESOLUTION|>--- conflicted
+++ resolved
@@ -237,7 +237,6 @@
 
 The spectra of \acen~A and B can provide information about the stellar
 temperature, gravitational acceleration in the photosphere, rotation
-<<<<<<< HEAD
 rate, and chemical composition. That these features can be
 measured turns out to be critical for our analysis of the evolution of
 Proxima b. Proxima Centauri is a low mass star with strong molecular
@@ -253,22 +252,6 @@
 respectively. While it is frustrating that different groups have
 arrived at significantly different iron abundances, it is certain the
 stars are more metal-rich than the Sun.
-=======
-rate, and chemical composition. That these features can be measured turns out
-to be critical for our analysis of the evolution of Proxima b. Proxima
-Centauri is a low mass star and hence its composition is far more
-difficult to measure than for G and K dwarfs like \acen~ A and
-B. \xxx{Can you explain this a little? e.g. Low mass stars have strong molecular absorption lines 
-and NLTE effects which make it extraordinarily difficult to identify elemental abundances}. 
-Recently, \cite{HinkelKane13} completed a reanalysis of published
-compositional studies, rejecting the studies of \cite{Laird85} and
-\cite{NeuforgeMagain97} because they were too different from the
-other 5 they considered.  \cite{HinkelKane13} found the means of metallicities [Fe/H]
-of the two stars to be +0.28 and +0.31 and with a large spread of 0.16
-and 0.11, respectively. While it is frustrating that different groups
-have arrived at significantly different iron abundances, it is certain
-the stars are more metal-rich than the Sun. 
->>>>>>> e6a00f38
 
 \cite{HinkelKane13} go on to examine 21 other elements, including C,
 O, Mg, Al, Si, Ca, and Eu. These elements can be important for the
@@ -1085,7 +1068,6 @@
 \subsection{Galactic Evolution}
 \label{sec:results:galactic}
 % Russell
-<<<<<<< HEAD
 
 If Proxima is or was bound to \acen~A and B, then Proxima's orbit may be modified by the galactic tide and perturbations from passing stars. We have run two experiments to explore the effects of radial migration: the first, 
 set \textbf{A} places the system in the solar neighborhood, randomly selecting 
@@ -1093,27 +1075,6 @@
 trials. In set \textbf{B}, we have taken the same initial conditions and randomly 
 selected formation distances over the range (1.5,4.5) kpc \citep{Loebman16} and migration times
 over (1,5) Gyr after formation, after which the system is moved to the solar 
-=======
-The high abundance of heavy elements measured for the $\alpha$ Cen 
-A and B stars ([Fe/H] $\sim 0.3$) is difficult to explain without radial 
-migration \citep{Kordopatis15,Loebman16}. Hence there is a high likelihood 
-these stars formed at a galactic distance $R\lesssim 4.5$ kpc. Prox Cen's [Fe/H] 
-has been inferred from its' association with $\alpha$ Cen \citep{Johnson2009},
-however, it is not entirely clear that that the star is gravitationally bound to 
-$\alpha$ Cen \citep{MatvienkoOrlov14} or that it must have formed alongside 
-$\alpha$ Cen. Nevertheless, we assume for this study that Prox Cen formed in 
-the same environment as $\alpha$ Cen and is either still gravitationally bound or
-has recently come unbound from the inner binary, and model the effects of 
-galactic tides and stellar encounters, assuming initial orbits that allow for 
-Prox Cen to be at roughly its current distance from $\alpha$ Cen.
-
-We have run two experiments to explore the effects of radial migration: the first, 
-set A places the system in the solar neighborhood, randomly selecting 
-orbital parameters broadly consistent with the observed positions, for 10,000 
-trials. In set B, we have taken the same initial conditions and randomly 
-selected formation distances over the range 1.5 to 4.5 kpc and migration times
-over 1 to 5 Gyr after formation, after which the system is moved to the solar 
->>>>>>> e6a00f38
 neighborhood (8 kpc). 
 
 Simulations were halted whenever Prox Cen's orbit passed within 40 au of 
@@ -1967,14 +1928,8 @@
 mantle to have been degassed and blown away. However, if the planet
 was tidally heated for a long time, mantle convection may have been
 vigorous and perhaps total volatile depletion is possible, especially
-<<<<<<< HEAD
-if the planet is of order 7 Gyr old and if the core has \xxx{solidified},
+if the planet is of order 7 Gyr old and if the core has solidified,
 quenching the magnetic dynamo \citep{DriscollBarnes15}. Another possibility is that a recent
-=======
-if the planet is of order 7 Gyr old and if the core has solidified,
-quenching the magnetic dynamo \citep{DriscollBarnes15}. 
-Another possibility is that a recent
->>>>>>> e6a00f38
 stellar eruption has temporarily stripped away the atmosphere, which
 will reform by outgassing.
 
