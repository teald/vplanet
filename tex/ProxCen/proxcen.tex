\documentclass[preprint,12pt]{aastex}
\usepackage{xspace}
\usepackage{multicol}
\usepackage{color}

\newcommand{\xxx}[1]{{\color{red} #1}} % \xxx makes things RED

\usepackage{xspace}
\usepackage{multicol}
\usepackage{color}

\usepackage{rotating}
\usepackage{subfigure}
\newcommand{\xxx}[1]{{\color{red} #1}} % \xxx makes things RED
\def\imagebox#1#2{\vtop to #1{\null\hbox{#2}\vfill}} % http://tex.stackexchange.com/questions/152818/top-aligned-subfigure-with-bottom-aligned-caption

\def\mearth{{\rm\,M_\oplus}}
\def\rearth{{\rm\,R_\oplus}}
\def\msun{{\rm\,M_\odot}}
\def\rsun{{\rm\,R_\odot}}
\def\lsun{{\rm\,L_\odot}}
\def\gsim{~\rlap{$>$}{\lower 1.0ex\hbox{$\sim$}}}
\def\lsim{~\rlap{$<$}{\lower 1.0ex\hbox{$\sim$}}}
\def\etal{{\it et al.\thinspace}}
\def\wpmsq{W m$^{-2}$}
\def\etal{{\it et al.\thinspace}}
\def\eg{{\it e.g.\ }}
\def\etc{{\it etc.\ }}
\def\ie{{\it i.e.\ }}
\def\cf{{\it c.f.\ }}
\def\acen{{$\alpha$~Cen}}

\def\tess{{\it TESS}}
\def\kepler{{\it Kepler}}
\def\jwst{{\it JWST}}

\def\vplanet{\texttt{\footnotesize{VPLANET}}\xspace}
\def\atmesc{\texttt{\footnotesize{ATMESC}}\xspace}
\def\distorb{\texttt{\footnotesize{DISTORB}}\xspace}
\def\distrot{\texttt{\footnotesize{DISTROT}}\xspace}
\def\eqtide{\texttt{\footnotesize{EQTIDE}}\xspace}
\def\poise{\texttt{\footnotesize{POISE}}\xspace}
\def\radheat{\texttt{\footnotesize{RADHEAT}}\xspace}
\def\thermint{\texttt{\footnotesize{THERMINT}}\xspace}
\def\stellar{\texttt{\footnotesize{STELLAR}}\xspace}
\def\galhabit{\texttt{\footnotesize{GALHABIT}}\xspace}

\bibliographystyle{apj}

\usepackage{multicol}
\usepackage{amsmath}
\begin{document}

\title{The Habitability of Proxima Centauri b I: Evolutionary Scenarios}
\author{Rory Barnes\altaffilmark{1,2,3}, Russell Deitrick\altaffilmark{1,2}, Rodrigo Luger\altaffilmark{1,2}, Peter E. Driscoll\altaffilmark{4,2}, Thomas R. Quinn\altaffilmark{1,2}, David P. Fleming\altaffilmark{1,2}, Benjamin Guyer\altaffilmark{1,2}, Diego V. McDonald\altaffilmark{1,2}, Victoria S. Meadows\altaffilmark{1,2}, Giada Arney\altaffilmark{1,2}, David Crisp\altaffilmark{5,2}, Shawn D. Domagal-Goldman\altaffilmark{6,2}, Andrew Lincowski\altaffilmark{1,2}, Jacob Lustig-Yaeger\altaffilmark{1,2}, Eddie Schwieterman\altaffilmark{1,2}}
\altaffiltext{1}{Astronomy Department, University of Washington, Box 951580, Seattle, WA 98195}
\altaffiltext{2}{NASA Astrobiology Institute -- Virtual Planetary Laboratory Lead Team, USA}
\altaffiltext{3}{E-mail: rory@astro.washington.edu}
\altaffiltext{4}{Jet Propulsion Laboratory}
\altaffiltext{5}{Goddard Space Flight Center}

\begin{abstract}
\end{abstract}

\section{Introduction\label{sec:intro}}

The discovery of Proxima Centauri b, hereafter Proxima b, heralds a
new era in the exploration of exoplanets. Although very little is
currently known about it and its environment, the planet is likely
terrestrial and receives an incident flux that places it in the
``habitable zone'' (HZ)
\citep{Kasting93,Selsis07,Kopparapu13}. Moreover, Proxima b is
distinct from other discoveries in that it is the first potentially
habitable planet that could be directly characterized by space
telescopes such as WFIRST, concept missions such as LUVOIR, HDST, and
HabEx, and/or planned 30-meter class ground-based telescopes. Proxima
b could be the first exoplanet to be spectroscopically probed for
active biology.

The interpretation of these spectra require a firm understanding of
the history of Proxima b and its host system. Proxima b exists in an
environment that is significantly different from Earth and has likely
experienced different phenomena that could preclude or promote the
development of life. When viewed across interstellar distances,
biology is best understood as a planetary process \xxx{:} life is a global
phenomenon that alters geochemical and photochemical
processes. Spectroscopic indicators of life, \ie biosignatures, can
only be identified if the abiotic processes on a planet are understood
-- no single feature in a spectrum is a ``smoking gun'' for life. A
robust detection of extraterrestrial life requires that all plausible
non-biological sources for an observed spectral feature can be ruled
out. This requirement is a tall order in light of the expected
diversity of terrestrial exoplanets in the galaxy and the plethora of
mechanisms capable of mimicking biosignatures
\citep{Schwieterman16,Meadows16}.  With these challenges in mind,
Proxima b may offer the best opportunity to begin the scientific
process of searching for unambiguous signs of life.

In this study we leverage the known (but sparse) data on Proxima b and
its host system to predict the range of evolutionary pathways that the
planet may have experienced. As we show below, many \xxx{evolutionary} histories are
possible and depend on factors ranging from the cooling rate of b's
core to the orbital evolution of the stellar system through the Milky
Way galaxy, and everywhere in between. The evolution of Proxima b, and by
extension its potential habitability, depends on physical processes
that tend to be studied by scientists that work in different
fields, such as geophysics and astrophysics. However, for the purpose
of interpreting Proxima b, these divisions must be dismantled. \xxx{A critical examination of the potential habitability of Proxima b necessitates
a cohesive model that can fold in the impact of the many factors that shape evolutionary
history.}Our examination of Proxima b will draw on simple, but realistic, models
that have been developed in the fields of geophysics, planetary
science, atmospheric science and astrophysics. From this synthesis, we
identify numerous opportunities and obstacles for life to develop on
Proxima b, as well as lay a foundation for the future interpretation
of spectroscopic observations.

This paper is organized as follows. In $\S$~\ref{sec:obs} we review
the observational data on the system and the immediate implications
for habitability. In $\S$~\ref{sec:models} we describe models to
simulate the evolution of the system, with a focus on habitability. In
this section we introduce a new software package, \vplanet, which
couples physical models of planetary interiors, atmospheres, spins and
orbits, stellar evolution, and galactic effects. In
$\S$~\ref{sec:results} we present results of these models. An
exhaustive analysis of all histories is too large to present here, so
in this section we present highlights and end-member cases that
bracket the plausible ranges. In $\S$~\ref{sec:disc} we discuss the
results and identify additional observations that could improve
modeling efforts and connect our results to the companion paper
\citep{Meadows16}. Finally in $\S$~\ref{sec:concl} we draw our
conclusions.

\section{Observational Constraints \label{sec:obs}}

In this section we review what is known about the triple star system
Alpha Centauri (hereafter \acen) of which Proxima Centauri may be a
member. This star system has been studied carefully for centuries as
it is the closest to the Sun. We will first review the direct
observational data, then we will make whatever inferences are possible
from those data, and finally we qualitatively consider how these data
constrain the possibility for life to exist on Proxima b, which will
then guide the models described in the next section.

\subsection{Properties of the Proxima Planetary System}
\label{sec:obs:planetsys}
Precious little data exist for Proxima b. The radial velocity data
reveal a planet with a minimum mass $m$ of 1.27~$\mearth$, an orbital period $P$
of 11.186 days, and an orbital eccentricity $e$ less than 0.35;
\cite{AngladaEscude16} report a mean longitude $\lambda$ of $110^\circ$. These
data are the extent of the direct observational data on the planet,
but even the minimum mass relies on uncertain estimates of the mass of
the host star, described below.

Proxima b may not be the only planet orbiting Proxima
Centauri. The Doppler data suggest the presence of another planetary
mass companion with an orbital period near 215 days, but it is not
definitive yet \citep{AngladaEscude16}. If present, the \xxx{second} planet has a
projected mass of $\lesssim~10~\mearth$, consistent with previous
non-detections \citep{EndlKurster08,Barnes14,Lurie14}. The orbital
eccentricity and its relative inclination to Proxima b's orbit are also
unknown, but as described below, could take any value that permits
dynamical stability. Additionally, lower mass and/or more distant
planetary companions could also be present in the system.

\subsection{Properties of the Host Star}
\label{sec:obs:star}
As Proxima Centauri is the closest star to Earth, it has been studied
extensively since its discovery 100 years ago \citep{Innes1915}.  It
has a radius $R_*$ of $0.14~\rsun$, a temperature $T_{eff}$ of 3050 K, a
luminosity $L_*$ of $0.00155~\lsun$~\citep{Boyajian12}, and a rotation
period $P_*$ of 83 days \citep{Benedict98}. \cite{Wood01} searched for
evidence of stellar winds, but found none, indicating mass loss rates
$\dot{M}_*$ less than 20\% of our Sun's, \ie
$<4~\times~10^{-15}~\msun/\textrm{yr}$. Proxima Centauri possesses a
much larger magnetic field ($B~\sim~600$~G) than our Sun ($B~=~1$~G)
\citep{ReinersBasri08}, but somewhat low compared to the majority of
low mass stars. \xxx{Mass of Proxima Cen? Spectral type?}

\xxx{In the above paragraph, add something like: Stellar evolution models (or mass/radius relations)
predict a mass of $\sim 0.12$ (citation).}

Like our Sun, Proxima Centauri's luminosity varies slowly with time
due to starspots \citep{Benedict93}. HST observations of Proxima
Centauri found variations up to 70 milli-magnitudes (mmag) in $V$
\citep{Benedict98}, which, if indicative of the bolometric luminositym
\xxx{luminosity}
corresponds to about a 17.5\% variation \xxx{[double check!]}, with a
period of 83.5 days (\ie the rotation period). Moreover,
\citep{Benedict98} found evidence for two discrete modes of
variability, one lower amplitude mode ($\Delta~V~\sim~30$~mmag) with a
period of $\sim 42$ days, and a larger amplitude mode
($\Delta~V~\sim~60$~mmag) with a period of 83 days. These periods are
a factor of 2 of each other, leading \cite{Benedict98} to suggest that
sometimes a large spot (or cluster of spots) is present on one
hemisphere only, while at other times smaller spots exist on opposite
hemispheres. Regardless, incident stellar radiation (``instellation'')
variations of 17\% could impact atmospheric evolution and surface
conditions of a planet (the sun's variation is of order 0.1\%
\citep{Willson81}).

Additionally, the magnetic field strength may vary with
time. \cite{Cincunegui07} monitored the H and K Ca II lines, which are
indicators of chromospheric activity, as well as H$\alpha$ for 7 years
and found modest evidence for a 442 day cycle in stellar
activity. Although the strength of Proxima's magnetic field at the
orbit of planet b is unclear, it could contribute to the stability of
b's atmosphere and potentially affect any putative life on b. 

Proxima Centauri is a known flare star
\citep{Shapley51}\footnote{Although Shapley is the sole author of his
  1951 manuscript, the bulk of the work was performed by two female
  assistants, C.D. Boyd, and V.M. Nail.}  and indeed several flares
were reported during the Pale Red Dot campaign
\citep{AngladaEscude16}. \cite{Walker81} performed the first study of
the frequency of flares as a function of energy, finding that high
energy events ($\sim~10^{30}$ erg) occurred about once per day, while
lower energy events ($\sim~10^{28}$ erg) occurred about once per
hour. Numerous observational campaigns since then have continued to
find flaring at about this frequency
\citep{Benedict98,AngladaEscude16,Davenport16}.
%Thanks for this footnote!!!

\subsection{Properties of the Stellar System}
\label{sec:obs:stellarsys}
Proxima Centauri is $\sim 15,000$ AU from \acen~A and B, but all three have the
same motion through the galaxy. The proper motion and radial
velocity of the center of mass of \acen~A and B permit the calculation
of the system's velocity relative to the local standard of
rest \xxx{rd: Looking at the Poveda paper, the following velocities are relative to the sun,
I believe, not the 
local standard of rest}. \cite{Poveda96} find the three velocities are ($U, V, W$) =
(-25, -2, 13) km/s for the center of mass. This velocity implies the
system is currently approaching Earth, and is on a roughly circular
orbit around the galaxy with an eccentricity of 0.07
\citep{AllenHerrera98}.

A recent, careful analysis of astrometric and HARPS RV data by
\cite{PourbaixBoffin16} found the masses of the two stars to be 1.133
and $0.972~\msun$, respectively, with an orbital eccentricity of 0.52
and a period of 79.91 years. The similarities between both A and B and
the Sun, as well as their low apparent magnitudes, has allowed
detailed studies of their spectral and photometric properties. These
two stars (as well as Proxima) form a foundation in stellar astrophysics,
and hence a great deal is known about A and B. However, as we describe
below, many uncertainties still remain regarding these two stars.

The spectra of \acen~A and B can provide information about the stellar
temperature, gravitational acceleration in the photosphere, rotation
rate, and \xxx{chemical} composition. That these features can be measured turns out
to be critical for our analysis of the evolution of Proxima b. Proxima
Centauri is a low mass star and hence its composition is far more
difficult to measure than for G and K dwarfs like \acen~ A and
B. \xxx{Can you explain this a little? e.g. Low mass stars have strong molecular absorption lines 
and NLTE effects which make it extraordinarily difficult to identify elemental abundances}. 
Recently, \cite{HinkelKane13} completed a reanalysis of published
compositional studies, rejecting the studies of \cite{Laird85} and
\cite{NeuforgeMagain97} because they were too different from the
other 5 they \xxx{considered.  \cite{HinkelKane13} found} the means of metallicities [Fe/H]
of the two stars to be +0.28 and +0.31 and with a large spread of 0.16
and 0.11, respectively. While it is frustrating that different groups
have arrived at significantly different iron abundances, it is certain
the stars are more metal-rich than the Sun. 

\cite{HinkelKane13} go on to examine 21 other elements, including C,
O, Mg, Al, Si, Ca, and Eu. These elements can be important for the
bulk composition and/or are tracers of other species that are relevant
to planetary processes. In nearly all cases, the relative abundance of
these elements to Fe is statistically indistinguishable from the solar
ratios. Exceptions are Na, Zn and Eu in \acen~A, and V, Zn, Ba
and Nd in \acen~B. The discrepancies between the two stars is
somewhat surprising given their likely birth from the same molecular
cloud. On the other hand, the high eccentricity of their orbit could
point toward a capture during the open cluster phase \xxx{(cite)}. For all
elements beside Eu, the elemental abundances relative to Fe are larger
than in the Sun. In particular, it seems likely that the stars are
significantly enriched in Zn.

\acen~A and B are large enough and bright enough for asteroseismic
studies that can reveal physical properties and ages of stars to a few
percent, for high enough quality data \xxx{\citep(Kjeldsen95)}. Indeed, these two stars
are central to the field of asteroseismology, and have been studied in
exquisite detail \xxx{\citep[e.g.][]{Bouchy01,Bouchy02}}. However, significant uncertainties persist in our
understanding of these stars, despite all the observational
advantages.

A recent study undertook a comprehensive Bayesian analysis of \acen~A
with priors on radius, composition, and mass derived from
interferometric, spectroscopic and astrometric measurements,
respectively \citep{Bazot16}. Their adopted metallicity constraint
comes from \cite{NeuforgeMagain97} via \cite{Thoul03}, which was
rejected by the \cite{HinkelKane13} analysis. They also used an older
mass measurement from \cite{Pourbaix02}, which is slightly smaller
than the updated mass from \cite{PourbaixBoffin16}. They then used an
asteroseismic code to determine the physical characteristics of
A. Although the mass of A is similar to the Sun at $1.1~\msun$, the
simulations of \xxx{\cite{Bazot16}}, found that \acen~A's core lies at the
radiative/convective boundary and the transition between pp- and
CNO-dominated energy production chains in the core. Previous results
found the age of \acen~A to be 4.85 Gyr with a convective core
\citep{Thevenin02}, or 6.41 Gyr without a convective core
\citep{Thoul03}. The ambiguity is further increased by uncertainty in
the efficiency of the $^{14}$N(p,$\gamma$)$^{15}$O reaction rate in
the CNO cycle, and by the possibility of
convective overshooting of hydrogen into the core. They also consider
the role of ``microscopic diffusion,'' the settling of heavy
elements over long time intervals. All these uncertainties
prevent a precise and accurate measurement of \acen~A's
age. Combining the different model predictions and including 1$\sigma$
uncertainties, the age of \acen~A is between 3.4 and 5.9 Gyr,
with a mean of 4.78 Gyr.

\acen~B has also been studied via asteroseismology, but as with A, the
results have not been consistent. \cite{Lundkvist14} find significant
discrepancies between their ``Asteroseismology Made Easy'' age (1.5
Gyr) with other values, but with uncertainties in excess of 4 Gyr. The
asteroseismic oscillations on B are much smaller than on A, which make
analyses more difficult \citep[see, \eg,][]{CarrierBourban03},
leading to the large uncertainty. Combining studies of A and B, we
must conclude that the ages of the two stars are uncertain by at least
25\%. Given the difficulty in measuring B's asteroseismic pulsations,
we will rely on A's asteroseismic data and assume the age of A and B
to be $4.8^{+1.1}_{-1.4}$ Gyr.

\subsection{Inferences from the Observational Data}
\label{sec:obs:inf}
Because Proxima b was discovered indirectly, its properties and
evolution depend critically on our knowledge of the host star's
properties. Although many properties are known, the mass $M_{Prox}$,
age, effective temperature $T$, and composition are not. The spectra and luminosity suggest
the mass of Proxima is $\sim~0.12~\msun$ \citep{Delfosse00}. If we
adopt this value, then the semi-major axis of b's orbit is 0.0485~AU
and the planet receives 65\% of the instellation Earth receives
from the Sun \citep{AngladaEscude16}.  Note that \cite{Sahu14}
suggested that Proxima's proper motion sent it close enough to two
background stars for the general relativistic deflection of their
light by Proxima to be detectable with HST and should allow the determination of
$M_{Prox}$ to better than 10\%, but those results are not yet available.

Additional inferences rely on the assumption that Proxima formed with
the \acen~binary.  The similarities in the proper motion and parallax
between Proxima and \acen~immediately led to speculation as to whether
the stars are ``physically connected or members of the same drift''
\citep{Voute1917}, \ie are they bound or members of a moving group?
The intervening century has failed to resolve this central
question. If Proxima is just a random star in the solar neighborhood,
\cite{MatthewsGilmore93} concluded that the probability that Proxima would
appear so close to \acen~is about 1 in a million, suggesting it is
very likely the stars are somehow associated with each other. Using
updated kinematic information, \cite{Anosova94} concluded that Proxima
is not bound, but instead part of a moving group consisting of about a
dozen stellar systems. \cite{WertheimerLaughlin06}'s reanalysis found
that the observational data favor a configuration that is at the
boundary between bound and unbound orbits. However, their best fit
bound orbit is implausibly large as the semi-major axis is 1.31 pc,
\ie larger than the distance from Earth to
Proxima. \cite{MatvienkoOrlov14} also failed to unequivocally resolve
the issue, and concluded that RV precision of better than 20 m/s is
required to determine if Proxima is bound, which should be available
in the data from \cite{AngladaEscude16}. Perhaps the discovery data
for Proxima b will also resolve this long-standing question.

Regardless of whether Proxima is bound or not, the very low
probability that the stars would be so close to each other strongly
supports the hypothesis that the stars formed in the same star
cluster. We will assume that they are associated and have
approximately equal ages and similar compositions. An age near 5 Gyr
for Proxima is also consistent with its slow rotation period and relatively
modest activity levels and magnetic field \citep{ReinersBasri08}. 
\xxx{I thought its rotation period wasn't consistent with anything!}

Planet formation around M dwarfs is still relatively understudied, but
it must proceed in a qualitatively similar way as for Sun-like stars,
\ie the planet forms from a disk of dust and gas. Relatively few
observations of disks of M dwarfs exist
\citep[\eg][]{Hernandez07,WilliamsCieza11,Luhman12,Downes15}, but
these data seem to point to a wide range of lifetimes for the gaseous
disks of 1--15~Myr. For Proxima, the lifetime of the protoplanetary
disk is unknown, and could have been altered by the presence of
\acen~A and B, so any formation pathway or \xxx{evolutionary} process
permitted within this constraint is plausible.

The radial velocity data combined with $M_{Prox}$ only provide a
minimum mass, but significantly larger planet masses are unlikely
geometrically, and very large masses can be excluded because they
would incite detectable astrometric signals (note that the minimum
mass solution predicts an astrometric orbit of the star of $\sim$1
microsecond of arc). It is very likely the planet has a mass less than
10~$\mearth$, and probably $<~3~\mearth$. We will assume the latter
possibility is true, and hence the planet is likely rocky, based on
statistical inferences of the population of \kepler~planets
\citep{WeissMarcy14,Rogers15}. However, even at the minimum mass, we
cannot exclude the possibility that Proxima b possesses a significant
hydrogen envelope. Such a world is unlikely to be habitable \citep[but
  see][]{PierrehumbertGaidos11} and hence we cannot at this time state
unequivocally that Proxima b is not a ``mini-Neptune.'' \xxx{This is awkward.
It sounds like you are saying ``the planet may not be habitable, therefore
it might be a mini-Neptune''}

If non-gaseous, the composition is still highly uncertain and depends
on the unknown formation process. Several possibilities exist
according to recent theoretical studies: 1) the planet formed {\it in
  situ} from local material; 2) the planet formed at a larger
semi-major axis and migrated in while Proxima still possessed a
protoplanetary disk; or 3) an instability in the system occurred that
impulsively changed b's orbit. For case 1, the planet may be depleted
in volatile material \citep{Raymond07,Lissauer07}, but could still
possess \xxx{a significant water reservoir} \citep{Mulders15}. For case 2,
the planet would have likely formed beyond the snow line and hence
could be very water-rich \citep{CarterBond12}. For case 3, the planet
could be either volatile-rich or poor depending on its initial
formation location as well as the details of the instability, such as
the frequency of impacts that occurred in its aftermath. We conclude
that all options are possible given the data and for simplicity will
assume the planet is Earth-like in composition. If we adopt the
silicate planet scaling law of \cite{Sotin07}, the radius of a
$1.3~\mearth$ planet is $1.07~\rearth$.

\subsection{Implications for Proxima b's Evolution and Habitability}
\label{sec:obs:imp}

Given the above observations and their immediate implications, this
planet may be able to support life. All life on Earth requires three
basic ingredients: Water, energy, and the bioessential elements C, H,
O, N, S and P. Additionally, these ingredients must be present in an
environment that is stable in terms of temperature, pressure and pH
for long periods of time. As we describe in this subsection, these
ingredients may coexist on Proxima b and hence the planet is
potentially habitable, defined here to mean the long-term persistence
of liquid water \xxx{on} the surface. \xxx{A tad awkward. How about: ...potentially
habitable, meaning that the planet has long-term persistence...}

Proxima's luminosity and effective temperature combined with b's
orbital semi-major axis place the planet in the HZ of
Proxima and nearly in the same relative position of Earth in the Sun's
HZ. Specifically, the planet receives about 65\% of Earth's
instellation, which places b in the ``conservative'' HZ, \xxx{meaning that it
would be very likely if the modern Earth would likely be habitable if
it received that instellation (what?)}. Even allowing for observational
uncertainties, \cite{AngladaEscude16} find that the planet is in this
conservative HZ. \xxx{I changed ``optimistic`` to ``convervative``: ``optimistic``
is generally the RV - EM HZ.}

However, its habitability depends on many more factors than just the
instellation. The planet must form with water and physical processes
cannot subsequently remove it. Additionally, even if water is present,
the evolution \xxx{and potential habitability} of Proxima depends on many other factors involving
stellar effects, the planet's internal properties, and the
gravitational influence of the other members of the stellar system.

The host star is about 10 times smaller and less massive than the Sun,
the temperature is about half that of the Sun, and the luminosity is
just 0.1\% that of the Sun. These differences are significant and can
have a profound effect on the evolution of Proxima b. Low mass stars
can take billions of years to begin fusing hydrogen into helium in
their cores, and the star's luminosity can change \xxx{dramatically} during that
time. Specifically, the star contracts at roughly constant temperature and so
the star's luminosity drops with time. For the case of Proxima, this
stage lasted $\sim~1$~Gyr \citep{Baraffe15} and hence Proxima b
could have spent significant time interior to the HZ, \ie in a runaway
greenhouse state like Venus. This ``pre-main sequence'' (pre-MS) phase could
either strip away a primordial hydrogen atmosphere to reveal a
``habitable evaporated core'' \citep{Luger15}, or, if b formed as a
terrestrial planet, it could desiccate that planet and build up an
oxygen-dominated atmosphere \citep{LugerBarnes15}. Thus, the large
early luminosity of the star could either be a help or hindrance for
b's habitability.

Low mass stars also show significant activity, \ie flares, coronal
mass ejections, and bursts of high energy radiation
\citep[\eg][]{West08}. This activity can change the composition of the
atmosphere through photochemistry, or even completely strip the
atmosphere away \citep{Raymond06}. The tight orbit of Proxima b places
it at risk of atmospheric stripping by these phenomena. A planetary
magnetic field could increase the probability of atmospheric retention
by deflecting charged particles, or it could decrease it by funneling
high energy particles into the magnetic poles and providing enough
energy to atmospheric particles to achieve escape velocity. Either
way, knowledge of the frequency of flaring and other high energy
events, as well as of the likelihood that Proxima b possesses a
magnetic field, would be invaluable information in assessing the
longevity of Proxima b's atmosphere.

The close-in orbit also introduces the possibility that tidal effects
are significant on the planet. Tides can affect the planet in five
ways. First, they could cause the rotation rate to evolve to a
frequency that is equal to or similar to the orbital frequency, a
process typically called tidal locking
\citep{Dole64,Kasting93,Barnes16}. Second, they can drive the planet's
obliquity $\psi$ to zero or $\pi$ \xxx{$180^{\circ}$, please. No one thinks in 
radians, except maybe Jacques Laskar.} such that the planet has no seasons
\citep{Heller11}. Third, they can cause the orbital eccentricity to
change, usually (but not always) driving the orbit toward a circular
shape \citep{Darwin1880,FerrazMello08}. Fourth, they can cause
frictional heating in the interior, known as tidal heating
\citep{Peale79,Jackson08c,Barnes13}. Finally, they can cause the
semi-major axis to decay as orbital energy is transformed into
frictional heat, possibly pulling a planet out of the HZ
\citep{Darwin1880,Barnes08}. Except in extreme cases, these processes
are unlikely to sterilize a planet, but they can profoundly affect the
planet's evolution \citep{DriscollBarnes15}.

Tidal locking has led many researchers to conclude that planets of M
dwarfs are unlikely to support life because the atmospheres would
freeze out on the dark side \citep{Kasting93}. However, numerous
follow-up calculations have shown that tidal locking is not likely to
result in uninhabitable planets
\citep{Joshi97,Pierrehumbert11,Wordsworth11,Yang13,Shields16}. These
models all find that winds are able to transport heat to the back side
of the planet for atmospheres larger than about 0.3 bars. In fact,
synchronous rotation may actually allow habitable planets to exist
closer to the host star because cloud coverage develops at the
sub-stellar point and increases the planetary albedo
\citep{Yang13}. Thus, tidal locking may increase a planet's potential
to support life.

Although the abundances of elements relative to iron in \acen~A and B,
and by extension Proxima, are similar to the Sun's, there is no
guarantee that the abundance pattern is matched in Proxima
b. Planet formation is often a stochastic process and composition
depends on the impact history of a given world. The planet could have
formed near its current location, which would have been relatively hot
early on and the planet could be relatively depleted in volatiles
\citep{Raymond07,Mulders15}. These studies may even overestimate
volatile abundances as they ignored the high luminosities that late M
dwarfs have during planet formation. \xxx{Are you sure?} Alternatively, the planet could
have formed beyond the snow line and migrated in either while the gas
disk was still present, or later during a large scale dynamical
instability. In those cases, the planet could be
volatile-rich.

The depletion of Eu in \acen~A is also of note as it is often a tracer
of radioactive material like $^{232}$Th and $^{238}$U
\citep{Young14}. These isotopes are primary drivers of the internal
energy of Earth, and hence if they are depleted in Proxima b, its
internal evolution could be markedly different than Earth's. However,
since no depletion is observed in \acen~B, it is far from clear that
such a depletion exists. One interesting radiogenic possibility is
that the planet could form sufficiently quickly ($\sim~1$~Myr) that
$^{26}$Al could still provide energy to the planet's interior. Hence any
prediction of b's evolution should also consider its role.

The presence of additional planets can change the orbit and obliquity
of planet b through gravitational perturbations. These interactions
can change the orbital angular momentum of b and drive oscillations in
$e$, the inclination $i$, longitude of periastron $\varpi$, and
longitude of ascending node $\Omega$. Changes in inclination can lead
to changes in $\psi$ as the planet's rotational axis is likely fixed
in inertial space, except for precession caused by the stellar torque,
while the orbital plane precesses. These variations can significantly
affect climate evolution and possibly even the planet's potential to
support life \citep{Armstrong14}. \xxx{Potentially misleading, as this planet
is in a very different dynamical regime than the tilt-a-worlds.}

If Proxima is bound to \acen~A and B, then perturbations by passing
stars and torques by the galactic tide can cause drifts in Proxima's
orbit about A and B \citep{Kaib13}. During epochs of high
eccentricity, Proxima may swoop so close to A and B that their gravity
is able disrupt Proxima's planetary system. This could have occurred
at any time in Proxima's past and can lead to a total rearrangement of
the system. Thus, should additional planets exist in the Proxima
planetary system, these could be present on almost any orbit, with large
eccentricities and large mutual inclinations relative to b's orbital plane \citep[\eg][]{Barnes11}.

The \xxx{inferred} metallicity of Proxima Centauri is quite high for the solar
neighborhood, which has a mean of -0.11 and standard deviation of 0.18
\citep{AllendePrieto04}. Indeed, recent simulations of stellar
metallicity distributions in the galaxy find that at the sun's
galactic radius $R_{gal}$ of $\sim$8 kpc, stars cannot form with
[Fe/H] $> +0.15$ \citep{Loebman16}. The discrepancy can be resolved by
invoking radial migration \citep{SellwoodBinney02}, in which stars on
nearly circular orbits are able to ride corotation resonances with
spiral arms either inward and outward. \cite{Loebman16} find that with
migration, the metallicity distribution of stars in the Sloan Digital
Sky Survey III's Apache Point Observatory Galactic Evolution
Experiment \citep{Hayden15} is reproduced. Furthermore, Loebman et
al.\ find that stars in the solar neighborhood with [Fe/H] $> +0.25$
must have formed at $R_{gal} < 4.5$~kpc.
\xxx{Similar conclusions were reached in an analysis of the RAVE
  survey by \citep{Kordopatis15}.}
We conclude that this system
has migrated outward at least 3.5~kpc, but probably more. As the surface
density scale length of the galaxy is $\sim$2.5 kpc, this implies that
the density of stars at their formation radius was at least 5 times
higher than \xxx{the solar radius (rephrase)}. \xxx{how about: ...than 
in the current solar neighborhood}

The observed and inferred constraints for the evolution of Proxima b
are numerous, but the plausible range of evolutionary pathways is
diverse. The proximity of two solar-type stars complicates the
dynamics, but allows the extension of their properties to Proxima
Centauri. In the next sections we apply quantitative models of the
processes described in this section to the full stellar system in order to
explore the possible histories of Proxima b in detail.

% Still to explore: Eu->Radiogenic, lifetimes of M dwarf disks, GCMs of tidally-locked planets 

\section{Models\label{sec:models}}

In this section we describe the models we use to consider the
evolution and potential habitability of Proxima b. We generally use
published models that are common to different disciplines of
science. Although the models come from disparate sources, we have
compiled them all into a new software program called \vplanet. This
code is designed to simulate exoplanet evolution, with a focus on
habitability. The problem of habitability is interdisciplinary, but we
find it convenient to break the problem down into more manageable
chunks, which we call ``modules,'' that are incorporated when
applicable. At this time, \vplanet~consists of simple models that are
all representable as sets of ordinary differential equations. Below we
describe qualitatively the modules and direct the reader to the
references for a quantitative description. We then briefly describe
how \vplanet~unifies these modules and integrates the system forward.

\xxx{dflemin3: I'm sure everyone will include such things when they write their module sections, but we must take
care to show that the models we use are proven, calibrated and to be believed.}

\subsection{Stellar Evolution: \stellar}
\label{sec:models:stellar}

Of the many stellar evolutionary tracks available in the literature
\citep[\eg][]{Baraffe98,Dartmouth08,Baraffe15}, we find that the
Yonsei-Yale tracks for low-mass stars \citep{YonseiYale13} provide the
best match to the stellar parameters of Proxima Centauri. We selected
the [Fe/H] = +0.3 track with mixing length parameter
$\alpha_\mathrm{MLT} = 1.0$ and linearly interpolated between the $0.1
\msun$ and $0.15 \msun$ tracks to obtain a track at $M_{Prox} = 0.12
\msun$.  While these choices yield a present-day radius within
$1\sigma$ of $0.1410 \pm 0.0070 \rsun$ \citep{Boyajian12}, the model
predicts a luminosity at $t = 4.78\ \mathrm{Gyr}$ that is $\sim 15\%$
higher than the value reported in \cite{Boyajian12} (a $\sim 10\sigma$
discrepancy). Such a discrepancy is not unexpected, given both the
inaccuracies in the evolutionary models for low mass stars and the
large intrinsic scatter of the luminosity and radius of M dwarfs at
fixed mass and metallicity, likely due to unmodeled magnetic effects
\citep{YonseiYale13}. Moreover, the large uncertainties in the age,
mass, and metallicity of Proxima Centauri (\S\ref{sec:obs}) further
contribute to the inconsistency.

Nevertheless, since we are concerned with the present-day habitability
of Proxima b, it is imperative that our model match the present-day
luminosity of its star. We therefore scale the Yonsei-Yale luminosity
track down to match the observed value, adjusting the evolution of the
effective temperature to be consistent with the radius evolution
(which we do not change). We note that this choice results in a
\emph{lower} luminosity for Proxima Centauri at all ages, which yields
conservative (``optimistic'' \xxx{in terms of habitability}) results for the total amount of water
lost from the planet (\S\ref{sec:results:atmesc}). Moreover, this
adjustment likely has a smaller effect on the qualitative nature of
our results than the large uncertainties on the properties of the star
and the planet.

We also model the evolution of the XUV luminosity of the star as in
\cite{LugerBarnes15}. We use the power-law of \cite{Ribas05} with
power law exponent $\beta = -1.23$, a saturation fraction
$L_\mathrm{XUV}/L_\mathrm{bol} = 10^{-3}$ and a saturation time of 1
Gyr. These choices yield a good match to the present-day value,
$L_\mathrm{XUV}/L_\mathrm{bol} = 2.83\times 10^{-4}$
\citep{Boyajian12}.

\begin{figure}[ht]
\centering
\includegraphics[width=6in]{star}
\caption{Luminosity, temperature, radius, and XUV evolution of Proxima
  Centauri from $t_0$ = 1 Myr to the present day. The dashed red lines
  indicate the measured values of each parameter (see text). 1$\sigma$
  uncertainties are shaded in light red. By construction, all tracks
  match the observed values at the present day within 1$\sigma$.}
\label{fig:stellar:evol}
\end{figure}

In Fig.~\ref{fig:stellar:evol} we plot the stellar model used in this
paper, showing the evolution of the luminosity, radius, effective
temperature, and XUV luminosity as a function of time from $t_0$ = 1
Myr to the mean system age of 4.78 Gyr. The long pre-MS phase studied
by \cite{LugerBarnes15} is evident, lasting $\sim$ 1 Gyr.

\subsection{Atmospheric Escape: \atmesc}
\label{sec:models:atmesc}

We model atmospheric escape under the energy-limited \citep{Watson81,Erkaev07} and
diffusion-limited \citep{Hunten73} parameterizations, closely following \cite{Luger15}
and \cite{LugerBarnes15}; refer to those papers for a detailed
description of the equations and methodology. In this section we
outline the main adaptations and improvements to the models therein.

We model both the escape of hydrogen from a putative thin primordial
envelope and the escape of hydrogen and oxygen from photolysis of
water during an early runaway greenhouse. As in \cite{LugerBarnes15},
we set water escape rates to zero once the planet enters the HZ, since
the establishment of a cold trap should limit the availability of
water in the upper atmosphere. We further assume that planets with
hydrogen envelopes must entirely lose them before water can be lost,
given the expected large diffusive separation between light H atoms
and heavy H$_2$O molecules.  We shut off hydrodynamic escape at 1 Gyr,
the approximate time at which the star reaches the main sequence, to
account for the transition to ballistic escape predicted by
\cite{OwenMohanty16}. We assume XUV escape efficiencies
$\epsilon_\mathrm{XUV}$ of 0.15 for hydrogen envelope escape and 0.30
for the escape of a steam atmosphere, whose opacity is larger in the
FUV, leading to additional heating \citep{Sekiya81}. Finally, for
hydrogen-rich planets, we use the radius evolution tracks for
super-Earths of \cite{Lopez12} and \cite{LopezFortney14}, enforcing a
radius of $1.07 \rearth$ when no hydrogen is present.

The rate of escape of a steam atmosphere closely depends on the fate
of photolytically-produced oxygen. We compute the hydrodynamic drag on
oxygen atoms using the formalism of \cite{Hunten87} to obtain oxygen
escape rates, tracking the buildup of O$_2$ in the atmosphere. As in
\cite{Tian15} and \cite{Schaefer16}, we account for the increasing
mixing ratio of O$_2$ at the base of the hydrodynamic flow, which
slows the escape of hydrogen. \cite{Tian15} find that as oxygen
becomes the dominant species in the upper atmosphere, the
\cite{Hunten87} formalism predicts that an oxygen-dominated flow can
rapidly lead to the loss of all O$_2$ from planets around M
dwarfs. However, because of the larger mass of the oxygen atom,
hydrodynamic oxygen-dominated escape requires exospheric temperatures
$\sim m_\mathrm{H}/m_\mathrm{O} = 16$ times higher than that for a
hydrogen-dominated flow, which is probably unrealistic for Proxima
b. Following the prescription of \cite{Schaefer16}, we therefore
shut off oxygen escape once its mixing ratio exceeds $X_\mathrm{O} =
0.6$, switching to the diffusion-limited escape rate of
hydrogen. Finally, as in \cite{LugerBarnes15}, we also consider the
scenario in which sinks at the surface are efficient enough to remove
O$_2$ from the atmosphere at the rate at which it is produced,
resulting in an atmosphere that never builds up substantial amounts of
oxygen. Recently, \cite{Schaefer16} used a magma ocean model to
calculate the rate of O$_2$ absorption by the surface, showing that
final atmospheric O$_2$ pressures may range from zero to hundreds or
even thousands of bars for the hot Earth GJ 1132b. Our two scenarios
(no O$_2$ sinks and efficient O$_2$ sinks) should therefore bracket
the atmospheric evolution of Proxima b.

\subsection{Tidal Evolution: \eqtide}
\label{sec:models:eqtide}
% Rory
To model the tidal evolution of the Proxima system, we will use a
simple, but commonly-used model called the ``constant-phase-lag''
model \citep{Goldreich66,Greenberg09,Heller11}. This model reduces the
evolution to two parameters, the ``tidal quality factor'' $Q$ and the
Love number of degree 2 $k_2$. While this model has known shortcomings
\citep{ToumaWisdom94,EfroimskyMakarov13}, it provides a qualitatively
accurate picture of tidal evolution, and is the model \cite{Kasting93}
used to calculate the ``tidal lock radius.'' For this study, we use
the model described in \cite{Heller11}, and validate it by reproducing
the tidal evolution of the Earth-Moon orbit \citep{MacDonald64} and
the tidal heating of Io \citep{Peale79}.

The values of $Q$ and $k_2$ for Earth are well-constrained by lunar
laser ranging \citep{Dickey94} to be 12 and 0.299, respectively
\citep{Williams78,Yoder95}. However their values for celestial bodies
are poorly constrained because the timescales for the evolution are
very long. The values of $k_2$ can only span 0 to 1.5, so it is not as
important as $Q$ which may take any non-negative value. Values for
stars are typically estimated to be of order $10^6$
\citep[\eg][]{Jackson09}; dry terrestrial planets have $Q~\sim~100$
\citep{Yoder95,Henning09}, and gas giants have $Q=10^4-10^6$
\citep{AksnesFranklin01,Jackson08a}. In $\S$~\ref{sec:results} we
will consider the possibility that Proxima b began with a hydrogen
envelope and was perhaps more like Neptune than Earth. There is some
debate regarding the location of tidal dissipation in gaseous
exoplanets, whether it is in the envelope (high $Q$) or in the core
(low $Q$) \citep[\eg][]{StorchLai14}, so we will consider both
cases. \cite{ZhangHamilton08} found Neptune's $Q$ is about $10^4$ and
we will use that value for envelope-dominated evolution, and we will
use the $Q$ value computed by \thermint (see below) for core-dominated cases.

\subsection{Orbital Evolution: \distorb}
\label{sec:models:distorb}
% Russell
The model for orbital evolution, \distorb (for ``disturbing function orbit evolution''), 
uses the 4th order secular disturbing function from \cite{MurrayDermott99} 
(see their Appendix B), with equations of motion given by Lagrange's planetary 
equations. To avoid potential singularities in the equations of motion, we utilize 
the variables:
\begin{align}
h & = e \sin{\varpi} \\
k & = e \cos{\varpi} \\
p & = \sin{\frac{i}{2}} \sin{\Omega} \label{eqnp}\\
q & = \sin{\frac{i}{2}} \cos{\Omega} \label{eqnq},
\end{align}
rather than the standard osculating elements $(e,i,\varpi,\Omega)$. This 
variable transformation is straight-forward, if tedious, so we do not 
reproduce it here. The resulting form of the disturbing function and 
Lagrange's equations will be explicitly stated in forthcoming works (Barnes
 et al., in prep, Deitrick et al., in prep). Lagrange's equations in this form 
can also be found in \cite{Berger1991}. 

We apply this model to the Proxima b and a possible longer period
companion, hinted at in the RV data. This secular (i.e. long-term
averaged) model does not account for the effects of mean-motion
resonances; however, since we apply this to well-separated planets
here, it is adequate for much of our parameter space. Since the model
is 4th order in $e$ and $i$, it can account for coupling of
eccentricity and inclination, although it does begin to break down at
higher eccentricity or mutual inclination. In
Fig.~\ref{fig:orbitvalid} we compare our model to the
{\footnotesize \texttt{HNBody}}\footnote{\xxx{Publicly available at
 https://janus.astro.umd.edu/HNBody/}}
integrator \citep{RauchHamilton02} and find that for modest values of
$e$ and $i$ the two methods are nearly indistinguishable.
 
\begin{figure}
\includegraphics[width=\textwidth]{orbcomp_mid_e_i.pdf}
\caption{Comparison between the \distorb module and the N-body code and 
   {\footnotesize \texttt{HNBody}} for one of our 2
   planet test cases. Planet b is represented on the left, putative
   planet c on the right. {\footnotesize \texttt{HNBody}} evolution is in 
   black, \distorb in blue for planet b, orange for planet c.}
\label{fig:orbitvalid}
\end{figure} 

\subsection{Rotational Evolution from Orbits and the Stellar Torque: \distrot}
\label{sec:models:distrot}
% Russell
Our obliquity model, \distrot (for ``disturbing function rotation
evolution''), uses the equations of motion developed in
\cite{Kinoshita1975, Kinoshita1977} and utilized in numerous studies 
including  \cite{Laskar1986,Laskar1993a,Laskar1993b}, and \cite{Armstrong14}.  
It treats the planet as an oblate spheroid (having an axisymmetric equatorial
bulge), with a shape controlled by the rotation rate (see below). The planet then is
subject to a torque from the host star, which causes axial precession,
and changes in its orbital plane due to perturbations from a companion
planet, which directly change the obliquity angle.  This model is thus
dependent on \distorb through the eccentricity, the inclination, the 
longitude of ascending node $(\Omega)$, and the derivatives $dp/dt,
dq/dt$ (Eqs.~\ref{eqnp} and \ref{eqnq}).

The equations for obliquity and precession angle $(d\psi/dt,
dp_A/dt)$, also contain a singularity at $\psi = 0$, so we transform
to the variables:
\begin{align}
\xi & = \sin{\psi} \sin{p_A} \\
\zeta & = \sin{\psi} \cos{p_A} \\
\chi & = \cos{\psi}.
\end{align}
The third variable, $\chi$ is necessary to preserve domain information. Hence,
we ultimately have three variables to integrate rather than two, however, the
addition of a third variable/equation does not produce appreciable slow down.

Since we couple obliquity evolution in \distrot to tidal evolution in \eqtide, it is 
necessary to account for changes in the planet's shape (its dynamical ellipticity)
as its rotation rate changes due to tides. Following the examples of 
\cite{Atobe2007, Brasser2014}, we scale the planet's oblateness coefficient, $J_2$ 
(from which the dynamical ellipticity, $E_d$, can be derived), with the radius $R_p$, 
rotation rate $\omega_{rot}$, and mass $M$, as:
\begin{equation}
J_2 \propto \frac{\omega_{rot}^2 R_p^3}{M}.
\end{equation}
We use the Earth's $J_2$ as a proportionality factor. As pointed out by 
\cite{Brasser2014}, around a rotation period of 13 days, $J_2$ calculated in this 
way reaches the $J_2$ of Venus, which maintains this shape at a much slower 
rotation speed, and so, following their example, we set the 
minimum $J_2$ value to the  $J_2$ of Venus.
 
In the presence of strong tidal effects, as we would expect at Proxima b's orbital 
distance, the obliquity damps extremely quickly (in a few hundred kyr). Because 
of this, we do not expect this planet to have significant obliquity variations. Our 
purpose for including this model in our study is to look for Cassini states 
\citep{Colombo1966}---in the presence of strong tidal effects and perturbations
from companion planets, the planet's obliquity damps to some non-zero value, 
as we observe for Mercury and a number of solar system satellites, including 
Earth's moon. To quantify the existence of Cassini states, we use the formula:
\begin{equation}
\sin{\Psi} = \frac{(\hat{k}\times \hat{n}) \times (\hat{s} \times \hat{n})}{ | \hat{k}
\times \hat{n}  | \left | \hat{s} \times \hat{n} \right |},
\label{eqn:cassini}
\end{equation}
where $\hat{k}$, $\hat{s}$, and $\hat{n}$ are unit vectors associated with 
the total angular momentum of the planetary system, the spin of the planet,
and the planet's own orbital angular momentum \citep[see][]{Hamilton2004}.
In a Cassini state, the three vectors will be approximately constrained to a
single plane and the angle $\Psi$ will oscillate (with small amplitude) 
about $0^{\circ}$ or $180^{\circ}$, so $\sin{\Psi}$ will approach zero. 
We will refer to $\sin{\Psi}$ as the ``Cassini parameter''.

\subsection{Radiogenic Heating: \radheat}
\label{sec:models:radheat}

The first of two geophysical modules tracks the adundances of
radioactive elements in the planet's core, mantle and surface. We
consider 5 radioactive species: $^{26}$Al, $^{40}$K, $^{232}$Th,
$^{235}$U, and $^{238}$U. These elements have measured half-lifes of
$7.17 \times 10^5$, $1.251 \times 10^9$, $1.405 \times 10^{10}$,
$7.038 \times 10^8$, and $4.468 \times 10^9$ years, respectively. The
energy associated with each decay is $6.415 \times 10^{-13}$,
$2.134 \times 10^{-13}$, $6.834 \times 10^{-12}$,
$6.555 \times 10^{-12}$ and $8.283 \times 10^{-12}$ J, respectively.

We will consider 4 different abundance ratios. First, we consider an
Earth-like case with standard abundance concentrations
\citep[\eg][]{Korenaga03,Arevalo09,Huang13}. Note that geoneutrino
experiments are able to measure the decay products of $^{232}$Th and
$^{238}$U \citep{Raghavan98,Araki05,Dye10}.

The second case use chondritic abundances, in which we augment the
mantle's $^{40}$K budget by a factor of 30 in number to match the
potassium abundance seen in chondritic meteorites
\citep{AndersGrevesse89,Arevalo09}. Such high potassium abundances could be
present if the planet formed beyond the snowline where potassium, a
volatile, is more likely to become embedded in solids.

The third case is a planet containing 1 part per trillion (ppt) of
$^{26}$Al initially. If the planet formed within 1 Myr, either by
planetesimal accumulation or a direct collapse in the outer regions of
Proxima's protoplanetary disk, then not all the $^{26}$Al would have
decayed. A planet that formed quickly would likely have more than 1
ppt of $^{26}$Al, but as we will see in $\S$~\ref{sec:results}, our
geophysical module \thermint cannot handle heating rates much in
excess of this abundance. \xxx{How does this compare to Earth's 
initial budget of 26Al?}

The final case is an inert planet with no radioactive particles. This
case is very unlikely in reality, but serves as a useful end-member
case to bound the evolution of Proxima b.

\subsection{Geophyiscal Evolution: \thermint}
\label{sec:models:thermint}

We model the coupled core/mantle evolution of Proxima b with a
1-dimensional model that has been tuned to reproduce Earth
\citep{DriscollOlson11,DriscollBercovici13,DriscollBercovici14,DriscollBarnes15}, and the
reader is referred to those studies for a comprehensive description of
it. Briefly, the model is based on tracking the core and mantle
temperatures, and the rest of the geophysics depends on them. The code
includes heat transport through the core/mantle boundary (CMB) for
both convective and non-convective cores, melt production and eruption
from the mantle, latent heat produced by mantle solidification and,
when applicable, tidal heating, see $\S$~\ref{sec:models:eqtide}. Magnetic field
generation is assumed to result from convective motion in the core,
and the magnetic moment and magnetopause radius are trivially
calculated from the temperature difference between the core and
mantle, as well as from the pressure of the stellar wind at the orbit
of Proxima b.

Our model has been validated by simultaneously and self-consistently
reproducing the modern Earth's surface energy flux, magnetic
properties, eruption fluxes, plate speeds, and outgassing rates. It
has also been used to successfully reproduce the divergent evolution
of Venus and Earth under the assumption that they formed without
atmospheres, and very similar compositions and temperatures
\citep{DriscollBercovici13}. This reproduction does require the tuning of
numerous free parameters, but all choices are reasonable, especially
in light of the poor information available on Venus' interior. While
this model is generic in many ways, it does have its limits in that it is
explicitly designed for an Earth-like composition, structure, mass and
radius. However, the minimum mass for Proxima b is negligibly far from
Earth as far as this model is concerned. Further, \thermint cannot
handle initial mantle temperature below $\sim$1500~K, at which point
diffentiation would not occur, or above 8000~K, where non-linear
rheologies require different assumptions and equations.

The \thermint modules can be directly coupled to \eqtide as shown in
\citep{DriscollBarnes15}. In that case, we assume all the tidal power
is deposited in the mantle and the heating changes the viscocisty, and
in turn the tidal $Q$. \cite{DriscollBarnes15} used a visco-elastic
model in which the tidal heating is a maximum for mantle temperature
near 1800~K, and thus cooling planets pass through a maximum in
temperature.

\subsection{Galactic Effects: \galhabit}
\label{sec:models:galhabit}
% Russell/Tom
Prox Cen is tenuously bound, if it is gravitationally bound at all, to 
the binary $\alpha$ Cen A and B. Because of this, it is worthwhile
to investigate the effects of the galactic environment on 
Prox Cen's orbit. We model the changes produced by galactic tides 
and stellar encounters using the equations and prescriptions 
developed by \cite{Heisler1986, Heisler1987, Rickman2008} 
for the Oort cloud (Prox Cen is arguably a high mass Oort cloud 
object, for $\alpha$ Cen A and B). We utilize an updated galactic 
density of $\rho_0 = 0.102~\msun \rm{pc}^{-3}$ \citep{Holmberg2000} and treat 
$\alpha$ Cen A and B as a single point mass with $M = 2.1$ 
M$_{\odot}$ (with the recently updated masses given by 
\cite{PourbaixBoffin16}). This is a somewhat crude approach, as 
the two stars produce a significant quadrupole moment associated 
with their orbits---a back-of-the-envelope calculation indicates
that the torque associated with this quadrupole potential would 
be equal to the galactic tidal torque at $\sim 2000$ au. Hence, 
the effect of the binary host should be minor though still important 
at Prox Cen's estimated distance of $~15,000$ au, especially if 
the star has significant eccentricity. However, the modeling of the 
triple system in a comprehensive way is sufficiently complicated
\citep[see, i.e.][]{Harrington1968, Ford2000} to place it beyond 
the scope of this work. Instead, we restrict ourselves to the 
secular effects of galactic tides and passing stars 
and will revisit the triple star dynamics in a future work. 

If Prox Cen is gravitationally bound, galactic tides and stellar 
encounters can pump its eccentricity to values large enough to 
cause disruption from the system, and/or a periastron distance 
so close to the binary $\alpha$ Cen that we would expect 
consequences for any planetary system, such as eccentricity 
excitation. In such situations, Proxima b may have significant tidal 
heating despite the circularization time scale. 

Following \cite{Heisler1987,Rickman2008}, we model stellar
encounters in a stochastic Monte Carlo approach, estimating times 
of encounters from the stellar density and velocity dispersion, 
and then randomly drawing stellar magnitudes, and velocities 
from the distributions published in \cite{Garciasanchez2001}. 
The impact parameter is calculated from the relative 
velocities (stellar velocity relative to the solar apex velocity, 
\cite[see][]{Rickman2008}), and then a $\Delta v$ is applied to
Proxima's orbit according to the impulse approximation
\citep{Remy1985}. The masses of passing stars are calculated 
using the empirical relations from \cite{Reid2002}.

As previously noted, the metallicities of $\alpha$ Cen A and B 
suggest that the system formed at a galactocentric distance of 
$\lesssim 4.5$ kpc \citep{Loebman16}. To model the potential 
effects of radial migration on the triple star system (again, 
assuming Proxima is gravitationally bound to A and B), we 
scale the total mass density and stellar density of the galaxy 
according to the radial scale lengths ($R_{\star}, R_{gas}$) found
by \cite{Kordopatis15}. The dark matter density at each distance 
is estimated from their spheroidal model---unlike the disk models 
used for stars and gas, this model is not axisymmetric, however, 
as the dark matter near the mid plane of the disk makes up 
$\lesssim 1\%$ of the total density, it is a decent approximation 
to assume axisymmetry of the total mass density, as the 
\cite{Heisler1986} tidal model assumes. We scale the velocity 
dispersions of the nearby stars as a decaying exponential 
with twice the stellar scale length, $2R_{\star}$, multiplied by 
$\sqrt{t}$, where $t$ is the time since galactic formation, as found 
to be broadly true in galactic simulations 
<<<<<<< HEAD
\cite{Minchev2012, Roskar2012}. In this fashion, the velocity 
dispersion grows slowly in time at all galactic radii and is grows 
larger closer to the galactic center. The apex velocities (that is,
the velocity of the sun with respect to a given stellar type's 
``local'' standard of rest) will vary 
in a much more complicated fashion,
 so for the purposes of this study, we simply 
leave the apex velocities at their values for the solar 
neighborhood and will need to revisit this problem in a later study.
=======
\citep{Minchev2012, Roskar2012}. In this fashion, the velocity 
dispersion grows slowly in time at all galactic radii and it grows 
larger closer to the galactic center.
\xxx{
The apex velocity, \ie the velocity of the star with respect to
the Local Standard of Rest, will vary according to the detailed
orbital motion
of Proxima through the galaxy, including the radial migration.  For the
purposes of this study, we
simply leave the apex velocity a constant, assuming the current Solar
value is typical, and we will revisit this problem in a later study.}
>>>>>>> 769cdc1c

With such scaling laws in place, we model radial migration 
as a single, abrupt jump in the galactocentric distance of the 
system. The reasoning behind this approximation is that N-Body 
simulations show migration to occur generally over the 
course of a single galactic orbit \cite{Roskar2010}, hence the 
migration time is short compared to the age of the stellar system.
We then randomly choose formation distances over the range 
$(1.5,4.5)$ kpc and migration times over the range $(1,5)$ Gyr 
since formation.

\subsection{The Coupled Model: \vplanet}
\label{sec:models:vplanet}
% Rory
The previous modules are combined into a single software program
called \vplanet. This code is written in C and is designed to be
modular so that for any given body, only specific modules are applied
and specific parameters integrated in the forward time direction. 
Parameters are integrated
using a 4th order Runge-Kutta scheme with a timestep equal to $\eta$
times the shortest timescale for all active parameters, \ie
$x/(dx/dt)$, where $x$ is a parameter. In general, we obtain convergence if
$\eta~\le~0.01$. A more complete and quantitative description of
\vplanet~will be presented soon (Barnes et al., in prep.). 

\xxx{dflemin3: Here, a brief reference to how a model is given model is calibrated/validated
could help to assuage a read/reviewer.  For example, you could say that THERMINT is calibrated
to the earth an discussed in the already peer-reviewed/published Driscoll and Barnes 2015.  I'm a bit 
worried people will call BS on model coupling (even though our results are rock-solid in my mind), so
a simple reference here in addition to everything in the module sections would help.  I guess this is hard because
no one has ever attempted a crazy thing like VPLANET, but taking an extra step to show that VPLANET is robust
and rigorous will go a long way since the actual VPLANET presentation paper is months away.}

\xxx{rd: We validated vplanet using the recently released planetary model, \texttt{No Man's Sky}}

Each individual model is validated against observations in our Solar
System or in stellar systems. When possible, conserved quantities are
also tracked and \xxx{required to maintain in acceptable limits}. \xxx{While a
validation against a single system or uniform data set, not such
observation exists for a full \vplanet~simulation. (what?)} Matching
simulations to systems like Proxima Centauri is likely the only way to
\xxx{convincingly} validate the code.

\section{Results\label{sec:results}}
% All

\subsection{Galactic Evolution}
\label{sec:results:galactic}
% Russell
The high abundance of heavy elements measured for the $\alpha$ Cen 
A and B stars ([Fe/H] $\sim 0.3$) is difficult to explain without radial 
migration \citep{Kordopatis15,Loebman16}. Hence there is a high likelihood 
these stars formed at a galactic distance $R\lesssim 4.5$ kpc. Prox Cen's [Fe/H] 
has been inferred from its' association with $\alpha$ Cen \citep{Johnson2009},
however, it is not entirely clear that that the star is gravitationally bound to 
$\alpha$ Cen \citep{MatvienkoOrlov14} or that it must have formed alongside 
$\alpha$ Cen. Nevertheless, we assume for this study that Prox Cen formed in 
the same environment as $\alpha$ Cen and is either still gravitationally bound or
has recently come unbound from the inner binary, and model the effects of 
galactic tides and stellar encounters, assuming initial orbits that allow for 
Prox Cen to be at roughly its current distance from $\alpha$ Cen.

We have run two experiments to explore the effects of radial migration: the first, 
set \textbf{A} places the system in the solar neighborhood, randomly selecting 
orbital parameters broadly consistent with the observed positions, for 10,000 
trials. In set \textbf{B}, we have taken the same initial conditions and randomly 
selected formation distances over the range (1.5,4.5) kpc and migration times
over (1,5) Gyr after formation, after which the system is moved to the solar 
neighborhood (8 kpc). 

Simulations were halted whenever Prox Cen's orbit passed within 40 au of 
the center of mass of $\alpha$ Cen A and B, when it passed beyond 1 pc,
or when it became gravitationally unbound ($e > 1$). In set \textbf{A} 
(see Figure \ref{fig:galacdist}, left-hand panels), 1506 
out of 10,000 simulations were halted because of one of the three above conditions.
Closer inspection reveals that the majority of these (1289) were halted because 
Prox Cen's periastron passed within 40 au of $\alpha$ Cen. Of those that didn't
halt, another 1363 passed within 200 au and 620 passed within 100 au. Including 
those trials that were halted for any reason, 2688 ($27\%$) passed within 200 au and
1929 ($19\%$) passed within 100 au. 

The importance of this is that $\sim 100$ au is the distance a close encounter with a 
$\sim 2 M_{\odot}$ star would disrupt a planetary system similar to the solar system
\citep{Kaib13}. The fact that $\alpha$ Cen is a binary itself, with a large eccentricity 
($e \sim 0.5$) probably increases the disruption distance still further.
Of course, Prox Cen is very different from the sun and may never 
have formed a planetary system like the one we inhabit (with gas giants at large 
orbital distances), however, it may still have had an extended planetary system
at some point. If that is the case, the system may have been disrupted, or may be
disrupted in the future, by a close periastron passage with $\alpha$ Cen.

Radial migration makes close passages and disruption more likely. The right 
panels in Figure \ref{fig:galacdist} compare the trials that survived 7 Gyr (to completely 
capture the range of possible ages of \acen)
and those that were halted (disrupted) due to the previously mention conditions 
for set \textbf{B}. In this set, 2544 trials were halted and 1717 of those were 
due to periastron reaching below 40 au. Of the remaining cases, 1333 had 
periastron distances $< 200$ au and 634 below $<100$ au. Including
cases that were halted, 3195 ($32\%$) passed within 200 au and 2452 ($25\%$) 
passed within 100 au.

\begin{figure}
\includegraphics[width=0.5\textwidth]{nomigrdist.pdf}
\includegraphics[width=0.5\textwidth]{migrdist.pdf}
\caption{Distributions of trials in which Prox Cen's orbit about $\alpha$ Cen
  is disrupted (red) and trials in which it survives to $>$ the age of the 
  system (blue). Set {A} (no migration) is on the left and set {B} (with 
  radial migration) is on the right. Each half of the figure shows the 
  distributions as a function of initial eccentricity (upper left), initial 
  semi-major axis (upper right), initial inclination relative to the galactic 
  disk (lower left), and the minimum periastron distance over the entire 
  simulation (lower right). Generally, eccentricity and inclination are the 
  greatest determinants of stability, with high $e$ and $i \sim 90^{\circ}$ 
  (i.e. low $\hat{Z}$-angular momentum) cases being the least stable. 
  Systems which formed interior to 4.5 kpc from the galactic center 
  (set \textbf{B}, right half of figure) are disrupted more frequently than 
  those which were placed in the solar neighborhood from the beginning. 
  Amongst the cases we considered ``stable'', a significant fraction still 
  have Prox Cen pass within a few hundred au of $\alpha$ Cen A and B.}
\label{fig:galacdist}
\end{figure}


% Fig. 1: Sample R_gal vs. time
% Fig. 2: Encounter frequency vs. R_gal
\begin{figure}
\includegraphics[width=0.5\textwidth]{encvsR.pdf}
\caption{Stellar encounter rates as a function of galactocentric distance.
  Dark blue points correspond to pre-migration encounter rates, light 
  blue to post-migration. The large outlier in the light blue, 
  solar-neighborhood, is due to small number statistics---the system 
  in that simulation was disrupted shortly after migration. There is some 
  scatter in the solar-neighborhood points because of the time dependence 
  of the stellar velocity dispersion. At the tail end of the simulations, we 
  match the encounter frequency of 10.5 Myr$^{-1}$ from previous 
  studies \citep{Garciasanchez2001,Rickman2008}.}
\label{fig:encrates}
\end{figure}

% Fig. 3: Sample evolution of Prox's orbit: a) semi, peri, apo, b) incl

\begin{figure}
\includegraphics[width=\textwidth]{evol_Vpl_0257.pdf}
\caption{An example of the orbital evolution of Prox Cen in the galactic 
  simulations. The upper left panel shows the semi-major axis, periastron 
  distance, and apastron distance, the upper right shows the eccentricity, 
  the lower left shows the angular momentum in the $\hat{Z}-$direction, 
  and the lower right shows the inclination with respect to planet of the 
  galactic disk. The system was given a formation distance of $R = 3.78$ 
  kpc and the vertical dashed line shows the time of migration (to 8 kpc). 
  The angular momentum in $\hat{Z}$ (the action $J_z$) is unchanged by 
  galactic tides---eccentricity and inclination exchange angular momentum 
  in such a way that this quantity is conserved---thus its evolution is purely 
  due to stellar encounters. In this particular case, the eccentricity of Prox Cen 
  grows such that its periastron dips within 50 au of $\alpha$ Cen A and B.}
\label{fig:galevolution}
\end{figure}

One potential issue with our orbit-averaged approach is that for Prox Cen in the 
semi-major axis range ($\sim5000$ to $\sim20000$) au, the orbital periods 
span a range of 240 thousand to 2 million years. Thus it may be possible in 
the simulations for Prox Cen's periastron to come very close to $\alpha$ Cen 
for a short period of time and then evolve to a larger distance before Prox Cen 
ever \emph{actually reaches} periastron. Hence, we are potentially halting 
simulations in which 
Prox Cen may not actually pass within 40 au of $\alpha$ Cen. Our results 
should thus be seen as an upper limit on the number of configurations 
that lead to close encounters between Prox Cen and $\alpha$ Cen.
 
\subsection{Orbital/Rotational/Tidal Evolution}
\label{sec:results:orbital}
% Russell/Rory/Diego?

\xxx{dflemin3: For the orbital/rotatinonal end cases, I would find brief habitability comments to be useful.  For example,
if some high eccentricity is maintained -> more tidal heating or something of that nature.  Also, how does being in a certain
Cassinni state impact habitability, surface water content, does it at all?  Little allusions back to how these things impact
habitability could be useful as it will help to continue to hammer the VPLANET mission of modeling how all these things
impact ultimate goal of modelling habitability.}

We begin exploring the dynamical properties of the orbits and spins by
considering the tidal evolution of planet b if it is in isolation. In
this case, we need only apply \eqtide~to both Proxima and b and track
$a, e, P_{rot},$ and $\psi$. We find that if planet b has $Q~=~12$ \xxx{justify this choice?},
then an initially Earth-like rotation state becomes tidally locked in
$\sim~10^4$ years, so it seems likely that if b formed near its
current location, then it formed in a tidally locked state and with
negligible obliquity.

Unlike the rotational angular momentum, the orbit can evolve on long
timescales. In the top two panels of Fig.~\ref{fig:eqtide}, we
consider orbits that begin at $a~=~0.05$~AU and with different
eccentricities of 0.05 (dotted curves), 0.1 (solid curves) and 0.2
(dashed curves). In these cases $a$ and $e$ decrease and the amount of
inward migration depends on the initial eccentricity, which takes 2--3
Gyr to damp to $\sim~0.01$. For initial eccentricities larger than
$\sim~0.23$, the CPL model actually predicts eccentricity growth due
to angular momentum exchange between the star and planet
\citep{Barnes16}. This prediction is likely unphysical and due to the
low order of the CPL model, therefore we do not include evolutionary
tracks for high eccentricities.

The equilibrium tide model posits that the lost rotational and orbital
energy is transformed into frictional heating inside the planet. The
bottom panel of Fig.~\ref{fig:eqtide} shows the average surface energy
flux as a function of time. We address the geophysical implications of
this tidal heating in $\S$~\ref{sec:results:internal:tides}. Note that if planet
b begins with a rotation period of 1 day and an obliquity of
$23.5^\circ$, then the initial surface energy flux due to tidal
heating is $\sim~1$~kW/m$^{2}$.

\xxx{dflemin3: does this high surface flux desiccate the planet?  Brief comment on habitability could be useful here.}

\begin{figure} 
\begin{center}
\includegraphics[width=0.75\textwidth]{eqtide.ps}
\end{center}
\caption{Evolution of planet b's eccentricity (top), semi-major axis
  (middle), and tidal heating surface flux (bottom) assuming that
  initially $a~=~0.05$~AU and $e~=$~0.05 (dotted), 0.1 (solid) or 0.2
  (dashed). For reference the best fit semi-major axis and surface
  energy fluxes of Io and the modern Earth are shown by dashed black
  lines.}
\label{fig:eqtide}
\end{figure}

Next, we consider the role of additional planets, specifically the
putative planet with a 215 day orbit \citep{AngladaEscude16}. For
these runs we now add the \distorb and \distrot modules and track the
orbital elements of both planets, the spins of the star and planet b,
and the dynamical ellipticity of planet b. A comprehensive exploration
of parameter space is beyond the scope of this study, so we consider
two end-member cases: a nearly coplanar, nearly circular system, and a
system with high eccentricities and inclinations. The initial orbital
elements and rotational properties of the bodies are listed in Table \ref{tab:orbitic}.

\begin{table}[h]
\centering
\begin{tabular}{lccccccccc}
\hline\hline \\[-1.5ex]
& $m$ ($M_{\oplus}$)  & $a_s$ (au) & $a_l$ (au) & $e$ & $i$ ($^{\circ}$)
 & $\omega$ ($^{\circ}$) & $\Omega$ ($^{\circ}$) & $\psi$ ($^{\circ}$) & 
 $P_{rot}$ (days)\\[0.5ex]
\hline \\ [-1.5ex]
b & 1.27 & 0.0482817 & 0.05 & 0.001 & 0.001 & 248.87 & 20.68 & 23.5 & 1  \\
c & 3.13 & 0.346 & 0.346 & 0.001 & 0.001 & 336.71 & 20 & &  \\
\hline \\
b & 1.27 & 0.0482817 & 0.05 & 0.02 & 20 & 248.87 & 20.68 & 23.5 & 1  \\
c & 3.13 & 0.346 & 0.346 & 0.02 & 0.001 & 336.71 & 20 & &  \\
\end{tabular}
\caption{Initial conditions for Proxima 2-planet systems. The coplanar, 
  circular case is on top, the eccentric, inclined case below.}
\label{tab:orbitic}
\end{table}

In Fig.~\ref{fig:MultiLow} we show the orbital evolution for the low
$e$ and $i$ case over short (left) and long (right) timescales. As
expected, the planets exchange angular momentum, but over the first
million years there is no apparent drift to due tidal effects. On
longer timescales, however, we see the eccentricity of $b$ slowly decay
due to tidal heating. Note the differences in timescale for the decay
between Figs.~\ref{fig:eqtide} and \ref{fig:MultiLow}. The
perturbations from a hypothetical ``planet c'' maintain significant
eccentricities for long periods of time.

\begin{figure} 
\begin{center}
\includegraphics[width=0.75\textwidth]{MultiLow2.eps}
\end{center}
\caption{Evolution of orbital elements if a putative planet c exists with an 
orbital period of 215 days and both orbits are nearly circular and nearly 
coplanar. {\it Top Row:} Eccentricity. {\it Bottom Row:} Inclination.}
\label{fig:MultiLow}
\end{figure}

In Fig.~\ref{fig:MultiHigh}, we plot the orbital evolution for the
high $e$ and $i$ case. The eccentricity and inclination oscillations
are longer, and the eccentricity cycles show several frequencies due
to the activation of higher order terms in the coupling coupling of $e$ and
$i$. As in the low $e$ and $i$ case, the eccentricity damps more
slowly than in the unperturbed case. Note as well that the inclination
oscillation amplitude decays with time.

\begin{figure} 
\begin{center}
\includegraphics[width=0.75\textwidth]{MultiHigh2.eps}
\end{center}
\caption{Same as Fig.~\ref{fig:MultiLow}, but for the high $e,i$ case.}
\label{fig:MultiHigh}
\end{figure}

In Fig.~\ref{fig:MultiSpins}, we plot the evolution of the rotational
parameters for the two cases. In the top left panel, we show the
evolution of the rotational period. The rotation becomes tidally
locked very quickly (less than 1 Myr for all plausible values of $Q$
for an ocean-bearing world). 
In the high $e,i$ case, the planet briefly 
enters the 3:2 spin orbit resonance (like the planet Mercury).
The obliquity initially grows due to
conservation of angular momentum \citep{Correia08}, but then damps
down. For the high $e,i$ case, the obliquity reaches an equilibrium
value near $0.1^\circ$, while the low $e,i$ case drops all the way to
$10^{-8~\circ}$. The bottom left panel shows the evolution of the
dynamical ellipticity as predicted by the formulae from \cite{Atobe2007}.
The lower right panel shows the value of the Cassini Parameter 
(see Equation \ref{eqn:cassini}) for the two cases, both of
which becomes locked near 0, indicating the rotational and angular
momentum have evolved into a Cassini State, in this case it is Cassini
State 2, in which the spin and orbit vectors of planet b are on opposite 
sides of the total angular momentum vector of the planetary system. 


\begin{figure} 
\begin{center}
\includegraphics[width=0.75\textwidth]{MultiSpins2.eps}
\end{center}
\caption{Evolution of rotational properties of planet b for the two hypothetical multiplanet systems, with the low $e,i$ case in blue, and high $e,i$ case in orange. {\it Top left:} Rotation Period. {\it Top right:} Obliquity. {\it Bottom left:} Dynamical Ellipticity. {\it Bottom right:} Cassini Parameter.}
\label{fig:MultiSpins}
\end{figure}



% Fig 5: Low e/i case: a) Eccentricity, b) LongPeri, c) Inclination, d) LongNode
% Fig 6: High e/i case: a-d
% Fig 7: a) Rotation, b) obliquity for both cases

\subsection{Stellar Evolution}
\label{sec:results:stellar}
% Rodrigo

\xxx{Should Fig. 1 go here instead?}

In Fig.~\ref{fig:HZEvol} we plot the evolution of the conservative HZ
limits of \cite{Kopparapu13} as a function of time for a model of
Proxima Centauri; these are bounded by the runaway greenhouse limit
and the maximum greenhouse limit. The blue region is the HZ, which
slowly moves inwards for $\sim$ 1 Gyr, reaching the current orbit of
Proxima b after $\sim$ 160 Myr. In the atmospheric escape section
below, this is the value we assume for the duration of the runaway
greenhouse phase on Proxima b, during which water is allowed to
escape.

\begin{figure}[ht]
\centering
\includegraphics[width=5in]{HZEvol}
\caption{Evolution of the conservative HZ of Proxima Centauri, along with the orbits of Proxima Centauri b (solid line) and Mercury (dashed line).}
\label{fig:HZEvol}
\end{figure}

\subsection{Internal Evolution}
\label{sec:results:internal}
% Peter/Rory/Ben/David


The internal evolution of Proxima b is very difficult to model because
of the huge number of unknowns about its composition, initial
conditions, atmopshere, and the evolution of its environment, \eg
flares stripping the atmosphere. In this section we first consider how
different abundances of radiogenic isotopes could affect its
evolution, then we consider tidal heating.

%Fig 10: a) Tcore, b) Tman, c) RadPowerTot, d) SufEnFlux 
%       - one set with 26Al, one w/o

%Fig 10: a) Tcore, b) Tman, c) RadPowerTot, d) SufEnFlux 
%       - one set with 26Al, one w/o


As described in $\S$~\ref{sec:models:radheat} we consider four
possible abundance patterns for Proxima b: Earth-like, chondritic, 1
ppt $^{26}$Al, and inert. In all cases we begin with a core
temperature of 6000~K and a mantle temperature of 3000~K, except for
the chondritic case in which the latter is 4000~K. This change
was necessary to avoid discontinuities associated with the high
radiogenic power.

In Fig.~\ref{fig:radiog} we show the evolution of the radiogenic
power, mantle temperature, inner core radius, magnetic moment,
magnetopause radius and surface energy flux for the four cases. The
dashed black lines represent the modern Earth's value and all
intersect the Earth's curve (blue) at about 4.5~Gyr.

\begin{figure} 
\begin{center}
\includegraphics[width=0.75\textwidth]{NoTides.ps}
\end{center}
\caption{Evolution of internal properties of planet b for different
  assumptions of radiogenic inventory: Earth-like in blue, chondritic
  in orange, 1 part per trillion $^{26}$Al, and inert. Values for the
  modern Earth are shown with the dashed black line. {\it Top left:}
  Radiogenic power. The Earth curve is behind the $^{26}$Al curve for
  except for time = 0. {\it Top right:} Mantle Temperature. In the
  chondritic case (orange), the two kinks in the curve are due to the
  onset of core convection at 1.4~Gyr, and then due to the
  solidification of the mantle at 6.2~Gyr. Similarly the mantle
  solidifies in the $^{26}$Al (red) case at 2~Gyr. {\it Middle right:}
  Size of the solid inner core. {\it Middle left:} Magnetic
  moment. For the first 1.4 Gyr, the chondritic case has a
  non-convecting mantle and so it has no geodynamo. {\it Bottom left:}
  Magnetopause radius assuming the solar wind from Proxima is 0.2
  times that of Earth. {\it Bottom right:} Surface energy flux. The
  rapid variation in the chondritic case are associated with the onset
  of core convection, while the hump at 6 Gyr is due to the release of
  latent heat as the mantle solidies, as is the $^{26}$Al hump at 2
  Gyr.}
\label{fig:radiog}
\end{figure}

In the top left panel we show the evolution of the total radiogenic
power produced in the core, mantle and surface. Initially, the initial
power from $^{26}$Al is over $2 \times 10^{18}$~W, but with a
half-life of 700,000 years, its contribution to the energy budget
drops to 0 within $10^7$ years. The Earth-like case is hidden behind
the $^{26}$Al curve.

The mantle temperature is shown in the top right panel. The Earth and
inert cases are similar, but, as expected, the inert case temperature
drops more quickly becuase there is no radiogenic power in the
mantle. The enriched cases show interesting features as the energy
transport mechanisms change. The chondritic case shows two kinks, the
first is due to the onset of convection in the core, the second due to
heat production from the latent heat of solidification of the
mantle. Initially the heat generation from $^{40}$K is large enough to
heat the mantle to a temperature that is close enough to the core
temperature that convection is suppressed. The second kink occurs at
about 6~Gyr, or $\sim$6 half-lifes of $^{40}$K later. At that time, the
potassium power production has dropped sufficiently that the mantle
can begin to solidify and provides a new heat source. The $^{26}$Al
mantle solidifies at about 2~Gyr. Note that we had to start the
chondritic mantle at 4000~K, because at 3000~K, discontinuous heat
transfers developed since the mantle was so far from equilibrium
with the potassium power source.

The case with $^{26}$Al is particularly interesting because it
predicts initial mantle temperatures in excess of $10^4$~K, which is
hotter than the \xxx{surface of the} Sun. This result is clearly unphysical, and while some of the
issue is that we began this case with a mantle temperature of 3000~K,
the real problem is that the heating from just 1 ppt of $^{26}$Al is
so large that our model cannot handle it. However, we do see that
after this initial burst of heating, the planet calms down into an
Earth-like evolution. Thus, if heating from $^{26}$Al is just a
passing energy source, it may not affect the evolution. On the other
hand, the heating could be so large that the planet may be irrevocably
altered. At this time, we merely point out that the influence of
$^{26}$Al could be significant for planets with formation times of
order 1~Myr.

In the middle left panel, we show the size of the inner core. The
inert case produces the earliest inner core, but it does not consume the
entire core, which has a radius of 3400~km. The burst of $^{26}$Al
heating causing a slight delay in core formation compared to Earth,
while the chondritic case does not experience any core nucleation, even
after 7 Gyr.

The middle right panel shows the evolution of the magnetic moment of
Proxima b for the four different cases. The inert and Earth cases are
very similar, but the other two are very different. The $^{26}$Al case
has a very strong mangetic field early on, but it decays rapidly after
this power source is depleted. The chondritic case has no magnetic
field for the first 1.4 Gyr because the core/mantle temperature
difference is insufficient to generate convective motions in the
core. At that time, the core has cooled sufficiently to initiate
convection, and the geodynamo quickly grows to several times stronger
than the modern Earth.

The bottom left panel shows the magnetopause radius for Proxima
assuming a stellar wind that is 20\% weaker than the Sun's. This value
is an upper limit \citep{Wood01}, so our values here are conservative
-- the actual stand-off radius is larger -- except for the first
1.4~Gyr of the chondritic case for which there is no magnetic field.

Finally, the bottom right panel shows the surface energy flux for each
case. Not surprisingly the chondritic case maintains the highest heat
fluxes, near 1 W/m$^2$, which is similar to Io's value of 2.5
W/m$^2$~\citep{Veeder94}. The humps and kinks are due to the changing
heat sources described above. The $^{26}$Al case begins with a very
large heat flux, in the range of 100~W/m$^2$, which is nearing the
value to trigger a runaway greenhouse! The inert case emits less
energy than Earth. Note that this lower energy flux partially explains
the similarity in the mantle temperatures with time; the Earth case
produces and loses more energy than the inert case.

\subsubsection{Evolution with Tidal Heating}
\label{sec:results:internal:tides}

\xxx{atmesc results not described yet -- does this actually need to come later. I envisioned this subsection just being about themint/eqtide results. I'm not sure.}

Since a possible path towards habitability for Proxima b is the
``habitable evaporated core'' scenario of \citet{Luger15}, we seek to
model how the presence of an evaporating hydrogen envelope and surface
oceans impact the tidal and orbital evolution of Proxima b.  To do so,
we couple the atmospheric escape physics of \atmesc, tidal evolution
using \eqtide, the Earth-calibrated geophysical interior models of
\radheat \ and \thermint and the stellar evolution of \stellar.

We model the combined tidal contributions of the envelope, oceans, and solid interior via the following relation for the body's total tidal $Q$:
\begin{equation}
\label{eqn:Q_hec}
\frac{1}{Q} = \frac{1}{Q_{interior}} + \frac{1}{Q_{ocean}} +
\frac{1}{Q_{envelope}}
\end{equation}
where we remove $1/Q_i$ from the summation if we neglect the $i$th's
component contribution to Proxima b's net tidal interaction.  We
compute Proxima b's net 2nd Love number via
\begin{equation}
\label{eqn:k2_hec}
k_2 = k_{2_{interior}} + k_{2_{ocean}}+ k_{2_{envelope}}
\end{equation}
where again we remove $k_{2_{i}}$ from the summation if we neglect the
$i$th's component contribution to Proxima b's net tidal interaction.
In the general case when a hydrogen envelope is present, we only
consider the tidal effects of the interior and the envelope as any
water is likely to be super critical due to the high pressure exerted
by the envelope \xxx{(citation?)}.  When an envelope is not present,
we consider the tidal contribution of surface oceans if the planet is
not in the runaway greenhouse limit since all water would be present
in the atmosphere.

We simulate four reasonable boundary cases that bracket the potential
past tidal evolution of Proxima b.  The first case ``CPL'' assumes a
constant tidal $Q = 12$ analogous to the simulations seen in Figure
\ref{fig:eqtide}.  The ``No Ocean'' case assumes the tidal interaction
is dominated by the planet's interior as determined by \radheat \ and
\thermint while the ``Ocean" case which generalizes the No Ocean case
by assuming Proxima b had initially 10 Earth oceans of water with
$Q_{ocean} = 12$.  The full habitable evaporated core ``Envelope''
case generalizes Ocean by adding on a hydrogen envelope that has an
initial mass fraction of $0.001$ of the planet's total mass and
$Q_{envelope} = 10^4$ which is consistent with measurements of
Neptune's tidal Q \citep{ZhangHamilton08}.  The Envelope case also
starts with just 4.5 Earth oceans.  The results of the simulations are
shown in Figure \ref{tidal_hec}.

The No Ocean case, dominated by the mantle, reaches large tidal Qs
consistent with values reported by \cite{Zahnle15} for the early Earth
and undergoes minimal tidal evolution.  Radiogenic heating provides
most of the surface flux.  Early on, the Ocean case is in a runaway
greenhouse phase in which all the water is locked up in the atmosphere
and subject to escape of hydrogen and oxygen from photolysis,
decreasing the water mass.  Its tidal evolution mirrors the No Ocean
case as the mantle dominates.  Once the star's luminosity decreases
enough, the planet enters the HZ at around $10^8$ years and the
remaining water condenses to the surface. The presence of surface
oceans dramatically decreases the tidal Q leading to fast orbital
circularization and a massive surface flux increase via tidal energy
dissipation.

The Envelope case has an early bump in surface flux from rotational
tidal energy dissipation until the envelope has been completed removed
by stellar UV flux after about $4 \times 10^7$ years.  The hydrogen
envelope initially shielded the planet's water allowing for enough to
survive subsequent photolysis such that 1 Earth ocean of the initial
4.5 remained once the planet entered the HZ.  With the envelope gone,
surface water dominates the tides and its evolution mirrors that of
the Ocean case.

\xxx{A bit more to add once thermint+eqtide fully understood.}

% Fig 12: Same as 10, but with lines comparing oceanq, no ocean, CPL
\begin{figure} 
\centering
\includegraphics[width=1.0\textwidth,height=0.9\textheight]{tidal_hec.eps}
\caption{Evolution of the orbital, tidal and atmospheric properties of
  Proxima b for the ``CPL" case in light blue, ``No Ocean" case in
  red, ``Ocean" case in dark blue, and the ``Envelope" case in orange
  with the dashed line for clarity.  The green shaded region indicates
  when the planet is in the HZ. {\it Top left:} Surface Flux. {\it Top
    right:} Tidal Q. {\it Middle left:} Orbital Eccentricity. {\it
    Middle right:} Semi-major Axis. {\it Bottom left:} Envelope
  Mass. {\it Bottom right:} Surface Water Mass. \xxx{I don't like the red on green.} 
  \xxx{rd: can I suggest replacing the green with a light gray? or a single vertical 
  dashed line?} }
\label{fig:tidal_hec}
\end{figure}

% Fig 13: a) MagMom, b) WindPres, c) MagRad
%       - one set of curves w/tidal heat, one w/o

\subsection{Atmospheric Evolution}
\label{sec:results:atmesc}
% Rodrigo

In Fig.~\ref{fig:HZEvol} we plot the evolution of the conservative HZ limits of \cite{Kopparapu13} as a function of time for a model of Proxima Centauri. The blue region is the HZ, which slowly moves inwards for 500 Myr, reaching the current orbit of Proxima b after about 200 Myr.

\begin{figure}[ht]
\centering
\includegraphics[width=6in]{mirage}
\caption{Evolution of the water content and atmospheric O$_2$ pressure
  on Proxima b for different initial conditions. The initial water
  content is varied between 1 and 10 TO (various colors) for two
  different end-member scenarios: no O$_2$ surface sinks (solid lines)
  and instantaneous oxygen absorption at the surface (dashed
  lines). The planet mass is held constant at 1.27 M$_\oplus$ and the
  initial hydrogen envelope fraction is set to zero for all runs. In
  all but one of the runs, Proxima b is completely desiccated. For an
  initial water content of 10 TO and no surface sinks, the buildup of
  $\sim$ 500 bars of atmospheric O$_2$ slows the loss rate of H,
  preventing the last $\sim$ 1 TO of water from being lost. In the
  scenario that efficient oxygen sinks are present, the atmospheric
  O$_2$ mixing ratio never grows sufficiently to limit the escape of
  H, and desiccation occurs in all cases. Note that in this scenario,
  the curves in the ``O$_2$ pressure'' panel correspond to the
  equivalent O$_2$ pressure absorbed at the surface.}
\label{fig:atmesc:mirage}
\end{figure}

In Fig.~\ref{fig:atmesc:mirage} we show the evolution of the latter
type of planet, which formed with no significant primordial
envelope. We consider four different initial inventories of water: 1,
3, 5, and 10 terrestrial oceans (1 TO $\equiv 1.39\times 10^{24}$ g,
the total mass of surface water on Earth; see \cite{Kasting88}). As
discussed in $\S$~\ref{sec:models:atmesc}, we also consider two end-member
scenarios regarding the photolytically-produced O$_2$: no surface
sinks (solid lines) and efficient surface sinks (dashed lines). In all
cases but one, the planet is completely desiccated within the first
160 Myr, building up between tens and hundreds of bars of O$_2$ in
either its atmosphere or in the solid body. For an initial water
content of 10 TO and no surface sinks, O$_2$ builds up to high enough
levels to throttle the supply of H to the upper atmosphere and slow
the total escape rate. In this scenario, $\sim 1$ TO of water remains,
alongside a thick 500 bar O$_2$ atmosphere. If Proxima b formed with
less than ten times Earth's water content, and/or had a persistent
convecting, reducing magma ocean, it is likely desiccated today.

\begin{figure}[ht]
\centering
\includegraphics[width=6in]{hec}
\caption{Evolution of the water and O$_2$ contents assuming Proxima b
  formed with a hydrogen envelope and 3 TO. Line colors correspond to
  different initial envelope mass fractions $f_H$, ranging from 0.0001
  to 0.01. In all cases, the envelope evaporates completely prior to 1
  Gyr. For $f_H \lesssim 0.001$, the H envelope evaporates quickly
  enough to allow complete desiccation of the planet prior to its
  arrival in the HZ at $\sim$ 160 Myr. For $f_H \approx 0.01$, the
  envelope evaporates a few hundred Myr \emph{after} the planet enters
  the HZ, preventing any water from being lost and O$_2$ from
  accumulating in the atmosphere.  This is the most favorable scenario
  for a potentially habitable Proxima b.}
\label{fig:atmesc:hec}
\end{figure}

Next, in Fig.~\ref{fig:atmesc:hec}, we show the results assuming
Proxima b formed with a hydrogen envelope. We fix the initial water
content at 3 TO and consider initial envelope mass fractions $f_H$
ranging from $10^{-4}$ to $10^{-2}$. In all cases, the envelope
evaporates completely within the first several hundred Myr. For $f_H
\lesssim 10^{-3}$, the envelope evaporates early enough such that all
the water is still lost from the planet. For $f_H = 10^{-3}$, only
about 0.1 TO remain once the planet enters the HZ; only for $f_H \sim
10^{-2}$ does the presence of the envelope guard against all water
loss. In these calculations, we assumed inefficient surface sinks, so
the escape of water at late times was bottlenecked by the presence of
abundant O$_2$. Planets that form with hydrogen envelopes may have
quite reducing surfaces, which could absorb most of the O$_2$ and lead
to even higher total water loss. As before, a few tens to a few
hundreds of bars of O$_2$ remain in the atmosphere or in the solid
body at the end of the escape phase.

We note that we obtain slightly more hydrogen loss than
\cite{OwenMohanty16}, who find that planets more massive than $\sim
0.9 \mearth$ with $\sim 1\%$ hydrogen envelopes cannot fully lose
their envelopes around M dwarfs, due primarily to the transition from
hydrodynamic to ballistic escape at late times. However, their
calculations were performed for a $0.4 \msun$ M dwarf, whose pre-main
sequence phase lasts $\sim 200 \mathrm{Myr}$, five times shorter than
that for Proxima Centauri. Nevertheless, the discrepancy is small: we
find that for envelope fractions greater than 1\% or masses greater
than our fiducial value of $1.27 \mearth$, the envelope does not
completely evaporate, in which case Proxima b would likely be
uninhabitable.

\begin{sidewaysfigure}[h]
\centering
\subfigure{\label{fig:atmesc:synth:a}\imagebox{2.5in}{\includegraphics[width=3.3in]{synth_a}}}
\subfigure{\label{fig:atmesc:synth:b}\imagebox{2.5in}{\includegraphics[width=3.3in]{synth_b}}}
\subfigure{\label{fig:atmesc:synth:c}\imagebox{2.5in}{\includegraphics[width=1.285in]{synth_c}}}
\caption{Multiple evolutionary pathways for the water on Proxima
  b. These plots show the final water and final O$_2$ content of the
  planet for a suite of different initial conditions. Different marker
  styles indicate different values of the planet mass, the initial
  water content, and the initial hydrogen envelope mass fraction $f_H$
  (the final value of $f_H$ is zero for all planets shown here).  The
  left panel corresponds to planets with inefficient O$_2$ sinks,
  which build up O$_2$ in their atmospheres during the hydrodynamic
  escape phase. The right panel corresponds to planets with efficient
  sinks, which do not build up significant atmospheric O$_2$; instead,
  O$_2$ is quickly absorbed at the surface. Each panel is divided into
  quadrants, corresponding to planets that at the end of the
  simulation have water but no O$_2$ (top left), water and O$_2$ (top
  right), neither water nor O$_2$ (bottom left), and O$_2$ but no
  water (bottom right). Habitable planets are those in regions shaded
  blue. Planets in the grey region are desiccated and therefore
  uninhabitable. Planets in the red regions are likewise
  uninhabitable, but may have atmospheric O$_2$ (left panel only)
  which could be incorrectly attributed to biology. Finally, planets
  in the yellow region are habitable, since they have abundant surface
  water, but may also have substantial atmospheric O$_2$, which could
  be an impediment to the origin of life. These planets are also
  particularly problematic in the context of atmospheric
  characterization, as the presence of water and O$_2$ could fool
  observers into believing they are inhabited.}
\label{fig:atmesc:synth}
\end{sidewaysfigure}

Finally, in Fig.~\ref{fig:atmesc:synth} we present a summary of our
atmospheric escape calculations, showing the many possible
evolutionary pathways for Proxima b and how they affect its present
habitability. The two panels show the final water content (in TO)
versus the final oxygen abundance (in bars) for different initial
conditions, assuming inefficient oxygen sinks (left panel) and
efficient oxygen sinks (right panel). In all cases shown, the final
hydrogen envelope mass is zero.  Different values of the planet mass,
initial water content, and hydrogen fraction are indicated with
different marker styles (see legend at right). Since the axes are
logarithmic, we appended panels to the left and below the main plot,
corresponding respectively to final oxygen and water contents of
zero. In general, habitable outcomes are those that lie in the top
left of the plot (abundant water, low O$_2$). Planets in the top right
have abundant water but also build up large amounts of O$_2$, which
could render them uninhabitable and/or fool
observers searching for biosignatures \citep{LugerBarnes15}. Planets at the bottom of the
plot are desiccated and therefore uninhabitable, though some may also
be biosignature false positives.

While much may be gleaned from the figure, a few results stand
out. First, a scenario in which Proxima b formed with a hydrogen
envelope of mass $\sim 0.01 \mearth$ is the most favorable for
habitability, as such a planet would be a ``habitable evaporated
core'' \citep{Luger15} and experience no water loss. However, if
Proxima b is more massive than $1.27 \mearth$, the envelope may not
completely evaporate and the planet may not be habitable
today. Second, scenarios in which Proxima b formed with less hydrogen
can still result in present-day surface water, but in all cases in
which water remains, $\gtrsim 200$ bars of oxygen are
retained. Finally, the primary effect of a larger planet mass is to
increase the amount of oxygen in the atmosphere and/or absorbed at the
surface; while in some cases a larger planet mass can result in less
water loss, habitable scenarios are more likely for a lower planet
mass, consistent with the results of \cite{LugerBarnes15}.

Further data on Proxima b will greatly aid in distinguishing between
these multiple evolutionary pathways. In particular, constraints on
the exact mass (via measurements of the orbital inclination) could
inform the atmospheric escape history, while a value for the radius
could provide a handle on whether or not a hydrogen envelope is
present.

\section{Discussion\label{sec:disc}}
% All

In the previous section we outlined numerous possibilities for the
history of Proxima b. We considered processes spanning the planet's
core to the Milky Way galaxy and find that effects at all these scales
could be important in the history of our closest exoplanet. In this
section, we summarize the results in terms of the potential
atmospheres that Proxima b might have, which are considered in
detail in \citep{Meadows16}. Then we examine the likelihood that it is
currently habitable.

\subsection{Atmospheric States}
\label{sec:results:atmstates}

\xxx{dflemin3:  In this subsection, I think it could be useful to tie by in the concept of abiotic spectral features that can 
masquerade as biosignatures.  For example, in the Abiotic section, Luger-Barnes O2 build up can be a tricky thing to
disentangle from life-produced oxygen.  Obviously the companion atmosphere paper deals with all these effects in much
better detail, but since this issue was mentioned as a problem in the intro, briefly touching on it again here would be useful.}

\subsubsection{Earth-Like}
\label{sec:results:atmstates:earthlike}

We find that some scenarios allow for the planet to currently support liquid
surface water. In particular, the ``habitable evaporated core'' scenario
\citep{Luger15} is particularly promising as it can avoid both the
high-luminosity pre-MS phase and any devastating tidal
heating that may occur while the planet ``surfs'' the HZ migration, or
during circularization after orbital destabilization. Such a world may
be enriched in deuterium that remained during \xxx{hydrogen} escape, and it
may also be geothermally active if it is young and enriched in
potassium.

Another possibility is that Proxima b formed at a larger orbital
distance and was scattered in to its current location by a system-wide
instability, which may have been triggered by a close passage with
\acen~A and B, see $\S$~\ref{sec:results:galactic}. If the instability
happened after the star reached the main sequence, then the planet
would have arrived in the HZ after its position had stabilized. If b's
eccentricity after the instability was larger than about 0.35, then
there is some danger that tidal heating could have triggered a runaway
greenhouse, \xxx{see Fig.~\ref{fig:eqtide}}, but it may have been
short-lived enough to permit habitability.

Another low-probability possibility is that even if the planet became
desiccated during the pre-MS phase, impact from water-rich bodies
could simultaneously blow off the CO$_2$ and/or O$_2$ atmosphere while
delivering water. This scenario would require a specific set of events to occur, but we note
that close passages between Proxima and \acen~A and B could destabilize
any putative ``exo-Oort Clouds'' that could have existed around the
stars. Current numerical models do not permit a robust calculation of
this possibility, so it remains a viable path for Proxima b to be
habitable. \xxx{REF for exo-Oort clouds?} \xxx{rd: not sure a reference is 
necessary here. We are just speculating that since the sun
has an Oort cloud, it is possible for other stars to have them (Copernican
principle). I'm not sure a good reference even exists.}

Although these atmospheric states permit habitability, we must bear in
mind that the rotation period is either synchronous or in a spin-orbit
resonance due to tidal effects. The rotation rate is therefore longer
than on Earth and so atmospheric dynamics would be different. If
synchronous, it is likely that the planet's daylit side is
covered in clouds \citep{Yang13}.

\subsubsection{Venus-Like}
\label{sec:results:atmstates:venuslike}


Regardless of whether Proxima b spent significant time in a runaway
greenhouse prior to the arrival of the HZ, it could be in a runaway
greenhouse state like Venus. If it formed {\it in situ}, then this
possibility is more likely because its first $\sim$100 Myr were spent
interior to the HZ and hence it may have developed a dense CO$_2$
atmosphere as has occurred on Venus. In this case, the planet is
uninhabitable as the surface temperature is too hot for liquid water,
and the higher surface temperature results from greenhouse warming by
CO$_2$.

Even if the planet avoided desiccation during the Pre-MS stage, it is
reasonable to assume that a Venus-like atmosphere is possible. CO$_2$
is a very abundant molecule in planetary atmospheres, and given its
strong ability to heat \xxx{the} surface, high molecular weight, and strong
chemical bonds, it may be able to accumulate in the HZ to large enough
levels to trigger the runaway greenhouse. \xxx{[Colin Goldblatt's
paper actually shows that adding CO2 alone cannot cause a runaway
greenhouse on an Earth-like planet: http://arxiv.org/abs/1201.1593.
I don't disagree with the possibility that it's in a runaway even in 
the HZ, but perhaps a better argument is if its albedo is < 0.3 or if
clouds behave differently, etc.?] -- RB: I thought that paper was about burning through all the fossil fuels on Earth.}

A final possibility, mentioned above, is that past tidal heating drove
the planet into a runaway greenhouse \citep{Barnes13}. If the planet
was ever in a high eccentricity state ($e~>~0.35$) then the surface
energy flux from the interior could have reached the critical limit of
$\sim$300 W/m$^2$ \citep{Kasting93,Abe93,Goldblatt15}. Such high
surface fluxes may be short-lived if the heating can only come from
the ocean \citep{DriscollBarnes15}.

\subsubsection{Neptune-Like}
\label{sec:results:atmstates:neptunelike}

Proxima b may have formed with sufficient hydrogen that some has been
retained despite all the high energy processes that can remove
it. This possibility is especially likely if it formed beyond the snow
line and migrated in. Similarly to \cite{OwenMohanty16}, we find that
if Proxima b formed with $\gtrsim$ 1\% of its mass in the form of a
hydrogen envelope, it could still possesses some hydrogen, in which
case the surface may be too hot and/or the surface pressure is too
high for habitability.  Future measurements of Proxima b's radius can
inform its present-day composition and thus settle this issue.
% rodluger: Removed ``perhaps with 10 times more mass than it has now'',
% as that's not really physical. At most it's lost about 1\% H/He.

\subsubsection{Abiotic Oxygen Atmosphere}
\label{sec:results:atmstates:o2atmos}

If Proxima b formed with one or more TO of water, photolysis followed
by hydrogen escape during the stellar Pre-MS phase could have led to the 
buildup of substantial O$_2$ in the atmosphere. Although oxygen
is highly reactive, thousands of bars of oxygen can be liberated
through this mechanism \citep{LugerBarnes15} and hence all sinks for
it may become saturated \citep{Schaefer16}. In principle, thousands of
bars of oxygen could remain in the atmosphere, but this figure is most likely lower,
as much of the oxygen will be consumed in the process of oxidizing the surface. 
In this case Proxima b may be uninhabitable, given that little free energy
may be available at the surface for early organisms to take a hold. Life on
Earth is thought to have emerged in an extremely reducing environment
\citep{Oparin24, Haldane29}, with access to high energy gradients to fuel
early metabolisms; this may not be the case on Proxima b.

In many of the scenarios in which Proxima b develops an O$_2$-rich atmosphere,
it also maintains at least some of its initial water.
After the end of the Pre-MS phase, the O$_2$, H$_2$O and CO$_2$
greenhouse warming could be sufficient to prevent water from
accumulating on the surface, and hence it could have significant
abundance in the stratosphere. While the simultaneous detection of
water and oxygen has traditionally been envisaged as an ideal
combination for life detection (\xxx{REF}), in the case of Proxima b, it is
insufficient to prove habitable conditions exist, let alone that life
is present.

Alternatively, if the greenhouse gases are at low enough levels in the atmosphere,
then it may be possible for liquid water to accumulate on the
planetary surface and this planet would meet the traditional
definition of ``habitable.'' However, as argued above, such a planet
would likely be incapable of supporting life.
Thus, the detection of atmospheric oxygen as well as the
presence of surface liquid by other means, \eg glint
\citep{Robinson10}, would not be sufficient evidence that the planet
is habitable.

\subsubsection{No Atmosphere}
\label{sec:results:atmstates:noatmos}

Since Proxima b is subjected to repeated flaring events and other
activity \citep{Walker81,Davenport16}, it may be that the
atmosphere has been \xxx{permanently} destroyed. Such a process is
difficult to envision, as it would require all the volatiles in the
mantle to have been degassed and blown away. However, if the planet
was tidally heated for a long time, mantle convection may have been
vigorous and perhaps total volatile depletion is possible, especially
if the planet is of order 7 Gyr old and if the core has \xxx{solidified},
quenching the magnetic dynamo \xxx{\citep{DiscollBarnes15}}. Another possibility is that a recent
stellar eruption has temporarily stripped away the atmosphere, which
will reform by outgassing.

\xxx{Other possibilities? It could be dry because 26Al heating prevented accumulation of hydrated silicates. Abe found incident fluxes $< 415$W/m2 were not in runaway. We want a comprehensive list here.}


\subsection{Is Proxima b Habitable?}
\label{sec:results:habitable}

Planetary habitability is a complicated feature to model
quantitatively and Proxima b is no exception. We do know that the
planet has sufficient energy to support life, assuredly has enough
bioessential elements, and is old enough for life to have gained a
foothold, assuming Earth isn't an extreme outlier. The biggest
questions are if it is terrestrial, and if it possesses vast \xxx{reservoirs}
of liquid water. At this time, it is impossible to determine the
probability that it does support liquid water, so we cannot answer the
eponymous question. As always, more data are needed.

However, our analysis does provide some important information on where
to focus future efforts. As liquid water is vital, it is paramount to
determine the pathways that allow the planet to have accreted and
retained the water. However, even if the planet forms with water, our
investigations have shown that it will not necessarily be retained. If
it formed {\it in situ} or arrived in the HZ at the time of the
dispersal of the gas disk, then Proxima b had to endure $\sim$ 150
Myr in a runaway greenhouse state; see $\S$~\ref{sec:results:stellar} and
\cite{LugerBarnes15}.

Even if the planet arrived in its orbit late, perhaps following an
orbital instability, the water may have to survive a ``tidal
greenhouse'' in which tidal heating drives water loss, see
$\S$~\ref{sec:results:internal}. and \citep{Barnes13}. Such high tidal heating
rates may require very large eccentricity and/or abnormally low $Q$
values, but the former is certainly possible during planet-planet
scattering events \citep{Chatterjee08}, or perhaps by Kozai-like
oscillation driven by perturbations from the \acen~A and B pair if the
orbit of Proxima Centauri was much smaller in the past
\citep{DesideraBarbieri07}. If the additional planet in the system is
massive, on an eccentric orbit, and/or on a highly inclined orbit,
then it, too, may induce eccentricity perturbations that maintain
eccentricities \citep{TakedaRasio05}, possibly in the range of a tidal
greenhouse. As shown in $\S$~\ref{sec:results:internal}, the eccentricity of
b will damp, but the timescale can be very long. Large eccentricities
are not well-modeled by equilibrium tide theory, even with a proper
accounting of geophysical features as in the \thermint module, so it
is difficult at present to assess the role of tidal heating in water
retention.

Another possible route to water loss is through temporary or permanent
atmosphere erosion by flares and coronal mass ejections. It is
possible that these events could blast away the atmosphere completely,
in which case liquid water on the surface is not stable. Should the
atmosphere reform, the water may return to the liquid state, but it is
certainly plausible that some events are powerful enough to remove the
water in one event, or, more likely, repeated bombardments would
slowly remove the \xxx{atmosphere}. \xxx{REF: Matt Tilley paper or Segura?} Our analysis doesn't provide a direct
measurement of this phenomenon, but we note that some geophysical
models for the planet predict core solidification times less than the
age of the system \xxx{which models?}. In those cases, the magnetic field is quenched and
is not capable of deflecting charged particles. However, it is not
clear that a magnetic field is always beneficial for life, as it also
increases the cross-sectional area of the planet for charged particles
and funnels the energy into the magnetic poles, possibly increasing
mass loss.

These processes are all clear dangers for the habitability of Proxima
b. Yet, we are also able to identify pathways that produce decidedly
Earth-like versions of planet b. \xxx{As shown in Fig.~\ref{fig:qchoice},
if the planet formed with 0.1\% of its mass in a hydrogen envelope, 4.5
Earth oceans of water, then the combined effects of the stellar
evolution, envelope evolution and atmospheric escape, tidal evolution,
and geophysical evolution predict a planet with 1 Earth ocean of
surface water, no hydrogen envelope, and a semi-major axis within the
observed uncertainties [Dave: Check these numbers]}. A planet like this could evolve similarly to
Earth, and therefore may have Earth-like conditions today.

A final possibility is that Proxima b, receiving only 65\% of Earth's
insolation, may have an ice-covered surface, but with a liquid water
mantle, similar to Europa. For such a planet, the water is heated by
the energy from accretion, radiogenic sources and/or tidal
heating. Ice is much more absorptive at the longer wavelengths of
light that Proxima emits and so it may be difficult to ice over the
planet \xxx{\citep{Joshi12,Shields13}}, especially since it probably spent
hundreds of Myr in a runaway greenhouse. But if a reflective haze
and/or cloud layer could form, it could reflect away the light before
it reaches the surface \xxx{REF: Giada citation?}. This possibility seems unlikely, but we cannot
rule out that the planet is a ``super-Europa'' \citep{BarnesHeller13},
a scaled up version of the icy satellites of our Solar System and with
a potentially inhabited subsurface water layer.

Proxima b may or may not be habitable. While we are only able to
identify a narrow range of pathways that permit habitability, we must
bear in mind that our model, while including phenomena over sizescales
of meters to kpc, is simple and does not include many potential
feedbacks. The geochemistry of exoplanets is a gaping hole in
scientific knowledge, and one can easily imagine how other systems may
maintain liquid water with geochemical cycles not present in our Solar
System. Similarly, liquid surface water may represent a sort of
``planetary attractor,'' in which planets in the HZ naturally and
typically evolve toward a state in which their surfaces support liquid
water. 

\section{Conclusions\label{sec:concl}}
% Rory
We have performed a comprehensive analysis of the evolution of the
Alpha Centauri triple star system with a specific focus on Proxima Centauri b's
habitability. We find that many disparate factors are important,
including the stellar system's orbit in the galaxy
($\S$~\ref{sec:results:galactic}), the orbital and rotational evolution of
the planets ($\S$~\ref{sec:results:orbital}), the stellar evolution
($\S$~\ref{sec:results:stellar}), the geophysical evolution
($\S$~\ref{sec:results:internal}), and the atmospheric evolution
($\S$~\ref{sec:results:atmesc}). We find that many evolutionary pathways
are admitted by the data and hence the planet may currently exist in
one of many possible states.

We conclude that Proxima b may be habitable, but identify the
retention of water as the biggest obstacle for Proxima b to support
life. Water loss may occur through multiple channels operating in
tandem or in isolation, including desiccation during the Pre-MS,
excessive tidal heating, or atmospheric destruction by flares and
coronal mass ejections. We find the most likely pathway for
habitability is if planet b formed with a thin hydrogen envelope of
order $10^{-2}~\mearth$ which was eroded by the early XUV evolution of
the host star; see $\S$~\ref{sec:results:stellar} and \cite{Luger15}. In
that case, Proxima b is a ``habitable evaporated core'' and has
followed a very different trajectory than Earth did on their paths to
liquid surface water.

Regardless of Proxima's habitability, it offers scientists an
\xxx{unprecedented} window into the nature of terrestrial planets. At only
1.3 pc distance, we will be able to study this planet in detail with
future missions, should they be designed appropriately; see
\cite{Meadows16}. If Proxima b is uninhabitable, we may be able to
determine how that happened and how Earth avoided the same fate. At a
minimum, the discovery of Proxima Centauri b has ushered in a new era
in comparative planetology, or perhaps it is the first step in the
discovery of extraterrestrial life.
 
\vspace{1cm}
This work was supported by the NASA Astrobiology Institute's Virtual
Planetary Laboratory under Cooperative Agreement number NNA13AA93A.
David Fleming is supported by an NSF IGERT DGE-1258485 fellowship.


\bibliography{bib}

\end{document}  <|MERGE_RESOLUTION|>--- conflicted
+++ resolved
@@ -1023,29 +1023,16 @@
 with twice the stellar scale length, $2R_{\star}$, multiplied by 
 $\sqrt{t}$, where $t$ is the time since galactic formation, as found 
 to be broadly true in galactic simulations 
-<<<<<<< HEAD
-\cite{Minchev2012, Roskar2012}. In this fashion, the velocity 
-dispersion grows slowly in time at all galactic radii and is grows 
-larger closer to the galactic center. The apex velocities (that is,
-the velocity of the sun with respect to a given stellar type's 
-``local'' standard of rest) will vary 
-in a much more complicated fashion,
- so for the purposes of this study, we simply 
-leave the apex velocities at their values for the solar 
-neighborhood and will need to revisit this problem in a later study.
-=======
 \citep{Minchev2012, Roskar2012}. In this fashion, the velocity 
 dispersion grows slowly in time at all galactic radii and it grows 
 larger closer to the galactic center.
-\xxx{
 The apex velocity, \ie the velocity of the star with respect to
 the Local Standard of Rest, will vary according to the detailed
 orbital motion
 of Proxima through the galaxy, including the radial migration.  For the
 purposes of this study, we
 simply leave the apex velocity a constant, assuming the current Solar
-value is typical, and we will revisit this problem in a later study.}
->>>>>>> 769cdc1c
+value is typical, and we will revisit this problem in a later study.
 
 With such scaling laws in place, we model radial migration 
 as a single, abrupt jump in the galactocentric distance of the 
