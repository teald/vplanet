/********************** DISTROT.C **********************/
/*
 * Russell Deitrick, July 7, 2015
 *
 * Subroutines that control the integration of the obliquity model. 
*/

/* lines where something like iBody == 0 occurs
 * ~149
 * ~227
 */

#include <stdio.h>
#include <math.h>
#include <assert.h>
#include <stdlib.h>
#include <string.h>
#include "vplanet.h"
#include "options.h"
#include "output.h"

void BodyCopyDistRot(BODY *dest,BODY *src,int iTideModel,int iNumBodies,int iBody) {
  int iIndex,iPert;

  dest[iBody].dXobl = src[iBody].dXobl;
  dest[iBody].dYobl = src[iBody].dYobl;
  dest[iBody].dZobl = src[iBody].dZobl;
  dest[iBody].dDynEllip = src[iBody].dDynEllip;
  dest[iBody].bForcePrecRate = src[iBody].bForcePrecRate;
  dest[iBody].dPrecRate = src[iBody].dPrecRate;

}

/**************** DISTROT options ********************/

void ReadForcePrecRate(BODY *body,CONTROL *control,FILES *files,OPTIONS *options,SYSTEM *system,int iFile) {
  int lTmp=-1,bTmp;
  AddOptionBool(files->Infile[iFile].cIn,options->cName,&bTmp,&lTmp,control->Io.iVerbose);
  if (lTmp >= 0) {
    NotPrimaryInput(iFile,options->cName,files->Infile[iFile].cIn,lTmp,control->Io.iVerbose);
    /* Option was found */
    body[iFile-1].bForcePrecRate = bTmp;
    UpdateFoundOption(&files->Infile[iFile],options,lTmp,iFile);
  } else
    AssignDefaultInt(options,&body[iFile-1].bForcePrecRate,files->iNumInputs);
}

void ReadPrecRate(BODY *body,CONTROL *control,FILES *files,OPTIONS *options,SYSTEM *system,int iFile) {
  /* Cannot exist in primary file */
  int lTmp=-1;
  double dTmp;

  AddOptionDouble(files->Infile[iFile].cIn,options->cName,&dTmp,&lTmp,control->Io.iVerbose);
  if (lTmp >= 0) {
    /* Option was found */
    NotPrimaryInput(iFile,options->cName,files->Infile[iFile].cIn,lTmp,control->Io.iVerbose);
    
    body[iFile-1].dPrecRate = dTmp;
    UpdateFoundOption(&files->Infile[iFile],options,lTmp,iFile);
  } else
    AssignDefaultDouble(options,&body[iFile-1].dPrecRate,files->iNumInputs);
    
}

void InitializeOptionsDistRot(OPTIONS *options,fnReadOption fnRead[]) {
<<<<<<< HEAD
  
  sprintf(options[OPT_DYNELLIP].cName,"dDynEllip");
  sprintf(options[OPT_DYNELLIP].cDescr,"Planet's dynamical ellipticity");
  sprintf(options[OPT_DYNELLIP].cDefault,"0.00328");
  options[OPT_DYNELLIP].dDefault = 0.00328;
  options[OPT_DYNELLIP].iType = 2;  
  options[OPT_DYNELLIP].iMultiFile = 1;   
  fnRead[OPT_DYNELLIP] = &ReadDynEllip;
  
  sprintf(options[OPT_CALCDYNELLIP].cName,"bCalcDynEllip");
  sprintf(options[OPT_CALCDYNELLIP].cDescr,"Calculate dynamical ellipticity from RotRate");
  sprintf(options[OPT_CALCDYNELLIP].cDefault,"0");
  options[OPT_CALCDYNELLIP].dDefault = 0;
  options[OPT_CALCDYNELLIP].iType = 0;  
  options[OPT_CALCDYNELLIP].iMultiFile = 1; 
  fnRead[OPT_CALCDYNELLIP] = &ReadCalcDynEllip;
=======

>>>>>>> 2fd5680c
  
  sprintf(options[OPT_FORCEPRECRATE].cName,"bForcePrecRate");
  sprintf(options[OPT_FORCEPRECRATE].cDescr,"Set the axial precession to a fixed rate");
  sprintf(options[OPT_FORCEPRECRATE].cDefault,"0");
  options[OPT_FORCEPRECRATE].dDefault = 0;
  options[OPT_FORCEPRECRATE].iType = 0;  
  options[OPT_FORCEPRECRATE].iMultiFile = 1; 
  fnRead[OPT_FORCEPRECRATE] = &ReadForcePrecRate;
  
  sprintf(options[OPT_PRECRATE].cName,"dPrecRate");
  sprintf(options[OPT_PRECRATE].cDescr,"Fixed rate of axial precession (rad/s)");
  sprintf(options[OPT_PRECRATE].cDefault,"7.7261e-12");
  options[OPT_PRECRATE].dDefault = 7.7261e-12;
  options[OPT_PRECRATE].iType = 2;  
  options[OPT_PRECRATE].iMultiFile = 1;   
  fnRead[OPT_PRECRATE] = &ReadPrecRate;
  
}

void ReadOptionsDistRot(BODY *body,CONTROL *control,FILES *files,OPTIONS *options,SYSTEM *system,fnReadOption fnRead[],int iBody) {
  int iOpt;

  for (iOpt=OPTSTARTDISTROT;iOpt<OPTENDDISTROT;iOpt++) { 
      if (options[iOpt].iType != -1) {
        fnRead[iOpt](body,control,files,&options[iOpt],system,iBody+1);
      }
  }
}
    

/******************* Verify DISTROT ******************/

/* In the following, iBody is the current body number that is getting assigned,
   iPert counts the number of bodies perturbing iBody, and iBodyPert is the
   body number of the current perturbing body. */

/* The indexing gets REEAAALLY confusing here. iPert = 0 to iGravPerts-1 correspond
   to all perturbing planets, iPert = iGravPerts corresponds to the stellar torque, and
   iPert = iGravPerts+1 to the stellar general relativistic correction, if applied */

void InitializeXoblDistRot(BODY *body,UPDATE *update,int iBody,int iPert) {
  update[iBody].iaType[update[iBody].iXobl][update[iBody].iaXoblDistRot[iPert]] = 2;
  update[iBody].padDXoblDtDistRot[iPert] = &update[iBody].daDerivProc[update[iBody].iXobl][update[iBody].iaXoblDistRot[iPert]];
  update[iBody].iNumBodies[update[iBody].iXobl][update[iBody].iaXoblDistRot[iPert]]=2;
  update[iBody].iaBody[update[iBody].iXobl][update[iBody].iaXoblDistRot[iPert]] = malloc(update[iBody].iNumBodies[update[iBody].iXobl][update[iBody].iaXoblDistRot[iPert]]*sizeof(int));
  update[iBody].iaBody[update[iBody].iXobl][update[iBody].iaXoblDistRot[iPert]][0] = iBody;
  update[iBody].iaBody[update[iBody].iXobl][update[iBody].iaXoblDistRot[iPert]][1] = body[iBody].iaGravPerts[iPert];
}

void InitializeYoblDistRot(BODY *body,UPDATE *update,int iBody,int iPert) {
  update[iBody].iaType[update[iBody].iYobl][update[iBody].iaYoblDistRot[iPert]] = 2;
  update[iBody].padDYoblDtDistRot[iPert] = &update[iBody].daDerivProc[update[iBody].iYobl][update[iBody].iaYoblDistRot[iPert]];
  update[iBody].iNumBodies[update[iBody].iYobl][update[iBody].iaYoblDistRot[iPert]]=2;
  update[iBody].iaBody[update[iBody].iYobl][update[iBody].iaYoblDistRot[iPert]] = malloc(update[iBody].iNumBodies[update[iBody].iYobl][update[iBody].iaYoblDistRot[iPert]]*sizeof(int));
  update[iBody].iaBody[update[iBody].iYobl][update[iBody].iaYoblDistRot[iPert]][0] = iBody;
  update[iBody].iaBody[update[iBody].iYobl][update[iBody].iaYoblDistRot[iPert]][1] = body[iBody].iaGravPerts[iPert];
}

void InitializeZoblDistRot(BODY *body,UPDATE *update,int iBody,int iPert) {
  update[iBody].iaType[update[iBody].iZobl][update[iBody].iaZoblDistRot[iPert]] = 2;
  update[iBody].padDZoblDtDistRot[iPert] = &update[iBody].daDerivProc[update[iBody].iZobl][update[iBody].iaZoblDistRot[iPert]];
  update[iBody].iNumBodies[update[iBody].iZobl][update[iBody].iaZoblDistRot[iPert]]=2;
  update[iBody].iaBody[update[iBody].iZobl][update[iBody].iaZoblDistRot[iPert]] = malloc(update[iBody].iNumBodies[update[iBody].iZobl][update[iBody].iaZoblDistRot[iPert]]*sizeof(int));
  update[iBody].iaBody[update[iBody].iZobl][update[iBody].iaZoblDistRot[iPert]][0] = iBody;
  update[iBody].iaBody[update[iBody].iZobl][update[iBody].iaZoblDistRot[iPert]][1] = body[iBody].iaGravPerts[iPert];
}

void InitializeXoblDistRotStar(BODY *body,UPDATE *update,int iBody,int iPert) {
  update[iBody].iaType[update[iBody].iXobl][update[iBody].iaXoblDistRot[iPert]] = 2;
  update[iBody].padDXoblDtDistRot[iPert] = &update[iBody].daDerivProc[update[iBody].iXobl][update[iBody].iaXoblDistRot[iPert]];
  update[iBody].iNumBodies[update[iBody].iXobl][update[iBody].iaXoblDistRot[iPert]]=2;
  update[iBody].iaBody[update[iBody].iXobl][update[iBody].iaXoblDistRot[iPert]] = malloc(update[iBody].iNumBodies[update[iBody].iXobl][update[iBody].iaXoblDistRot[iPert]]*sizeof(int));
  update[iBody].iaBody[update[iBody].iXobl][update[iBody].iaXoblDistRot[iPert]][0] = iBody;
  update[iBody].iaBody[update[iBody].iXobl][update[iBody].iaXoblDistRot[iPert]][1] = 0;
}

void InitializeYoblDistRotStar(BODY *body,UPDATE *update,int iBody,int iPert) {
  update[iBody].iaType[update[iBody].iYobl][update[iBody].iaYoblDistRot[iPert]] = 2;
  update[iBody].padDYoblDtDistRot[iPert] = &update[iBody].daDerivProc[update[iBody].iYobl][update[iBody].iaYoblDistRot[iPert]];
  update[iBody].iNumBodies[update[iBody].iYobl][update[iBody].iaYoblDistRot[iPert]]=2;
  update[iBody].iaBody[update[iBody].iYobl][update[iBody].iaYoblDistRot[iPert]] = malloc(update[iBody].iNumBodies[update[iBody].iYobl][update[iBody].iaYoblDistRot[iPert]]*sizeof(int));
  update[iBody].iaBody[update[iBody].iYobl][update[iBody].iaYoblDistRot[iPert]][0] = iBody;
  update[iBody].iaBody[update[iBody].iYobl][update[iBody].iaYoblDistRot[iPert]][1] = 0;
}
 
void VerifyDistRot(BODY *body,CONTROL *control,FILES *files,OPTIONS *options,OUTPUT *output,SYSTEM *system,UPDATE *update,fnUpdateVariable ***fnUpdate,int iBody,int iModule) {
  int i, j=0, iPert=0, jBody=0;
     
  /* The indexing gets REEAAALLY confusing here. iPert = 0 to iGravPerts-1 correspond to all perturbing planets, iPert = iGravPerts corresponds to the stellar torque, and iPert = iGravPerts+1 to the stellar general relativistic correction, if applied */
  
  if (iBody >= 1) {
    control->Evolve.fnPropsAux[iBody][iModule] = &PropertiesDistRot;
    VerifyDynEllip(body,control,options,files->Infile[iBody+1].cIn,iBody,control->Io.iVerbose);
    
    CalcXYZobl(body, iBody);
    
    body[iBody].dLRot = malloc(3*sizeof(double));
    body[iBody].dLRotTmp = malloc(3*sizeof(double));
    
    if (control->Evolve.iDistOrbModel==RD4) {
      /* Body updates */
      for (iPert=0;iPert<body[iBody].iGravPerts;iPert++) {
        /* x = sin(obl)*cos(pA) */
        InitializeXoblDistRot(body,update,iBody,iPert);
        fnUpdate[iBody][update[iBody].iXobl][update[iBody].iaXoblDistRot[iPert]] = &fdDistRotRD4DxDt;
        
        /* y = sin(obl)*sin(pA) */
        InitializeYoblDistRot(body,update,iBody,iPert);
        fnUpdate[iBody][update[iBody].iYobl][update[iBody].iaYoblDistRot[iPert]] = &fdDistRotRD4DyDt;
        
        /* z = cos(obl) */
        InitializeZoblDistRot(body,update,iBody,iPert);
        fnUpdate[iBody][update[iBody].iZobl][update[iBody].iaZoblDistRot[iPert]] = &fdDistRotRD4DzDt;
          
      }
      /* Body updates for stellar torque, treating star as "perturber" (only needed for x and y -> pA) */
      /* x = sin(obl)*cos(pA) */
      InitializeXoblDistRotStar(body,update,iBody,body[iBody].iGravPerts);
      fnUpdate[iBody][update[iBody].iXobl][update[iBody].iaXoblDistRot[body[iBody].iGravPerts]] = &fdDistRotRD4DxDt;
        
      /* y = sin(obl)*sin(pA) */
      InitializeYoblDistRotStar(body,update,iBody,body[iBody].iGravPerts);
      fnUpdate[iBody][update[iBody].iYobl][update[iBody].iaYoblDistRot[body[iBody].iGravPerts]] = &fdDistRotRD4DyDt;
      
    } else if (control->Evolve.iDistOrbModel==LL2) {
      /* Body updates */
      for (iPert=0;iPert<body[iBody].iGravPerts;iPert++) {
        /* x = sin(obl)*cos(pA) */
        InitializeXoblDistRot(body,update,iBody,iPert);
        fnUpdate[iBody][update[iBody].iXobl][update[iBody].iaXoblDistRot[iPert]] = &fdDistRotLL2DxDt;
        
        /* y = sin(obl)*sin(pA) */
        InitializeYoblDistRot(body,update,iBody,iPert);
        fnUpdate[iBody][update[iBody].iYobl][update[iBody].iaYoblDistRot[iPert]] = &fdDistRotLL2DyDt;
        
        /* z = cos(obl) */
        InitializeZoblDistRot(body,update,iBody,iPert);
        fnUpdate[iBody][update[iBody].iZobl][update[iBody].iaZoblDistRot[iPert]] = &fdDistRotLL2DzDt;
          
      }
      /* Body updates for stellar torque, treating star as "perturber" (only needed for x and y -> pA) */
      /* x = sin(obl)*cos(pA) */
      InitializeXoblDistRotStar(body,update,iBody,body[iBody].iGravPerts);
      fnUpdate[iBody][update[iBody].iXobl][update[iBody].iaXoblDistRot[body[iBody].iGravPerts]] = &fdDistRotLL2DxDt;
        
      /* y = sin(obl)*sin(pA) */
      InitializeYoblDistRotStar(body,update,iBody,body[iBody].iGravPerts);
      fnUpdate[iBody][update[iBody].iYobl][update[iBody].iaYoblDistRot[body[iBody].iGravPerts]] = &fdDistRotLL2DyDt;
    }
    if (body[iBody].bGRCorr) {
      InitializeXoblDistRotStar(body,update,iBody,body[iBody].iGravPerts+1);
      fnUpdate[iBody][update[iBody].iXobl][update[iBody].iaXoblDistRot[body[iBody].iGravPerts+1]] = &fdAxialGRDxDt;
 
      InitializeYoblDistRotStar(body,update,iBody,body[iBody].iGravPerts+1);
      fnUpdate[iBody][update[iBody].iYobl][update[iBody].iaYoblDistRot[body[iBody].iGravPerts+1]] = &fdAxialGRDyDt;
    }
  }
  
  control->fnForceBehavior[iBody][iModule]=&ForceBehaviorDistRot;
  control->Evolve.fnBodyCopy[iBody][iModule]=&BodyCopyDistRot;
}


/***************** DISTROT Update *****************/
void InitializeUpdateDistRot(BODY *body,UPDATE *update,int iBody) {
  if (iBody > 0) {
    if (update[iBody].iNumXobl == 0)
      update[iBody].iNumVars++;
    update[iBody].iNumXobl += body[iBody].iGravPerts+1;

    if (update[iBody].iNumYobl == 0)
      update[iBody].iNumVars++;
    update[iBody].iNumYobl += body[iBody].iGravPerts+1;

    if (update[iBody].iNumZobl == 0)
      update[iBody].iNumVars++;
    update[iBody].iNumZobl += body[iBody].iGravPerts;
    
    if (body[iBody].bGRCorr) {
      update[iBody].iNumXobl += 1;
      update[iBody].iNumYobl += 1;
    }
  }
}

void FinalizeUpdateXoblDistRot(BODY *body,UPDATE *update,int *iEqn,int iVar,int iBody,int iFoo) {
  int iPert;
  
  /* The indexing gets REEAAALLY confusing here. iPert = 0 to iGravPerts-1 correspond to all perturbing planets, iPert = iGravPerts corresponds to the stellar torque, and iPert = iGravPerts+1 to the stellar general relativistic correction, if applied */
  
  if (body[iBody].bGRCorr) {
    update[iBody].padDXoblDtDistRot = malloc((body[iBody].iGravPerts+2)*sizeof(double*));
    update[iBody].iaXoblDistRot = malloc((body[iBody].iGravPerts+2)*sizeof(int));
    for (iPert=0;iPert<body[iBody].iGravPerts+2;iPert++) {
      update[iBody].iaModule[iVar][*iEqn] = DISTROT;
      update[iBody].iaXoblDistRot[iPert] = (*iEqn)++;
    }
  } else {
    update[iBody].padDXoblDtDistRot = malloc((body[iBody].iGravPerts+1)*sizeof(double*));
    update[iBody].iaXoblDistRot = malloc((body[iBody].iGravPerts+1)*sizeof(int));
    for (iPert=0;iPert<body[iBody].iGravPerts+1;iPert++) {
      update[iBody].iaModule[iVar][*iEqn] = DISTROT;
      update[iBody].iaXoblDistRot[iPert] = (*iEqn)++;
    }
  }
}

void FinalizeUpdateYoblDistRot(BODY *body,UPDATE *update,int *iEqn,int iVar,int iBody,int iFoo) {
  int iPert;
  
  /* The indexing gets REEAAALLY confusing here. iPert = 0 to iGravPerts-1 correspond to all perturbing planets, iPert = iGravPerts corresponds to the stellar torque, and iPert = iGravPerts+1 to the stellar general relativistic correction, if applied */
  
  if (body[iBody].bGRCorr) {
    update[iBody].padDYoblDtDistRot = malloc((body[iBody].iGravPerts+2)*sizeof(double*));
    update[iBody].iaYoblDistRot = malloc((body[iBody].iGravPerts+2)*sizeof(int));
    for (iPert=0;iPert<body[iBody].iGravPerts+2;iPert++) {
      update[iBody].iaModule[iVar][*iEqn] = DISTROT;
      update[iBody].iaYoblDistRot[iPert] = (*iEqn)++;
    }
  } else { 
    update[iBody].padDYoblDtDistRot = malloc((body[iBody].iGravPerts+1)*sizeof(double*));
    update[iBody].iaYoblDistRot = malloc((body[iBody].iGravPerts+1)*sizeof(int));
    for (iPert=0;iPert<body[iBody].iGravPerts+1;iPert++) {
      update[iBody].iaModule[iVar][*iEqn] = DISTROT;
      update[iBody].iaYoblDistRot[iPert] = (*iEqn)++;
    }
  }
}

void FinalizeUpdateZoblDistRot(BODY *body,UPDATE *update,int *iEqn,int iVar,int iBody,int iFoo) {
  int iPert;
  
  update[iBody].padDZoblDtDistRot = malloc((body[iBody].iGravPerts)*sizeof(double*));
  update[iBody].iaZoblDistRot = malloc((body[iBody].iGravPerts)*sizeof(int));
  for (iPert=0;iPert<body[iBody].iGravPerts;iPert++) {
    update[iBody].iaModule[iVar][*iEqn] = DISTROT;
    update[iBody].iaZoblDistRot[iPert] = (*iEqn)++;
  }
}


/***************** DISTROT Halts *****************/

void CountHaltsDistRot(HALT *halt,int *iNumHalts) { 
}

void VerifyHaltDistRot(BODY *body,CONTROL *control,OPTIONS *options,int iBody,int *iHalt) {
}


/************* DISTROT Outputs ******************/

void WriteBodyDOblDtDistRot(BODY *body,CONTROL *control,OUTPUT *output,SYSTEM *system,UNITS *units,UPDATE *update,int iBody,double *dTmp,char cUnit[]) {
  double dDeriv, dObldx, dObldy, dObldz;
  int iPert;

  dObldx = body[iBody].dXobl*body[iBody].dZobl/(sqrt(pow(body[iBody].dXobl,2)+pow(body[iBody].dYobl,2)) * \
    (pow(body[iBody].dXobl,2)+pow(body[iBody].dYobl,2)+pow(body[iBody].dZobl,2)));
  dObldy = body[iBody].dYobl*body[iBody].dZobl/(sqrt(pow(body[iBody].dXobl,2)+pow(body[iBody].dYobl,2)) * \
    (pow(body[iBody].dXobl,2)+pow(body[iBody].dYobl,2)+pow(body[iBody].dZobl,2)));
  dObldz = - sqrt(pow(body[iBody].dXobl,2)+pow(body[iBody].dYobl,2)) / \
    (pow(body[iBody].dXobl,2)+pow(body[iBody].dYobl,2)+pow(body[iBody].dZobl,2));
    
  /* Ensure that we don't overwrite derivative */
  dDeriv=0;
  for (iPert=0;iPert<body[iBody].iGravPerts;iPert++) 
     dDeriv += dObldx*(*(update[iBody].padDXoblDtDistRot[iPert])) + dObldy*(*(update[iBody].padDYoblDtDistRot[iPert]))\
        + dObldz*(*(update[iBody].padDZoblDtDistRot[iPert]));
 
  *dTmp = dDeriv;
  
  if (output->bDoNeg[iBody]) {
    *dTmp *= output->dNeg;
    strcpy(cUnit,output->cNeg);
  } else {
    *dTmp *= fdUnitsTime(units->iTime);
    fsUnitsRate(units->iTime,cUnit);
    *dTmp /= fdUnitsAngle(units->iAngle);
    fsUnitsAngle(units->iAngle,cUnit);
  }
}

void WriteOblTimeDistRot(BODY *body,CONTROL *control,OUTPUT *output,SYSTEM *system,UNITS *units,UPDATE *update,int iBody,double *dTmp,char cUnit[]) {
  double dDeriv, dObldx, dObldy, dObldz;
  int iPert;

  dObldx = body[iBody].dXobl*body[iBody].dZobl/(sqrt(pow(body[iBody].dXobl,2)+pow(body[iBody].dYobl,2)) * \
    (pow(body[iBody].dXobl,2)+pow(body[iBody].dYobl,2)+pow(body[iBody].dZobl,2)));
  dObldy = body[iBody].dYobl*body[iBody].dZobl/(sqrt(pow(body[iBody].dXobl,2)+pow(body[iBody].dYobl,2)) * \
    (pow(body[iBody].dXobl,2)+pow(body[iBody].dYobl,2)+pow(body[iBody].dZobl,2)));
  dObldz = - sqrt(pow(body[iBody].dXobl,2)+pow(body[iBody].dYobl,2)) / \
    (pow(body[iBody].dXobl,2)+pow(body[iBody].dYobl,2)+pow(body[iBody].dZobl,2));
    
  /* Ensure that we don't overwrite derivative */
  dDeriv=0;
  for (iPert=0;iPert<body[iBody].iGravPerts;iPert++) 
     dDeriv += dObldx*(*(update[iBody].padDXoblDtDistRot[iPert])) + dObldy*(*(update[iBody].padDYoblDtDistRot[iPert]))\
        + dObldz*(*(update[iBody].padDZoblDtDistRot[iPert]));
 
  *dTmp = fabs(PI/dDeriv);
  
  if (output->bDoNeg[iBody]) {
    *dTmp *= output->dNeg;
    strcpy(cUnit,output->cNeg);
  } else {
    *dTmp *= fdUnitsTime(units->iTime);
    fsUnitsRate(units->iTime,cUnit);
    *dTmp /= fdUnitsAngle(units->iAngle);
    fsUnitsAngle(units->iAngle,cUnit);
  }
}

void WritePrecATimeDistRot(BODY *body,CONTROL *control,OUTPUT *output,SYSTEM *system,UNITS *units,UPDATE *update,int iBody,double *dTmp,char cUnit[]) {
  double dDeriv, dpAdx, dpAdy;
  int iPert;

  dpAdx = - body[iBody].dYobl/(pow(body[iBody].dXobl,2)+pow(body[iBody].dYobl,2));
  dpAdy = body[iBody].dXobl/(pow(body[iBody].dXobl,2)+pow(body[iBody].dYobl,2));
  
  /* Ensure that we don't overwrite derivative */
  dDeriv=0;
  for (iPert=0;iPert<=body[iBody].iGravPerts;iPert++) 
    dDeriv += dpAdx*(*(update[iBody].padDXoblDtDistRot[iPert])) + dpAdy*(*(update[iBody].padDYoblDtDistRot[iPert]));

  *dTmp = fabs(2*PI/dDeriv);
  
  if (output->bDoNeg[iBody]) {
    *dTmp *= output->dNeg;
    strcpy(cUnit,output->cNeg);
  } else {
    *dTmp *= fdUnitsTime(units->iTime);
    fsUnitsRate(units->iTime,cUnit);
    *dTmp /= fdUnitsAngle(units->iAngle);
    fsUnitsAngle(units->iAngle,cUnit);
  }
}  
  
void WriteBodyDPrecADtDistRot(BODY *body,CONTROL *control,OUTPUT *output,SYSTEM *system,UNITS *units,UPDATE *update,int iBody,double *dTmp,char cUnit[]) {
  double dDeriv, dpAdx, dpAdy;
  int iPert;

  dpAdx = - body[iBody].dYobl/(pow(body[iBody].dXobl,2)+pow(body[iBody].dYobl,2));
  dpAdy = body[iBody].dXobl/(pow(body[iBody].dXobl,2)+pow(body[iBody].dYobl,2));
  
  /* Ensure that we don't overwrite derivative */
  dDeriv=0;
  for (iPert=0;iPert<=body[iBody].iGravPerts;iPert++) 
    dDeriv += dpAdx*(*(update[iBody].padDXoblDtDistRot[iPert])) + dpAdy*(*(update[iBody].padDYoblDtDistRot[iPert]));

  *dTmp = dDeriv;
  
  if (output->bDoNeg[iBody]) {
    *dTmp *= output->dNeg;
    strcpy(cUnit,output->cNeg);
  } else {
    *dTmp *= fdUnitsTime(units->iTime);
    fsUnitsRate(units->iTime,cUnit);
    *dTmp /= fdUnitsAngle(units->iAngle);
    fsUnitsAngle(units->iAngle,cUnit);
  }
}    
  
void WriteBodyDXoblDtDistRot(BODY *body,CONTROL *control,OUTPUT *output,SYSTEM *system,UNITS *units,UPDATE *update,int iBody,double *dTmp,char cUnit[]) {
  double dDeriv;
  int iPert;

  /* Ensure that we don't overwrite derivative */
  dDeriv=0;
  for (iPert=0;iPert<=body[iBody].iGravPerts;iPert++) 
    dDeriv += *(update[iBody].padDXoblDtDistRot[iPert]);
  
  *dTmp = dDeriv;
  
  if (output->bDoNeg[iBody]) {
    *dTmp *= output->dNeg;
    strcpy(cUnit,output->cNeg);
  } else {
    *dTmp *= fdUnitsTime(units->iTime);
    fsUnitsRate(units->iTime,cUnit);
  }
}  

void WriteBodyDYoblDtDistRot(BODY *body,CONTROL *control,OUTPUT *output,SYSTEM *system,UNITS *units,UPDATE *update,int iBody,double *dTmp,char cUnit[]) {
  double dDeriv;
  int iPert;

  /* Ensure that we don't overwrite derivative */
  dDeriv=0;
  for (iPert=0;iPert<=body[iBody].iGravPerts;iPert++) 
    dDeriv += *(update[iBody].padDYoblDtDistRot[iPert]);
  
  *dTmp = dDeriv;
  
  if (output->bDoNeg[iBody]) {
    *dTmp *= output->dNeg;
    strcpy(cUnit,output->cNeg);
  } else {
    *dTmp *= fdUnitsTime(units->iTime);
    fsUnitsRate(units->iTime,cUnit);
  }
} 

void WriteBodyDZoblDtDistRot(BODY *body,CONTROL *control,OUTPUT *output,SYSTEM *system,UNITS *units,UPDATE *update,int iBody,double *dTmp,char cUnit[]) {
  double dDeriv;
  int iPert;

  /* Ensure that we don't overwrite derivative */
  dDeriv=0;
  for (iPert=0;iPert<body[iBody].iGravPerts;iPert++) 
    dDeriv += *(update[iBody].padDZoblDtDistRot[iPert]);
  
  *dTmp = dDeriv;
  
  if (output->bDoNeg[iBody]) {
    *dTmp *= output->dNeg;
    strcpy(cUnit,output->cNeg);
  } else {
    *dTmp *= fdUnitsTime(units->iTime);
    fsUnitsRate(units->iTime,cUnit);
  }
} 

void WriteXoblTimeDistRot(BODY *body,CONTROL *control,OUTPUT *output,SYSTEM *system,UNITS *units,UPDATE *update,int iBody,double *dTmp,char cUnit[]) {
  double dDeriv;
  int iPert;

  /* Ensure that we don't overwrite derivative */
  dDeriv=0;
  for (iPert=0;iPert<=body[iBody].iGravPerts;iPert++) 
    dDeriv += *(update[iBody].padDXoblDtDistRot[iPert]);
<<<<<<< HEAD
  
  *dTmp = fabs(1./dDeriv);
  
  if (output->bDoNeg[iBody]) {
    *dTmp *= output->dNeg;
    strcpy(cUnit,output->cNeg);
  } else {
    *dTmp *= fdUnitsTime(units->iTime);
    fsUnitsRate(units->iTime,cUnit);
  }
}  

void WriteYoblTimeDistRot(BODY *body,CONTROL *control,OUTPUT *output,SYSTEM *system,UNITS *units,UPDATE *update,int iBody,double *dTmp,char cUnit[]) {
  double dDeriv;
  int iPert;

  /* Ensure that we don't overwrite derivative */
  dDeriv=0;
  for (iPert=0;iPert<=body[iBody].iGravPerts;iPert++) 
    dDeriv += *(update[iBody].padDYoblDtDistRot[iPert]);
  
  *dTmp = fabs(1./dDeriv);
  
  if (output->bDoNeg[iBody]) {
    *dTmp *= output->dNeg;
    strcpy(cUnit,output->cNeg);
  } else {
    *dTmp *= fdUnitsTime(units->iTime);
    fsUnitsRate(units->iTime,cUnit);
  }
} 

void WriteZoblTimeDistRot(BODY *body,CONTROL *control,OUTPUT *output,SYSTEM *system,UNITS *units,UPDATE *update,int iBody,double *dTmp,char cUnit[]) {
  double dDeriv;
  int iPert;

  /* Ensure that we don't overwrite derivative */
  dDeriv=0;
  for (iPert=0;iPert<body[iBody].iGravPerts;iPert++) 
    dDeriv += *(update[iBody].padDZoblDtDistRot[iPert]);
  
  *dTmp = fabs(1./dDeriv);
  
  if (output->bDoNeg[iBody]) {
    *dTmp *= output->dNeg;
    strcpy(cUnit,output->cNeg);
  } else {
    *dTmp *= fdUnitsTime(units->iTime);
    fsUnitsRate(units->iTime,cUnit);
  }
}

void WriteBodyPrecA(BODY *body,CONTROL *control,OUTPUT *output,SYSTEM *system,UNITS *units,UPDATE *update,int iBody,double *dTmp,char cUnit[]) {
  *dTmp = atan2(body[iBody].dYobl,body[iBody].dXobl);  
=======
>>>>>>> 2fd5680c
  
  *dTmp = fabs(1./dDeriv);
  
  if (output->bDoNeg[iBody]) {
    *dTmp *= output->dNeg;
    strcpy(cUnit,output->cNeg);
  } else {
    *dTmp *= fdUnitsTime(units->iTime);
    fsUnitsRate(units->iTime,cUnit);
  }
}  

void WriteYoblTimeDistRot(BODY *body,CONTROL *control,OUTPUT *output,SYSTEM *system,UNITS *units,UPDATE *update,int iBody,double *dTmp,char cUnit[]) {
  double dDeriv;
  int iPert;

  /* Ensure that we don't overwrite derivative */
  dDeriv=0;
  for (iPert=0;iPert<=body[iBody].iGravPerts;iPert++) 
    dDeriv += *(update[iBody].padDYoblDtDistRot[iPert]);
  
  *dTmp = fabs(1./dDeriv);
  
  if (output->bDoNeg[iBody]) {
    *dTmp *= output->dNeg;
    strcpy(cUnit,output->cNeg);
  } else {
    *dTmp *= fdUnitsTime(units->iTime);
    fsUnitsRate(units->iTime,cUnit);
  }
} 

void WriteZoblTimeDistRot(BODY *body,CONTROL *control,OUTPUT *output,SYSTEM *system,UNITS *units,UPDATE *update,int iBody,double *dTmp,char cUnit[]) {
  double dDeriv;
  int iPert;

  /* Ensure that we don't overwrite derivative */
  dDeriv=0;
  for (iPert=0;iPert<body[iBody].iGravPerts;iPert++) 
    dDeriv += *(update[iBody].padDZoblDtDistRot[iPert]);
  
  *dTmp = fabs(1./dDeriv);
  
  if (output->bDoNeg[iBody]) {
    *dTmp *= output->dNeg;
    strcpy(cUnit,output->cNeg);
  } else {
    *dTmp *= fdUnitsTime(units->iTime);
    fsUnitsRate(units->iTime,cUnit);
  }
}
 
void WriteBodyCassOne(BODY *body,CONTROL *control,OUTPUT *output,SYSTEM *system,UNITS *units,UPDATE *update,int iBody,double *dTmp,char cUnit[]) {
  double h, inc, longa, Lnorm=0.0, obliq, eqnode;
  int i, jBody;
  
  for (i=0;i<3;i++) system->dLOrb[i] = 0.0;
  
  for (jBody=1;jBody<control->Evolve.iNumBodies;jBody++) {
    h = body[jBody].dMass/MSUN*KGAUSS*sqrt((body[0].dMass+body[jBody].dMass)/MSUN*\
        body[jBody].dSemi/AUCM* (1.-pow(body[jBody].dHecc,2)-pow(body[jBody].dKecc,2)));
    body[jBody].dLOrb[0] = 0.0;
    body[jBody].dLOrb[1] = 0.0;
    body[jBody].dLOrb[2] = h;
  
    inc = 2*asin(sqrt(pow(body[jBody].dPinc,2)+pow(body[jBody].dQinc,2)));
    RotateVector(body[jBody].dLOrb,body[jBody].dLOrbTmp,inc,0); //rotate about x by inc angle
    longa = atan2(body[jBody].dPinc,body[jBody].dQinc);
    RotateVector(body[jBody].dLOrbTmp,body[jBody].dLOrb,longa,2); //rotate about z by Omega
    for (i=0;i<3;i++)
      system->dLOrb[i] += body[jBody].dLOrb[i];
  }
  Lnorm = sqrt(pow(system->dLOrb[0],2)+pow(system->dLOrb[1],2)+pow(system->dLOrb[2],2));
  for (i=0;i<3;i++) system->dLOrb[i] /= Lnorm;
  
  Lnorm = sqrt(pow(body[iBody].dLOrb[0],2)+pow(body[iBody].dLOrb[1],2)+pow(body[iBody].dLOrb[2],2));
  for (i=0;i<3;i++) body[iBody].dLOrb[i] /= Lnorm;
  
  body[iBody].dLRot[0] = 0.0;
  body[iBody].dLRot[1] = 0.0;
  body[iBody].dLRot[2] = 1.0;
  obliq = atan2(sqrt(pow(body[iBody].dXobl,2)+pow(body[iBody].dYobl,2)),body[iBody].dZobl);

  inc = 2*asin(sqrt(pow(body[iBody].dPinc,2)+pow(body[iBody].dQinc,2)));
  longa = atan2(body[iBody].dPinc,body[iBody].dQinc);
  RotateVector(body[iBody].dLRot,body[iBody].dLRotTmp,-obliq,0);
  eqnode = 2*PI - atan2(body[iBody].dYobl,body[iBody].dXobl) - longa; 
  RotateVector(body[iBody].dLRotTmp,body[iBody].dLRot,eqnode,2);
  RotateVector(body[iBody].dLRot,body[iBody].dLRotTmp,inc,0);
  RotateVector(body[iBody].dLRotTmp,body[iBody].dLRot,longa,2);

  cross(body[iBody].dLRot,body[iBody].dLOrb,body[iBody].dLRotTmp);
  Lnorm = sqrt(pow(body[iBody].dLRotTmp[0],2)+pow(body[iBody].dLRotTmp[1],2)+pow(body[iBody].dLRotTmp[2],2));
  for (i=0;i<3;i++) body[iBody].dLRotTmp[i] /= Lnorm;
  
  cross(system->dLOrb,body[iBody].dLOrb,body[iBody].dLOrbTmp);
  Lnorm = sqrt(pow(body[iBody].dLOrbTmp[0],2)+pow(body[iBody].dLOrbTmp[1],2)+pow(body[iBody].dLOrbTmp[2],2));
  for (i=0;i<3;i++) body[iBody].dLOrbTmp[i] /= Lnorm;
  
  cross(body[iBody].dLOrbTmp,body[iBody].dLRotTmp,system->dLOrb);
  *dTmp = sqrt(pow(system->dLOrb[0],2)+pow(system->dLOrb[1],2)+pow(system->dLOrb[2],2));
}  
  
void WriteBodyCassTwo(BODY *body,CONTROL *control,OUTPUT *output,SYSTEM *system,UNITS *units,UPDATE *update,int iBody,double *dTmp,char cUnit[]) {
  double h, inc, longa, Lnorm=0.0, obliq, eqnode;
  int i, jBody;
  
  for (i=0;i<3;i++) system->dLOrb[i] = 0.0;
  
  for (jBody=1;jBody<control->Evolve.iNumBodies;jBody++) {
    h = body[jBody].dMass/MSUN*KGAUSS*sqrt((body[0].dMass+body[jBody].dMass)/MSUN*\
        body[jBody].dSemi/AUCM* (1.-pow(body[jBody].dHecc,2)-pow(body[jBody].dKecc,2)));
    body[jBody].dLOrb[0] = 0.0;
    body[jBody].dLOrb[1] = 0.0;
    body[jBody].dLOrb[2] = h;
  
    inc = 2*asin(sqrt(pow(body[jBody].dPinc,2)+pow(body[jBody].dQinc,2)));
    RotateVector(body[jBody].dLOrb,body[jBody].dLOrbTmp,inc,0); //rotate about x by inc angle
    longa = atan2(body[jBody].dPinc,body[jBody].dQinc);
    RotateVector(body[jBody].dLOrbTmp,body[jBody].dLOrb,longa,2); //rotate about z by Omega
    for (i=0;i<3;i++)
      system->dLOrb[i] += body[jBody].dLOrb[i];
  }
  Lnorm = sqrt(pow(system->dLOrb[0],2)+pow(system->dLOrb[1],2)+pow(system->dLOrb[2],2));
  for (i=0;i<3;i++) system->dLOrb[i] /= Lnorm;
  
  Lnorm = sqrt(pow(body[iBody].dLOrb[0],2)+pow(body[iBody].dLOrb[1],2)+pow(body[iBody].dLOrb[2],2));
  for (i=0;i<3;i++) body[iBody].dLOrb[i] /= Lnorm;
  
  body[iBody].dLRot[0] = 0.0;
  body[iBody].dLRot[1] = 0.0;
  body[iBody].dLRot[2] = 1.0;
  obliq = atan2(sqrt(pow(body[iBody].dXobl,2)+pow(body[iBody].dYobl,2)),body[iBody].dZobl);

  inc = 2*asin(sqrt(pow(body[iBody].dPinc,2)+pow(body[iBody].dQinc,2)));
  longa = atan2(body[iBody].dPinc,body[iBody].dQinc);
  RotateVector(body[iBody].dLRot,body[iBody].dLRotTmp,-obliq,0);
  eqnode = 2*PI - atan2(body[iBody].dYobl,body[iBody].dXobl) - longa; 
  RotateVector(body[iBody].dLRotTmp,body[iBody].dLRot,eqnode,2);
  RotateVector(body[iBody].dLRot,body[iBody].dLRotTmp,inc,0);
  RotateVector(body[iBody].dLRotTmp,body[iBody].dLRot,longa,2);

  cross(body[iBody].dLRot,body[iBody].dLOrb,body[iBody].dLRotTmp);
  Lnorm = sqrt(pow(body[iBody].dLRotTmp[0],2)+pow(body[iBody].dLRotTmp[1],2)+pow(body[iBody].dLRotTmp[2],2));
  for (i=0;i<3;i++) body[iBody].dLRotTmp[i] /= Lnorm;
  
  cross(system->dLOrb,body[iBody].dLOrb,body[iBody].dLOrbTmp);
  Lnorm = sqrt(pow(body[iBody].dLOrbTmp[0],2)+pow(body[iBody].dLOrbTmp[1],2)+pow(body[iBody].dLOrbTmp[2],2));
  for (i=0;i<3;i++) body[iBody].dLOrbTmp[i] /= Lnorm;
  
  *dTmp = 0.0;
  for (i=0;i<3;i++) *dTmp += body[iBody].dLRotTmp[i]*body[iBody].dLOrbTmp[i];  
}  
  
void WriteDynEllip(BODY *body,CONTROL *control,OUTPUT *output,SYSTEM *system,UNITS *units,UPDATE *update,int iBody,double *dTmp,char cUnit[]) {
  if (iBody > 0)
    *dTmp = body[iBody].dDynEllip;
  else
    *dTmp = -1;
  sprintf(cUnit,"");
}  
  
void InitializeOutputDistRot(OUTPUT *output,fnWriteOutput fnWrite[]) {

  sprintf(output[OUT_DOBLDTDISTROT].cName,"DOblDtDistRot");
  sprintf(output[OUT_DOBLDTDISTROT].cDescr,"Body's dobl/dt in DistRot");
  sprintf(output[OUT_DOBLDTDISTROT].cNeg,"deg/year");
  output[OUT_DOBLDTDISTROT].bNeg = 1;
  output[OUT_DOBLDTDISTROT].dNeg = YEARSEC/DEGRAD;
  output[OUT_DOBLDTDISTROT].iNum = 1;
  output[OUT_DOBLDTDISTROT].iModuleBit = DISTROT;
  fnWrite[OUT_DOBLDTDISTROT] = &WriteBodyDOblDtDistRot;
  
  sprintf(output[OUT_DPRECADTDISTROT].cName,"DPrecADtDistRot");
  sprintf(output[OUT_DPRECADTDISTROT].cDescr,"Body's dpA/dt in DistRot");
  sprintf(output[OUT_DPRECADTDISTROT].cNeg,"deg/year");
  output[OUT_DPRECADTDISTROT].bNeg = 1;
  output[OUT_DPRECADTDISTROT].dNeg = YEARSEC/DEGRAD;
  output[OUT_DPRECADTDISTROT].iNum = 1;
  output[OUT_DPRECADTDISTROT].iModuleBit = DISTROT;
  fnWrite[OUT_DPRECADTDISTROT] = &WriteBodyDPrecADtDistRot;
 
  sprintf(output[OUT_DXOBLDTDISTROT].cName,"DXoblDtDistRot");
  sprintf(output[OUT_DXOBLDTDISTROT].cDescr,"Body's dXobl/dt in DistRot");
  sprintf(output[OUT_DXOBLDTDISTROT].cNeg,"1/year");
  output[OUT_DXOBLDTDISTROT].bNeg = 1;
  output[OUT_DXOBLDTDISTROT].dNeg = YEARSEC;
  output[OUT_DXOBLDTDISTROT].iNum = 1;
  output[OUT_DXOBLDTDISTROT].iModuleBit = DISTROT;
  fnWrite[OUT_DXOBLDTDISTROT] = &WriteBodyDXoblDtDistRot;
  
  sprintf(output[OUT_DYOBLDTDISTROT].cName,"DYoblDtDistRot");
  sprintf(output[OUT_DYOBLDTDISTROT].cDescr,"Body's dYobl/dt in DistRot");
  sprintf(output[OUT_DYOBLDTDISTROT].cNeg,"1/yr");
  output[OUT_DYOBLDTDISTROT].bNeg = 1;
  output[OUT_DYOBLDTDISTROT].dNeg = YEARSEC;
  output[OUT_DYOBLDTDISTROT].iNum = 1;
  output[OUT_DYOBLDTDISTROT].iModuleBit = DISTROT;
  fnWrite[OUT_DYOBLDTDISTROT] = &WriteBodyDYoblDtDistRot;
  
  sprintf(output[OUT_DZOBLDTDISTROT].cName,"DZoblDtDistRot");
  sprintf(output[OUT_DZOBLDTDISTROT].cDescr,"Body's dZobl/dt in DistRot");
  sprintf(output[OUT_DZOBLDTDISTROT].cNeg,"1/yr");
  output[OUT_DZOBLDTDISTROT].bNeg = 1;
  output[OUT_DZOBLDTDISTROT].dNeg = YEARSEC;
  output[OUT_DZOBLDTDISTROT].iNum = 1;
  output[OUT_DZOBLDTDISTROT].iModuleBit = DISTROT;
  fnWrite[OUT_DZOBLDTDISTROT] = &WriteBodyDZoblDtDistRot;
  
  sprintf(output[OUT_XOBLTIMEDISTROT].cName,"XoblTimeDistRot");
  sprintf(output[OUT_XOBLTIMEDISTROT].cDescr,"Xobl timescale in DistRot");
  sprintf(output[OUT_XOBLTIMEDISTROT].cNeg,"year");
  output[OUT_XOBLTIMEDISTROT].bNeg = 1;
  output[OUT_XOBLTIMEDISTROT].dNeg = 1./YEARSEC;
  output[OUT_XOBLTIMEDISTROT].iNum = 1;
  output[OUT_XOBLTIMEDISTROT].iModuleBit = DISTROT;
  fnWrite[OUT_XOBLTIMEDISTROT] = &WriteXoblTimeDistRot;

  sprintf(output[OUT_YOBLTIMEDISTROT].cName,"YoblTimeDistRot");
  sprintf(output[OUT_YOBLTIMEDISTROT].cDescr,"Yobl timescale in DistRot");
  sprintf(output[OUT_YOBLTIMEDISTROT].cNeg,"year");
  output[OUT_YOBLTIMEDISTROT].bNeg = 1;
  output[OUT_YOBLTIMEDISTROT].dNeg = 1./YEARSEC;
  output[OUT_YOBLTIMEDISTROT].iNum = 1;
  output[OUT_YOBLTIMEDISTROT].iModuleBit = DISTROT;
  fnWrite[OUT_YOBLTIMEDISTROT] = &WriteYoblTimeDistRot;
  
  sprintf(output[OUT_ZOBLTIMEDISTROT].cName,"ZoblTimeDistRot");
  sprintf(output[OUT_ZOBLTIMEDISTROT].cDescr,"Zobl timescale in DistRot");
  sprintf(output[OUT_ZOBLTIMEDISTROT].cNeg,"year");
  output[OUT_ZOBLTIMEDISTROT].bNeg = 1;
  output[OUT_ZOBLTIMEDISTROT].dNeg = 1./YEARSEC;
  output[OUT_ZOBLTIMEDISTROT].iNum = 1;
  output[OUT_ZOBLTIMEDISTROT].iModuleBit = DISTROT;
  fnWrite[OUT_ZOBLTIMEDISTROT] = &WriteZoblTimeDistRot;
  
  sprintf(output[OUT_OBLTIMEDISTROT].cName,"OblTimeDistRot");
  sprintf(output[OUT_OBLTIMEDISTROT].cDescr,"Obliquity timescale in DistRot");
  sprintf(output[OUT_OBLTIMEDISTROT].cNeg,"year");
  output[OUT_OBLTIMEDISTROT].bNeg = 1;
  output[OUT_OBLTIMEDISTROT].dNeg = 1./YEARSEC;
  output[OUT_OBLTIMEDISTROT].iNum = 1;
  output[OUT_OBLTIMEDISTROT].iModuleBit = DISTROT;
  fnWrite[OUT_OBLTIMEDISTROT] = &WriteOblTimeDistRot;
  
  sprintf(output[OUT_PRECATIMEDISTROT].cName,"PrecATimeDistRot");
  sprintf(output[OUT_PRECATIMEDISTROT].cDescr,"Axial precession timescale in DistRot");
  sprintf(output[OUT_PRECATIMEDISTROT].cNeg,"year");
  output[OUT_PRECATIMEDISTROT].bNeg = 1;
  output[OUT_PRECATIMEDISTROT].dNeg = 1./YEARSEC;
  output[OUT_PRECATIMEDISTROT].iNum = 1;
  output[OUT_PRECATIMEDISTROT].iModuleBit = DISTROT;
  fnWrite[OUT_PRECATIMEDISTROT] = &WritePrecATimeDistRot;
<<<<<<< HEAD
  
  sprintf(output[OUT_PRECA].cName,"PrecA");
  sprintf(output[OUT_PRECA].cDescr,"Body's precession parameter in DistRot");
  sprintf(output[OUT_PRECA].cNeg,"Deg");
  output[OUT_PRECA].bNeg = 1;
  output[OUT_PRECA].dNeg = 1./DEGRAD;
  output[OUT_PRECA].iNum = 1;
  output[OUT_PRECA].iModuleBit = DISTROT;
  fnWrite[OUT_PRECA] = &WriteBodyPrecA;
=======
>>>>>>> 2fd5680c
  
  sprintf(output[OUT_CASS1].cName,"CassiniOne");
  sprintf(output[OUT_CASS1].cDescr,"First Cassini parameter (misalignment of Cassini state vectors)");
  output[OUT_CASS1].bNeg = 0;
  output[OUT_CASS1].iNum = 1;
  output[OUT_CASS1].iModuleBit = DISTROT;
  fnWrite[OUT_CASS1] = &WriteBodyCassOne;
  
  sprintf(output[OUT_CASS2].cName,"CassiniTwo");
  sprintf(output[OUT_CASS2].cDescr,"Second Cassini parameter (alignment of Cassini state vectors");
  output[OUT_CASS2].bNeg = 0;
  output[OUT_CASS2].iNum = 1;
  output[OUT_CASS2].iModuleBit = DISTROT;
  fnWrite[OUT_CASS2] = &WriteBodyCassTwo;
  
  sprintf(output[OUT_DYNELLIP].cName,"DynEllip");
  sprintf(output[OUT_DYNELLIP].cDescr,"dynamical ellipticity of planet");
  output[OUT_DYNELLIP].bNeg = 0;
  output[OUT_DYNELLIP].iNum = 1;
  output[OUT_DYNELLIP].iModuleBit = DISTROT;
  fnWrite[OUT_DYNELLIP] = &WriteDynEllip;
  
}

void FinalizeOutputFunctionDistRot(OUTPUT *output,int iBody,int iModule) {
  
}


/************ DISTROT Logging Functions **************/

void LogOptionsDistRot(CONTROL *control, FILE *fp) {

  fprintf(fp,"-------- DISTROT Options -----\n\n");
  
}

void LogDistRot(BODY *body,CONTROL *control,OUTPUT *output,SYSTEM *system,UPDATE *update,fnWriteOutput fnWrite[],FILE *fp) {
  int iOut;

  fprintf(fp,"\n----- DISTROT PARAMETERS ------\n");
  for (iOut=OUTSTARTDISTROT;iOut<OUTBODYSTARTDISTROT;iOut++) {
    if (output[iOut].iNum > 0)
      WriteLogEntry(body,control,&output[iOut],system,update,fnWrite[iOut],fp,0);
  }
}

void LogBodyDistRot(BODY *body,CONTROL *control,OUTPUT *output,SYSTEM *system,UPDATE *update,fnWriteOutput fnWrite[],FILE *fp,int iBody) {
  int iOut;

  fprintf(fp,"-----DISTROT PARAMETERS (%s)------\n",body[iBody].cName);
  for (iOut=OUTBODYSTARTDISTROT;iOut<OUTENDDISTROT;iOut++) {
    if (output[iOut].iNum > 0) 
      WriteLogEntry(body,control,&output[iOut],system,update,fnWrite[iOut],fp,iBody);
  }
}

/************* MODULE Functions ***********/

void AddModuleDistRot(MODULE *module,int iBody,int iModule) {

  module->iaModule[iBody][iModule] = DISTROT;

  module->fnCountHalts[iBody][iModule] = &CountHaltsDistRot;
  module->fnLogBody[iBody][iModule] = &LogBodyDistRot;

  module->fnReadOptions[iBody][iModule] = &ReadOptionsDistRot;
  module->fnVerify[iBody][iModule] = &VerifyDistRot;
  module->fnVerifyHalt[iBody][iModule] = &VerifyHaltDistRot;

  module->fnInitializeUpdate[iBody][iModule] = &InitializeUpdateDistRot;
  module->fnInitializeOutput[iBody][iModule] = &InitializeOutputDistRot;
  module->fnFinalizeUpdateXobl[iBody][iModule] = &FinalizeUpdateXoblDistRot;
  module->fnFinalizeUpdateYobl[iBody][iModule] = &FinalizeUpdateYoblDistRot;
  module->fnFinalizeUpdateZobl[iBody][iModule] = &FinalizeUpdateZoblDistRot;

  //module->fnInitializeOutputFunction[iBody][iModule] = &InitializeOutputFunctionEqtide;
  module->fnFinalizeOutputFunction[iBody][iModule] = &FinalizeOutputFunctionDistRot;

}

/************* DISTROT Functions ***********/

void PropertiesDistRot(BODY *body,UPDATE *update,int iBody) {
  // if (body[iBody].bForcePrecRate) {
//     body[iBody].dObliquity = atan2(sqrt(pow(body[iBody].dXobl,2)+pow(body[iBody].dYobl,2)),body[iBody].dZobl);
//     body[iBody].dPrecA = atan2(body[iBody].dYobl,body[iBody].dXobl);
//   }
  if (body[iBody].bEqtide && body[iBody].bCalcDynEllip) {
<<<<<<< HEAD
    CalcDynEllip(body, iBody);
  }
=======
    CalcDynEllipEq(body, iBody);
  }
  
  body[iBody].dObliquity = atan2(sqrt(pow(body[iBody].dXobl,2)+pow(body[iBody].dYobl,2)),body[iBody].dZobl);
>>>>>>> 2fd5680c
}

void ForceBehaviorDistRot(BODY *body,EVOLVE *evolve,IO *io,SYSTEM *system,UPDATE *update,fnUpdateVariable ***fnUpdate,int iBody,int iModule) {
}

void RotateVector(double *v1, double *v2, double theta, int axis) {
  if (axis == 0) {
    v2[0] = v1[0];
    v2[1] = cos(theta)*v1[1] - sin(theta)*v1[2];
    v2[2] = sin(theta)*v1[1] + cos(theta)*v1[2];
  } else if (axis == 1) {
    v2[0] = cos(theta)*v1[0] + sin(theta)*v1[2];
    v2[1] = v1[1];
    v2[2] = -sin(theta)*v1[0] + cos(theta)*v1[2];
  } else if (axis == 2) {
    v2[0] = cos(theta)*v1[0] - sin(theta)*v1[1];
    v2[1] = sin(theta)*v1[0] + cos(theta)*v1[1];
    v2[2] = v1[2];
  }
}



/* Equations used to calculate obliquity/spin evolution */
double fdCentralTorqueSfac(BODY *body, int iBody) {
  return 0.5*pow(1.-pow(body[iBody].dHecc,2)-pow(body[iBody].dKecc,2),-1.5) - S0;
}
  
double fdCentralTorqueR(BODY *body, int iBody) {
  double obliq, tmp;
 //  obliq = atan2(sqrt(pow(body[iBody].dXobl,2)+pow(body[iBody].dYobl,2)),body[iBody].dZobl);
//   ztmp = cos(obliq);
  tmp = 3*pow(KGAUSS,2)*body[0].dMass/MSUN/(pow(body[iBody].dSemi/AUCM,3)*body[iBody].dRotRate*DAYSEC)*body[iBody].dDynEllip*fdCentralTorqueSfac(body, iBody)*body[iBody].dZobl/DAYSEC;
  
  return 3*pow(KGAUSS,2)*body[0].dMass/MSUN/(pow(body[iBody].dSemi/AUCM,3)*body[iBody].dRotRate*DAYSEC)*body[iBody].dDynEllip*fdCentralTorqueSfac(body, iBody)*body[iBody].dZobl/DAYSEC;
}

double fdObliquityCRD4(BODY *body, SYSTEM *system, int *iaBody) {
  double tmp;
  tmp = body[iaBody[0]].dQinc*fdDistOrbRD4DpDt(body,system,iaBody) - body[iaBody[0]].dPinc*fdDistOrbRD4DqDt(body,system,iaBody);

  return body[iaBody[0]].dQinc*fdDistOrbRD4DpDt(body,system,iaBody) - body[iaBody[0]].dPinc*fdDistOrbRD4DqDt(body,system,iaBody);
}

double fdObliquityARD4(BODY *body, SYSTEM *system, int *iaBody) {
  double tmp;
  tmp = 2.0/sqrt(1-pow(body[iaBody[0]].dPinc,2)-pow(body[iaBody[0]].dQinc,2)) * ( fdDistOrbRD4DqDt(body,system,iaBody) + body[iaBody[0]].dPinc*fdObliquityCRD4(body,system,iaBody) );

  return 2.0/sqrt(1-pow(body[iaBody[0]].dPinc,2)-pow(body[iaBody[0]].dQinc,2)) * ( fdDistOrbRD4DqDt(body,system,iaBody) + body[iaBody[0]].dPinc*fdObliquityCRD4(body,system,iaBody) );
}

double fdObliquityBRD4(BODY *body, SYSTEM *system, int *iaBody) {
  double tmp;
  tmp = 2.0/sqrt(1-pow(body[iaBody[0]].dPinc,2)-pow(body[iaBody[0]].dQinc,2)) * ( fdDistOrbRD4DpDt(body,system,iaBody) - body[iaBody[0]].dQinc*fdObliquityCRD4(body,system,iaBody) );

  return 2.0/sqrt(1-pow(body[iaBody[0]].dPinc,2)-pow(body[iaBody[0]].dQinc,2)) * ( fdDistOrbRD4DpDt(body,system,iaBody) - body[iaBody[0]].dQinc*fdObliquityCRD4(body,system,iaBody) );
}

double fdObliquityCLL2(BODY *body, SYSTEM *system, int *iaBody) {
  return body[iaBody[0]].dQinc*fdDistOrbLL2DpDt(body,system,iaBody) - body[iaBody[0]].dPinc*fdDistOrbLL2DqDt(body,system,iaBody);
}

double fdObliquityALL2(BODY *body, SYSTEM *system, int *iaBody) {
  return 2.0/sqrt(1-pow(body[iaBody[0]].dPinc,2)-pow(body[iaBody[0]].dQinc,2)) * ( fdDistOrbLL2DqDt(body,system,iaBody) + body[iaBody[0]].dPinc*fdObliquityCLL2(body,system,iaBody) );
}

double fdObliquityBLL2(BODY *body, SYSTEM *system, int *iaBody) {
  return 2.0/sqrt(1-pow(body[iaBody[0]].dPinc,2)-pow(body[iaBody[0]].dQinc,2)) * ( fdDistOrbLL2DpDt(body,system,iaBody) - body[iaBody[0]].dQinc*fdObliquityCLL2(body,system,iaBody) );
}

//----------Relativistic correction-------------------------------------
double fdAxialGRCorrection(BODY *body, int *iaBody) {
  return fdApsidalGRCorrection(body, iaBody)/2.;
}

double fdAxialGRDxDt(BODY *body, SYSTEM *system, int *iaBody) {
  return body[iaBody[0]].dYobl*fdAxialGRCorrection(body,iaBody);
}

double fdAxialGRDyDt(BODY *body, SYSTEM *system, int *iaBody) {
  return -body[iaBody[0]].dXobl*fdAxialGRCorrection(body,iaBody);
}

//--------------Obliquity/spin evolution--------------------------------------------------------------

double fdDistRotRD4DyDt(BODY *body, SYSTEM *system, int *iaBody) {
  double y;
  
  if (iaBody[1] == 0) {
    if (body[iaBody[0]].bForcePrecRate == 0) {
      return body[iaBody[0]].dXobl*fdCentralTorqueR(body,iaBody[0]);
    } else {
      return body[iaBody[0]].dXobl*body[iaBody[0]].dPrecRate;
    }
  } else if (iaBody[1] >= 1) {
//     if (body[iaBody[0]].bForcePrecRate == 0) {
      y = fabs(1.0 - pow(body[iaBody[0]].dXobl,2) - pow(body[iaBody[0]].dYobl,2));
      return -fdObliquityBRD4(body,system,iaBody)*sqrt(y) - body[iaBody[0]].dXobl*2.*fdObliquityCRD4(body,system,iaBody);
    // } else {
//       return cos(body[iaBody[0]].dObliquity)*sin(body[iaBody[0]].dPrecA) * \
//         (-fdObliquityBRD4(body,system,iaBody)*sin(body[iaBody[0]].dPrecA) + \
//         fdObliquityARD4(body,system,iaBody)*cos(body[iaBody[0]].dPrecA));
//     }
  }
  assert(0);
  return 0;
}

double fdDistRotRD4DxDt(BODY *body, SYSTEM *system, int *iaBody) {
  double y;
  
  if (iaBody[1] == 0) {
    if (body[iaBody[0]].bForcePrecRate == 0) {
      return -body[iaBody[0]].dYobl*fdCentralTorqueR(body,iaBody[0]);
    } else {
      return -body[iaBody[0]].dYobl*body[iaBody[0]].dPrecRate;
    }
  } else if (iaBody[1] >= 1) {
//     if (body[iaBody[0]].bForcePrecRate == 0) {
      y = fabs(1.0 - pow(body[iaBody[0]].dXobl,2) - pow(body[iaBody[0]].dYobl,2));
      return fdObliquityARD4(body,system,iaBody)*sqrt(y) + body[iaBody[0]].dYobl*2.*fdObliquityCRD4(body,system,iaBody);
    // } else {
//       return cos(body[iaBody[0]].dObliquity)*cos(body[iaBody[0]].dPrecA) * \
//         (-fdObliquityBRD4(body,system,iaBody)*sin(body[iaBody[0]].dPrecA) + \
//         fdObliquityARD4(body,system,iaBody)*cos(body[iaBody[0]].dPrecA));
//     }
  }
  assert(0);
  return 0;
}

double fdDistRotRD4DzDt(BODY *body, SYSTEM *system, int *iaBody) {
  return body[iaBody[0]].dYobl*fdObliquityBRD4(body,system,iaBody) - body[iaBody[0]].dXobl*fdObliquityARD4(body,system,iaBody);
}


double fdDistRotLL2DyDt(BODY *body, SYSTEM *system, int *iaBody) {
  double y;
  
  if (iaBody[1] == 0) {
    return body[iaBody[0]].dXobl*fdCentralTorqueR(body,iaBody[0]);
  } else if (iaBody[1] >= 1) {
    y = fabs(1.0 - pow(body[iaBody[0]].dXobl,2) - pow(body[iaBody[0]].dYobl,2));
    return -fdObliquityBLL2(body,system,iaBody)*sqrt(y) - body[iaBody[0]].dXobl*2.*fdObliquityCLL2(body,system,iaBody);
  }
  assert(0);
  return 0;
}

double fdDistRotLL2DxDt(BODY *body, SYSTEM *system, int *iaBody) {
  double y;
  
  if (iaBody[1] == 0) {
    return -body[iaBody[0]].dYobl*fdCentralTorqueR(body,iaBody[0]);
  } else if (iaBody[1] >= 1) {
    y = fabs(1.0 - pow(body[iaBody[0]].dXobl,2) - pow(body[iaBody[0]].dYobl,2));
    return fdObliquityALL2(body,system,iaBody)*sqrt(y) + body[iaBody[0]].dYobl*2.*fdObliquityCLL2(body,system,iaBody);
  }
  assert(0);
  return 0;
}

double fdDistRotLL2DzDt(BODY *body, SYSTEM *system, int *iaBody) {
  return body[iaBody[0]].dYobl*fdObliquityBLL2(body,system,iaBody) - body[iaBody[0]].dXobl*fdObliquityALL2(body,system,iaBody);
}

double fdDistRotDDynEllipDt(BODY *body, SYSTEM *system, int *iaBody) {
  return -pow(EDMAN,2)/body[iaBody[0]].dViscUMan*\
          (body[iaBody[0]].dDynEllip-CalcDynEllipEq(body,iaBody[0]));
}
<|MERGE_RESOLUTION|>--- conflicted
+++ resolved
@@ -63,7 +63,6 @@
 }
 
 void InitializeOptionsDistRot(OPTIONS *options,fnReadOption fnRead[]) {
-<<<<<<< HEAD
   
   sprintf(options[OPT_DYNELLIP].cName,"dDynEllip");
   sprintf(options[OPT_DYNELLIP].cDescr,"Planet's dynamical ellipticity");
@@ -80,9 +79,6 @@
   options[OPT_CALCDYNELLIP].iType = 0;  
   options[OPT_CALCDYNELLIP].iMultiFile = 1; 
   fnRead[OPT_CALCDYNELLIP] = &ReadCalcDynEllip;
-=======
-
->>>>>>> 2fd5680c
   
   sprintf(options[OPT_FORCEPRECRATE].cName,"bForcePrecRate");
   sprintf(options[OPT_FORCEPRECRATE].cDescr,"Set the axial precession to a fixed rate");
@@ -513,7 +509,6 @@
   dDeriv=0;
   for (iPert=0;iPert<=body[iBody].iGravPerts;iPert++) 
     dDeriv += *(update[iBody].padDXoblDtDistRot[iPert]);
-<<<<<<< HEAD
   
   *dTmp = fabs(1./dDeriv);
   
@@ -566,13 +561,13 @@
   }
 }
 
+/* Conflict -- also exists in output.c
 void WriteBodyPrecA(BODY *body,CONTROL *control,OUTPUT *output,SYSTEM *system,UNITS *units,UPDATE *update,int iBody,double *dTmp,char cUnit[]) {
   *dTmp = atan2(body[iBody].dYobl,body[iBody].dXobl);  
-=======
->>>>>>> 2fd5680c
-  
+   XXX Is this right???
   *dTmp = fabs(1./dDeriv);
-  
+    
+
   if (output->bDoNeg[iBody]) {
     *dTmp *= output->dNeg;
     strcpy(cUnit,output->cNeg);
@@ -581,47 +576,8 @@
     fsUnitsRate(units->iTime,cUnit);
   }
 }  
-
-void WriteYoblTimeDistRot(BODY *body,CONTROL *control,OUTPUT *output,SYSTEM *system,UNITS *units,UPDATE *update,int iBody,double *dTmp,char cUnit[]) {
-  double dDeriv;
-  int iPert;
-
-  /* Ensure that we don't overwrite derivative */
-  dDeriv=0;
-  for (iPert=0;iPert<=body[iBody].iGravPerts;iPert++) 
-    dDeriv += *(update[iBody].padDYoblDtDistRot[iPert]);
-  
-  *dTmp = fabs(1./dDeriv);
-  
-  if (output->bDoNeg[iBody]) {
-    *dTmp *= output->dNeg;
-    strcpy(cUnit,output->cNeg);
-  } else {
-    *dTmp *= fdUnitsTime(units->iTime);
-    fsUnitsRate(units->iTime,cUnit);
-  }
-} 
-
-void WriteZoblTimeDistRot(BODY *body,CONTROL *control,OUTPUT *output,SYSTEM *system,UNITS *units,UPDATE *update,int iBody,double *dTmp,char cUnit[]) {
-  double dDeriv;
-  int iPert;
-
-  /* Ensure that we don't overwrite derivative */
-  dDeriv=0;
-  for (iPert=0;iPert<body[iBody].iGravPerts;iPert++) 
-    dDeriv += *(update[iBody].padDZoblDtDistRot[iPert]);
-  
-  *dTmp = fabs(1./dDeriv);
-  
-  if (output->bDoNeg[iBody]) {
-    *dTmp *= output->dNeg;
-    strcpy(cUnit,output->cNeg);
-  } else {
-    *dTmp *= fdUnitsTime(units->iTime);
-    fsUnitsRate(units->iTime,cUnit);
-  }
-}
- 
+*/
+
 void WriteBodyCassOne(BODY *body,CONTROL *control,OUTPUT *output,SYSTEM *system,UNITS *units,UPDATE *update,int iBody,double *dTmp,char cUnit[]) {
   double h, inc, longa, Lnorm=0.0, obliq, eqnode;
   int i, jBody;
@@ -823,7 +779,6 @@
   output[OUT_PRECATIMEDISTROT].iNum = 1;
   output[OUT_PRECATIMEDISTROT].iModuleBit = DISTROT;
   fnWrite[OUT_PRECATIMEDISTROT] = &WritePrecATimeDistRot;
-<<<<<<< HEAD
   
   sprintf(output[OUT_PRECA].cName,"PrecA");
   sprintf(output[OUT_PRECA].cDescr,"Body's precession parameter in DistRot");
@@ -833,8 +788,6 @@
   output[OUT_PRECA].iNum = 1;
   output[OUT_PRECA].iModuleBit = DISTROT;
   fnWrite[OUT_PRECA] = &WriteBodyPrecA;
-=======
->>>>>>> 2fd5680c
   
   sprintf(output[OUT_CASS1].cName,"CassiniOne");
   sprintf(output[OUT_CASS1].cDescr,"First Cassini parameter (misalignment of Cassini state vectors)");
@@ -924,15 +877,14 @@
 //     body[iBody].dPrecA = atan2(body[iBody].dYobl,body[iBody].dXobl);
 //   }
   if (body[iBody].bEqtide && body[iBody].bCalcDynEllip) {
-<<<<<<< HEAD
+    /* XXX Conflict -- not sure which is right
     CalcDynEllip(body, iBody);
   }
-=======
+    */
     CalcDynEllipEq(body, iBody);
   }
   
   body[iBody].dObliquity = atan2(sqrt(pow(body[iBody].dXobl,2)+pow(body[iBody].dYobl,2)),body[iBody].dZobl);
->>>>>>> 2fd5680c
 }
 
 void ForceBehaviorDistRot(BODY *body,EVOLVE *evolve,IO *io,SYSTEM *system,UPDATE *update,fnUpdateVariable ***fnUpdate,int iBody,int iModule) {
@@ -953,8 +905,6 @@
     v2[2] = v1[2];
   }
 }
-
-
 
 /* Equations used to calculate obliquity/spin evolution */
 double fdCentralTorqueSfac(BODY *body, int iBody) {
