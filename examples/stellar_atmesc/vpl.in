# Example primary input file for VPLANET
sSystemName   rodrigo                       # System Name
iVerbose      5                             # Verbosity level
bOverwrite    1                             # Allow file overwrites?

# List of "body files" that contain body-specific parameters
saBodyFiles   star.in $                     # The host star
              a.in $                        # First planet
              b.in

# Input/Output Units
sUnitMass      solar                        # Options: gram, kg, Earth, Neptune, Jupiter, solar
sUnitLength    aU                           # Options: cm, m, km, Earth, Jupiter, solar, AU   
sUnitTime      YEARS                        # Options: sec, day, year, Myr, Gyr
sUnitAngle     d                            # Options: deg, rad

# Input/Output
bDoLog         1                            # Write a log file?
iDigits        6                            # Maximum number of digits to right of decimal
dMinValue      1e-10                        # Minimum value of eccentricity/obliquity

# Evolution Parameters
bDoForward    1                             # Perform a forward evolution?
bVarDt        1                             # Use variable timestepping?
dEta          0.1                           # Coefficient for variable timestepping
<<<<<<< HEAD
dStopTime     1e10                           # Stop time for evolution
dOutputTime   1e8                           # Output timesteps (assuming in body files)
=======
dStopTime     4.5e9                           # Stop time for evolution
dOutputTime   1e7                           # Output timesteps (assuming in body files)
>>>>>>> 2e8fb29a
<|MERGE_RESOLUTION|>--- conflicted
+++ resolved
@@ -23,10 +23,5 @@
 bDoForward    1                             # Perform a forward evolution?
 bVarDt        1                             # Use variable timestepping?
 dEta          0.1                           # Coefficient for variable timestepping
-<<<<<<< HEAD
-dStopTime     1e10                           # Stop time for evolution
-dOutputTime   1e8                           # Output timesteps (assuming in body files)
-=======
 dStopTime     4.5e9                           # Stop time for evolution
-dOutputTime   1e7                           # Output timesteps (assuming in body files)
->>>>>>> 2e8fb29a
+dOutputTime   1e7                           # Output timesteps (assuming in body files)