--- conflicted
+++ resolved
@@ -14,12 +14,8 @@
 dLongA       348.73936
 # bGRCorr      0
 saOutputOrder    Time Ecce Inc LongP LongA Obliq PrecA -TGlobal AlbedoGlobal -FluxOutGlobal -TotIceMass DeltaTime
-<<<<<<< HEAD
-saGridOutput     Time -Latitude TempLat AlbedoLat AnnInsol IceMass -IceHeight
-=======
 #saOutputOrder     Time Ecce Inc LongP LongA Obliq PrecA -TGlobal AlbedoGlobal -FluxOutGlobal
 saGridOutput     Time -Latitude -TempLat AlbedoLat -AnnInsol -FluxIn -FluxOut IceMass -IceHeight DIceMassDt -IceFlow
->>>>>>> fd63791d
 #saOutputOrder    Time Ecce Inc ArgP LongA Obliq PrecA
 #bInvPlane    1
 #dMeanA       27
