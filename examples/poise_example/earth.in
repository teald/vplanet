sName        Earth   
#saModules   poise
saModules    distorb distrot poise
dMass        3.00316726e-06
dRadius      -1.00
dRotPeriod   -1.00000
dObliquity   23.44 #23.682    #no Moons yet in vplanet....
dSemi        1.00000011
#dSemi        1.7
dEcc         0.01672 #0.036851
dInc         5e-5
dLongP       282.07 #8.99    #pericenter, wrt Earth's position at spring equinox     
#note that this is the typical value +180, since that one is solar position
dLongA       348.73936
# bGRCorr      0
saOutputOrder    Time Ecce Inc LongP LongA Obliq PrecA -TGlobal AlbedoGlobal -FluxOutGlobal $
  -TotIceMass -TotIceFlow -TotIceBalance DeltaTime
#saOutputOrder     Time Ecce Inc LongP LongA Obliq PrecA -TGlobal AlbedoGlobal -FluxOutGlobal
saGridOutput     Time -Latitude -TempLat AlbedoLat -AnnInsol -FluxIn -FluxOut IceMass -IceHeight DIceMassDt $
<<<<<<< HEAD
  -IceFlow -BedrockH EnergyResW EnergyResL
=======
  -IceFlow -BedrockH EnergyResW EnergyResL -FluxMerid -DivFlux
>>>>>>> df1a4e60
#saGridOutput     Time -Latitude -TempLat AlbedoLat -AnnInsol -FluxIn -FluxOut EnergyResW EnergyResL
#saOutputOrder    Time Ecce Inc ArgP LongA Obliq PrecA
#bInvPlane    1
#dMeanA       27
dDynEllip    3.28e-3
dPrecA       0.0
#bOverrideMaxEcc  1
#dHaltMaxEcc     0.4
<<<<<<< HEAD
iLatCellNum      150
#bMEPDiff         1
#bIceSheets       1
=======
iLatCellNum      151
#bMEPDiff         1
bIceSheets       1
>>>>>>> df1a4e60
dInitIceLat      90.
dInitIceHeight   0.
#bHadley          1
dDiffusion        0.44
dPlanckA         203.3
dPlanckB         2.09
#bCalcAB           1
#dTGlobalInit      14.85
#dpCO2            0.00028
<<<<<<< HEAD
dSurfAlbedo       0.36
bClimateModel     ann
=======
#dSurfAlbedo       0.35
bClimateModel     sea
>>>>>>> df1a4e60
iNumYears         4
iNStepInYear      60
bSeaIceModel      0
dIceDepRate       3e-5
dIceAlbedo        0.6
<<<<<<< HEAD
#dAlbedoLand       0.4
#dAlbedoWater      0.3
=======
dAlbedoLand       0.4
dAlbedoWater      0.3
>>>>>>> df1a4e60
#dHeatCapLand      1.53
#dHeatCapWater      28.4
#dMixingDepth      70
iIceDt             5
iReRunSeas         500
iAlbedoType        fix<|MERGE_RESOLUTION|>--- conflicted
+++ resolved
@@ -17,11 +17,7 @@
   -TotIceMass -TotIceFlow -TotIceBalance DeltaTime
 #saOutputOrder     Time Ecce Inc LongP LongA Obliq PrecA -TGlobal AlbedoGlobal -FluxOutGlobal
 saGridOutput     Time -Latitude -TempLat AlbedoLat -AnnInsol -FluxIn -FluxOut IceMass -IceHeight DIceMassDt $
-<<<<<<< HEAD
-  -IceFlow -BedrockH EnergyResW EnergyResL
-=======
   -IceFlow -BedrockH EnergyResW EnergyResL -FluxMerid -DivFlux
->>>>>>> df1a4e60
 #saGridOutput     Time -Latitude -TempLat AlbedoLat -AnnInsol -FluxIn -FluxOut EnergyResW EnergyResL
 #saOutputOrder    Time Ecce Inc ArgP LongA Obliq PrecA
 #bInvPlane    1
@@ -30,15 +26,9 @@
 dPrecA       0.0
 #bOverrideMaxEcc  1
 #dHaltMaxEcc     0.4
-<<<<<<< HEAD
-iLatCellNum      150
-#bMEPDiff         1
-#bIceSheets       1
-=======
 iLatCellNum      151
 #bMEPDiff         1
 bIceSheets       1
->>>>>>> df1a4e60
 dInitIceLat      90.
 dInitIceHeight   0.
 #bHadley          1
@@ -48,25 +38,15 @@
 #bCalcAB           1
 #dTGlobalInit      14.85
 #dpCO2            0.00028
-<<<<<<< HEAD
-dSurfAlbedo       0.36
-bClimateModel     ann
-=======
 #dSurfAlbedo       0.35
 bClimateModel     sea
->>>>>>> df1a4e60
 iNumYears         4
 iNStepInYear      60
 bSeaIceModel      0
 dIceDepRate       3e-5
 dIceAlbedo        0.6
-<<<<<<< HEAD
-#dAlbedoLand       0.4
-#dAlbedoWater      0.3
-=======
 dAlbedoLand       0.4
 dAlbedoWater      0.3
->>>>>>> df1a4e60
 #dHeatCapLand      1.53
 #dHeatCapWater      28.4
 #dMixingDepth      70
