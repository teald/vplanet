sName        Earth   
#saModules   poise
saModules    distorb distrot poise
dMass        3.00316726e-06
dRadius      -1.00
dRotPeriod   -1.00000
dObliquity   23.5 #23.682    #no Moons yet in vplanet....
dSemi        1.00000011
#dSemi        1.7
dEcc         0.0167 #0.036851
dInc         5e-5
dLongP       13.467 #8.99    #pericenter, wrt Earth's position at spring equinox     
#note that this is the typical value +180, since that one is solar position
dLongA       348.73936
# bGRCorr      0
saOutputOrder    Time Ecce Inc LongP LongA Obliq PrecA -TGlobal AlbedoGlobal -FluxOutGlobal $
  -TotIceMass -TotIceFlow -TotIceBalance DeltaTime
#saOutputOrder     Time Ecce Inc LongP LongA Obliq PrecA -TGlobal AlbedoGlobal -FluxOutGlobal
saGridOutput     Time -Latitude -TempLat AlbedoLat -AnnInsol -FluxIn -FluxOut IceMass -IceHeight DIceMassDt $
  -IceFlow EnergyResW EnergyResL
#saGridOutput     Time -Latitude -TempLat AlbedoLat -AnnInsol -FluxIn -FluxOut EnergyResW EnergyResL
#saOutputOrder    Time Ecce Inc ArgP LongA Obliq PrecA
#bInvPlane    1
#dMeanA       27
dDynEllip    3.28e-3
dPrecA       0.0
#bOverrideMaxEcc  1
#dHaltMaxEcc     0.4
iLatCellNum      150
bMEPDiff         1
bIceSheets       1
dInitIceLat      60.
dInitIceHeight   20.
#bHadley          1
#dDiffusion        0.58
#dPlanckA         203.3
#dPlanckB         1.5
<<<<<<< HEAD
#bCalcAB          1
#dTGlobalEst      288
#dpCO2            8e-4
dSurfAlbedo       0.4
#dIceCreep         1e-15
=======
bCalcAB           1
dTGlobalInit      14.85
dpCO2            0.0004
#dSurfAlbedo       0.4
bClimateModel     sea
iNumYears         4
iNStepInYear      60
bSeaIceModel      0
dIceDepRate       3e-5
dIceAlbedo        0.7
#dAlbedoLand       0.35
#dAlbedoWater      0.25
#dHeatCapLand      1.53
#dHeatCapWater      28.4
#dMixingDepth      70
>>>>>>> 2bc0fe6e
<|MERGE_RESOLUTION|>--- conflicted
+++ resolved
@@ -35,13 +35,6 @@
 #dDiffusion        0.58
 #dPlanckA         203.3
 #dPlanckB         1.5
-<<<<<<< HEAD
-#bCalcAB          1
-#dTGlobalEst      288
-#dpCO2            8e-4
-dSurfAlbedo       0.4
-#dIceCreep         1e-15
-=======
 bCalcAB           1
 dTGlobalInit      14.85
 dpCO2            0.0004
@@ -56,5 +49,4 @@
 #dAlbedoWater      0.25
 #dHeatCapLand      1.53
 #dHeatCapWater      28.4
-#dMixingDepth      70
->>>>>>> 2bc0fe6e
+#dMixingDepth      70