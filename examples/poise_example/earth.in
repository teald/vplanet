--- conflicted
+++ resolved
@@ -36,11 +36,7 @@
 #dPlanckA         203.3
 #dPlanckB         2.09
 bCalcAB           1
-<<<<<<< HEAD
 dTGlobalInit      22.
-=======
-dTGlobalInit      22.0
->>>>>>> 863ec93f
 dpCO2            0.00028
 #dSurfAlbedo       0.35
 bClimateModel     sea
