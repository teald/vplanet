--- conflicted
+++ resolved
@@ -50,18 +50,9 @@
 dPresSWind     -1  #-0.2
     
 #Output
-<<<<<<< HEAD
-saOutputOrder Time -SurfEnFluxTot TidalQ K2 ImK2 K2Man Imk2Man
-
-#saOutputOrder -Time -TMan -TUMan -TLMan -TCMB -TCore -HflowUMan -HflowMeltMan -HflowCMB -TJumpLMan -TJumpUMan $
-#	    -TDotMan -TDotCore -HflowSecMan -RIC -RadPowerTotal -RayleighMan -ViscUMan -MeltMassFluxMan -FMeltUMan $
-#		-MagMom -CoreBuoyTherm -CoreBuoyCompo -CoreBuoyTotal -MagPauseRad $
-#             K2Man Imk2Man 
-=======
 saOutputOrder -Time -TMan -TUMan -TLMan -TCMB -TCore -HflowUMan -HflowMeltMan -HflowCMB -TJumpLMan -TJumpUMan $
 	    -TDotMan -TDotCore -HflowSecMan -RIC -RadPowerTotal -RayleighMan -ViscUMan -MeltMassFluxMan -FMeltUMan $
 		-MagMom -CoreBuoyTherm -CoreBuoyCompo -CoreBuoyTotal -MagPauseRad -SurfEnFluxTot
->>>>>>> c5994ec9
 
 #		-26AlPowerMan -26AlMassMan -26AlMassCore 
 	    
