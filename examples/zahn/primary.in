--- conflicted
+++ resolved
@@ -4,17 +4,10 @@
 
 # Physical Parameters
 iBodyType     1 # Star!
-<<<<<<< HEAD
-dMass         1.0                        # Mass, solar masses
-dAge          1.0e6
-dRotPeriod    -0.2
-dRadGyra      0.45             # Radius of gyration (moment of inertia constant)
-=======
 dMass         1.0                         # Mass, solar masses
 dAge          1.0e6
 dRotPeriod    -0.5
 dRadGyra      0.27             # Radius of gyration (moment of inertia constant)
->>>>>>> a5b3e41f
 
 # The first body in the saBodyFiles list must be the central mass.
 # This body carries no orbital information => the coordinate system is bodycentric.
