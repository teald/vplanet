--- conflicted
+++ resolved
@@ -39,13 +39,8 @@
 bVarDt		1		# Use variable timestepping?
 dEta		0.1		# Coefficient for variable timestepping
 #dTimeStep	100
-<<<<<<< HEAD
 dStopTime	1.0e9		# Stop time for evolution
 dOutputTime	1.0e8		# Output timesteps (assuming in body files)
-=======
-dStopTime	2e6		# Stop time for evolution
-dOutputTime	1e3		# Output timesteps (assuming in body files)
->>>>>>> 8043e1f3
 #dStopTime	4.5e9		# Stop time for evolution
 #dOutputTime	1e6		# Output timesteps (assuming in body files)
 
