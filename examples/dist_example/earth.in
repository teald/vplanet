--- conflicted
+++ resolved
@@ -10,11 +10,7 @@
 dLongP       102.94719
 dLongA       348.73936
 # bGRCorr      0
-<<<<<<< HEAD
-saOutputOrder    Time Ecce Inc ArgP LongA Obliq PrecA DPincDtDistOrb DQincDtDistOrb
-=======
 saOutputOrder    Time Ecce Inc ArgP LongA Obliq PrecA -TotEn -TotAngMom
->>>>>>> 1ea89c4d
 dDynEllip    3.28e-3
 dPrecA       0.0
 bForcePrecRate    0
