
/********************** HALT.C ***********************/
/*
 * Rory Barnes, Wed May  7 16:19:48 PDT 2014
 *
 * This file contains all the checks for dynamical states
 * that result in the termination of the program.
 */

#include <stdio.h>
#include <stdlib.h>
#include <math.h>
#include "vplanet.h"

int fiNumHalts(HALT *halt,MODULE *module,int iBody) {
  int iModule,iNumHalts=0;

  /* Multi-module halts */
  if (halt->bMerge)
    iNumHalts++;
  if (halt->dMinObl >= 0)
    iNumHalts++;
  if (halt->dMaxEcc < 1)
    iNumHalts++;
  if (halt->dMinSemi > 0)
    iNumHalts++;
  if (halt->dMinEcc > 0) 
    iNumHalts++;
  if (halt->bPosDeDt)
    iNumHalts++;
  if (halt->dMinIntEn > 0)
    iNumHalts++;

  for (iModule=0;iModule<module->iNumModules[iBody];iModule++)
    module->fnCountHalts[iBody][iModule](halt,&iNumHalts);
  
  return iNumHalts;
}

void InitializeHalts(CONTROL *control,MODULE *module) {
  int iBody;
  
  control->fnHalt=malloc(control->Evolve.iNumBodies*sizeof(fnHaltModule*));

  for (iBody=0;iBody<control->Evolve.iNumBodies;iBody++) {
    control->Halt[iBody].iNumHalts = fiNumHalts(&control->Halt[iBody],module,iBody);
    control->fnHalt[iBody] = malloc(control->Halt[iBody].iNumHalts*sizeof(fnHaltModule));
  }
}

/****************** HALTS *********************/

/* Minimum obliquity? */
int HaltMinObl(BODY *body,EVOLVE *evolve,HALT *halt,IO *io,UPDATE *update,int iBody) {
  if (body[iBody].dObliquity < halt->dMinObl) {
    if (io->iVerbose >= VERBPROG) {
      printf("HALT: Body %s's Obliquity = ",body[iBody].cName);
      fprintd(stdout,body[iBody].dObliquity,io->iSciNot,io->iDigits);
      printf(", < minimum obliquity = ");
      fprintd(stdout,halt->dMinObl,io->iSciNot,io->iDigits);
      printf(" at %.2e years.\n",evolve->dTime/YEARSEC);
    }
    return 1;
  }

  return 0;
}

/* Maximum Eccentricity? */
int HaltMaxEcc(BODY *body,EVOLVE *evolve,HALT *halt,IO *io,UPDATE *update,int iBody) {  
  if (body[iBody].dEcc >= halt->dMaxEcc) {
    if (io->iVerbose >= VERBPROG) {
      printf("HALT: e = ");
      fprintd(stdout,body[iBody].dEcc,io->iSciNot,io->iDigits);
      printf(", > max e = ");
      fprintd(stdout,halt->dMaxEcc,io->iSciNot,io->iDigits);
      printf(" at %.2e years\n",evolve->dTime/YEARSEC);
    }
    return 1;
  }

  return 0;
}

/* Minimum Eccentricity? */
int HaltMinEcc(BODY *body,EVOLVE *evolve,HALT *halt,IO *io,UPDATE *update,int iBody) {
  if (body[iBody].dEcc <= halt->dMinEcc) {
    if (io->iVerbose >= VERBPROG) {
      printf("HALT: e = ");
      fprintd(stdout,body[iBody].dEcc,io->iSciNot,io->iDigits);
      printf(", < min e = ");
      fprintd(stdout,halt->dMinEcc,io->iSciNot,io->iDigits);
      printf(" at %.2e years\n",evolve->dTime/YEARSEC);
    }
    return 1;
  }

  return 0;
}

/* Minimum Semi-Major Axis? */
int HaltMinSemi(BODY *body,EVOLVE *evolve,HALT *halt,IO *io,UPDATE *update,int iBody) {
  if (body[iBody].dSemi <= halt->dMinSemi) {
    if (io->iVerbose >= VERBPROG) {
      printf("HALT: e = ");
      fprintd(stdout,body[iBody].dEcc,io->iSciNot,io->iDigits);
      printf(", < min e = ");
      fprintd(stdout,halt->dMinSemi,io->iSciNot,io->iDigits);
      printf(" at %.2e years\n",evolve->dTime/YEARSEC);
    }
    return 1;
  }

  return 0;
}

/* Minimum Internal Power? */
int HaltMinIntEn(BODY *body,EVOLVE *evolve,HALT *halt,IO *io,UPDATE *update,int iBody) {
  if (body[iBody].dIntEn <= halt->dMinIntEn) {
    if (io->iVerbose >= VERBPROG) {
      printf("HALT: e = ");
      fprintd(stdout,body[iBody].dIntEn,io->iSciNot,io->iDigits);
      printf(", < min e = ");
      fprintd(stdout,halt->dMinIntEn,io->iSciNot,io->iDigits);
      printf(" at %.2e years\n",evolve->dTime/YEARSEC);
    }
    return 1;
  }

  return 0;
}

/* Positive de/dt? */
int HaltPosDeccDt(BODY *body,EVOLVE *evolve,HALT *halt,IO *io,UPDATE *update,int iBody) {
  if (update[iBody].daDeriv[update[iBody].iEcc] > 0 && halt->bPosDeDt) {
    if (io->iVerbose >= VERBPROG) {
      printf("HALT: de/dt = ");
      fprintd(stdout,update[iBody].daDeriv[update[iBody].iEcc],io->iSciNot,io->iDigits);
      printf(" at %.2e years\n",evolve->dTime/YEARSEC);
    }
    return 1;
  }

  return 0;
}

/* Merge? */
int HaltMerge(BODY *body,EVOLVE *evolve,HALT *halt,IO *io,UPDATE *update,int iBody) {
  if (body[iBody].dSemi*(1-body[iBody].dEcc) <= (body[0].dRadius + body[iBody].dRadius) && halt->bMerge) { /* Merge! */
    if (io->iVerbose > VERBPROG) 
      printf("HALT: Merge at %.2e years!\n",evolve->dTime/YEARSEC);

    return 1;
  }

  return 0;
}

<<<<<<< HEAD
/******************* Verify *************************/


void VerifyHalts(BODY *body,CONTROL *control,MODULE *module,OPTIONS *options,int iBody) {
  int iModule,iHalt,iHalt0,iHaltNow;
=======
int bCheckHalt(CONTROL *control,VPLANET *vplanet,BODY *body,UPDATE *update,double dTime) {
  int iBody,iHalt;
  double dMeanMotion;
>>>>>>> a005dea5

  iHaltNow=0;

<<<<<<< HEAD
  if (control->Halt[iBody].bMerge)
    control->fnHalt[iBody][iHaltNow++] = &HaltMerge;
  if (control->Halt[iBody].dMinObl >= 0)
    control->fnHalt[iBody][iHaltNow++] = &HaltMinObl;
  if (control->Halt[iBody].dMaxEcc < 1)
    control->fnHalt[iBody][iHaltNow++] = &HaltMaxEcc;
  if (control->Halt[iBody].dMinSemi > 0)
    control->fnHalt[iBody][iHaltNow++] = &HaltMinSemi;
  if (control->Halt[iBody].dMinEcc > 0)
    control->fnHalt[iBody][iHaltNow++] = &HaltMinEcc;
  if (control->Halt[iBody].bPosDeDt)
    control->fnHalt[iBody][iHaltNow++] = &HaltPosDeccDt;
  if (control->Halt[iBody].dMinIntEn > 0)
    control->fnHalt[iBody][iHaltNow++] = &HaltMinIntEn;
  
  iHalt0=iHaltNow;
  for (iModule=0;iModule<module->iNumModules[iBody];iModule++)
    module->fnVerifyHalt[iBody][iModule](body,control,options,iBody,&iHaltNow);
  
  /*    Now make sure all set halts apply to the selected modules 
     XXX This sounds nice, but for now, it is left out
  if (control->Halt.bMerge) {
    if (!module->iEqtide) {
      if (control->Io.iVerbose > 3)
	fprintf(stderr,"WARNING: %s set to 1, but no selected module allows merging.\n",options[OPT_HALTMERGE].cName);
    }
  }

  if (control->Halt.bDblSync >= 0) {
    if (!module->iEqtide) {
      if (control->Io.iVerbose > 3)
	fprintf(stderr,"WARNING: %s set to 1, but no selected module allows rotational damping.\n",options[OPT_HALTMAXECC].cName);
=======
  /* Global Halts */
  for (iHalt=0;iHalt<MODULEHALTSYSEND;iHalt++) {
    if (vplanet->fnHaltSys[iHalt](control,body,update))
      return 1;
  }

  /* Now check for body halts */
  for (iBody=0;iBody<2;iBody++) {
    for (iHalt=0;iHalt<MODULEHALTBODYEND;iHalt++) {
      if (vplanet->fnHaltBody[iHalt](control,body,update,iBody))
	return 1;
>>>>>>> a005dea5
    }
  }

  for (iBody=0;iBody<control->Evolve.iNumBodies;iBody++) {
    if (control->Halt.bTideLock[iBody] >= 0) {
      if (!module->iEqtide) {
	if (control->Io.iVerbose > 3)
	  fprintf(stderr,"WARNING: %s set to 1 for %s, but no selected module allows eccentricity evolution.\n",options[OPT_HALTMAXECC].cName,body[iBody].cName);
      }
    }

<<<<<<< HEAD
    if (control->Halt.bSync[iBody] >= 0) {
      if (!module->iEqtide) {
	if (control->Io.iVerbose > 3)
	  fprintf(stderr,"WARNING: %s set to 1 for %s, but no selected module allows rotational damping.\n",options[OPT_HALTSYNC].cName,body[iBody].cName);
      }
    }

    if (control->Halt.bPosDeDt[iBody] >= 0) {
      if (!module->iEqtide) {
	if (control->Io.iVerbose > 3)
	  fprintf(stderr,"WARNING: %s set to 1 for %s, but no selected module allows eccentricity evolution.\n",options[OPT_HALTPOSDEDT].cName,body[iBody].cName);
      }
    }
=======
void InitializeHalt(HALT *halt,VPLANET *vplanet,int iNumInputs) {
  int iHaltBody=0,iHaltSys=0;

  halt->dMinObl=malloc(iNumInputs*sizeof(double));
  
  vplanet->fnHaltSys=malloc(MODULEHALTSYSEND*sizeof(fnHaltSystem));
  vplanet->fnHaltBody=malloc(MODULEHALTBODYEND*sizeof(fnHaltBod));
>>>>>>> a005dea5

    if (control->Halt.bMinEcc[iBody] >= 0) {
      if (!module->iEqtide) {
	if (control->Io.iVerbose > 3)
	  fprintf(stderr,"WARNING: %s set to 1 for %s, but no selected module allows rotational damping.\n",options[OPT_HALTMINECC].cName,body[iBody].cName);
      }
    }

    if (control->Halt.dMinObl[iBody] >= 0) {
      if (!module->iEqtide) {
	if (control->Io.iVerbose > 3)
	  fprintf(stderr,"WARNING: %s set to 1, but no selected module allows rotational damping.\n",options[OPT_HALTMINOBL].cName);
      }
    }
    
    if (control->Halt.dMaxEcc[iBody] >= 0) {
      if (!module->iEqtide) {
	if (control->Io.iVerbose > 3)

	  fprintf(stderr,"WARNING: %s set to 1, but no selected module allows eccentricity evolution.\n",options[OPT_HALTMAXECC].cName);
      }
    }
  }
  */
}

<<<<<<< HEAD
/************** Check for Halts *********************/

int fbCheckHalt(BODY *body,CONTROL *control,UPDATE *update) {
  int iBody,iHalt;
  //double dMeanMotion;

  //dMeanMotion = fdSemiToMeanMotion(body[1].dSemi,(body[0].dMass+body[1].dMass));

  for (iBody=0;iBody<control->Evolve.iNumBodies;iBody++) {
    for (iHalt=0;iHalt<control->Halt[iBody].iNumHalts;iHalt++) {
      //if (control->Halt[iBody].fnHalt(body,&control->Halt[iBody],update,&control->Evolve,&control->Io,iBody))
      if (control->fnHalt[iBody][iHalt](body,&control->Evolve,&control->Halt[iBody],&control->Io,update,iBody))
	return 1;
    }
  }

  return 0;
=======
  vplanet->fnHaltSys[iHaltSys++] = &HaltMerge;
  vplanet->fnHaltSys[iHaltSys++] = &HaltMinEcc;
  vplanet->fnHaltSys[iHaltSys++] = &HaltMaxEcc;
  vplanet->fnHaltSys[iHaltSys++] = &HaltPosDeccDt;

  vplanet->fnHaltBody[iHaltBody++] = &HaltMinObl;

  /* Needs to be vectorized VPL */
  InitializeHaltEqtide(halt,vplanet,iNumInputs,&iHaltSys,&iHaltBody);
>>>>>>> a005dea5
}<|MERGE_RESOLUTION|>--- conflicted
+++ resolved
@@ -156,21 +156,11 @@
   return 0;
 }
 
-<<<<<<< HEAD
 /******************* Verify *************************/
-
 
 void VerifyHalts(BODY *body,CONTROL *control,MODULE *module,OPTIONS *options,int iBody) {
   int iModule,iHalt,iHalt0,iHaltNow;
-=======
-int bCheckHalt(CONTROL *control,VPLANET *vplanet,BODY *body,UPDATE *update,double dTime) {
-  int iBody,iHalt;
-  double dMeanMotion;
->>>>>>> a005dea5
-
-  iHaltNow=0;
-
-<<<<<<< HEAD
+
   if (control->Halt[iBody].bMerge)
     control->fnHalt[iBody][iHaltNow++] = &HaltMerge;
   if (control->Halt[iBody].dMinObl >= 0)
@@ -203,19 +193,6 @@
     if (!module->iEqtide) {
       if (control->Io.iVerbose > 3)
 	fprintf(stderr,"WARNING: %s set to 1, but no selected module allows rotational damping.\n",options[OPT_HALTMAXECC].cName);
-=======
-  /* Global Halts */
-  for (iHalt=0;iHalt<MODULEHALTSYSEND;iHalt++) {
-    if (vplanet->fnHaltSys[iHalt](control,body,update))
-      return 1;
-  }
-
-  /* Now check for body halts */
-  for (iBody=0;iBody<2;iBody++) {
-    for (iHalt=0;iHalt<MODULEHALTBODYEND;iHalt++) {
-      if (vplanet->fnHaltBody[iHalt](control,body,update,iBody))
-	return 1;
->>>>>>> a005dea5
     }
   }
 
@@ -227,7 +204,6 @@
       }
     }
 
-<<<<<<< HEAD
     if (control->Halt.bSync[iBody] >= 0) {
       if (!module->iEqtide) {
 	if (control->Io.iVerbose > 3)
@@ -241,15 +217,6 @@
 	  fprintf(stderr,"WARNING: %s set to 1 for %s, but no selected module allows eccentricity evolution.\n",options[OPT_HALTPOSDEDT].cName,body[iBody].cName);
       }
     }
-=======
-void InitializeHalt(HALT *halt,VPLANET *vplanet,int iNumInputs) {
-  int iHaltBody=0,iHaltSys=0;
-
-  halt->dMinObl=malloc(iNumInputs*sizeof(double));
-  
-  vplanet->fnHaltSys=malloc(MODULEHALTSYSEND*sizeof(fnHaltSystem));
-  vplanet->fnHaltBody=malloc(MODULEHALTBODYEND*sizeof(fnHaltBod));
->>>>>>> a005dea5
 
     if (control->Halt.bMinEcc[iBody] >= 0) {
       if (!module->iEqtide) {
@@ -276,7 +243,6 @@
   */
 }
 
-<<<<<<< HEAD
 /************** Check for Halts *********************/
 
 int fbCheckHalt(BODY *body,CONTROL *control,UPDATE *update) {
@@ -294,15 +260,4 @@
   }
 
   return 0;
-=======
-  vplanet->fnHaltSys[iHaltSys++] = &HaltMerge;
-  vplanet->fnHaltSys[iHaltSys++] = &HaltMinEcc;
-  vplanet->fnHaltSys[iHaltSys++] = &HaltMaxEcc;
-  vplanet->fnHaltSys[iHaltSys++] = &HaltPosDeccDt;
-
-  vplanet->fnHaltBody[iHaltBody++] = &HaltMinObl;
-
-  /* Needs to be vectorized VPL */
-  InitializeHaltEqtide(halt,vplanet,iNumInputs,&iHaltSys,&iHaltBody);
->>>>>>> a005dea5
 }