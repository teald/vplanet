--- conflicted
+++ resolved
@@ -564,7 +564,7 @@
   double *daBasalFlowMid;     /**< basal flow d(u*h)/dy (midpoints) */
   double dIceFlowTot;
   double dIceBalanceTot;
-<<<<<<< HEAD
+
   int bSnowball;
   double *daIceSheetDiff;
   double *daIcePropsTmp;
@@ -581,16 +581,13 @@
   int iAlbedoType;            /**< type of water albedo used (if fix, dAlbedoWater is used,
                                    if tay, Taylor relation is used) */
   int iGeography;
-  
-=======
 
   // FLARE
   int bFlare;
   double dFlareConst;
   double dFlareExp;
   double dLXUVFlare;
-
->>>>>>> d381516b
+  
 } BODY;
 
 /* SYSTEM contains properties of the system that pertain to
