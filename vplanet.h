/******************** VPLANET.H ***********************/
/*
 * Rory Barnes, Wed May  7 16:04:27 PDT 2014
 *
 */


/*! Top-level declarations */

/* How many modules are available? */
#define EQTIDE        2
#define RADHEAT       4
#define ATMESC        8
#define DISTORB       16
#define DISTROT       32
#define STELLAR       64
#define THERMINT      128
#define POISE         256
#define FLARE         512
#define BINARY        1024
#define GALHABIT      2048
#define SPINBODY      4096
#define DISTRES       8192

/********************
 * ADJUST AS NEEDED *       XXX And fix sometime!
 ********************/

// XXX Obsolete?
// Note: not obsolete! needed for new module
// Otherwise,segfaults
// Increased from 1900->2100 for binary
/* Module limits:
 * EQTIDE: 1000 - 1100
 * RADHEAT: 1100 - 1200
 * ATMESC: 1200 - 1300
 * DISTORB: 1300 - 1400
 * DISTROT: 1400 - 1500
 * STELLAR: 1500 - 1600
 * SPINBODY: 1600 - 1700
 * THERMINT: 1700 - 1900
 * POISE: 1900 - 2000
 * FLARE: 2000 - 2100
 * BINARY: 2100 - 2200
 * GALHABIT: 2200 - 2300
 */
#define MODULEOPTEND        2400
#define MODULEOUTEND        2400

/* Fundamental constants; Some of these are taken from the IAU working
 group on Fundamental constants, as described in Prsa et al. 2016. */

#define BIGG          6.67428e-11  // From Luzum et al., 2011; value recommended by IAU NSFA in Prsa et al. 2016
#define PI            M_PI    // Quick fix -- prolly should change throughout

#define KGAUSS        0.01720209895
#define S0            0 //-0.422e-6     //delta S0 from Armstrong 2014-used in central torque calculation

#define EPS           1e-10       // Precision for difference of doubles to be effectively 0

/* Units: Calculations are done in SI */
#define cLIGHT        299792458.0
#define MEARTH        5.972186e24 // Prsa et al. 2016
#define MSUN          1.988416e30 // Prsa et al. 2016
#define AUCM          1.49597870700e11  // XXX Change to AUM, Exact m/AU per 31 AUG 2012 IAU resolution B2
//#define AUCM          1.49598e11  // Old AUCM intended to keep tests passing
#define AUPC          206265.0   // AU in a parsec
#define RSUN          6.957e8     // Prsa et al. 2016
#define YEARSEC       3.15576e7   // Seconds per year
#define DAYSEC        86400       // Seconds per day
#define REARTH        6.3781e6    // Equatorial; Prsa et al. 2016
#define RJUP          7.1492e7    // Equatorial; Prsa et al. 2016
#define MJUP          1.898130e27 // Prsa et al. 2016
#define RNEP          2.4764e7    // Neptune's Radius (ref?)
#define MNEP          1.0244e26   // Neptune's Mass (ref?)
#define RHOEARTH      5515        // Earth's Density
#define eEARTH        0.016710219 // Earth's Eccentricity
#define YEARDAY       365.25      // Days per year (more precise??)
#define MSAT          5.6851e26   // Saturns' Mass (ref?)
#define DEGRAD        0.017453292519444445 // Degrees per radian
#define ATOMMASS      1.660538921e-27 // Atomic Mass
#define SIGMA         5.670367e-8 // Stefan-Boltzmann Constant
#define LFICE         3.34e5      // ???
#define RHOICE        916.7       //density of ice kg/m^3
#define MOCEAN        1.4e21      //mass of earth ocean in kg (ref?)
#define a1ICE         3.615e-13   //coeff of ice deformability at T<263K (Pa^-3 s^-1 - ref?)
#define a2ICE         1.733e3     //coeff of ice deformability at T>=263K (Pa^-3 s^-1 - ref?)
#define Q1ICE         6e4         //energy in ice deformation at T<263K (J/mol)
#define Q2ICE         13.9e4      //energy in ice deformation at T>=263 (J/mol)
#define RGAS          8.3144598   //gas constant in J K^-1 mol^-1
#define nGLEN         3.0         //Glen's law coefficient
#define RHOSED        2390        //sediment density from Huybers&Tziperman08
#define RHOH2O        1000        // Density of liquid water
#define SEDPHI        (22.0*PI/180.0)  //angle of internal friction (sediment)

#define SEDH          10      //depth of sediment layer (m)
#define SEDD0         7.9e-7  //reference deformation rate for sediment (s^-1)
#define SEDMU         3e9     //reference viscosity for sediment (Pa s)
#define RHOBROCK      3370
#define BROCKTIME     5000  //relaxation timescale for bedrock

#define KBOLTZ        1.38064852e-23 // Boltzmann constant, J/K
#define ALPHA_STRUCT  0.6         // Structural constant for spherical mass distribution potential energy (E_pot = -ALPHA*BIGG*M^2/R)

/* Exit Status */

#define EXIT_EXE      1
#define EXIT_INPUT    2
#define EXIT_UNITS    3
#define EXIT_WRITE    4
#define EXIT_INT      5
#define EXIT_OUTPUT   6

/* Verbosity Level */

#define VERBERR       1
#define VERBPROG      2
#define VERBINPUT     3
#define VERBUNITS     4
#define VERBALL       5

/* File Limits */

#define MAXBODIES     10    // Maximum number of bodies XXX obsolete?
#define OPTLEN        24    /* Maximum length of an option */
#define OPTDESCR      128   /* Number of characters in option description */
#define OUTLEN        48    /* Maximum number of characters in an output column header */
#define LINE          256   /* Maximum number of characters in a line */
#define NAMELEN       100

#define MAXFILES      24    /* Maximum number of input files */
#define MAXARRAY      64    /* Maximum number of options in
			     * an option array */
#define NUMOPT	      1000  /* Number of options that could be
			     * in MODULE */
#define MAXLINES      256   /* Maximum Number of Lines in an
			     * input file */

#define TINY          (1./HUGE)

/* 0 => Not input by user, verify assigns default */
#define EULER         1
#define RUNGEKUTTA    2

/* Indices for variables in the update struct. These are the primary
   variables. */
#define VSEMI              1001 // Semi-major axis
#define VECC               1002 // Eccentricity
#define VROT               1003 // Rotational Frequency
#define VOBL               1004 // Obliquity
#define VRADIUS            1005 // Radius
#define VMASS              1006 // Mass

// RADHEAT
#define VNUM26ALMAN        1100 // 26Al in Mantle
#define VNUM26ALCORE       1105 // 26Al in Core
#define VNUM40KMAN         1110 // 40K in Mantle
#define VNUM40KCORE        1115 // 40K in Core
#define VNUM232THMAN       1120 // 232Th in Mantle
#define VNUM232THCORE      1125 // 232Th in Core
#define VNUM235UMAN        1130 // 235U in Mantle
#define VNUM235UCORE       1135 // 235U in Core
#define VNUM238UMAN        1140 // 238U in Mantle
#define VNUM238UCORE       1145 // 238U in Core

// THERMINT
#define VTMAN              1201 // Mantle Temperature
#define VTCORE             1202 // Core Temperature

//DistOrb
#define VHECC              1301 // Poincare's h
#define VKECC              1302 // Poincare's k
#define VPINC              1303 // Poincare's p
#define VQINC              1304 // Poincare's q

//DISTROT
#define VXOBL              1401 // Detrick's X
#define VYOBL              1402 // Detrick's Y
#define VZOBL              1403 // Detrick's Z
#define VDYNELLIP          1404 // Dynamical Ellipticity

/* Semi-major axis functions in DistOrb (& DistRes?)*/
#define LAPLNUM 	      89

//SPINBODY 1600-1700
#define VVELX              1601 // Cartesian X Velocity
#define VVELY              1602 // Cartesian Y Velocity
#define VVELZ              1603 // Cartesian Z Velocity
#define VPOSITIONX         1604 // Cartesian X Position
#define VPOSITIONY         1605 // Cartesian Y Position
#define VPOSITIONZ         1606 // Cartesian Z Position

// ATMESC
#define VSURFACEWATERMASS  1202 // Surface Water Mass
#define VENVELOPEMASS      1203 // Envelope Mass
#define VOXYGENMASS        1204 // Atmospheric Oxygen Mass
#define VOXYGENMANTLEMASS  1205 // Mantle Oxygen Mass

// STELLAR
#define VLUMINOSITY        1502 // Luminosity
#define VTEMPERATURE       1503 // Temperature
#define VLOSTANGMOM        1504 // Lost Angular Momentum
#define VLOSTENG           1505 // Lost Energy

// POISE
#define VICEMASS           1851 // Ice Mass

// BINARY: 2000-2999, inclusive
// Primary variables that control CBP's cylindrical positions, velocities
#define VCBPR              2000
#define VCBPPHI            2010
#define VCBPZ              2020
#define VCBPRDOT           2030
#define VCBPPHIDOT         2040
#define VCBPZDOT           2050

// FLARE
#define VLXUV              1901 // XUV Luminosity from Flares

//GALHABIT
#define VECCX           2201
#define VECCY           2202
#define VECCZ           2203
#define VANGMX          2204
#define VANGMY          2205
#define VANGMZ          2206

//DISTRES
#define VMEANL          2301

/* Now define the structs */

#define MAXSPECIES       100

typedef struct {
  double dInitTimeStep;
  double dMaxSteps;
} PHOTOCHEM;

/*! \brief BODY contains all the physical parameters for every body.
 *         Members are broken into chunks by module.
 */
typedef struct {
  char cName[NAMELEN];   /**< Body's Name */
  int iBodyType;        /**< Body's type: 0 for planet, 1 for star */
  /**< Type of object: 0=star, 1=rocky planet, 2 = giant */
  char iType;

  /* Body Properties */
  double dAge;           /**< Body's Age */
  double dMass;		 /**< Body's Mass */
  double dRadius;	 /**< Radius of body */
  double dDensity;       /**< Bulk density of body*/
  double dGravAccel;     /**< Body's gravitational acceleration */
  double dK2;		 /**< Body's Love number */
  double dObliquity;     /**< Body's Obliquity */
  double dRotRate;       /**< Body's Rotation Rate */
  double dRotPer;        /**< Body's Rotation Period */
  double dRotVel;        /**< Body's Rotational Velocity */
  double dRadGyra;       /**< Body's Radius of Gyration */
  char cColor[OPTLEN];   /**< Body color (for plotting) */
  double *daSED;         /**< Body's spectral energy distribution by wavelength N/I */

  /* Orbital Properties. By convention, these are stored in the
   * second element in the BODY array and, if using binary
   * in the secondary (1st (0, 1, ..)) body*/
  double dSemi;          /**< Body's Semi-major Axis */
  double dEcc;           /**< Body's Eccentricity */
  double dMeanMotion;    /**< Body's Mean Motion */
  double dOrbPeriod;     /**< Body's Orbital Period */
  double dEccSq;         /**< Eccentricity squared */

  /* SPINBODY parameters */
  int bSpiNBody;         /**< Has module SPINBODY been implemented */
  double dVelX;          /**< x Component of the body's velocity */
  double dVelY;          /**< y Component of the body's velocity */
  double dVelZ;          /**< z Component of the body's velocity */
  double dPositionX;     /**< x Component of the body's position */
  double dPositionY;     /**< y Component of the body's position */
  double dPositionZ;     /**< z Component of the body's position */
  double bUseOrbParams;  /**< Boolean flag to use orbital parameters as inputs */
  double *dDistance3;    /**< Distance cubed to different perturbers */

  /* DISTORB parameters */
  int bDistOrb;          /**< Has module DISTORB been implemented */
  double dHecc;          /**< Poincare H */
  double dKecc;          /**< Poincare K */
  double dPinc;          /**< Poincare P */
  double dQinc;          /**< Poincare Q */
  double dSinc;          /**< sin(0.5*Inclination) */
  double dLongA;         /**< Longitude of ascending node */
  double dArgP;          /**< Argument of pericenter */
  double dLongP;         /**< Longitude of pericenter */
  double dMeanA;         /**< Mean anomaly (only used for inv plane calculation) */
  double dTrueL;         /**< True longitude (only used for insolation calculation */
  double dEccA;          /**< Eccentric anomaly (only used for inv plane calculation) */
  double *daCartPos;     /**< Cartesian position of body (only used for inv plane calc) */
  double *daCartVel;     /**< Cartesian velocity of body (only used for inv plane calc) */
  int iGravPerts;        /**< Number of bodies which perturb the body */
  int *iaGravPerts;      /**< Which bodies are perturbers of the body */
  int iEigFreqs;         /**< Number of eigenfrequencies that control the body's motion */
  int *iaEigFreqs;       /**< Indices of eigenfrequencies */
  int bGRCorr;           /**< Use general relativistic correction in DistOrb+DistRot?*/
  int iDistOrbModel;     /**< Which orbital model to use (RD4 or LL2) */
  double dSemiPrev;      /**< Semi-major axis at which LL2 eigensolution was calc'd */
<<<<<<< HEAD
  double dEigenvalue;    /**< User input eigenvalue (diagnostic only) */
  double dEigenvector;   /**< User input eigenvector amplitude (diagnostic only) */
  int bEigenSet;         /**< Manually set an eigenvalue/frequency */
  double *daLOrb;        /**< Orbital angular momentum */
  double *daLOrbTmp;     /**< Temp copy of orbital angular momentum */
  double dRPeri;         /**< Pericenter distance */
  double dRApo;          /**< Apocenter distance */
  
=======
  double dEigenvalue;
  double dEigenvector;
  int bEigenSet;
  double *dLOrb;
  double *dLOrbTmp;
  double dRPeri;
  double dRApo;

>>>>>>> cb6f8977

  /* BINARY parameters */
  int bBinary;           /** Apply BINARY module? */
  int bBinaryUseMatrix;  /** Include eqns in matrix or solve for main variables on the fly? */
  double dR0;            /**< Guiding Radius,initially equal to dSemi */
  double dCBPR;          /** < CBP orbital radius */
  double dCBPZ;          /** < CBP height above/below the orbital plane */
  double dCBPPhi;        /** < CBP azimuthal angle in orbital plane */
  double dCBPRDot;       /** < CBP radial orbital velocity */
  double dCBPZDot;       /** < CBP z orbital velocity */
  double dCBPPhiDot;     /** < CBP phi angular orbital velocity */
  double dFreeEcc;       /**< CBP's free eccentricity */
  double dFreeInc;       /**< CBP's free inclination, or binary's inclination */
  double dInc;           /**< CBP's actual inclication */
  double dLL13N0;        /**< CBP's Mean motion defined in LL13 eqn 12 */
  double dLL13K0;        /**< CBP's radial epicyclic frequency defined in LL13 eqn 26 */
  double dLL13V0;        /**< CBP's vertical epicyclic frequency defined in LL13 eqn 36 */
  double dLL13PhiAB;     /**< Binary's initial mean anomaly */
  double dCBPM0;         /**< CBP's initial mean anomaly */
  double dCBPZeta;       /**< CBP's z oscillation angle (see LL13 eqn 35) */
  double dCBPPsi;        /**< CBP's R, phi oscillation phase angle (see LL13 eqn 27) */

  /* DISTROT parameters */
  int bDistRot;
  double dPrecA;         /**< Precession angle */
  double dTrueApA;       /**< True anomaly at equinox (used for invariable plane conversion) */
  double dDynEllip;      /**< Dynamical ellipticity */
  double dYobl;          /**< sin(obliq)*sin(preca) */
  double dXobl;          /**< sin(obliq)*cos(preca) */
  double dZobl;          /**< cos(obliq) */
  double *daLRot;        /**< Spin angular momentum vector */
  double *daLRotTmp;     /**< Temp copy of spin angular momentum vector */
  int bForcePrecRate;    /**< Set precession rate to a fixed value */ 
  double dPrecRate;      /**< Value to set fixed precession rate to */
  int bCalcDynEllip;     /**< Calc dyn ellipticity from spin, radius, mass, inertia? */
  int bRelaxDynEllip;    /**< shape of planet relaxes when spun down */
  int bReadOrbitData;    /**< Use orbit data from file rather than distorb */
  char cFileOrbitData[NAMELEN];  /**< read orbital data from this file (distorb=0) */
  double *daTimeSeries;  /**< time series for orbital data */
  double *daSemiSeries;  /**< time series for orbital data */
  double *daEccSeries;   /**< time series for orbital data */
  double *daIncSeries;   /**< time series for orbital data */
  double *daArgPSeries;  /**< time series for orbital data */
<<<<<<< HEAD
  double *daLongASeries; /**< time series for orbital data */
  double *daMeanASeries; /**< time series for orbital data */
  int iCurrentStep;      /**< index for time series arrays */
  double *daHeccSeries;  /**< time series for orbital data */
  double *daKeccSeries;  /**< time series for orbital data */
  double *daPincSeries;  /**< time series for orbital data */
  double *daQincSeries;  /**< time series for orbital data */
  double dPdot;          /**< inclination derivative used for obliquity evol */
  double dQdot;          /**< inclination derivative used for obliquity evol */
  int iNLines;           /**< Number of lines of orbital data file */
  double dSpecMomInertia;/**< C/M/R^2 used for dynamical ellipticity calculation */
=======
  double *daLongASeries;  /**< time series for orbital data */
  double *daMeanASeries;  /**< time series for orbital data */
  int iCurrentStep;       /**< index for time series arrays */
  double *daHeccSeries;   /**< time series for orbital data */
  double *daKeccSeries;   /**< time series for orbital data */
  double *daPincSeries;   /**< time series for orbital data */
  double *daQincSeries;   /**< time series for orbital data */
  double dPdot;
  double dQdot;
  int iNLines;
  double dSpecMomInertia;
>>>>>>> cb6f8977


  /* EQTIDE Parameters */
  int bEqtide;           /**< Apply Module EQTIDE? */
  int bTideLock;         /**< Is a body tidally locked? */
  int bOceanTides;       /**< Have Q be from ocean and thermal interior components? */
  int bEnvTides;         /**< Have Q contribution from the envelope as well? */
  int bUseTidalRadius;      /**< Set a fixed tidal radius? */
  double dTidalRadius;   /**< Radius used by tidal evoltion equations (CPL only currently) */
  int iTidePerts;        /**< Number of Tidal Perturbers */
  int *iaTidePerts;      /**< Body #'s of Tidal Perturbers */
  char saTidePerts[MAXARRAY][NAMELEN];  /**< Names of Tidal Perturbers */
  double dImK2;          /**< Imaginary part of Love's K_2 */
  double dK2Ocean;       /**< Ocean's Love Number */
  double dK2Env;         /**< Envelope's Love Number */
  double dK2Rock;
  double dImK2Ocean;     /**< Ocean Component to Imaginary part of Love's K_2 */
  double dImK2Env;       /**< Envelope Component to Imaginary part of Love's K_2 */
  double dImK2Rock;
  double dTidalQ;	 /**< Body's Tidal Q */
  double dTidalQRock;    /**< Tidal Q in interior */ // add in dk2rock...
  double dTidalQOcean;   /**< Body's Ocean Component to Tidal Q */
  int bOcean;            /** <is there an ocean? */
  double dTidalQEnv;     /**< Body's Envelope Component to Tidal Q */
  int bEnv;              /**< is there an envelope? */
  double dTidalTau;      /**< Body's Tidal Time Lag */
  //double dTidePower;   deprecated to allow communication with thermint
  double *dTidalZ;       /**< As Defined in \cite HellerEtal2011 */
  double *dTidalChi;     /**< As Defined in \cite HellerEtal2011 */
  double **dTidalF;      /**< As Defined in \cite HellerEtal2011 */
  double *dTidalBeta;    /**< As Defined in \cite HellerEtal2011 */
  int **iTidalEpsilon;   /**< Signs of Phase Lags */
  double dDeccDtEqtide;  /**< Eccentricity time rate of change */
  double *daDoblDtEqtide;  /**< Obliquity time rate of change */

  /* RADHEAT Parameters: H = Const*exp[-Time/HalfLife] */
  int bRadheat;          /**< Apply Module RADHEAT? */
  double d26AlConstMan;  /**< Body's Mantle 26Al Decay Constant */
  double d26AlMassMan;   /**< Body's Mantle Mass of 26Al */
  double d26AlNumMan;    /**< Body's Mantle Number of 26Al Atoms */
  double d26AlPowerMan;  /**< Body's Mantle Internal Power Due to 26Al Decay */
  double d26AlConstCore; /**< Body's Core 26Al Decay Constant */
  double d26AlMassCore;  /**< Body's Core Mass in 26Al */
  double d26AlNumCore;   /**< Body's Core Number of 26Al Atoms */
  double d26AlPowerCore; /**< Body's Core Power from 26Al */

  double d40KConstMan;   /**< Body's Mantle 40K Decay Constant */
  double d40KMassMan;    /**< Body's Mantle Mass of 40K */
  double d40KNumMan;     /**< Body's Mantle Number of 40K Atoms */
  double d40KPowerMan;   /**< Body's Mantle Internal Power Due to 40K Decay */
  double d40KConstCore;  /**< Body's Core 40K Decay Constant */
  double d40KNumCore;    /**< Body's Core Number of 40K Atoms */
  double d40KPowerCore;  /**< Body's Core Power due to 40K */
  double d40KMassCore;   /**< Body's Core Mass of 40K */
  double d40KConstCrust; /**< Body's Crust 40K Decay Constant */
  double d40KNumCrust;   /**< Body's Crust Number of 40K Atoms */
  double d40KPowerCrust; /**< Body's Crust Power due to 40K */
  double d40KMassCrust;  /**< Body's Crust Mass of 40K */

  double d232ThConstMan;    /**< Body's Thorium-232 Decay Constant */
  double d232ThNumMan;      /**< Body's Number of Thorium-232 Atoms */
  double d232ThPowerMan;    /**< Body's Internal Power Due to Thorium-232 Decay */
  double d232ThMassMan;     /**< Body's Total Mass of Thorium-232 Atoms */
  double d232ThConstCore;
  double d232ThNumCore;
  double d232ThPowerCore;
  double d232ThMassCore;
  double d232ThConstCrust;
  double d232ThNumCrust;
  double d232ThPowerCrust;
  double d232ThMassCrust;
  double d238UConstMan;     /**< Body's Uranium-238 Decay Constant */
  double d238UNumMan;       /**< Body's Number of Uranium-238 Atoms */
  double d238UPowerMan;     /**< Body's Internal Power Due to Uranium-238 Decay */
  double d238UMassMan;      /**< Body's Total Mass of Uranium-238 Atoms */
  double d238UConstCore;
  double d238UNumCore;
  double d238UPowerCore;
  double d238UMassCore;
  double d238UConstCrust;
  double d238UNumCrust;
  double d238UPowerCrust;
  double d238UMassCrust;
  double d235UConstMan;
  double d235UNumMan;
  double d235UPowerMan;
  double d235UMassMan;
  double d235UConstCore;
  double d235UNumCore;
  double d235UPowerCore;
  double d235UMassCore;
  double d235UConstCrust;
  double d235UNumCrust;
  double d235UPowerCrust;
  double d235UMassCrust;
  double dRadPowerTotal;   /**< Total planet Radiogenic Power */
  double dRadPowerMan;   /**< Total Mantle Radiogenic Power */
  double dRadPowerCore;   /**< Total Core Radiogenic Power */
  double dRadPowerCrust;   /**< Total Crust Radiogenic Power */

  /* Thermint Parameters */
  int bThermint;           /**< Apply Module THERMINT? */
  double dTMan;            /**< Temperature Mantle AVE */
  double dTCore;           /**< Temperature Core AVE */
  double dTUMan;           /**< Temperature UMTBL */
  double dTLMan;           /**< Temperature LMTBL */
  double dTCMB;            /**< Temperature CMB */
  double dTICB;            /**< Temperature ICB */
  double dBLUMan;          /**< UM TBL thickness */
  double dBLLMan;          /**< LM TBL thickness */
  double dTJumpUMan;       /**< Abs Temperature Jump across UMTBL */
  double dTJumpLMan;       /**< Abs Temperature Jump across LMTBL */
  double dSignTJumpUMan;   /**< Sign of Temperature Jump across UMTBL */
  double dSignTJumpLMan;   /**< Sign of Temperature Jump across LMTBL */
  double dViscUManArr;     /**< Viscosity UMTBL Arrhenius Law */
  double dViscUMan;        /**< Viscosity UMTBL */
  double dViscLMan;        /**< Viscosity LMTBL */
  double dViscMMan;        /**< Viscosity Mid (ave) mantle */
  double dViscJumpMan;     /**< Viscosity Jump UM to LM */
  double dShmodUMan;       /**< Shear modulus UMTBL */
  double dShmodLMan;       /**< Shear modulus LMTBL */
  double dTsolUMan;        /**< Solidus Temperature UMTBL */
  double dTliqUMan;        /**< Liquidus Temperature UMTBL */
  double dTsolLMan;        /**< Solidus Temperature LMTBL */
  double dTliqLMan;        /**< Liquidus Temperature LMTBL */
  double dFMeltUMan;       /**< Melt fraction UMTBL */
  double dFMeltLMan;       /**< Melt fraction LMTBL */
  double dMeltfactorUMan;  /**< Melt Phase Factor for Rheology */
  double dMeltfactorLMan;  /**< Melt Phase Factor for Rheology */
  double dFixMeltfactorUMan;  /**< Melt Phase Factor for Rheology */
  double dViscMeltB;       /**< Viscosity Melt Factor B */
  double dViscMeltGamma;   /**< Viscosity Melt Factor Gamma */
  double dViscMeltDelta;   /**< Viscosity Melt Factor Delta */
  double dViscMeltXi;      /**< Viscosity Melt Factor Xi */
  double dViscMeltPhis;    /**< Viscosity Melt Factor Phis */
  double dDepthMeltMan;    /**< Depth to base of UM Melt layer */
  double dTDepthMeltMan;   /**< Temp at base of UM Melt layer */
  double dTJumpMeltMan;    /**< Temp Jump to base of UM Melt layer */
  double dMeltMassFluxMan; /**< Mantle upwelling melt mass flux */
  double dK2Man;           /**< Mantle k2 love number */
  double dImk2Man;         /**< Mantle Im(k2) love number */
  double dRayleighMan;     /**< Mantle Rayleigh Number */
  /* Time Derivatives & Gradients */
  double dTDotMan;         /**< Time deriv of mean mantle temp */
  double dTDotCore;        /**< time deriv of mean core temp */
  double dHfluxUMan;       /**< hflux upper mantle thermal boundary layer (UMTBL) */
  double dHflowUMan;       /**< hflow UMTBL */
  double dHfluxLMan;       /**< hflux lower mantle thermal boundary layer (UMTBL) */
  double dHflowLMan;       /**< hflow LMTBL */
  double dHfluxCMB;        /**< hflux CMB */
  double dHflowCMB;        /**< hflow CMB */
  double dHflowTidalMan;   /**< hflow tidal dissipation in mantle */
  double dHflowTidalCore;  /**< hflow tidal dissipation in core */
  double dHflowLatentMan;  /**< latent hflow from solidification of mantle */
  double dHflowMeltMan;    /**< Eruptive Melt Hflow from mantle */
  double dHflowSecMan;     /**< Mantle Secular Heat flow */
  double dMassICDot;       /**< Mass Growth Rate of IC */
  double dHflowLatentIC;   /**< latent hflow from solidification of IC */
  double dPowerGravIC;     /**< latent hflow from solidification of IC */
  double dHflowICB;        /**< hflow across ICB */
  double dHfluxSurf;       /**< hflux surface of mantle */
  double dHflowSurf;       /**< hflow surface of mantle */
  double dTidalPowMan;     /**< Tidal Dissipation Power in Mantle */
  /* Core Variables */
  double dRIC;             /**< IC radius */
  double dDRICDTCMB;       /**< d(R_ic)/d(T_cmb) */
  double dDOC;             /**< OC shell thickness */
  double dThermConductOC;  /**< Thermal conductivity OC */
  double dThermConductIC;  /**< Thermal conductivity IC */
  double dChiOC;           /**< OC light element concentration chi. */
  double dChiIC;           /**< IC light element concentration chi. */
  double dMassOC;          /**< OC Mass. */
  double dMassIC;          /**< IC Mass. */
  double dMassChiOC;       /**< OC Chi Mass. */
  double dMassChiIC;       /**< IC Chi Mass. */
  double dDTChi;           /**< Core Liquidus Depression */
  double dHfluxCMBAd;      /**< CMB Adiabatic Heat flux. */
  double dHfluxCMBConv;    /**< CMB Convective (super-adiabatic) Heat flux. */
  double dCoreBuoyTherm;   /**< Core Thermal buoyancy flux */
  double dCoreBuoyCompo;   /**< Core Compositional buoyancy flux */
  double dCoreBuoyTotal;   /**< Core total (therm+compo) buoyancy flux */
  double dGravICB;         /**< Gravity at ICB */
  double dDensAnomICB;     /**< Density anomaly across ICB (Delta rho_chi in DB14). */
  double dRICDot;          /**< Inner core growth rate */
  /* Magnetic Field */
  double dMagMom;          /**< Core Dynamo Magnetic Moment scaling law. */
  double dMagMomCoef;      /**< Dynamo magnetic moment scaling law dipolarity coefficient (gamma_d in DB14) */
  double dPresSWind;       /**< Stellar wind pressure at planets orbit. */
  double dMagPauseRad;     /**< Magnetopause stand-off radius from center of planet */
  /* Constants */
  double dViscRatioMan;    /**< Viscosity Ratio Man */
  double dEruptEff;        /**< Mantle melt eruption efficiency */
  double dViscRef;         /**< Mantle Viscosity Reference (coefficient) */
  double dTrefLind;         /**< Core Liquidus Lindemann Reference (coefficient) */
  double dDTChiRef;        /**< Core Liquidus Depression Reference (E) */
  double dStagLid;         /**< Stagnant Lid heat flow switch (0 or 1)*/
  double dManHFlowPref;    /**< Mantle Hflow Prefix */

  /* vemcee parameters */
  double dActViscMan;      /**< Mantle viscosity activation energy */
  double dShModRef;        /**< reference kinematic mantle shear modulus */
  double dStiffness;       /**< effective stiffness of mantle */
  double dDLind;           /**< lindemann's law length scale for iron liquidus*/
  double dDAdCore;         /**< liq iron core adiabatic length scale */
  double dAdJumpM2UM;      /**< adiabatic temp jump from ave mantle to UM */
  double dAdJumpM2LM;      /**< adiabatic temp jump from ave mantle to LM */
  double dAdJumpC2CMB;     /**< adiabatic temp jump from ave core to CMB */
  double dElecCondCore;    /**< electrical conductivity of core */
  /* end vemcee parameters */

  /* ATMESC Parameters */
  int bAtmEsc;           /**< Apply Module ATMESC? */
  double dSurfaceWaterMass;
  double dMinSurfaceWaterMass;
  double dOxygenMass;
  double dOxygenMantleMass;
  double dEnvelopeMass;
  double dMinEnvelopeMass;
  double dXFrac;
  double dAtmXAbsEffH;
  double dAtmXAbsEffH2O;
  int iWaterLossModel;
  int iAtmXAbsEffH2OModel;
  int iPlanetRadiusModel;
  int bInstantO2Sink;
  double dRGDuration;
  double dKTide;
  double dMDotWater;
  double dFHRef;
  double dOxygenEta;
  double dCrossoverMass;
  int bRunaway;
  int iWaterEscapeRegime;
  double dFHDiffLim;
  double dRadXUV;       //lehmer var
  double dRadSolid;     //lehmer var
  double dPresSurf;     //lehmer var
  double dPresXUV;      //lehmer var
  double dScaleHeight;  //lehmer var
  double dThermTemp;    //lehmer var
  double dAtmGasConst;  //lehmer var
  double dFXUV;         //lehmer var
  int bCalcFXUV;

  /* STELLAR Parameters */
  int bStellar;
  double dLuminosity;
  double dTemperature;
  double dSatXUVFrac;
  double dSatXUVTime;
  double dXUVBeta;
  int iStellarModel;
  int iMagBrakingModel;
  int iWindModel;
  int iXUVModel;
  double dLXUV; // Not really a STELLAR parameter
  double iHZModel;
  double dLostAngMom;    /**< Angular momemntum lost to space via magnetic braking */
  double dLostEng;       /**< Energy lost to space, i.e. via stellar contraction */

  /* PHOTOCHEM Parameters
  PHOTOCHEM Photochem;   // Properties for PHOTOCHEM module N/I
  double dNumAtmLayers;
  double dNumAtmMolecules;
  char saMoleculeList[MAXSPECIES][NAMELEN];
  double **daAtmConcentrations; // TBA: OceanConcentration, IntConcentration
  double dTropoHeight;
  double dAtmHeight;
  double dInsolation;   // Orbit-averaged Insolation
  double dSurfPressure;
  //double dSurfAlbedo;   // Bolometric, ultimately will be array
  int iResolveSeasons;  // ISEASON in PHOTOCHEM.f
  double dPhotoZenithAngle;
  int iVaryZenithAngle; // IZYO2 in PHOTOCHEM.f
  int iHiResGrid;       // LGRID in PHOTOCHEM.f (default = 0, but if hi res., must change INO and IO2)
  int iOxyAbsCoeffApprox; // IO2 in PHOTOCHEM.f
  int iNitroAbsCoeffApprox; // INO in PHOTOCHEM.f
  double dJacobianPerturbFact; // EPSJ
  int bLightning;
  double dLightningAmount;
  int iAerScattering; // How do aerosols scatter? Mie or fractal. Must read files -- talk to Giada
  int iMaxNumReactions; // Total number of reactions possible for input species list
  int iMaxWavelengthBin; // Maximum number of wavelength bins -- not all species are created equal
  int iNumPhotolysisRx; // Number of photochemical reactions
  int iNumPhotoSpecies;
  int iNumAqueousSpecies; // Species that dissolve in rain --- must read file
  int iML; // =12; Shawn doesn't know what these are
  int iML1; // =ML+1
  int iML2; // =2*ML
  double daAtmTempProfile;
  double daAtmPressProfile;
  double ***daParticleInfo; // First three dimensions are aerosol species, layer, and property, where property = number density, fall velocity, radius

  double daEddyDiffProfile;

  int bAtmSulfur;
  int bAtmHydrogen;
  int bAtmOxygen;
  int bAtmCarbon;
  int bAtmNitrogen;
  int bAtmChlorine;

  // CLIMA Parameters
  double dArgonPressure;
  double dClimaZenithAngle;
  */

  /* POISE parameters */
  int bPoise;                /**< Apply POISE module? */
 
  double dAblateFF;          /**< Scaling factor for ice ablation rate */
  int bAccuracyMode;         /**< This forces EBM to re-invert matrix every time step */
  double dAlbedoGlobal;      /**< Global average albedo (Bond albedo) */
  double dAlbedoGlobalTmp;   /**< A copy of global average albedo (sometimes needed) */
  double dAlbedoLand;        /**< Sets base albedo of land (sea model) */
  double dAlbedoWater;       /**< Sets base albedo of water (sea model) */
  int bAlbedoZA;             /**< Use albedo based on zenith angle (ann model) */
  double dAreaIceCov;        /**< Tracks area of surface covered in permanent ice*/
  double dAstroDist;         /**< Distance between primary and planet */
  int bCalcAB;               /**< Calc A and B from Williams & Kasting 1997 */
  int bClimateModel;         /**< Which EBM to be used (ann or sea) */
  int bColdStart;            /**< Start from global glaciation (snowball) conditions */
  double dCw_dt;             /**< Heat capacity of water / EBM time step */
  double dDiffCoeff;         /**< Diffusion coefficient set by user */
  int bDiffRot;              /**< Adjust heat diffusion for rotation rate */
  int bElevFB;               /**< Apply elevation feedback to ice ablation */
  double dFixIceLat;         /**< Fixes ice line latitude to user set value */
  double dFluxInGlobal;      /**< Global mean of incoming flux */
  double dFluxInGlobalTmp;   /**< Copy of global mean incoming flux */
  double dFluxOutGlobal;     /**< Global mean of outgoing flux */
  double dFluxOutGlobalTmp;  /**< Copy of global mean outgoing flux */
  int bForceObliq;           /**< Force obliquity to evolve sinusoidally */
  double dFrzTSeaIce;        /**< Freezing temperature of sea water */
  int iGeography;            /**< Type of geography to use (uni3 or modn) */
  int bHadley;               /**< Use Hadley circ in tropics when calc'ing diffusion? */
  double dHeatCapAnn;        /**< Surface heat capacity in annual model */
  double dHeatCapLand;       /**< Heat capacity of land */
  double dHeatCapWater;      /**< Heat capacity of water */
  double dIceAlbedo;         /**< Base albedo of ice covered surfaces */
  double dIceBalanceTot;     /**< Total gain/loss in ice globally */
  double dIceDepRate;        /**< Snow deposition rate when below freezing */
  double dIceFlowTot;        /**< Total flow of ice (should be zero) */
  double dIceMassTot;        /**< Total ice mass over entire globe */
  int bIceSheets;            /**< Use ice sheet model? */
  int iIceTimeStep;          /**< Time step of ice sheet model (should be > iNumYears) */
  double dInitIceHeight;     /**< Initial height of ice sheet */
  double dInitIceLat;        /**< Initial latitude of ice line (ice cap only) */
  double dLapseR;            /**< Lapse rate used for elevation feedback of ice sheet */
  double dLatentHeatIce;     /**< Latent heat of fusion of ice over mixing depth*/
  double dLatFHeatCp;        /**< Latent heat of ice/heat capacity */
  int bMEPDiff;              /**< Compute diff from maximum entropy prod (D = B/4) */
  double dMixingDepth;       /**< Depth of mixing layer of ocean (for thermal inertia)*/
  int iNDays;                /**< Number of days in planet's year/orbit */
  int iNStepInYear;          /**< Number of time steps in a year/orbit */
  double dNuLandWater;       /**< Land-ocean interaction term */
  int iNumLats;              /**< Number of latitude cells */
  int iNumYears;             /**< Number of orbits!!! to run seasonal model */
  double dObliqAmp;          /**< Amplitude of forced obliquity oscillation */
  double dObliqPer;          /**< Period of force obliquity oscillation */
  double dObliq0;            /**< Start obliquity for forced oscillation */
  int iOLRModel;             /**< OLR fit (use with bCalcAB=1) from Kasting or Spiegel */
  double dpCO2;              /**< Partial pressure of CO2 (only if bCalcAB = 1) */
  double dPlanckA;           /**< Constant term in Blackbody linear approximation */
  double dPlanckB;           /**< Linear coeff in Blackbody linear approx (sensitivity) */
  double dPrecA0;            /**< Initial pA value used when distrot is not called */
  double dRefHeight;         /**< Ref height of "surface" in elevation feedback */
  int iReRunSeas;            /**< When to rerun EBM in ice sheet model */
  double dSeaIceConduct;     /**< Conductivity of sea ice */
  int bSeaIceModel;          /**< Use sea ice model? */
  double dSeasDeltat;        /**< Time step of seasonal model */
  double dSeasDeltax;        /**< Spacing of grid points in seasonal model */
  double dSeasOutputTime;    /**< When to output seasonal data */
  double dSeasNextOutput;    /**< Next time step to output seasonal data */
  int bSkipSeas;             /**< Ann model will be used if in snowball state */
  int bSkipSeasEnabled;      /**< Allow ann model to be used if in snowball state? */
  int bSnowball;             /**< Is planet in snowball state (oceans are frozen)? */
  double dSurfAlbedo;        /**< Base surface albedo used in ann model */
  double dTGlobal;           /**< Global mean temperature at surface */
  double dTGlobalInit;       /**< Initial estimate of global surface temperature */
  double dTGlobalTmp;        /**< Mean global surface temp */
  int iWriteLat;             /**< Stores index of latitude to be written in write fxn */

  /* Arrays used by seasonal and annual */
  double *daAnnualInsol;     /**< Annually averaged insolation at each latitude */
  double *daDivFlux;         /**< Divergence of surface flux */
  double *daDMidPt;          /**< Diffusion at edges of grid points */
  double **daInsol;          /**< Daily insolation at each latitude */
  double *daFlux;            /**< Meridional surface heat flux */
  double *daFluxIn;          /**< Incoming surface flux (insolation) */
  double *daFluxOut;         /**< Outgoing surface flux (longwave) */
  double *daLats;            /**< Latitude of each cell (centered) */
  double *daPeakInsol;       /**< Annually averaged insolation at each latitude */
  double *daTGrad;           /**< Gradient of temperature (meridional) */

  /* Arrays for annual model */
  double *daAlbedoAnn;       /**< Albedo of each cell */
  double *daDiffusionAnn;    /**< Diffusion coefficient of each latitude boundary */
  double **daMEulerAnn;      /**< Matrix used for Euler step in annual model */
  double **daMEulerCopyAnn;  /**< Temp copy of Euler matrix */
  double **daInvMAnn;        /**< Inverted matrix for annual model */
  double *daLambdaAnn;       /**< Diffusion terms for annual matrix */
  double **daMClim;          /**< Raw climate matrix for annual model */
  double **daMDiffAnn;       /**< Diffusion matrix for annual model */
  double *daPlanckAAnn;      /**< Array of Planck A values for ann model */
  double *daPlanckBAnn;      /**< Array of Planck B values for ann model */
  int *iaRowswapAnn;         /**< Array of interchanged rows in matrix inversion */
  double *daScaleAnn;        /**< Used in matrix inversion routine */
  double *daSourceF;         /**< Heating terms in EBM */
  double *daTempAnn;         /**< Surface temperature in each cell */
  double *daTempTerms;       /**< Temperature dependent terms in matrix */
  double *daTmpTempAnn;      /**< Temporary copy of temperature */
  double *daTmpTempTerms;    /**< Temporary copy of temp dependent terms */
  double *daUnitVAnn;        /**< Unit vector used in matrix inversion */

  /* Arrays for seasonal model */
  double *daAlbedoAvg;       /**< Orbit average albedo by latitude */
  double *daAlbedoAvgL;      /**< Orbit average albedo by latitude on land */
  double *daAlbedoAvgW;      /**< Orbit average albedo by latitude on water */
  double *daAlbedoLand;      /**< Albedo of land by latitude */
  double *daAlbedoLW;        /**< Land-water averaged albedo */
  double *daAlbedoWater;     /**< Albedo of land by latitude */
  double *daBasalFlow;       /**< Basal flow of ice = d(u*h)/dy */
  double *daBasalFlowMid;    /**< Basal flow of ice d(u*h)/dy (midpoints) */
  double *daBasalVel;        /**< Basal velocity of ice */
  double *daBedrockH;        /**< Height of bedrock (can be negative) */
  double *daBedrockHEq;      /**< Equilibrium height of bedrock */
  double *daDeclination;     /**< Daily solar declination */
  double *daDeltaTempL;      /**< Keeps track of temp change on land for energy check */
  double *daDeltaTempW;      /**< Keeps track of temp change on water for energy check */
  double *daDIceHeightDy;    /**< Gradient of ice height */
  double *daDiffusionSea;    /**< Diffusion coefficient for seasonal model */
  double *daDivFluxAvg;      /**< Divergence of flux averaged over orbit */
  double **daDivFluxDaily;   /**< Daily values of divergence of flux */ 
  double *daEnergyResL;      /**< Energy residuals on land */
  double *daEnergyResW;      /**< Energy residuals over water */
  double *daEnerResLAnn;     /**< Annually averaged energy residuals on land */
  double *daEnerResWAnn;     /**< Annually averaged energy residuals over water */
  double *daFluxAvg;         /**< Annually averaged meridional flux */
  double *daFluxOutAvg;      /**< Annually averaged outgoing flux */
  double **daFluxDaily;      /**< Daily meridional flux values */
  double *daFluxInAvg;       /**< Annually averaged incoming flux */
  double **daFluxInDaily;    /**< Daily incoming flux values */
  double *daFluxInLand;      /**< Annually averaged incoming flux on land */
  double *daFluxInWater;     /**< Annually averaged incoming flux on water */
  double **daFluxOutDaily;   /**< Daily  outgoing flux values */
  double *daFluxOutLand;     /**< Annually averaged outgoing flux on land */
  double *daFluxOutWater;    /**< Annually averaged outgoing flux on water */
  double *daFluxSeaIce;      /**< Heat flux through sea ice */
  double **daIceBalance;     /**< Gain/loss of ice at each latitude and day */
  double *daIceAblateTot;    /**< Total ice loss per orbit */
  double *daIceAccumTot;     /**< Total ice gain per orbit */
  double *daIceBalanceAnnual;/**< Net ice gain/loss over orbit */
  double *daIceBalanceAvg;   /**< Average ice gain/loss over orbit */
  double *daIceBalanceTmp;   /**< Temporary (current) ice gain/loss */
  double *daIceFlow;         /**< Flow of ice */
  double *daIceFlowAvg;      /**< Average flow of ice over orbit */
  double *daIceFlowMid;      /**< Flow of ice at boundaries of grid points */
  double *daIceGamTmp;       /**< Temporary variable used in ice sheet matrix */
  double *daIceHeight;       /**< Height of ice sheet */
  double *daIceMass;         /**< Ice mass per area */
  double *daIceMassTmp;      /**< Temporary copy of ice mass per area */
  double *daIcePropsTmp;     /**< Temporary array used in ice sheet matrix */
  double *daIceSheetDiff;    /**< Diffusion coefficient of ice sheet flow */
  double **daIceSheetMat;    /**< Matrix used in ice sheet flow */
  double **daInvMSea;        /**< Inverted matrix in seasonal EBM */
  double *daLambdaSea;       /**< Diffusion terms in seasonal EBM matrix */
  double *daLandFrac;        /**< Fraction of cell which is land */
  double **daMDiffSea;       /**< Diffusion only matrix in seasonal EBM */
  double **daMEulerCopySea;  /**< Temporary copy of Euler time step matrix (seasonal) */
  double **daMEulerSea;      /**< Euler time step matrix in seasonal EBM */
  double **daMInit;          /**< Temporary matrix used in constructing Euler matrix */
  double **daMLand;          /**< Land terms in seasonal matrix */
  double **daMWater;         /**< Water terms in seasonal matrix */
  double *daPlanckASea;      /**< Array of Planck A values in seasonal model */
  double *daPlanckBSea;      /**< Array of Planck B values in seasonal model */
  double **daPlanckBDaily;   /**< Array of Planck B values over seasonal cycle */
  double *daPlanckBAvg;      /**< Orbit averaged Planck B values in seasonal model */
  int *iaRowswapSea;         /**< Interchanged rows in seasonal matrix inversion */
  double *daScaleSea;        /**< Used in matrix inversion routine */
  double *daSeaIceHeight;    /**< Sea ice height by latitude */
  double *daSeaIceK;         /**< Heat conductivity of sea ice */
  double *daSedShear;        /**< sediment shear stress (for ice sheets) */
  double *daSourceL;         /**< Land heating terms: PlanckA - (1-albedo)*Insol */
  double *daSourceLW;        /**< Combined heat terms what inverser matrix operates on */
  double *daSourceW;         /**< Water heating terms: PlanckA - (1-albedo)*Insol */
  double *daTempAvg;         /**< Temperature averaged over orbit and land/water */
  double *daTempAvgL;        /**< Land temp averaged over orbit */
  double *daTempAvgW;        /**< Water temp averaged over orbit */
  double **daTempDaily;      /**< Daily temp over seasonal cycle */
  double *daTempLand;        /**< Temperature over land (by latitude) */
  double *daTempLW;          /**< Surface temperature (avg over land & water) */
  double *daTempMaxLW;       /**< Maximum temperature over year */
  double *daTempMaxLand;     /**< Maximum temperature over year over land */
  double *daTempMaxWater;    /**< Maximum temperature over year over water */
  double *daTempMinLW;       /**< Minimum temperature over year */
  double *daTempWater;       /**< Temperature over ocean (by lat) */
  double *daTmpTempSea;      /**< Temporary copy of temp dependent terms (sea EBM)*/
  double *daUnitVSea;         /**< Unit vector used in matrix routines */
  double *daWaterFrac;       /**< Fraction of cell which is water */
  double *daXBoundary;       /**< Locations of grid boundaries in x = sin(lat) */
  double *daYBoundary;       /**< Locations of grid boundaries in y = R*lat */

  // FLARE
  int bFlare;
  /*
  double dFlareConst;
  double dFlareExp;
  */
  double dFlareYInt;
  double dFlareSlope;
  double dFlareC;
  double dFlareK;
  double dFlareMinEnergy;
  double dFlareMaxEnergy;
  double dFlareVisWidth;
  double dFlareXUVWidth;
  double dLXUVFlare;

  // GALHABIT
  int bGalHabit;            /**< Use galhabit module */
  double dPeriQ;            /**< Pericenter distance */
  int iDisrupt;             /**< Secondary body has been disrupted */
  int bGalacTides;          /**< Enable galactic tides */
  double dHostBinSemi;      /**< Semi-major axis of host binary */
  double dHostBinEcc;       /**< Eccentricity of host binary */
  double dHostBinInc;       /**< Inclination of host binary */
  double dHostBinArgP;      /**< Arg pericenter of host binary */
  double dHostBinLongA;     /**< Long asc node of host binary */
  double dHostBinMass1;     /**< Mass of large host binary star */
  int bHostBinary;          /**< Model dynamics of inner host binary */
  double *daRelativeImpact; /**< Impact param of passing star relative to body */
  double *daRelativeVel;    /**< Velocity of passing star relative to body */
  double dEccX;             /**< X component of eccentricity vector */
  double dEccY;             /**< Y component of eccentricity vector */
  double dEccZ;             /**< Z component of eccentricity vector */
  double dAngMX;            /**< X component of orbital momentum vector */
  double dAngMY;            /**< Y component of orbital momentum vector */
  double dAngMZ;            /**< Z component of orbital momentum vector */
  double dAngM;             /**< Magnitude of orbital momentum vector */
  double dEccXTmp;          /**< Ecc X in the host binary reference plane */
  double dEccYTmp;          /**< Ecc Y in the host binary reference plane */
  double dEccZTmp;          /**< Ecc Z in the host binary reference plane */
  double dAngMXTmp;         /**< AngM X in the host binary reference plane */
  double dAngMYTmp;         /**< AngM Y in the host binary reference plane */
  double dAngMZTmp;         /**< AngM Z in the host binary reference plane */
  double dArgPTmp;          /**< Arg pericenter in the host binary reference plane */
  double dLongATmp;         /**< Long asc node in the host binary reference plane */
  double dIncTmp;           /**< Inclination in the host binary reference plane */
  double dCosArgP;          /**< Cosine of arg pericenter */
  double dMinAllowed;       /**< minimum allowed close approach of body to host */
  double dMassInterior;     /**< Total mass of bodies interior to body */
  int iBadImpulse;          /**< Was there a bad impulse? */

<<<<<<< HEAD
  //DISTRES
  int bDistRes;             /**< Use distres model (don't use it for god's sake) */
  double dMeanL;            /**< Body's mean longitude */
    
=======

  //DISTRES
  int bDistRes;
  double dMeanL;

>>>>>>> cb6f8977
} BODY;

/* SYSTEM contains properties of the system that pertain to
   every BODY */

/* Pointer to Laplace semi-major axis functions in DistOrb */
typedef double (*fnLaplaceFunction)(double,int);



typedef struct {
  char cName[NAMELEN];	 /**< System's Name */

  double dTotAngMomInit; /**< System's Initial Angular Momentum */
  double dTotAngMom;     /**< System's Current Angular Momentum */

  /* DISTORB tools */
  fnLaplaceFunction **fnLaplaceF;     /**< Pointers to semi-major axis functions  */
  fnLaplaceFunction **fnLaplaceDeriv; /**< Pointers to semi-major axis derivatives */
  double ***daLaplaceC;   /**< Values of semi-major axis functions */
  double ***daLaplaceD;   /**< Values of semi-major axis derivatives */
  double ***daAlpha0;     /**< Semi-major axis ratio at the time LaplaceC is determined */
  int **iaLaplaceN;       /**< Indices for dmLaplaceC corresponding to iBody, jBody */
  double dDfcrit;         /**< Semi-maj functions will be updated based on this value */
  double dThetaInvP;      /**< Azimuthal angle of inv plane relative to input plane */
  double dPhiInvP;        /**< Altitude angle of inv plane relative to input plane */
  double **daEigenValEcc; /**< Matrix of eccentricity Eigenvalues in Laplace-Lagrange */
  double **daEigenValInc; /**< Matrix of inclination Eigenvalues in Laplace-Lagrange */
  double **daEigenVecEcc; /**< Matrix of eccentricity Eigenvectors in Laplace-Lagrange */
  double **daEigenVecInc; /**< Matrix of inclination Eigenvectors in Laplace-Lagrange */
  double **daEigenPhase;  /**< Phase angles used in Laplace-Lagrange solution */
  double **daA;           /**< Matrix used for finding eigenvalues for eccentricity */
  double **daB;           /**< Matrix used for finding eigenvalues for inclination */
  double *daAsoln;        /**< RHS of eigenvalue problem for ecc */
  double *daBsoln;        /**< RHS of eigenvalue problem for inc */
  double **daetmp;        /**< Temporary matrix used in eigenvalue routine */
  double **daitmp;        /**< Temporary matrix used in eigenvalue routine */
  double *dah0;           /**< Initial value of Hecc in LL2 solution */
  double *dak0;           /**< Initial value of Kecc in LL2 solution */
  double *dap0;           /**< Initial value of Pinc in LL2 solution */
  double *daq0;           /**< Initial value of Qinc in LL2 solution */
  double *daS;            /**< Scaling factor for ecc eigenvectors */
  double *daT;            /**< Scaling factor for inc eigenvectors */
  int *iaRowswap;         /**< Row interchange array used in eigenvector routine */
  double **daAcopy;       /**< Copy of eigenvalue matrix for eccentricity */
  double *daScale;        /**< Used in matrix inversion */ 
  double *daLOrb;         /**< Total angular momentum of system */

  double dTotEnInit;      /**< System's Initial Energy */
  double dTotEn;          /** < System's total energy */

  double dGalacDensity;     /**< Density of galactic environment (for GalHabit) */
  double *daPassingStarR;   /**< Initial location of passing star */
  double *daPassingStarV;   /**< Initial velocity of passing star */
  double dPassingStarVRad;  /**< Radial velocity of passing star (wrt origin) */
  double dPassingStarRMag;  /**< Distance to passing star */
  double *daPassingStarImpact; /**< 3D impact parameter for passing star */
  double dPassingStarMass;  /**< Mass of passing star */
  double dPassingStarSigma; /**< Velocity dispersion of passing stars */
  double dPassingStarMagV;  /**< Magnitude of passing star */
  double dEncounterRad;     /**< User-set encounter radius (box size) */
  double dDeltaTEnc;        /**< time since last encounter */
  double dEncounterRate;    /**< characteristic encounter time */
  double dCloseEncTime;     /**< time of new close encounter */
  double dLastEncTime;      /**< time of last encounter */
  double dNextEncT;         /**< Time of next encounter */
  int iNEncounters;         /**< Number of encounters */
  double dRForm;            /**< galactocentric formation radius */
  double dTMigration;       /**< time of radial migration */
  int bRadialMigr;          /**< use radial migration */
  double dScalingFTot;      /**< scaling factor for radial migration */
  double dScalingFStars;    /**< scaling factor for radial migration */
<<<<<<< HEAD
  double dScalingFVelDisp;  /**< scaling factor for radial migration (velocity disp) */
  double dGasDensity;       /**< density of local ism */
  double dDMDensity;        /**< density of local dark matter */
  double dStarScaleL;       /**< scale length of stellar disk */
  double dVelDispSolar;     /**< Velocity dispersion in solar neighborhood */
  double dHostApexVelMag;   /**< Magnitude of host star apex velocity */
  double *daHostApexVel;    /**< Host star apex velocity vector */
  double *daRelativeVel;    /**< Relative velocity b/w passing star and orbiter */
  double *daRelativePos;    /**< Distance b/w passing star and orbiter */
  double dRelativeVelRad;   /**< Radial component of velocity b/w passing star & orbiter */
  double dRelativeVelMag;   /**< Magnitude relative velocity b/w passing star & orbiter */
  double *daGSNumberDens;   /**< Number density of stars in solar neighborhood */
  double *daGSBinMag;       /**< Magnitude bins of stars in solar neighborhood */
  double *daEncounterRateMV;/**< Encounter rate of passing stars */
  int iSeed;                /**< RNG seed for stellar encounters */
  double dGalaxyAge;        /**< present day age of galaxy */
  int bStellarEnc;          /**< model stellar encounters? */
  int bTimeEvolVelDisp;     /**< scale velocity dispersion of passing stars w/ sqrt(t)?*/
  int bOutputEnc;           /**< output stell encounter info (beware large output!) */
  double dEncDT;            /**< time b/w stell encounter impulses on primary/2ndary */
  double dTStart;           /**< time that encounter begins relative to time step */

  int **iaResIndex;    /**< j values for resonance (-1 deactivates the resonance) */
  int *iaResOrder;     /**< order of resonance */
  int bResAvg;        /**< Average over resonant arguments (suitable for circulation) */
  double **daLibrFreq2;/**< Libration frequency of exact resonance via linear theory */
  double **daCircFreq; /**< Circulation frequency of near resonance */
  double **daDistCos;  /**< Cosine prefactors of disturbing fxn resonant terms */
  double **daDistSin;  /**< Sine prefactors of disturbing fxn resonant terms */
  double **daDistSec;  /**< Pyth sum of prefactors of disturbing fxn resonant terms */
=======
  double dScalingFVelDisp;
  double dGasDensity;  /**< density of local ism */
  double dDMDensity;   /**< density of local dark matter */
  double dStarScaleL;  /**< scale length of stellar disk */
  double dVelDispSolar;
  double dHostApexVelMag;
  double *dHostApexVel;
  double *dRelativeVel;
  double *dRelativePos;
  double dRelativeVelRad;
  double dRelativeVelMag;
  double *dGSNumberDens;
  double *dGSBinMag;
  double *dEncounterRateMV;
  int iSeed;
  double dGalaxyAge;  /**< present day age of galaxy */
  int bStellarEnc;    /**< model stellar encounters? */
  int bTimeEvolVelDisp;    /**< scale velocity dispersion of passing stars with sqrt(t)? */
  int bOutputEnc;      /**< output stellar encounter info (beware large output files!) */
  double dEncDT;       /**< time between stellar encounter impulses on primary and 2ndary */
  double dTStart;      /**< time that encounter begins relative to time step */

  int **iResIndex;    /**< j values for resonance (-1 deactivates the resonance) */
  int *iResOrder;
  int bResAvg;        /**< Average over resonant arguments (suitable for circulation) (Malhotra+ 1989) */
  double **dLibrFreq2; /**< Libration frequency of exact resonance via linear theory */
  double **dCircFreq; /**< Circulation frequency of near resonance */
  double **dDistCos;  /**< Cosine prefactors of disturbing fxn resonant terms */
  double **dDistSin;  /**< Sine prefactors of disturbing fxn resonant terms */
  double **dDistSec;  /**< Pyth sum of prefactors of disturbing fxn resonant terms */
>>>>>>> cb6f8977

} SYSTEM;

/*
 * Updates: Struct that contains all the variables to be updated and the functions to be called to be updated, fnUpdate.
 */

typedef struct {
  /* N.B. that pdVar points to the same memory location as
   * body.x, where x=semi, ecc, etc. */
  double **pdVar;       /**< Pointers to Primary Variables */
  int iNumVars;         /**< Number of Update-able Variables */

  /*! The "type" refers to how the variable is updated. If 0, then
      the variable is assumed to be an explicit function of age. The
      first timestep is then a bit dodgy as the rate is not initially
      known. The suggested timestep will be dEta*dTimestep, so runs
      with a Type 0 variable must account for  the evolution with
      dTimeStep.
  */
  int **iaType;         /**< Variable type affecting timestep (0 = explicit function of age, 1 = normal quantity with time derivative, 2 = polar/sinusoidal quantity with time derivative, 3 = sinusoidal quantity with explicit function of age) */
  double *daDeriv;      /**< Array of Total Derivative Values for each Primary Variable */
  double **daDerivProc; /**< Array of Derivative Values Due to a Process */
  double *dVar;
  double dZero;         /**< Sometimes you need a pointer to zero */

  /*! The body #s to calculate the derivative. First dimension is
      the Primary Variable #, second is the process #, third is the
      list body #s.
  */
  int ***iaBody;
  int **iNumBodies;     /**< Number of Bodies Affecting a Process */

  /* These keep track of the variable and modules */
  int iNumModules;      /**< Number of Modules Affecting a Body */
  int *iNumEqns;        /**< Number of Equations That Modify a Primary Variable */
  int *iaVar;           /**< Primary Variable # */
  /*! The Module # responsible for a given process. The first dimension
    is the Primary Variable #. Second is the Equation. */
  int **iaModule;


  /* Number of eqns to modify a parameter */
  int iNumRot;          /**< Number of Equations Affecting Rotation Rate */
  int iNumSemi;         /**< Number of Equations Affecting Semi-Major Axis */
  int iNumRadius;
  int iNumMass;

  /* These are the variables that the update matrix modifies */
  // Eccentricity is now split into Hecc and Kecc to accomodate Distorb
  // Obliquity is now split into Xobl, Yobl and Zobl to accommodate Distrot
  int iRot;             /**< Variable # Corresponding to Rotation Rate */
  double dDRotDt;       /**< Total Rotation Rate Derivative */
  int iSemi;            /**< Variable # Corresponding to Semi-major Axis */
  double dDSemiDt;      /**< Total Semi-Major Axis Derivative */
  int iRadius;
  int iMass;

  /* Next comes the identifiers for the module that modifies a variable */

  /* SPINBODY parameters */
  int iVelX;
  int iNumVelX;
  int iVelY;
  int iNumVelY;
  int iVelZ;
  int iNumVelZ;
  int iPositionX;
  int iNumPositionX;
  int iPositionY;
  int iNumPositionY;
  int iPositionZ;
  int iNumPositionZ;

  double dVelX;            /**< x Component of the body's velocity */
  double dVelY;            /**< y Component of the body's velocity */
  double dVelZ;            /**< z Component of the body's velocity */
  double dPositionX;       /**< x Component of the body's position */
  double dPositionY;       /**< y Component of the body's position */
  double dPositionZ;       /**< z Component of the body's position */

  double *pdDVelX;
  double *pdDVelY;
  double *pdDVelZ;
  double *pdDPositionX;
  double *pdDPositionY;
  double *pdDPositionZ;

  /* EQTIDE */
  //  int iEccEqtide;       /**< Equation # Corresponding to EQTIDE's Change to Eccentricity */
  int iHeccEqtide;      /**< Equation # Corresponding to EQTIDE's Change to Poincare's h */
  int iKeccEqtide;      /**< Equation # Corresponding to EQTIDE's Change to Poincare's k */
  int *iaXoblEqtide;     /**< Equation #s Corresponding to EQTIDE's Change to Laskar's X */
  int *iaYoblEqtide;     /**< Equation #s Corresponding to EQTIDE's Change to Laskar's Y */
  int *iaZoblEqtide;     /**< Equation #s Corresponding to EQTIDE's Change to Laskar's Z */
  int *iaRotEqtide;     /**< Equation #s Corresponding to EQTIDE's Change to Rotation Rate */
  int iSemiEqtide;      /**< Equation # Corresponding to EQTIDE's Change to Semi-major Axis */
  int iLostEngEqtide;    /**< Equation # Corresponding to EQTIDE's lost energy [tidal heating] */

  /*! Points to the element in UPDATE's daDerivProc matrix that contains the
      semi-major axis' derivative due to EQTIDE. */
  double *pdDsemiDtEqtide;

  /*! Points to the element in UPDATE's daDerivProc matrix that contains
    Poincare's h derivative due to EQTIDE. */
  double *pdDHeccDtEqtide;

  /*! Points to the element in UPDATE's daDerivProc matrix that contains
    Poincare's k derivative due to EQTIDE. */
  double *pdDKeccDtEqtide;

  /*! Points to the elements in UPDATE's daDerivProc matrix that contains
      Laskar's X derivatives due to EQTIDE. */
  double **padDXoblDtEqtide;

  /*! Points to the elements in UPDATE's daDerivProc matrix that contains
      Laskar's Y derivatives due to EQTIDE. */
  double **padDYoblDtEqtide;

  /*! Points to the elements in UPDATE's daDerivProc matrix that contains
      Laskar's Z derivatives due to EQTIDE. */
  double **padDZoblDtEqtide;

  /*! Points to the elements in UPDATE's daDerivProc matrix that contains the
      rotation rates' derivatives due to EQTIDE. */
  double **padDrotDtEqtide;

  /*! Points to the elements in UPDATE's daDerivProc matrix that contains the
      lost energy via tidal heating's derivatives due to EQTIDE. */
  double *pdLostEngEqtide;

  /* RADHEAT Mantle */
  int i26AlMan;            /**< Variable # Corresponding to Aluminum-26 */
  int i40KMan;             /**< Variable # Corresponding to Potassium-40 */
  int i232ThMan;           /**< Variable # Corresponding to Thorium-232 */
  int i238UMan;            /**< Variable # Corresponding to Uranium-238 */
  int i235UMan;
  int iNum26AlMan;         /**< Number of Equations Affecting Aluminum-26 [1] */
  int iNum40KMan;          /**< Number of Equations Affecting Potassium-40 [1] */
  int iNum232ThMan;        /**< Number of Equations Affecting Thorium-232 [1] */
  int iNum238UMan;         /**< Number of Equations Affecting Uranium-238 [1] */
  int iNum235UMan;
  double dD26AlNumManDt;   /**< Total Aluminum-26 Derivative */
  double dD40KNumManDt;    /**< Total Potassium-40 Derivative */
  double dD232ThNumManDt;  /**< Total Thorium-232 Derivative */
  double dD238UNumManDt;   /**< Total Uranium-238 Derivative */
  double dD235UNumManDt;
  double *pdD26AlNumManDt;
  double *pdD40KNumManDt;
  double *pdD232ThNumManDt;
  double *pdD238UNumManDt;
  double *pdD235UNumManDt;

  /* RADHEAT Core */
  int i26AlCore;
  int i40KCore;
  int i232ThCore;
  int i238UCore;
  int i235UCore;
  int iNum26AlCore;
  int iNum40KCore;
  int iNum232ThCore;
  int iNum238UCore;
  int iNum235UCore;
  double dD26AlNumCoreDt;
  double dD40KNumCoreDt;
  double dD232ThNumCoreDt;
  double dD238UNumCoreDt;
  double dD235UNumCoreDt;
  double *pdD26AlNumCoreDt;
  double *pdD40KNumCoreDt;
  double *pdD232ThNumCoreDt;
  double *pdD238UNumCoreDt;
  double *pdD235UNumCoreDt;

  /* RADHEAT CRUST */
  int i40KCrust;
  int i232ThCrust;
  int i238UCrust;
  int i235UCrust;
  int iNum40KCrust;
  int iNum232ThCrust;
  int iNum238UCrust;
  int iNum235UCrust;
  double dD40KNumCrustDt;
  double dD232ThNumCrustDt;
  double dD238UNumCrustDt;
  double dD235UNumCrustDt;
  double *pdD40KNumCrustDt;
  double *pdD232ThNumCrustDt;
  double *pdD238UNumCrustDt;
  double *pdD235UNumCrustDt;

  /* THERMINT */
  int iTMan;          /**< Variable # Corresponding to Tman */
  int iNumTMan;       /**< Number of Equations Affecting TMan */
  double dTDotMan;    /**< TMan time Derivative */
  double *pdTDotMan;
  int iTCore;          /**< Variable # Corresponding to Tman */
  int iNumTCore;       /**< Number of Equations Affecting TCore */
  double dTDotCore;    /**< TCore time Derivative */
  double *pdTDotCore;

  /* DISTORB */
  /* Number of eqns to modify a parameter */
  int iNumHecc;          /**< Number of Equations Affecting h = e*sin(longp) */
  int iNumKecc;          /**< Number of Equations Affecting k = e*cos(longp) */
  int iNumPinc;          /**< Number of Equations Affecting p = s*sin(longa) */
  int iNumQinc;         /**< Number of Equations Affecting q = s*cos(longa) */

  int iHecc;             /**< Variable # Corresponding to h = e*sin(longp) */
  double dDHeccDt;       /**< Total h Derivative */
  int iKecc;             /**< Variable # Corresponding to k = e*cos(longp) */
  double dDKeccDt;       /**< Total k Derivative */
  int iPinc;             /**< Variable # Corresponding to p = s*sin(longa) */
  double dDPincDt;       /**< Total p Derivative */
  int iQinc;             /**< Variable # Corresponding to q = s*cos(longa) */
  double dDQincDt;       /**< Total q Derivative */
  int *iaHeccDistOrb;       /**< Equation # Corresponding to DistOrb's change to h = e*sin(longp) */
  int *iaKeccDistOrb;     /**< Equation #s Corresponding to DistOrb's change to k = e*cos(longp) */
  int *iaPincDistOrb;     /**< Equation #s Corresponding to DistOrb's change to  p = s*sin(longa) */
  int *iaQincDistOrb;     /**< Equation #s Corresponding to DistOrb's change to  q = s*cos(longa) */

  /*! Points to the element in UPDATE's daDerivProc matrix that contains the
      h = e*sin(varpi) derivative due to DistOrb. */
  double **padDHeccDtDistOrb;

  /*! Points to the element in UPDATE's daDerivProc matrix that contains the
      k = e*cos(varpi) derivative due to DistOrb. */
  double **padDKeccDtDistOrb;

  /*! Points to the element in UPDATE's daDerivProc matrix that contains the
      p = s*sin(Omega) derivative due to DistOrb. */
  double **padDPincDtDistOrb;

  /*! Points to the element in UPDATE's daDerivProc matrix that contains the
      q = s*cos(Omega) derivative due to DistOrb. */
  double **padDQincDtDistOrb;

  /* DISTROT */
  int iNumXobl;          /**< Number of Equations Affecting x = sin(obl)*cos(pA) */
  int iNumYobl;          /**< Number of Equations Affecting y = sin(obl)*sin(pA) */
  int iNumZobl;          /**< Number of Equations Affecting z = cos(obl) */
  int iNumDynEllip;      /**< Number of Equations Affecting Dynamical Ellipticity */

  int iXobl;             /**< Variable # Corresponding to x = sin(obl)*cos(pA) */
  double dDXoblDt;       /**< Total x Derivative */
  int iYobl;             /**< Variable # Corresponding to y = sin(obl)*sin(pA) */
  double dDYoblDt;       /**< Total y Derivative */
  int iZobl;             /**< Variable # Corresponding to z = cos(obl) */
  double dDZoblDt;       /**< Total z Derivative */
  int iDynEllip;         /**< Variable # Corresponding to dynamical ellipticity */
  double dDDynEllipDt;   /**< Dynamical Ellipticity Derivative */
  int *iaXoblDistRot;     /**< Equation # Corresponding to DistRot's change to x = sin(obl)*cos(pA) */
  int *iaYoblDistRot;     /**< Equation #s Corresponding to DistRot's change to y = sin(obl)*sin(pA) */
  int *iaZoblDistRot;     /**< Equation #s Corresponding to DistRot's change to z = cos(obl) */

  /*! Points to the element in UPDATE's daDerivProc matrix that contains the
      xi = sin(obliq)*sin(pA) derivative due to DISTROT. */
  double **padDXoblDtDistRot;

  /*! Points to the element in UPDATE's daDerivProc matrix that contains the
      zeta = sin(obliq)*cos(pA) derivative due to DISTROT. */
  double **padDYoblDtDistRot;

  /*! Points to the element in UPDATE's daDerivProc matrix that contains the
      chi = cos(obliq) derivative due to DISTROT. */
  double **padDZoblDtDistRot;

  /* GALHABIT */
  int iNumEccX;       /**< Number of equations for x eccentricity */
  int iNumEccY;       /**< Number of equations for y eccentricity */
  int iNumEccZ;       /**< Number of equations for z eccentricity */

  int iEccX;          /**< Variable # for x eccentricity */
  int iEccY;          /**< Variable # for y eccentricity */
  int iEccZ;          /**< Variable # for z eccentricity */
  double dDEccXDt;    /**< Derivative for ecc x */
  double dDEccYDt;    /**< Derivative for ecc y */
  double dDEccZDt;    /**< Derivative for ecc z */

  int *iaEccXGalHabit; /**< Equation # for GalHabit's change in x ecc */
  int *iaEccYGalHabit; /**< Equation # for GalHabit's change in y ecc */
  int *iaEccZGalHabit; /**< Equation # for GalHabit's change in z ecc */

  /*! Points to the element in UPDATE's daDerivProc matrix that contains the
      x component of ecc derivative due to GALHABIT */
  double **padDEccXDtGalHabit;
  /*! Points to the element in UPDATE's daDerivProc matrix that contains the
      y component of ecc derivative due to GALHABIT */
  double **padDEccYDtGalHabit;
  /*! Points to the element in UPDATE's daDerivProc matrix that contains the
      z component of ecc derivative due to GALHABIT */
  double **padDEccZDtGalHabit;

  int iNumAngMX;     /**< Number of equations for x angular momentum*/
  int iNumAngMY;     /**< Number of equations for y angular momentum*/
  int iNumAngMZ;     /**< Number of equations for z angular momentum*/

  int iAngMX;        /**< Variable # for x angular momentum */
  int iAngMY;        /**< Variable # for y angular momentum */
  int iAngMZ;        /**< Variable # for z angular momentum */
  double dDAngMXDt;  /**< Derivative for angular mom x */
  double dDAngMYDt;  /**< Derivative for angular mom y */
  double dDAngMZDt;  /**< Derivative for angular mom z */

  int *iaAngMXGalHabit; /**< Equation # for GalHabit's change in x ang mom */
  int *iaAngMYGalHabit; /**< Equation # for GalHabit's change in y ang mom */
  int *iaAngMZGalHabit; /**< Equation # for GalHabit's change in z ang mom */

  /*! Points to the element in UPDATE's daDerivProc matrix that contains the
      x component of angular mom derivative due to GALHABIT */
  double **padDAngMXDtGalHabit;
  /*! Points to the element in UPDATE's daDerivProc matrix that contains the
      y component of angular mom derivative due to GALHABIT */
  double **padDAngMYDtGalHabit;
  /*! Points to the element in UPDATE's daDerivProc matrix that contains the
      z component of angular mom derivative due to GALHABIT */
  double **padDAngMZDtGalHabit;

  /* DISTRES */
  int iNumMeanL;
  int iMeanL;
  double dDMeanLDt;
  int *iaMeanLDistRes;
  double **padDMeanLDtDistRes;

  int *iaSemiDistRes;
  double **padDSemiDtDistRes;

  int *iaHeccDistRes;
  double **padDHeccDtDistRes;

  int *iaKeccDistRes;
  double **padDKeccDtDistRes;

  int *iaPincDistRes;
  double **padDPincDtDistRes;

  int *iaQincDistRes;
  double **padDQincDtDistRes;

  /* ATMESC */
  int iSurfaceWaterMass;     /**< Variable # Corresponding to the surface water mass */
  int iNumSurfaceWaterMass;  /**< Number of Equations Affecting surface water [1] */
  int iEnvelopeMass;     /**< Variable # Corresponding to the envelope mass */
  int iNumEnvelopeMass;  /**< Number of Equations Affecting envelope mass [1] */
  int iOxygenMass;     /**< Variable # Corresponding to the oxygen mass */
  int iNumOxygenMass;  /**< Number of Equations Affecting oxygen [1] */
  int iOxygenMantleMass;     /**< Variable # Corresponding to the oxygen mass in the mantle */
  int iNumOxygenMantleMass;  /**< Number of Equations Affecting oxygen mantle mass [1] */

  /*! Points to the element in UPDATE's daDerivProc matrix that contains the
      derivative of these variables due to ATMESC. */
  double *pdDSurfaceWaterMassDtAtmesc;
  double *pdDEnvelopeMassDtAtmesc;
  double *pdDMassDtAtmesc;
  double *pdDOxygenMassDtAtmesc;
  double *pdDOxygenMantleMassDtAtmesc;
  double *pdRadiusAtmesc;

  /* BINARY */
  int iCBPR; /**< Variable # Corresponding to the CBP's orbital radius */
  int iNumCBPR; /**< Number of Equations Affecting CBP orbital radius [1] */
  int iCBPZ; /**< Variable # corresponding to the CBP's cylindrical Z positions */
  int iNumCBPZ; /**< Number of Equations Affecting CBP cylindrical Z position [1] */
  int iCBPPhi; /**< Variable # Corresponding to the CBP's orbital azimuthal angle */
  int iNumCBPPhi; /**< NUmber of equations Affecting CBP orbital azimuthal angle [1] */
  int iCBPRDot; /**< Variable # Corresponding to the CBP's radial velocity */
  int iNumCBPRDot; /**< Number of equations affecting CBP radial velocity [1] */
  int iCBPZDot; /** < Variable # Corresponding to the CBP's Z orbital velocity */
  int iNumCBPZDot; /**< Number of equations affecting CBP z orbital velocity [1] */
  int iCBPPhiDot; /** < Variable # Corresponding to the CBP's Phi orbital angular velocity */
  int iNumCBPPhiDot; /**< Number of equations affecting CBP phi orbital velocity [1] */

  /* Points to the element in UPDATE's daDerivProc matrix that contains the
   * derivative of these variables due to BINARY. */
  double *pdCBPRBinary; // Equation that governs CBP orbital radius
  double *pdCBPZBinary; // Equation that governs CBP cylindrical position Z
  double *pdCBPPhiBinary; // Equation that governs CBP orbital azimuthal angle
  double *pdCBPRDotBinary; // Equation that governs CBP radial orbital velocity
  double *pdCBPZDotBinary; // Equation that governs CBP z orbital velocity
  double *pdCBPPhiDotBinary; // Equation that governs CBP phi orbital velocity

  /* STELLAR */
  int iLuminosity;           /**< Variable # Corresponding to the luminosity */
  int iNumLuminosity;        /**< Number of Equations Affecting luminosity [1] */
  int iTemperature;
  int iNumTemperature;

  int iRotStellar;           /**< iEqn number for the evolution of rotation in STELLAR */
  int iLostAngMom;           /**< iEqn number for the evolution of lost angular momentum */
  int iLostAngMomStellar;    /**< iEqn number for the evolution of lost angular momentum in STELLAR */
  int iNumLostAngMom;       /**< Number of Equations Affecting lost angular momentum [1] */
  int iLostEng;           /**< iEqn number for the evolution of lost energy */
  int iLostEngStellar;    /**< iEqn number for the evolution of lost energy in STELLAR */
  int iNumLostEng;       /**< Number of Equations Affecting lost angular momentum [1] */

  /*! Points to the element in UPDATE's daDerivProc matrix that contains the
      function that returns these variables due to STELLAR evolution. */
  double *pdLuminosityStellar;
  double *pdTemperatureStellar;
  double *pdRadiusStellar;
  double *pdRotRateStellar;
  double *pdLostAngMomStellar;
  double *pdLostEngStellar;

  /* FLARE */
  int iLXUV;
  int iNumLXUV;
  double *pdDLXUVFlareDt;

 /* EQTIDE + STELLAR */
 int iSemiEqSt;      /**< Equation # Corresponding to EQ+ST's Change to Semi-major Axis */

 /*! Points to the element in UPDATE's daDerivProc matrix that contains the
     semi-major axis derivatives due to EQTIDE+STELLAR. */
 double *pdDsemiDtEqSt;

} UPDATE;

typedef struct {
  int iNumHalts;       /**< Total Number of Halts */
  int bMerge;          /**< Halt for Merge? */
  double dMinSemi;     /**< Halt at this Semi-major Axis */
  double dMinObl;      /**< Halt at this Obliquity */
  double dMaxEcc;      /**< Halt at this Eccentricity */
  double dMinEcc;      /**< Halt at this Eccentricity */
  int bPosDeDt;        /**< Halt if Eccentricity Derivative is Positive */
  int dMinIntEn;       /**< Halt at this Internal Power */

  /* EQTIDE */
  int bDblSync;         /**< Halt if Double Synchronous? */
  int bTideLock;        /**< Halt if Tide-locked? */
  int bSync;            /**< Halt if Rotation Becomes Synchronous? */

  /* RADHEAT */
  double dMin40KPower;     /**< Halt at this Potassium-40 Power */
  double dMin232ThPower;   /**< Halt at this Thorium-232 Power */
  double dMin238UPower;    /**< Halt at this Uranium-238 Power */
  double dMin235UPower;
  double dMinRadPower;

  /* ATMESC */
  int bSurfaceDesiccated;         /**< Halt if dry?*/
  int bEnvelopeGone;              /**< Halt if evaporated?*/

  /* STELLAR */
  int bEndBaraffeGrid;            /***< Halt if we reached the end of the luminosity grid? */

  /* THERMINT */
  double dMinTMan;     /**< Halt at this TMan */
  double dMinTCore;     /**< Halt at this TCore */

  /* DISTORB */
  int bOverrideMaxEcc;  /**< 1 = tells DistOrb not to halt at maximum eccentricity = 0.6627434 */
  int bHillStab;       /**< halt if 2 planets fail Hill stability crit (technically valid for only 2 planets)*/
  int bCloseEnc;       /**< halt if any planet pair has orbits too close (crudely comparing inner's apocenter and outer's pericenter)*/

  /* POISE */
  int bHaltMinIceDt;  /**< Halt if ice flow time-step falls below a minimum value */
  int iMinIceDt;    /**< Halt if ice flow time-step falls below this value (number of orbital periods)*/

  /* BINARY */
  int bHaltHolmanUnstable; /** if CBP.dSemi < holman_crit_a, CBP dynamically unstable -> halt */
  int bHaltRocheLobe;      /** if secondary enters the Roche lobe of the primary, HALT! */
} HALT;

/* Units. These can be different for different bodies. If set
 * in the primary input file, the values are propogated to
 * all the bodies. Note that for most variables, an index of 0
 * corresponds to the first body read in. For units, that is not
 * the case, as the index refers to the file number, i.e. 0 to
 * the primary input file, 1 to the first body read in, etc. This
 * feature allows for the units to be propogated to other files,
 * but is sure to result in some bugs. Be careful!
 */

typedef struct {
  int iMass;          /**< 0=gm; 1=kg; 2=solar; 3=Earth; 4=Jup; 5=Nep */
  int iLength;        /**< 0=cm; 1=m; 2=km; 3=R_sun; 4=R_earth; 5=R_Jup; 6=AU */
  int iAngle;         /**< 0=rad; 1=deg */
  int iTime;          /**< 0=sec; 1=day; 2=yr; 3=Myr; 4=Gyr */
  int iTemp;
} UNITS;

/* Note this hack -- the second int is for iEqtideModel. This may
   have to be generalized for other modules. */
typedef void (*fnBodyCopyModule)(BODY*,BODY*,int,int,int);

/* Integration parameters */
typedef struct {
  int bDoForward;	 /**< Perform Forward Integration? */
  int bDoBackward;	 /**< Perform Backward Integration? */
  int iDir;              /**< 1=forward, -1=backward */
  double dTime;          /**< Integration Time */
  double dEta;           /**< Variable Timestep Coefficient */
  double dStopTime;	 /**< Integration Stop Time */
  double dTimeStep;	 /**< Integration Time step */
  int bVarDt;            /**< Use Variable Timestep? */
  int nSteps;            /**< Total Number of Steps */
  double dMinValue;      /**< Minimum Value for Eccentricity and Obliquity to be Integrated */
  int bFirstStep;        /**< Has the First Dtep Been Taken? */
  int iNumBodies;        /**< Number of Bodies to be Integrated */
  int iOneStep;          /**< Integration Method # */
  double dCurrentDt;

  // These are to store midpoint derivative info in RK4.
  BODY *tmpBody;         /**< Temporary BODY struct */
  UPDATE *tmpUpdate;     /**< Temporary UPDATE struct */
  double ***daDeriv;     /**< The Matrix of Time Derivatives. First dimension is Body #, second is the Primary Variable #, third is the Equation #.  */

  // Module-specific parameters
  int *iNumModules;      /**< Number of Modules per Primary Variable */

  /* EQTIDE */
  int iEqtideModel;      /**< EQTIDE Model # */
  int bDiscreteRot;	 /**< Use Discrete Rotation Model (CPL)? */
  int *bForceEqSpin;     /**< Force Rotation Rate to be Equilibrium? */
  int *bFixOrbit;        /**< Fix Orbit? */
  double *dMaxLockDiff;  /**< Fractional Difference from Tidal Equilibrium Rate to Force Equilibrium. */
  double *dSyncEcc;

  /* RADHEAT */
  /* Nothing? */

  /* DISTORB */
  int iDistOrbModel;

  fnBodyCopyModule **fnBodyCopy; /**< Function Pointers to Body Copy */
} EVOLVE;

/* The CONTROL struct contains all the parameters that
 * control program flow. */

typedef struct {
  int iVerbose;           /**< Verbosity Level. 0=none; 1=error; 2=progress; 3=input; 4=units; 5=all */
  double dOutputTime;	  /**< Integration Output Interval */

  int bLog;               /**< Write Log File? */

  /* Output Notation */
  int iDigits;            /**< Number of Digits After Decimal */
  int iSciNot;            /**< Crossover Decade to Switch between Standard and Scientific Notation */

  int bOverwrite;         /**< Allow files to be overwritten? */
} IO;

/* The CONTROL struct contains all the parameters that
 * control program flow. */
/* CONTROL contains all parameters that control program flow, including I/O,
   halts, units, and the integration, including manipulating the UPDATE
   matrix through fnForceBehavior. */

typedef double (*fnUpdateVariable)(BODY*,SYSTEM*,int*);
typedef void (*fnPropsAuxModule)(BODY*,EVOLVE*,UPDATE*,int);
typedef void (*fnForceBehaviorModule)(BODY*,EVOLVE*,IO*,SYSTEM*,UPDATE*,fnUpdateVariable***,int,int);
/* HALT struct contains all stopping conditions, other than reaching the end
   of the integration. */

typedef int (*fnHaltModule)(BODY*,EVOLVE*,HALT*,IO*,UPDATE*,int);

typedef struct {
  EVOLVE Evolve;
  HALT *Halt;
  IO Io;
  UNITS *Units;

  /* Move to BODY */
  int *iMassRad;           /**< Mass-Radius Relationship */

  fnHaltModule **fnHalt;   /**< Function Pointers to Halt Checks */
  fnForceBehaviorModule **fnForceBehavior; /**< Function Pointers to Force Behaviors */
  fnForceBehaviorModule **fnForceBehaviorMulti; /**< Function Pointers to Force Behaviors */
  int *iNumMultiForce;    /**< Number of multi-module ForceBahevior functions */

  fnPropsAuxModule **fnPropsAux; /**< Function Pointers to Auxiliary Properties */
  fnPropsAuxModule **fnPropsAuxMulti;  /**< Function pointers to Auxiliary Properties for multi-module interdependancies. */
  int *iNumMultiProps;   /**< Number of Multi-module PropsAux functions */

  /* Things for DistOrb */
  double dAngNum;         /**< Value used in calculating timestep from angle variable */
  int bSemiMajChange;         /**< 1 if semi-major axis can change (DistOrb will recalc Laplace coeff functions) */
  int bInvPlane;       /**< 1 = change input coordinates to invariable plane coordinate */
  int bOutputLapl;     /**< 1 = output laplace functions and related data */
  int bOutputEigen;      /**< Output eigen values? */

} CONTROL;

/* The INFILE struct contains all the information
 * regarding the files that read in. */

typedef struct {
  char cIn[NAMELEN];       /**< File Name */
  int *bLineOK;            /**< Line # Format OK? */
  int iNumLines;           /**< Number of Input Lines */
  /* Species file for PHOTOCHEM */
  char cSpecies[NAMELEN];  /**< Name of Chemical Species N/I */
  /* Reaction file for PHOTOCHEM */
  char cReactions[NAMELEN]; /**< Names of Chemical Reactions N/I */

  /* Aerosol scattering files */
  /* Aqueous file -- add to SpeciesFile? */
  /* Array of Vapor pressure file */

} INFILE;

/* The OUTFILE struct contains all the information
 * regarding the output files. */

typedef struct {
  char cOut[NAMELEN];       /**< Output File Name */
  int iNumCols;             /**< Number of Columns in Output File */
  char caCol[MODULEOUTEND][OPTLEN];  /**< Output Value Name */
  int bNeg[MODULEOUTEND];         /**< Use Negative Option Units? */
  int iNumGrid;             /**< Number of grid outputs */
  char caGrid[MODULEOUTEND][OPTLEN];  /**< Gridded output name */
} OUTFILE;


/* The FILES struct contains all the information
 * regarding every file. */

typedef struct {
  char cExe[LINE];             /**< Name of Executable */
  OUTFILE *Outfile;            /**< Output File Name for Forward Integration */
  char cLog[NAMELEN];          /**< Log File Name */
  INFILE *Infile;
  int iNumInputs;              /**< Number of Input Files */
} FILES;

/* The OPTIONS struct contains all the information
 * regarding the options, including their file data. */

typedef struct {
  char cName[OPTLEN];          /**< Option Name */
  char cDescr[OPTDESCR];       /**< Brief Description of Option */
  int iType;                   /**< Cast of input. 0=bool; 1=int; 2=double; 3=string; +10 for array. */
  char cDefault[OPTDESCR];     /**< Description of Default Value */
  double dDefault;             /**< Default Value */
  int iMultiFile;              /**< Option Permitted in Multiple Inpute Files?  (b?) */
  int iMultiIn;
  int *iLine;                  /**< Option's Line # in Input File */
  char *iFile;
  char cFile[MAXFILES][OPTLEN]; /**< File Name Where Set */
  char cNeg[OPTDESCR];         /**< Description of Negative Unit Conversion */
  double dNeg;                 /**< Conversion Factor to System Units */
} OPTIONS;

/* OUTPUT contains the data regarding every output parameters */

/* Some output variables must combine output from different modules.
 * These functions do that combining. XXX I think this is defunct!

 typedef double (*fnOutputModule)(BODY*,SYSTEM*,UPDATE*,int,int); */

/* GRIDOUTPUT will be part of OPTIONS, and contains data for latitudinal parameters in POISE */
// typedef struct {
//   char cName[OPTLEN];    /**< Output Name */
//   char cDescr[LINE];     /**< Output Description */
//   int bNeg;              /**< Is There a Negative Option? */
//   int *bDoNeg;           /**< Should the Output use "Negative" Units? */
//   char cNeg[NAMELEN];    /**< Units of Negative Option */
//   double dNeg;           /**< Conversion Factor for Negative Option */
//   int iNum;              /**< Number of Columns for Output */
//
//   /* Now add vector output functions */
//   fnOutputModule **fnOutput; /**< Function Pointers to Write Output */
//
// } GRIDOUTPUT;

typedef struct {
  char cName[OPTLEN];    /**< Output Name */
  char cDescr[LINE];     /**< Output Description */
  int bNeg;              /**< Is There a Negative Option? */
  int iModuleBit;              /**< Bit flag for module to check output parameters */
  int *bDoNeg;           /**< Should the Output use "Negative" Units? */
  char cNeg[NAMELEN];    /**< Units of Negative Option */
  double dNeg;           /**< Conversion Factor for Negative Option */
  int iNum;              /**< Number of Columns for Output */
  int bGrid;             /**< Is output quantity gridded (e.g. a function of latitude)? */

//   GRIDOUTPUT *GridOutput;     /**< Output for latitudinal climate params, etc */

} OUTPUT;

typedef void (*fnReadOption)(BODY*,CONTROL*,FILES*,OPTIONS*,SYSTEM*,int);
typedef void (*fnWriteOutput)(BODY*,CONTROL*,OUTPUT*,SYSTEM*,UNITS*,UPDATE*,int,double *,char []);


/*
 * Module-level function pointers
 */

typedef void (*fnInitializeOptions)(OPTIONS*,fnReadOption*);
typedef void (*fnInitializeBodyModule)(BODY*,CONTROL*,UPDATE*,int,int);
typedef void (*fnInitializeControlModule)(CONTROL*,int);
typedef void (*fnInitializeOptionsModule)(OPTIONS*,fnReadOption*);
typedef void (*fnInitializeUpdateModule)(BODY*,UPDATE*,int);
typedef void (*fnInitializeUpdateTmpBodyModule)(BODY*,CONTROL*,UPDATE*,int);

//All primary variables need a FinalizeUpdate function
//typedef void (*fnFinalizeUpdateEccModule)(BODY*,UPDATE*,int*,int,int);
typedef void (*fnFinalizeUpdateVelXModule)(BODY*,UPDATE*,int*,int,int,int);
typedef void (*fnFinalizeUpdateVelYModule)(BODY*,UPDATE*,int*,int,int,int);
typedef void (*fnFinalizeUpdateVelZModule)(BODY*,UPDATE*,int*,int,int,int);
typedef void (*fnFinalizeUpdatePositionXModule)(BODY*,UPDATE*,int*,int,int,int);
typedef void (*fnFinalizeUpdatePositionYModule)(BODY*,UPDATE*,int*,int,int,int);
typedef void (*fnFinalizeUpdatePositionZModule)(BODY*,UPDATE*,int*,int,int,int);
typedef void (*fnFinalizeUpdate26AlNumCoreModule)(BODY*,UPDATE*,int*,int,int,int);
typedef void (*fnFinalizeUpdate26AlNumManModule)(BODY*,UPDATE*,int*,int,int,int);
typedef void (*fnFinalizeUpdate40KNumCoreModule)(BODY*,UPDATE*,int*,int,int,int);
typedef void (*fnFinalizeUpdate40KNumCrustModule)(BODY*,UPDATE*,int*,int,int,int);
typedef void (*fnFinalizeUpdate40KNumManModule)(BODY*,UPDATE*,int*,int,int,int);
typedef void (*fnFinalizeUpdate232ThNumCoreModule)(BODY*,UPDATE*,int*,int,int,int);
typedef void (*fnFinalizeUpdate232ThNumCrustModule)(BODY*,UPDATE*,int*,int,int,int);
typedef void (*fnFinalizeUpdate232ThNumManModule)(BODY*,UPDATE*,int*,int,int,int);
typedef void (*fnFinalizeUpdate235UNumCoreModule)(BODY*,UPDATE*,int*,int,int,int);
typedef void (*fnFinalizeUpdate235UNumCrustModule)(BODY*,UPDATE*,int*,int,int,int);
typedef void (*fnFinalizeUpdate235UNumManModule)(BODY*,UPDATE*,int*,int,int,int);
typedef void (*fnFinalizeUpdate238UNumCoreModule)(BODY*,UPDATE*,int*,int,int,int);
typedef void (*fnFinalizeUpdate238UNumCrustModule)(BODY*,UPDATE*,int*,int,int,int);
typedef void (*fnFinalizeUpdate238UNumManModule)(BODY*,UPDATE*,int*,int,int,int);
typedef void (*fnFinalizeUpdateCBPRModule)(BODY*,UPDATE*,int*,int,int,int);
typedef void (*fnFinalizeUpdateCBPZModule)(BODY*,UPDATE*,int*,int,int,int);
typedef void (*fnFinalizeUpdateCBPRDotModule)(BODY*,UPDATE*,int*,int,int,int);
typedef void (*fnFinalizeUpdateCBPPhiModule)(BODY*,UPDATE*,int*,int,int,int);
typedef void (*fnFinalizeUpdateCBPZDotModule)(BODY*,UPDATE*,int*,int,int,int);
typedef void (*fnFinalizeUpdateCBPPhiDotModule)(BODY*,UPDATE*,int*,int,int,int);
typedef void (*fnFinalizeUpdateDynEllipModule)(BODY*,UPDATE*,int*,int,int,int);
typedef void (*fnFinalizeUpdateEnvelopeMassModule)(BODY*,UPDATE*,int*,int,int,int);
typedef void (*fnFinalizeUpdateHeccModule)(BODY*,UPDATE*,int*,int,int,int);
typedef void (*fnFinalizeUpdateIceMassModule)(BODY*,UPDATE*,int*,int,int,int);//deprecated
typedef void (*fnFinalizeUpdateKeccModule)(BODY*,UPDATE*,int*,int,int,int);
typedef void (*fnFinalizeUpdateLuminosityModule)(BODY*,UPDATE*,int*,int,int,int);
typedef void (*fnFinalizeUpdateLXUVModule)(BODY*,UPDATE*,int*,int,int,int);
typedef void (*fnFinalizeUpdateMassModule)(BODY*,UPDATE*,int*,int,int,int);
typedef void (*fnFinalizeUpdatePincModule)(BODY*,UPDATE*,int*,int,int,int);
typedef void (*fnFinalizeUpdateQincModule)(BODY*,UPDATE*,int*,int,int,int);
typedef void (*fnFinalizeUpdateRadiusModule)(BODY*,UPDATE*,int*,int,int,int);
typedef void (*fnFinalizeUpdateRotModule)(BODY*,UPDATE*,int*,int,int,int);
typedef void (*fnFinalizeUpdateSemiModule)(BODY*,UPDATE*,int*,int,int,int);
typedef void (*fnFinalizeUpdateSurfaceWaterMassModule)(BODY*,UPDATE*,int*,int,int,int);
typedef void (*fnFinalizeUpdateOxygenMassModule)(BODY*,UPDATE*,int*,int,int,int);
typedef void (*fnFinalizeUpdateOxygenMantleMassModule)(BODY*,UPDATE*,int*,int,int,int);
typedef void (*fnFinalizeUpdateTemperatureModule)(BODY*,UPDATE*,int*,int,int,int);
typedef void (*fnFinalizeUpdateTCoreModule)(BODY*,UPDATE*,int*,int,int,int);
typedef void (*fnFinalizeUpdateTManModule)(BODY*,UPDATE*,int*,int,int,int);
typedef void (*fnFinalizeUpdateXoblModule)(BODY*,UPDATE*,int*,int,int,int);
typedef void (*fnFinalizeUpdateYoblModule)(BODY*,UPDATE*,int*,int,int,int);
typedef void (*fnFinalizeUpdateZoblModule)(BODY*,UPDATE*,int*,int,int,int);
typedef void (*fnFinalizeUpdateEccXModule)(BODY*,UPDATE*,int*,int,int,int);
typedef void (*fnFinalizeUpdateEccYModule)(BODY*,UPDATE*,int*,int,int,int);
typedef void (*fnFinalizeUpdateEccZModule)(BODY*,UPDATE*,int*,int,int,int);
typedef void (*fnFinalizeUpdateAngMXModule)(BODY*,UPDATE*,int*,int,int,int);
typedef void (*fnFinalizeUpdateAngMYModule)(BODY*,UPDATE*,int*,int,int,int);
typedef void (*fnFinalizeUpdateAngMZModule)(BODY*,UPDATE*,int*,int,int,int);
typedef void (*fnFinalizeUpdateMeanLModule)(BODY*,UPDATE*,int*,int,int,int);
typedef void (*fnFinalizeUpdateLostAngMomModule)(BODY*,UPDATE*,int*,int,int,int);
typedef void (*fnFinalizeUpdateLostEngModule)(BODY*,UPDATE*,int*,int,int,int);

typedef void (*fnReadOptionsModule)(BODY*,CONTROL*,FILES*,OPTIONS*,SYSTEM*,fnReadOption*,int);
typedef void (*fnVerifyModule)(BODY*,CONTROL*,FILES*,OPTIONS*,OUTPUT*,SYSTEM*,UPDATE*,fnUpdateVariable***,int,int);
typedef void (*fnVerifyHaltModule)(BODY*,CONTROL*,OPTIONS*,int,int*);
typedef void (*fnCountHaltsModule)(HALT*,int*);
typedef void (*fnInitializeOutputModule)(OUTPUT*,fnWriteOutput*);
typedef void (*fnLogBodyModule)(BODY*,CONTROL*,OUTPUT*,SYSTEM*,UPDATE*,fnWriteOutput*,FILE*,int);
typedef void (*fnLogModule)(BODY*,CONTROL*,OUTPUT*,SYSTEM*,UPDATE*,fnWriteOutput*,FILE*);

typedef struct {
  int *iNumModules; /**< Number of Modules per Body */
  int **iaModule; /**< Module #s that Apply to the Body */
  int *iBitSum;

  /*! These functions count the number of applicable halts for each body. */
  fnCountHaltsModule **fnCountHalts;

  /*! These functions allocate memory to module-specific arrays
      inside the CONTROL struct */
  fnInitializeControlModule **fnInitializeControl;

  /*! These functions allocate memory to module-specific arrays
       inside the UPDATE struct */
  fnInitializeUpdateModule **fnInitializeUpdate;

  /*! These functions allocate memory to module-specific arrays
      inside the BODY struct */
  fnInitializeBodyModule **fnInitializeBody;

  /*! These functions allocate memory to module-specific arrays
       inside the OUTPUT struct */
  fnInitializeOutputModule **fnInitializeOutput;

  /*! These functions allocate memory to module-specific arrays
       inside the BODY struct */
  fnInitializeUpdateTmpBodyModule **fnInitializeUpdateTmpBody;

  // Finalize Primary Variable function pointers

  /*! SpiNBody variable finalize functions */
  fnFinalizeUpdateVelXModule **fnFinalizeUpdateVelX;
  fnFinalizeUpdateVelYModule **fnFinalizeUpdateVelY;
  fnFinalizeUpdateVelZModule **fnFinalizeUpdateVelZ;
  fnFinalizeUpdatePositionXModule **fnFinalizeUpdatePositionX;
  fnFinalizeUpdatePositionYModule **fnFinalizeUpdatePositionY;
  fnFinalizeUpdatePositionZModule **fnFinalizeUpdatePositionZ;

  /*! Function pointers to finalize Core's potassium-40 */
  fnFinalizeUpdate26AlNumCoreModule **fnFinalizeUpdate26AlNumCore;
  /*! Function pointers to finalize Mantle's potassium-40 */
  fnFinalizeUpdate26AlNumManModule **fnFinalizeUpdate26AlNumMan;
  /*! Function pointers to finalize Core's potassium-40 */
  fnFinalizeUpdate40KNumCoreModule **fnFinalizeUpdate40KNumCore;
  /*! Function pointers to finalize Crust's potassium-40 */
  fnFinalizeUpdate40KNumCrustModule **fnFinalizeUpdate40KNumCrust;
  /*! Function pointers to finalize Mantle's potassium-40 */
  fnFinalizeUpdate40KNumManModule **fnFinalizeUpdate40KNumMan;
  /*! Function pointers to finalize Core's thorium-232 */
  fnFinalizeUpdate232ThNumCoreModule **fnFinalizeUpdate232ThNumCore;
  /*! Function pointers to finalize Crust's thorium-232 */
  fnFinalizeUpdate232ThNumCrustModule **fnFinalizeUpdate232ThNumCrust;
  /*! Function pointers to finalize Mantle's thorium-232 */
  fnFinalizeUpdate232ThNumManModule **fnFinalizeUpdate232ThNumMan;
  /*! Function pointers to finalize Core's uranium-235 */
  fnFinalizeUpdate235UNumCoreModule **fnFinalizeUpdate235UNumCore;
  /*! Function pointers to finalize Crust's uranium-235 */
  fnFinalizeUpdate235UNumCrustModule **fnFinalizeUpdate235UNumCrust;
  /*! Function pointers to finalize Mantle's uranium-235 */
  fnFinalizeUpdate235UNumManModule **fnFinalizeUpdate235UNumMan;
  /*! Function pointers to finalize Core's uranium-238 */
  fnFinalizeUpdate238UNumCoreModule **fnFinalizeUpdate238UNumCore;
  /*! Function pointers to finalize Crust's uranium-238 */
  fnFinalizeUpdate238UNumCrustModule **fnFinalizeUpdate238UNumCrust;
  /*! Function pointers to finalize Mantle's uranium-238 */
  fnFinalizeUpdate238UNumManModule **fnFinalizeUpdate238UNumMan;
  /*! Function pointers to finalize lost angular momentum */
  fnFinalizeUpdateLostAngMomModule **fnFinalizeUpdateLostAngMom;
  /*! Function pointers to finalize lost energy */
  fnFinalizeUpdateLostEngModule **fnFinalizeUpdateLostEng;


  /*! These functions assign Equation and Module information regarding
      DistOrb h,k,p,q variables in the UPDATE struct. */
  /*! Function pointers to finalize Poincare's h */
  fnFinalizeUpdateHeccModule **fnFinalizeUpdateHecc;
  /*! Function pointers to finalize Poincare's k */
  fnFinalizeUpdateKeccModule **fnFinalizeUpdateKecc;
  /*! Function pointers to finalize Luminosity */
  fnFinalizeUpdateLuminosityModule **fnFinalizeUpdateLuminosity;
  /*! Function pointers to finalize Poincare's p */
  fnFinalizeUpdatePincModule **fnFinalizeUpdatePinc;
  /*! Function pointers to finalize Poincare's q */
  fnFinalizeUpdateQincModule **fnFinalizeUpdateQinc;
  /*! Function pointers to finalize Radius */
  fnFinalizeUpdateRadiusModule **fnFinalizeUpdateRadius;
  /*! Function pointers to finalize Mass */
  fnFinalizeUpdateMassModule **fnFinalizeUpdateMass;
  /*! Function pointers to finalize Rotation Rate */
  fnFinalizeUpdateRotModule **fnFinalizeUpdateRot;
  /*! Function pointers to finalize Semi-major Axis */
  fnFinalizeUpdateSemiModule **fnFinalizeUpdateSemi;
  /*! Function pointers to finalize Surface Water */
  fnFinalizeUpdateSurfaceWaterMassModule **fnFinalizeUpdateSurfaceWaterMass;
  /*! Function pointers to finalize oxygen */
  fnFinalizeUpdateOxygenMassModule **fnFinalizeUpdateOxygenMass;
  /*! Function pointers to finalize mantle oxygen */
  fnFinalizeUpdateOxygenMantleMassModule **fnFinalizeUpdateOxygenMantleMass;
  /*! Function pointers to finalize Envelope Mass */
  fnFinalizeUpdateEnvelopeMassModule **fnFinalizeUpdateEnvelopeMass;
  /*! Function pointers to finalize Core Temperature */
  fnFinalizeUpdateTCoreModule **fnFinalizeUpdateTCore;
  /*! Function pointers to finalize Temperature */
  fnFinalizeUpdateTemperatureModule **fnFinalizeUpdateTemperature;
  /*! Function pointers to finalize Mantle Temperature */
  fnFinalizeUpdateTManModule **fnFinalizeUpdateTMan;

  /* Function points to finalize binary update functions */
  /* CBP R, Z, Phi, and their time derivaties */
  fnFinalizeUpdateCBPRModule **fnFinalizeUpdateCBPR;
  fnFinalizeUpdateCBPZModule **fnFinalizeUpdateCBPZ;
  fnFinalizeUpdateCBPPhiModule **fnFinalizeUpdateCBPPhi;
  fnFinalizeUpdateCBPRDotModule **fnFinalizeUpdateCBPRDot;
  fnFinalizeUpdateCBPZDotModule **fnFinalizeUpdateCBPZDot;
  fnFinalizeUpdateCBPPhiDotModule **fnFinalizeUpdateCBPPhiDot;

  /*! These functions assign Equation and Module information regarding
      DistRot x,y,z variables in the UPDATE struct. */
  /*! Function pointers to finalize distrot's X */
  fnFinalizeUpdateXoblModule **fnFinalizeUpdateXobl;
  /*! Function pointers to finalize distrot's Y */
  fnFinalizeUpdateYoblModule **fnFinalizeUpdateYobl;
  /*! Function pointers to finalize distrot's Z */
  fnFinalizeUpdateZoblModule **fnFinalizeUpdateZobl;
  /*! Function pointers to finalize dynamical ellipticity */
  fnFinalizeUpdateDynEllipModule **fnFinalizeUpdateDynEllip;

  /*! These functions assign Equation and Module information regarding
      GalHabit's ecc and angm variables in the UPDATE struct. */
  /*! Function pointers to finalize galhabit's eccx */
  fnFinalizeUpdateEccXModule **fnFinalizeUpdateEccX;
  /*! Function pointers to finalize galhabit's eccy */
  fnFinalizeUpdateEccYModule **fnFinalizeUpdateEccY;
  /*! Function pointers to finalize galhabit's eccz */
  fnFinalizeUpdateEccZModule **fnFinalizeUpdateEccZ;
  /*! Function pointers to finalize galhabit's angmx */
  fnFinalizeUpdateAngMXModule **fnFinalizeUpdateAngMX;
  /*! Function pointers to finalize galhabit's angmy */
  fnFinalizeUpdateAngMYModule **fnFinalizeUpdateAngMY;
  /*! Function pointers to finalize galhabit's angmz */
  fnFinalizeUpdateAngMZModule **fnFinalizeUpdateAngMZ;

  /*! Function pointers to finalize mean longitude in distres */
  fnFinalizeUpdateMeanLModule **fnFinalizeUpdateMeanL;

  fnFinalizeUpdateLXUVModule **fnFinalizeUpdateLXUV;

  /*! These functions log module-specific data. */
  fnLogBodyModule **fnLogBody;

  /*! These functions read module-specific option. */
  fnReadOptionsModule **fnReadOptions;

  /*! These functions verify module-specific options. */
  fnVerifyModule **fnVerify;

  /*! These functions verify module-specific halts. */
  fnVerifyHaltModule **fnVerifyHalt;

} MODULE;

/* fnIntegrate is a pointer to a function that performs
 * integration. */
typedef void (*fnIntegrate)(BODY*,CONTROL*,SYSTEM*,UPDATE*,fnUpdateVariable***,double*,int);


/*
 * Other Header Files - These are primarily for function declarations
 */

#include <assert.h>
#include <time.h>
/* Top-level files */
#include "body.h"
#include "control.h"
#include "evolve.h"
#include "halt.h"
#include "module.h"
#include "options.h"
#include "output.h"
#include "system.h"
#include "update.h"
#include "verify.h"

/* module files */
#include "eqtide.h"
#include "radheat.h"
#include "atmesc.h"
#include "stellar.h"
#include "distorb.h"
#include "thermint.h"
#include "distrot.h"
#include "poise.h"
#include "binary.h"
#include "flare.h"
#include "galhabit.h"
#include "distres.h"
#include "spinbody.h"<|MERGE_RESOLUTION|>--- conflicted
+++ resolved
@@ -303,7 +303,6 @@
   int bGRCorr;           /**< Use general relativistic correction in DistOrb+DistRot?*/
   int iDistOrbModel;     /**< Which orbital model to use (RD4 or LL2) */
   double dSemiPrev;      /**< Semi-major axis at which LL2 eigensolution was calc'd */
-<<<<<<< HEAD
   double dEigenvalue;    /**< User input eigenvalue (diagnostic only) */
   double dEigenvector;   /**< User input eigenvector amplitude (diagnostic only) */
   int bEigenSet;         /**< Manually set an eigenvalue/frequency */
@@ -311,17 +310,6 @@
   double *daLOrbTmp;     /**< Temp copy of orbital angular momentum */
   double dRPeri;         /**< Pericenter distance */
   double dRApo;          /**< Apocenter distance */
-  
-=======
-  double dEigenvalue;
-  double dEigenvector;
-  int bEigenSet;
-  double *dLOrb;
-  double *dLOrbTmp;
-  double dRPeri;
-  double dRApo;
-
->>>>>>> cb6f8977
 
   /* BINARY parameters */
   int bBinary;           /** Apply BINARY module? */
@@ -365,7 +353,6 @@
   double *daEccSeries;   /**< time series for orbital data */
   double *daIncSeries;   /**< time series for orbital data */
   double *daArgPSeries;  /**< time series for orbital data */
-<<<<<<< HEAD
   double *daLongASeries; /**< time series for orbital data */
   double *daMeanASeries; /**< time series for orbital data */
   int iCurrentStep;      /**< index for time series arrays */
@@ -377,20 +364,6 @@
   double dQdot;          /**< inclination derivative used for obliquity evol */
   int iNLines;           /**< Number of lines of orbital data file */
   double dSpecMomInertia;/**< C/M/R^2 used for dynamical ellipticity calculation */
-=======
-  double *daLongASeries;  /**< time series for orbital data */
-  double *daMeanASeries;  /**< time series for orbital data */
-  int iCurrentStep;       /**< index for time series arrays */
-  double *daHeccSeries;   /**< time series for orbital data */
-  double *daKeccSeries;   /**< time series for orbital data */
-  double *daPincSeries;   /**< time series for orbital data */
-  double *daQincSeries;   /**< time series for orbital data */
-  double dPdot;
-  double dQdot;
-  int iNLines;
-  double dSpecMomInertia;
->>>>>>> cb6f8977
-
 
   /* EQTIDE Parameters */
   int bEqtide;           /**< Apply Module EQTIDE? */
@@ -943,18 +916,10 @@
   double dMassInterior;     /**< Total mass of bodies interior to body */
   int iBadImpulse;          /**< Was there a bad impulse? */
 
-<<<<<<< HEAD
   //DISTRES
   int bDistRes;             /**< Use distres model (don't use it for god's sake) */
   double dMeanL;            /**< Body's mean longitude */
-    
-=======
-
-  //DISTRES
-  int bDistRes;
-  double dMeanL;
-
->>>>>>> cb6f8977
+
 } BODY;
 
 /* SYSTEM contains properties of the system that pertain to
@@ -1027,7 +992,6 @@
   int bRadialMigr;          /**< use radial migration */
   double dScalingFTot;      /**< scaling factor for radial migration */
   double dScalingFStars;    /**< scaling factor for radial migration */
-<<<<<<< HEAD
   double dScalingFVelDisp;  /**< scaling factor for radial migration (velocity disp) */
   double dGasDensity;       /**< density of local ism */
   double dDMDensity;        /**< density of local dark matter */
@@ -1058,38 +1022,6 @@
   double **daDistCos;  /**< Cosine prefactors of disturbing fxn resonant terms */
   double **daDistSin;  /**< Sine prefactors of disturbing fxn resonant terms */
   double **daDistSec;  /**< Pyth sum of prefactors of disturbing fxn resonant terms */
-=======
-  double dScalingFVelDisp;
-  double dGasDensity;  /**< density of local ism */
-  double dDMDensity;   /**< density of local dark matter */
-  double dStarScaleL;  /**< scale length of stellar disk */
-  double dVelDispSolar;
-  double dHostApexVelMag;
-  double *dHostApexVel;
-  double *dRelativeVel;
-  double *dRelativePos;
-  double dRelativeVelRad;
-  double dRelativeVelMag;
-  double *dGSNumberDens;
-  double *dGSBinMag;
-  double *dEncounterRateMV;
-  int iSeed;
-  double dGalaxyAge;  /**< present day age of galaxy */
-  int bStellarEnc;    /**< model stellar encounters? */
-  int bTimeEvolVelDisp;    /**< scale velocity dispersion of passing stars with sqrt(t)? */
-  int bOutputEnc;      /**< output stellar encounter info (beware large output files!) */
-  double dEncDT;       /**< time between stellar encounter impulses on primary and 2ndary */
-  double dTStart;      /**< time that encounter begins relative to time step */
-
-  int **iResIndex;    /**< j values for resonance (-1 deactivates the resonance) */
-  int *iResOrder;
-  int bResAvg;        /**< Average over resonant arguments (suitable for circulation) (Malhotra+ 1989) */
-  double **dLibrFreq2; /**< Libration frequency of exact resonance via linear theory */
-  double **dCircFreq; /**< Circulation frequency of near resonance */
-  double **dDistCos;  /**< Cosine prefactors of disturbing fxn resonant terms */
-  double **dDistSin;  /**< Sine prefactors of disturbing fxn resonant terms */
-  double **dDistSec;  /**< Pyth sum of prefactors of disturbing fxn resonant terms */
->>>>>>> cb6f8977
 
 } SYSTEM;
 
