/******************** VPLANET.H ***********************/
/*
 * Rory Barnes, Wed May  7 16:04:27 PDT 2014
 *
 */

 
/*! Top-level declarations */

/* How many modules are available? */
#define EQTIDE        0
#define RADHEAT       1
#define ATMESC        2
#define DISTORB       3
#define DISTROT       4
#define STELLAR       5
#define DYNAMO        6
#define THERMINT      7
#define POISE         8
<<<<<<< HEAD
// Benjamin's module 9
#define BINARY        10
=======
#define FLARE         9
>>>>>>> 8043e1f3

/* Fundamental constants */

#define BIGG          6.672e-11
#define PI            3.1415926535

#define KGAUSS        0.01720209895
#define S0           0 //-0.422e-6     //delta S0 from Armstrong 2014-used in central torque calculation
/* Units: Calculations are done in SI */

#define cLIGHT        299792458.0 
#define MEARTH        5.9742e24
#define MSUN          1.98892e30
#define AUCM          1.49598e11 // XXX Change to AUM
#define RSUN          6.955e8
#define YEARSEC       3.15576e7
#define DAYSEC        86400
#define REARTH        6.3781e6
#define RJUP          7.1492e7
#define MJUP          1.8987e27
#define RNEP          2.4764e7
#define MNEP          1.0244e26
#define RHOEARTH      5515
#define eEARTH        0.016710219
#define YEARDAY       365.25
#define MSAT          5.6851e26
#define DEGRAD        0.017453292519444445
#define ATOMMASS      1.660538921e-27
#define SIGMA         5.670367e-8
#define LFICE         3.34e5
#define RHOICE        916.7   //density of ice kg/m^3
#define MOCEAN        1.4e21  //mass of earth ocean in kg
#define a1ICE         3.615e-13  //coeff of ice deformability at T<263K (Pa^-3 s^-1)
#define a2ICE         1.733e3    //coeff of ice deformability at T>=263K (Pa^-3 s^-1)
#define Q1ICE         6e4        //energy in ice deformation at T<263K (J/mol)
#define Q2ICE         13.9e4     //energy in ice deformation at T>=263 (J/mol)
#define RGAS          8.3144598  //gas constant in J K^-1 mol^-1
#define nGLEN         3.0  //Glen's law coefficient
#define RHOSED        2390  //sediment density from Huybers&Tziperman08
#define RHOH2O        1000
#define SEDPHI        (22.0*PI/180.0)  //angle of internal friction (sediment)
#define SEDH          10      //depth of sediment layer (m)
#define SEDD0         7.9e-7  //reference deformation rate for sediment (s^-1)
#define SEDMU         3e9     //reference viscosity for sediment (Pa s)

/* Exit Status */

#define EXIT_EXE      1
#define EXIT_INPUT    2
#define EXIT_UNITS    3
#define EXIT_WRITE    4
#define EXIT_INT      5
#define EXIT_OUTPUT   6

/* Verbosity Level */

#define VERBERR       1
#define VERBPROG      2    
#define VERBINPUT     3
#define VERBUNITS     4
#define VERBALL       5

/* File Limits */

#define NUMOUT        2100  /* Number of output parameters 2000->2100 for binary */
#define MAXBODIES     10
#define OPTLEN        24    /* Maximum length of an option */
#define OPTDESCR      128    /* Number of characters in option description */
#define LINE          128   /* Maximum number of characters in a line */
#define NAMELEN       50

#define MAXFILES      24    /* Maximum number of input files */
#define MAXARRAY      64    /* Maximum number of options in 
			     * an option array */
#define NUMOPT	      1000  /* Number of options that could be 
			     * in MODULE */
#define MAXLINES      256   /* Maximum Number of Lines in an 
			     * input file */
<<<<<<< HEAD
#define OPTEND        2100  /* Last output number of module options
			     * Binary is highest for this compiltion */
=======
#define OPTEND        1100  /* Last output number of module options
			     * EQTIDE is highest for this compilation */
>>>>>>> 8043e1f3

#define TINY          (1./HUGE)

/* 0 => Not input by user, verify assigns default */
#define EULER         1
#define RUNGEKUTTA    2

/* Indices for variables in the update struct. These are the primary 
   variables. */
#define VSEMI        1001
#define VECC         1002
#define VROT         1003
#define VOBL         1004
#define VRADIUS      1005
#define VMASS        1006

// RADHEAT
#define VNUM40KMAN      1101
#define VNUM232THMAN    1102
#define VNUM238UMAN     1103
#define VNUM235UMAN     1104
#define VNUM40KCORE     1105
#define VNUM232THCORE   1106
#define VNUM238UCORE    1107
#define VNUM235UCORE    1108
/* INTERIOR THERMAL */   // Use 1200's ok??
#define VTMAN     1201
#define VTCORE    1202

//DistOrb
#define VHECC           1301
#define VKECC           1302
#define VPINC           1303
#define VQINC           1304

//DISTROT
#define VXOBL           1401
#define VYOBL           1402
#define VZOBL           1403

/* Semi-major axis functions in DistOrb */
#define LAPLNUM 	      26

// ATMESC
#define VSURFACEWATERMASS  1202
#define VENVELOPEMASS  1202

// STELLAR
#define VLUMINOSITY     1502
#define VTEMPERATURE    1503

// POISE
#define VICEMASS        1851

<<<<<<< HEAD
// BINARY: 2000-2999, inclusive
// Primary variables that control CBP's cylindrical positions, velocities
#define VCBPR              2000
#define VCBPPHI            2010
#define VCBPZ              2020
#define VCBPRDOT           2030
#define VCBPPHIDOT         2040
#define VCBPZDOT           2050
=======
// FLARE
#define VLXUV           1901
>>>>>>> 8043e1f3

/* Now define the structs */

/*!
 * BODY contains all the physical parameters for every body 
 * Why won't these lines be added?
 */

#define MAXSPECIES       100
typedef struct {
  double dInitTimeStep;
  double dMaxSteps;
} PHOTOCHEM;

/* Body Structure */
typedef struct {
  char cName[NAMELEN];   /**< Body's Name */
  int iBodyType;        /**< Body's type: 0 for planet, 1 for star */

  /* Body Properties */
  double dAge;           /**< Body's Age */
  double dMass;		 /**< Body's Mass */
  double dRadius;	 /**< Radius of body */
  double dDensity;       /**< Bulk density of body*/
  double dGravAccel;     /**< Body's gravitational acceleration */
  double dK2;		 /**< Body's Love number */
  double dObliquity;     /**< Body's Obliquity */
  double dRotRate;       /**< Body's Rotation Rate */
  double dRotPer;        /**< Body's Rotation Period */
  double dRotVel;        /**< Body's Rotational Velocity */
  double dRadGyra;       /**< Body's Radius of Gyration */
  double dPowRadiogCore; /**< Body's Core's  Radiogenic Power */
  double dPowRadiogMan;  /**< Body's Mantle's  Radiogenic Power */
  double dPowCoreRadiog; /**< Body's Core's  Radiogenic Power */
  double dPowManRadiog;  /**< Body's Mantle's  Radiogenic Power */

  double *daSED;         /**< Body's spectral energy distribution by wavelength N/I */

  /* Orbital Properties. By convention, these are stored in the
   * second element in the BODY array and, if using binary
   * in the primary (0th) body*/
  double dSemi;          /**< Body's Semi-major Axis */
  double dEcc;           /**< Body's Eccentricity */
  double dMeanMotion;    /**< Body's Mean Motion */
  double dOrbPeriod;     /**< Body's Orbital Period */
  double dEccSq;         /**< Eccentricity squared */

  /* DISTORB parameters */
  int bDistOrb;         /**< Has module DISTORB been implemented */ 
  double dHecc;           /**< Poincare H */
  double dKecc;           /**< Poincare K */
  double dPinc;           /**< Poincare P */
  double dQinc;           /**< Poincare Q */
  double dSinc;          /**< sin(0.5*Inclination) */
  double dLongA;         /**< Longitude of ascending node */
  double dArgP;          /**< Argument of pericenter */
  double dLongP;         /**< Longitude of pericenter */
  double dMeanA;         /**< Mean anomaly (currently only used for inv plane calculation) */
  double dTrueL;         /**< True longitude (currently only used for insolation calculation */
  double dEccA;          /**< Eccentric anomaly (currently only used for inv plane calculation) */
  double *dCartPos;      /**< Cartesian position of body (currently only used for inv plane calculation) */
  double *dCartVel;      /**< Cartesian velocity of body (currently only used for inv plane calculation) */
  int iGravPerts;        /**< Number of bodies which perturb the body */
  int *iaGravPerts;      /**< Which bodies are perturbers of the body */
  int iEigFreqs;         /**< Number of eigenfrequencies that control the body's motion */
  int *iaEigFreqs;       /**< Indices of eigenfrequencies */
  int bGRCorr;           /**< Use general relativistic correction in DistOrb+DistRot (1=yes)*/
  int iDistOrbModel;     /**< Which orbital model to use (RD4 or LL2) */
  double dSemiPrev;      /**< Semi-major axis at which LL2 eigensolution was calc'd */
  double dEigenvalue; 
  double dEigenvector;
  int bEigenSet;
  double *dLOrb;
  double *dLOrbTmp;

  /* BINARY parameters */
  int bBinary;          /** Apply BINARY module? */
  double dR0;           /**< Guiding Radius,initially equal to dSemi */
  double dCBPR;         /** < CBP radius */
  double dCBPZ;         /** < CBP height above/below the orbital plane */
  double dCBPPhi;       /** < CBP azimuthal angle in orbital plane */
  double dCBPRDot;      /** < CBP radial orbital velocity */
  double dCBPZDot;      /** < CBP z orbital velocity */
  double dCBPPhiDot;    /** < CBP phi angular orbital velocity */
  double dFreeEcc;      /**< CBP's free eccentricity */
  double dFreeInc;      /**< CBP's free inclination, or binary's inclination */
  double dInc;          /**< CBP's actual inclication */
  double dLL13N0;       /**< CBP's Mean motion defined in LL13 eqn 12 */
  double dLL13K0;       /**< CBP's radial epicyclic frequency defined in LL13 eqn 26 */
  double dLL13V0;       /**< CBP's vertical epicyclic frequency defined in LL13 eqn 36 */

  /* DISTROT parameters */
  int bDistRot;
  double dPrecA;         /**< Precession angle */
  double dTrueApA;       /**< True anomaly at equinox (used for invariable plane conversion) */        
  double dDynEllip;      /**< Dynamical ellipticity */
  double dYobl;          /**< sin(obliq)*sin(preca) */
  double dXobl;          /**< sin(obliq)*cos(preca) */
  double dZobl;           /**< cos(obliq) */
  double *dLRot;
  double *dLRotTmp;
  int bForcePrecRate;
  double dPrecRate;
  int bCalcDynEllip;

  /* EQTIDE Parameters */
  int bEqtide;           /**< Apply Module EQTIDE? */
  int iTidePerts;        /**< Number of Tidal Perturbers */
  int *iaTidePerts;      /**< Body #'s of Tidal Perturbers */
  char saTidePerts[MAXARRAY][NAMELEN];  /**< Names of Tidal Perturbers */
  //char **saTidePerts;
  double dImK2;          /**< Imaginary part of Love's K_2 */
  double dTidalQ;	 /**< Body's Tidal Q */
  double dTidalTau;      /**< Body's Tidal Time Lag */
  double dTidePower;     /**< Body's Internal Tidal Power Dissipation */
  double *dTidalZ;       /**< As Defined in \cite HellerEtal2011 */
  double *dTidalChi;     /**< As Defined in \cite HellerEtal2011 */
  double **dTidalF;      /**< As Defined in \cite HellerEtal2011 */
  double *dTidalBeta;    /**< As Defined in \cite HellerEtal2011 */
  int **iTidalEpsilon;   /**< Signs of Phase Lags */
  double dDeccDtEqtide;  /**< Eccentricity time rate of change */
  double *daDoblDtEqtide;  /**< Obliquity time rate of change */
  // XXX dRotRateDtEqtide???, dSemiDtEqtide?


  /* RADHEAT Parameters: H = Const*exp[-Time/HalfLife] */
  int bRadheat;             /**< Apply Module RADHEAT? */
  double d40KConstMan;      /**< Body's Mantle Potassium-40 Decay Constant */
  double d40KNumMan;        /**< Body's Mantle Number of Potassium-40 Atoms */
  double d40KPowerMan;      /**< Body's Mantle Internal Power Due to Potassium-40 Decay */
  double d40KMassMan;       /**< Body's Mantle Total Mass of Potassium-40 */
  double d40KConstCore;       
  double d40KNumCore;
  double d40KPowerCore;
  double d40KMassCore;
  double d232ThConstMan;    /**< Body's Thorium-232 Decay Constant */
  double d232ThNumMan;      /**< Body's Number of Thorium-232 Atoms */
  double d232ThPowerMan;    /**< Body's Internal Power Due to Thorium-232 Decay */
  double d232ThMassMan;     /**< Body's Total Mass of Thorium-232 Atoms */
  double d232ThConstCore;
  double d232ThNumCore;
  double d232ThPowerCore;
  double d232ThMassCore;
  double d238UConstMan;     /**< Body's Uranium-238 Decay Constant */
  double d238UNumMan;       /**< Body's Number of Uranium-238 Atoms */
  double d238UPowerMan;     /**< Body's Internal Power Due to Uranium-238 Decay */
  double d238UMassMan;      /**< Body's Total Mass of Uranium-238 Atoms */
  double d238UConstCore;
  double d238UNumCore;
  double d238UPowerCore;
  double d238UMassCore;
  double d235UConstMan; 
  double d235UNumMan;
  double d235UPowerMan;
  double d235UMassMan;
  double d235UConstCore; 
  double d235UNumCore;
  double d235UPowerCore;
  double d235UMassCore;

  /* Thermint Parameters */
  int bThermint;           /**< Apply Module THERMINT? */
  double dTMan;            /**< Temperature Mantle AVE */
  double dTCore;           /**< Temperature Core AVE */
  double dTUMan;           /**< Temperature UMTBL */
  double dTLMan;           /**< Temperature LMTBL */
  double dTCMB;            /**< Temperature CMB */
  double dTICB;            /**< Temperature ICB */
  double dBLUMan;          /**< UM TBL thickness */
  double dBLLMan;          /**< LM TBL thickness */
  double dTJumpUMan;       /**< Abs Temperature Jump across UMTBL */
  double dTJumpLMan;       /**< Abs Temperature Jump across LMTBL */
  double dSignTJumpUMan;   /**< Sign of Temperature Jump across UMTBL */
  double dSignTJumpLMan;   /**< Sign of Temperature Jump across LMTBL */
  double dViscUManArr;     /**< Viscosity UMTBL Arrhenius Law */
  double dViscUMan;        /**< Viscosity UMTBL */
  double dViscLMan;        /**< Viscosity LMTBL */
  double dShmodUMan;       /**< Shear modulus UMTBL */
  double dShmodLMan;       /**< Shear modulus LMTBL */
  double dTsolUMan;        /**< Solidus Temperature UMTBL */
  double dTliqUMan;        /**< Liquidus Temperature UMTBL */
  double dTsolLMan;        /**< Solidus Temperature LMTBL */
  double dTliqLMan;        /**< Liquidus Temperature LMTBL */
  double dFMeltUMan;       /**< Melt fraction UMTBL */
  double dFMeltLMan;       /**< Melt fraction LMTBL */
  double dMeltfactorUMan;  /**< Melt Phase Factor for Rheology */
  double dMeltfactorLMan;  /**< Melt Phase Factor for Rheology */
  double dDepthMeltMan;    /**< Depth to base of UM Melt layer */
  double dTDepthMeltMan;   /**< Temp at base of UM Melt layer */
  double dTJumpMeltMan;    /**< Temp Jump to base of UM Melt layer */
  double dK2Man;           /**< Mantle k2 love number */
  double dImk2Man;         /**< Mantle Im(k2) love number */
  /* Time Derivatives & Gradients */
  double dTDotMan;         /**< Time deriv of mean mantle temp */
  double dTDotCore;        /**< time deriv of mean core temp */
  double dHfluxUMan;       /**< hflux upper mantle thermal boundary layer (UMTBL) */
  double dHflowUMan;       /**< hflow UMTBL */
  double dHfluxLMan;       /**< hflux lower mantle thermal boundary layer (UMTBL) */
  double dHflowLMan;       /**< hflow LMTBL */
  double dHfluxCMB;        /**< hflux CMB */
  double dHflowCMB;        /**< hflow CMB */
  double dHflowTidalMan;   /**< hflow tidal dissipation in mantle */
  double dHflowTidalCore;  /**< hflow tidal dissipation in core */
  double dHflowLatentMan;  /**< latent hflow from solidification of mantle */
  double dHflowMeltMan;    /**< Eruptive Melt Hflow from mantle */
  double dMassICDot;       /**< Mass Growth Rate of IC */
  double dHflowLatentIC;   /**< latent hflow from solidification of IC */
  double dPowerGravIC;     /**< latent hflow from solidification of IC */
  double dHflowICB;        /**< hflow across ICB */
  double dHfluxSurf;       /**< hflux surface of mantle */
  double dHflowSurf;       /**< hflow surface of mantle */
  double dTidalPowMan;     /**< Tidal Dissipation Power in Mantle */
  /* Core Variables */
  double dRIC;             /**< IC radius */
  double dDRICDTCMB;       /**< d(R_ic)/d(T_cmb) */
  double dDOC;             /**< OC shell thickness */
  double dThermConductOC;  /**< Thermal conductivity OC */
  double dThermConductIC;  /**< Thermal conductivity IC */
  double dChiOC;           /**< OC light element concentration chi. */
  double dChiIC;           /**< IC light element concentration chi. */
  double dMassOC;          /**< OC Mass. */
  double dMassIC;          /**< IC Mass. */
  double dMassChiOC;       /**< OC Chi Mass. */
  double dMassChiIC;       /**< IC Chi Mass. */
  double dDTChi;           /**< Core Liquidus Depression */
  /* Constants */
  double dViscRatioMan;    /**< Viscosity Ratio Man */
  double dEruptEff;        /**< Mantle melt eruption efficiency */
  double dViscRef;         /**< Mantle Viscosity Reference (coefficient) */
  double dTrefLind;         /**< Core Liquidus Lindemann Reference (coefficient) */
  double dDTChiRef;        /**< Core Liquidus Depression Reference (E) */
  
  /* ATMESC Parameters */
  int bAtmEsc;           /**< Apply Module ATMESC? */
  double dSurfaceWaterMass;
  double dMinSurfaceWaterMass;
  double dEnvelopeMass;
  double dMinEnvelopeMass;
  double dXFrac;
  double dAtmXAbsEff;

  /* STELLAR Parameters */
  int bStellar;
  double dLuminosity;
  double dTemperature;
  double dSatXUVFrac;
  int iStellarModel;
  int iWindModel;
  double dLXUV; // Not really a STELLAR parameter

  /* PHOTOCHEM Parameters */
  PHOTOCHEM Photochem;   /**< Properties for PHOTOCHEM module N/I */
  double dNumAtmLayers;
  double dNumAtmMolecules;
  char saMoleculeList[MAXSPECIES][NAMELEN];
  double **daAtmConcentrations; /* TBA: OceanConcentration, IntConcentration */
  double dTropoHeight;
  double dAtmHeight;
  double dInsolation;   /* Orbit-averaged Insolation */
  double dSurfPressure;
  //double dSurfAlbedo;   /* Bolometric, ultimately will be array */
  int iResolveSeasons;  /* ISEASON in PHOTOCHEM.f */
  double dPhotoZenithAngle;
  int iVaryZenithAngle; /* IZYO2 in PHOTOCHEM.f */
  int iHiResGrid;       /* LGRID in PHOTOCHEM.f (default = 0, but if hi res., must change INO and IO2) */
  int iOxyAbsCoeffApprox; /* IO2 in PHOTOCHEM.f */
  int iNitroAbsCoeffApprox; /* INO in PHOTOCHEM.f */
  double dJacobianPerturbFact; /* EPSJ */
  int bLightning;
  double dLightningAmount;
  int iAerScattering; /* How do aerosols scatter? Mie or fractal. Must read files -- talk to Giada */
  int iMaxNumReactions; /* Total number of reactions possible for input species list */
  int iMaxWavelengthBin; /* Maximum number of wavelength bins -- not all species are created equal */
  int iNumPhotolysisRx; /* Number of photochemical reactions */
  int iNumPhotoSpecies;
  int iNumAqueousSpecies; /* Species that dissolve in rain --- must read file */
  int iML; /* =12; Shawn doesn't know what these are */
  int iML1; /* =ML+1 */
  int iML2; /* =2*ML */
  double daAtmTempProfile;
  double daAtmPressProfile;
  double ***daParticleInfo; /* First three dimensions are aerosol species, layer, and property, where property = number density, fall velocity, radius */

  double daEddyDiffProfile;

  int bAtmSulfur;
  int bAtmHydrogen;
  int bAtmOxygen;
  int bAtmCarbon;
  int bAtmNitrogen;
  int bAtmChlorine;

  /* CLIMA Parameters */
  double dArgonPressure;
  double dClimaZenithAngle;
  
  /* POISE parameters */
  int bPoise;                /**< Apply POISE module? */
  int bClimateModel;
  int iNumLats;              /**< Number of latitude cells */
  int bHadley;               /**< Use Hadley circulation when calculating diffusion? */
  int bCalcAB;               /**< Calc A and B from Williams & Kasting 1997 */
  int bAlbedoZA;             /**< Use albedo based on zenith angle */
  int bJormungand;           /**< Use with dFixIceLat to enforce cold equator conditions */
  int bColdStart;            /**< Start from global glaciation (snowball state) conditions */
  int iNDays;                /**< Number of days in planet's year */
  int bMEPDiff;              /**< Compute Diffusion from maximum entropy production (D = B/4) */
  double *daLats;            /**< Latitude of each cell (centered) */
  double dFixIceLat;         /**< Fixes ice line latitude to user set value */
  double dAstroDist;         /**< Distance between primary and planet */
  double **daInsol;           /**< Daily insolation at each latitude */
  double *daAnnualInsol;     /**< Annually averaged insolation at each latitude */
  double *daTemp;            /**< Surface temperature in each cell */
  double dTGlobal;           /**< Global mean temperature at surface */
  double *daTGrad;           /**< Gradient of temperature (meridional) */
  double *daAlbedo;          /**< Albedo of each cell */
  double dAlbedoGlobal;     /**< Global average albedo (Bond albedo) */
  double dPlanckA;           /**< Constant term in Blackbody linear approximation */
  double dPlanckB;           /**< Linear coeff in Blackbody linear approx (sensitivity) */
  double dpCO2;              /**< Partial pressure of CO2 in atmos only used if bCalcAB = 1 */
  double dHeatCapAnn;        /**< Surface heat capacity in annual model */
  double dDiffCoeff;         /**< Diffusion coefficient set by user */
  double *daDiffusion;       /**< Diffusion coefficient of each latitude boundary */
  double *daFlux;            /**< Meridional surface heat flux */
  double *daFluxIn;          /**< Incoming surface flux (insolation) */
  double *daFluxOut;         /**< Outgoing surface flux (longwave) */
  double dFluxInGlobal;      /**< Global mean of incoming flux */
  double dFluxOutGlobal;     /**< Global mean of outgoing flux */  
  double *daDivFlux;         /**< Divergence of surface flux */
  int iWriteLat;             /**< Stores index of latitude to be written in write function */
  double **dMClim;
  double **dMEuler;
  double **dMEulerCopy;
  double **dInvM;
  double *dUnitV;
  double **dMDiff;
  double *daLambda;
  double *daSourceF;
  double *daTempTerms;
  double *daTmpTemp;
  double *daTmpTempTerms;
  double *daDMidPt;
  double *scale;
  int *rowswap;
  int bIceSheets;
  double *daIceMass;
  double *daIceHeight;
  double dIceMassTot;
//   double *daIceHeight;
  double dInitIceLat;
  double dInitIceHeight;
  double dIceAlbedo;
  double dSurfAlbedo;
  double dIceDepRate;
  
  /* additional stuff for seasonal model */
  double *daTempLand;         /**< Temperature over land (by latitude) */
  double *daTempWater;        /**< Temperature over ocean (by lat) */
  double *daAlbedoLand;
  double *daAlbedoWater;
  double *daFluxOutLand;
  double *daFluxOutWater;
  double dLatentHeatIce;      /**< Latent heat of fusion of ice over mixing depth*/
  double dLatFHeatCp;         /**< Latent heat of ice/heat capacity */
  double dMixingDepth;        /**< Depth of mixing layer of ocean (for thermal inertia)*/
  double dFrzTSeaIce;         /**< Freezing temperature of sea water */
  double dHeatCapLand;        /**< Heat capacity of land */
  double dHeatCapWater;       /**< Heat capacity of water */
  double *daLandFrac;         /**< Fraction of cell which is land */
  double *daWaterFrac;        /**< Fraction of cell which is water */
  double dNuLandWater;        /**< Land-ocean interaction term */
  double *daSeaIceHeight;     /**< Sea ice height by latitude */
  int iNStepInYear;        /**< Number of time steps in a year */  
  int iNumYears;           /**< Number of years to run seasonal model */
  double *daSourceL;       /**< Land source function: PlanckA - (1-albedo)*Insolation */
  double *daSourceW;       /**< Water source function: PlanckA - (1-albedo)*Insolation */
  double *daSourceLW;     /**< Combined source function what matrix operates on */
  double **dMLand;
  double **dMWater;
  double dTGlobalTmp;
  double dAlbedoGlobalTmp;
  double dFluxOutGlobalTmp;
  double dFluxInGlobalTmp;
  double *daFluxInLand;
  double *daFluxInWater;
  double dSeaIceConduct;
  double *daSeaIceK;
  double *daFluxSeaIce;
  double **dMInit;
  double dCw_dt;
  int bSeaIceModel;
  double dSeasDeltat;
  double dSeasDeltax;
  double *daTempAnnual;
  double *daAlbedoAnnual;
  double *daFluxAnnual;
  double *daFluxOutAnnual;
  double *daFluxInAnnual;
  double *daDivFluxAnnual;
  double **daIceBalance;
  double *daIceBalanceAnnual;
  double *daIceMassTmp;
  double **daTempDaily;
  double *daDeclination;           /**< Daily solar declination */
  double *daDIceHeightDy;
  double *daIceFlow;
  double dAlbedoLand;
  double dAlbedoWater;
  double *daIceFlowMid;
  double *daXBoundary;
  double *daPlanckA;
  double *daPlanckB;
  double dTGlobalInit;
  double *daDeltaTempL;
  double *daDeltaTempW;       /**< Keep track of temperature change for energy check */
  double *daEnergyResL;
  double *daEnergyResW;       /**< Energy residuals */
  double *daEnerResLAnn;
  double *daEnerResWAnn;      /**< Annually averaged energy residuals */
  double *daSedShear;         /**< sediment shear stress (for ice sheets) */
  double *daBasalVel;         /**< Basal velocity of ice */
  double *daBasalFlow;        /**< basal flow d(u*h)/dy */
  double *daBasalFlowMid;     /**< basal flow d(u*h)/dy (midpoints) */
  double dIceFlowTot;
  double dIceBalanceTot;

  // FLARE
  int bFlare;
  double dFlareConst;
  double dFlareExp;
  double dLXUVFlare;

} BODY;

/* SYSTEM contains properties of the system that pertain to
   every BODY */

/* Pointer to Laplace semi-major axis functions in DistOrb */
typedef double (*fnLaplaceFunction)(double,int);

typedef struct {
  char cName[NAMELEN];	 /**< System's Name */
  double dTotAngMomInit; /**< System's Initial Angular Momentum */

  double dTotAngMom;     /**< System's Current Angular Momentum */
  
  /* DISTORB tools */
  fnLaplaceFunction **fnLaplaceF; /**< Pointers to semi-major axis functions for each pair of bodies */
  fnLaplaceFunction **fnLaplaceDeriv; /**< Pointers to semi-major axis derivatives for pair of bodies */
  double **dmLaplaceC;  /**< Values of semi-major axis functions for each pair of bodies */
  double **dmLaplaceD;  /**< Values of semi-major axis derivatives for each pair of bodies */
  double **dmAlpha0;  /**< Semi-major axis ratio for each pair of bodies, at the time LaplaceC is determined */
  int **imLaplaceN;   /**< Indices for dmLaplaceC corresponding to iBody, jBody */
  double dDfcrit;     /**< Semi-maj functions will be updated based on this value, set by user */
  double dThetaInvP;  /**< Azimuthal angle of invariable plane relative to input plane */
  double dPhiInvP;    /**< Altitude angle of invariable plane relative to input plane */
  double **dmEigenValEcc; /**< Matrix of eccentricity Eigenvalues in Laplace-Lagrange solution */
  double **dmEigenValInc; /**< Matrix of inclination Eigenvalues in Laplace-Lagrange solution */
  double **dmEigenVecEcc; /**< Matrix of eccentricity Eigenvectors in Laplace-Lagrange solution */
  double **dmEigenVecInc; /**< Matrix of inclination Eigenvectors in Laplace-Lagrange solution */
  double **dmEigenPhase; /**< Phase angles used in Laplace-Lagrange solution */
  double **A;
  double **B;
  double *Asoln;
  double *Bsoln;
  double **etmp;
  double **itmp;
  double *h0;
  double *k0;
  double *p0;
  double *q0;
  double *S;
  double *T;
  int *rowswap;
  double **Acopy;
  double *scale;
  double *dLOrb;
  
  double dTotEnInit;     /**< System's Initial Energy */

} SYSTEM;

/* 
 * Updates: Struct that contains all the variables to be updated and the functions to be called to be updated, fnUpdate. 
 */

typedef struct {  
  /* N.B. that pdVar points to the same memory location as
   * body.x, where x=semi, ecc, etc. */
  double **pdVar;       /**< Pointers to Primary Variables */
  int iNumVars;         /**< Number of Update-able Variables */

  /*! The "type" refers to how the variable is updated. If 0, then 
      the variable is assumed to be an explicit function of age. The 
      first timestep is then a bit dodgy as the rate is not initially
      known. The suggested timestep will be dEta*dTimestep, so runs 
      with a Type 0 variable must account for  the evolution with 
      dTimeStep. 
  */
  int **iaType;         /**< Variable type affecting timestep (0 = explicit function of age, 1 = normal quantity with time derivative, 2 = polar/sinusoidal quantity with time derivative, 3 = sinusoidal quantity with explicit function of age) */
  double *daDeriv;      /**< Array of Total Derivative Values for each Primary Variable */
  double **daDerivProc; /**< Array of Derivative Values Due to a Process */
  double *dVar;         

  /*! The body #s to calculate the derivative. First dimension is 
      the Primary Variable #, second is the process #, third is the 
      list body #s. 
  */
  int ***iaBody;        
  int **iNumBodies;     /**< Number of Bodies Affecting a Process */

  /* These keep track of the variable and modules */
  int iNumModules;      /**< Number of Modules Affecting a Body */
  int *iNumEqns;        /**< Number of Equations That Modify a Primary Variable */
  int *iaVar;           /**< Primary Variable # */
  /*! The Module # responsible for a given process. The first dimension 
    is the Primary Variable #. Second is the Equation. */
  int **iaModule;      


  /* Number of eqns to modify a parameter */
  int iNumRot;          /**< Number of Equations Affecting Rotation Rate */
  int iNumSemi;         /**< Number of Equations Affecting Semi-Major Axis */
  int iNumRadius;
  int iNumMass;

  /* These are the variables that the update matrix modifies */
  // Eccentricity is now split into Hecc and Kecc to accomodate Lagrange
  // Obliquity is now split into Xobl, Yobl and Zobl to accomedate Laskar
  int iRot;             /**< Variable # Corresponding to Rotation Rate */
  double dDRotDt;       /**< Total Rotation Rate Derivative */
  int iSemi;            /**< Variable # Corresponding to Semi-major Axis */
  double dDSemiDt;      /**< Total Semi-Major Axis Derivative */
  int iRadius;
  int iMass;

  /* Next comes the identifiers for the module that modifies a variable */

  /* EQTIDE */
  //  int iEccEqtide;       /**< Equation # Corresponding to EQTIDE's Change to Eccentricity */
  int iHeccEqtide;      /**< Equation # Corresponding to EQTIDE's Change to Poincare's h */
  int iKeccEqtide;      /**< Equation # Corresponding to EQTIDE's Change to Poincare's k */
  int *iaXoblEqtide;     /**< Equation #s Corresponding to EQTIDE's Change to Laskar's X */
  int *iaYoblEqtide;     /**< Equation #s Corresponding to EQTIDE's Change to Laskar's Y */
  int *iaZoblEqtide;     /**< Equation #s Corresponding to EQTIDE's Change to Laskar's Z */
  int *iaRotEqtide;     /**< Equation #s Corresponding to EQTIDE's Change to Rotation Rate */
  int iSemiEqtide;      /**< Equation # Corresponding to EQTIDE's Change to Semi-major Axis */

  /*! Points to the element in UPDATE's daDerivProc matrix that contains the 
      semi-major axis' derivative due to EQTIDE. */
  double *pdDsemiDtEqtide; 

  /*! Points to the element in UPDATE's daDerivProc matrix that contains 
    Poincare's h derivative due to EQTIDE. */
  double *pdDHeccDtEqtide;

  /*! Points to the element in UPDATE's daDerivProc matrix that contains 
    Poincare's k derivative due to EQTIDE. */
  double *pdDKeccDtEqtide;

  /*! Points to the elements in UPDATE's daDerivProc matrix that contains  
      Laskar's X derivatives due to EQTIDE. */
  double **padDXoblDtEqtide;

  /*! Points to the elements in UPDATE's daDerivProc matrix that contains  
      Laskar's Y derivatives due to EQTIDE. */
  double **padDYoblDtEqtide;

  /*! Points to the elements in UPDATE's daDerivProc matrix that contains  
      Laskar's Z derivatives due to EQTIDE. */
  double **padDZoblDtEqtide;

  /*! Points to the elements in UPDATE's daDerivProc matrix that contains the 
      rotation rates' derivatives due to EQTIDE. */
  double **padDrotDtEqtide;

  /* RADHEAT */
  int i40KMan;             /**< Variable # Corresponding to Potassium-40 */
  int i232ThMan;           /**< Variable # Corresponding to Thorium-232 */
  int i238UMan;            /**< Variable # Corresponding to Uranium-238 */
  int i235UMan;
  int iNum40KMan;          /**< Number of Equations Affecting Potassium-40 [1] */
  int iNum232ThMan;        /**< Number of Equations Affecting Thorium-232 [1] */
  int iNum238UMan;         /**< Number of Equations Affecting Uranium-238 [1] */
  int iNum235UMan;
  double dD40KNumManDt;    /**< Total Potassium-40 Derivative */
  double dD232ThNumManDt;  /**< Total Thorium-232 Derivative */
  double dD238UNumManDt;   /**< Total Uranium-238 Derivative */
  double dD235UNumManDt; 
  double *pdD40KNumManDt;
  double *pdD232ThNumManDt;
  double *pdD238UNumManDt;
  double *pdD235UNumManDt;

  /* RADHEAT CORE */
  int i40KCore;
  int i232ThCore;
  int i238UCore;
  int i235UCore;
  int iNum40KCore;
  int iNum232ThCore;
  int iNum238UCore;
  int iNum235UCore; 
  double dD40KNumCoreDt;
  double dD232ThNumCoreDt;
  double dD238UNumCoreDt;
  double dD235UNumCoreDt; 
  double *pdD40KNumCoreDt;
  double *pdD232ThNumCoreDt;
  double *pdD238UNumCoreDt;
  double *pdD235UNumCoreDt;
  
  /* THERMINT */
  int iTMan;          /**< Variable # Corresponding to Tman */
  int iNumTMan;       /**< Number of Equations Affecting TMan */
  double dTDotMan;    /**< TMan time Derivative */
  double *pdTDotMan;
  int iTCore;          /**< Variable # Corresponding to Tman */
  int iNumTCore;       /**< Number of Equations Affecting TCore */
  double dTDotCore;    /**< TCore time Derivative */
  double *pdTDotCore;
  
  /* DISTORB */
  /* Number of eqns to modify a parameter */
  int iNumHecc;          /**< Number of Equations Affecting h = e*sin(longp) */
  int iNumKecc;          /**< Number of Equations Affecting k = e*cos(longp) */
  int iNumPinc;          /**< Number of Equations Affecting p = s*sin(longa) */
  int iNumQinc;         /**< Number of Equations Affecting q = s*cos(longa) */
  
  int iHecc;             /**< Variable # Corresponding to h = e*sin(longp) */
  double dDHeccDt;       /**< Total h Derivative */
  int iKecc;             /**< Variable # Corresponding to k = e*cos(longp) */
  double dDKeccDt;       /**< Total k Derivative */
  int iPinc;             /**< Variable # Corresponding to p = s*sin(longa) */
  double dDPincDt;       /**< Total p Derivative */
  int iQinc;             /**< Variable # Corresponding to q = s*cos(longa) */
  double dDQincDt;       /**< Total q Derivative */
  int *iaHeccDistOrb;       /**< Equation # Corresponding to DistOrb's change to h = e*sin(longp) */
  int *iaKeccDistOrb;     /**< Equation #s Corresponding to DistOrb's change to k = e*cos(longp) */
  int *iaPincDistOrb;     /**< Equation #s Corresponding to DistOrb's change to  p = s*sin(longa) */
  int *iaQincDistOrb;     /**< Equation #s Corresponding to DistOrb's change to  q = s*cos(longa) */
     
  /*! Points to the element in UPDATE's daDerivProc matrix that contains the 
      h = e*sin(varpi) derivative due to DistOrb. */
  double **padDHeccDtDistOrb;
  
  /*! Points to the element in UPDATE's daDerivProc matrix that contains the 
      k = e*cos(varpi) derivative due to DistOrb. */
  double **padDKeccDtDistOrb;
  
  /*! Points to the element in UPDATE's daDerivProc matrix that contains the 
      p = s*sin(Omega) derivative due to DistOrb. */
  double **padDPincDtDistOrb;
  
  /*! Points to the element in UPDATE's daDerivProc matrix that contains the 
      q = s*cos(Omega) derivative due to DistOrb. */
  double **padDQincDtDistOrb;
  
  /* DISTROT */
  int iNumXobl;          /**< Number of Equations Affecting x = sin(obl)*cos(pA) */
  int iNumYobl;          /**< Number of Equations Affecting y = sin(obl)*sin(pA) */
  int iNumZobl;          /**< Number of Equations Affecting z = cos(obl) */
  
  int iXobl;             /**< Variable # Corresponding to x = sin(obl)*cos(pA) */
  double dDXoblDt;       /**< Total x Derivative */
  int iYobl;             /**< Variable # Corresponding to y = sin(obl)*sin(pA) */
  double dDYoblDt;       /**< Total y Derivative */
  int iZobl;             /**< Variable # Corresponding to z = cos(obl) */
  double dDZoblDt;       /**< Total p Derivative */
  int *iaXoblDistRot;     /**< Equation # Corresponding to DistRot's change to x = sin(obl)*cos(pA) */
  int *iaYoblDistRot;     /**< Equation #s Corresponding to DistRot's change to y = sin(obl)*sin(pA) */
  int *iaZoblDistRot;     /**< Equation #s Corresponding to DistRot's change to z = cos(obl) */

  /*! Points to the element in UPDATE's daDerivProc matrix that contains the 
      xi = sin(obliq)*sin(pA) derivative due to DISTROT. */
  double **padDXoblDtDistRot;
  
  /*! Points to the element in UPDATE's daDerivProc matrix that contains the 
      zeta = sin(obliq)*cos(pA) derivative due to DISTROT. */
  double **padDYoblDtDistRot;
  
  /*! Points to the element in UPDATE's daDerivProc matrix that contains the 
      chi = cos(obliq) derivative due to DISTROT. */
  double **padDZoblDtDistRot;

  /* ATMESC */         
  int iSurfaceWaterMass;     /**< Variable # Corresponding to the surface water mass */
  int iNumSurfaceWaterMass;  /**< Number of Equations Affecting surface water [1] */
  int iEnvelopeMass;     /**< Variable # Corresponding to the envelope mass */
  int iNumEnvelopeMass;  /**< Number of Equations Affecting envelope mass [1] */
  
  /*! Points to the element in UPDATE's daDerivProc matrix that contains the 
      derivative of these variables due to ATMESC. */
  double *pdDSurfaceWaterMassDtAtmesc;
  double *pdDEnvelopeMassDtAtmesc;
  double *pdDMassDtAtmesc;

  /* BINARY */
  int iCBPR; /**< Variable # Corresponding to the CBP's orbital radius */
  int iNumCBPR; /**< Number of Equations Affecting CBP orbital radius [1] */  
  int iCBPZ; /**< Variable # corresponding to the CBP's cylindrical Z positions */
  int iNumCBPZ; /**< Number of Equations Affecting CBP cylindrical Z position [1] */
  int iCBPPhi; /**< Variable # Corresponding to the CBP's orbital azimuthal angle */
  int iNumCBPPhi; /**< NUmber of equations Affecting CBP orbital azimuthal angle [1] */
  int iCBPRDot; /**< Variable # Corresponding to the CBP's radial velocity */
  int iNumCBPRDot; /**< Number of equations affecting CBP radial velocity [1] */
  int iCBPZDot; /** < Variable # Corresponding to the CBP's Z orbital velocity */
  int iNumCBPZDot; /**< Number of equations affecting CBP z orbital velocity [1] */
  int iCBPPhiDot; /** < Variable # Corresponding to the CBP's Phi orbital angular velocity */
  int iNumCBPPhiDot; /**< Number of equations affecting CBP phi orbital velocity [1] */

  /* Points to the element in UPDATE's daDerivProc matrix that contains the 
   * derivative of these variables due to BINARY. */
  double *pdCBPRBinary; // Equation that governs CBP orbital radius
  double *pdCBPZBinary; // Equation that governs CBP cylindrical position Z
  double *pdCBPPhiBinary; // Equation that governs CBP orbital azimuthal angle
  double *pdCBPRDotBinary; // Equation that governs CBP radial orbital velocity
  double *pdCBPZDotBinary; // Equation that governs CBP z orbital velocity
  double *pdCBPPhiDotBinary; // Equation that governs CBP phi orbital velocity

  /* STELLAR */ 
  int iLuminosity;           /**< Variable # Corresponding to the luminosity */
  int iNumLuminosity;        /**< Number of Equations Affecting luminosity [1] */
  int iTemperature;
  int iNumTemperature;

  int iRotStellar;           /**< iEqn number for the evolution of rotation in STELLAR */
  
  /*! Points to the element in UPDATE's daDerivProc matrix that contains the 
      function that returns these variables due to STELLAR evolution. */
  double *pdLuminosityStellar;
  double *pdTemperatureStellar;
  double *pdRadiusStellar;
  
  double *pdRotRateStellar;

  /* POISE */
  int *iaIceMass;  /**< Variable number of ice mass of each latitude */
  int iNumIceMass; /**< Number of equations in Poise that affect each latitudes' ice */
  double ***padDIceMassDtPoise;
  int *iaIceMassDepMelt;
  int *iaIceMassFlow;
  int iIceMass;

  /* FLARE */
  int iLXUV;
  int iNumLXUV;
  double *pdDLXUVFlareDt;

} UPDATE;

typedef struct {
  int iNumHalts;       /**< Total Number of Halts */
  int bMerge;          /**< Halt for Merge? */
  double dMinSemi;     /**< Halt at this Semi-major Axis */
  double dMinObl;      /**< Halt at this Obliquity */
  double dMaxEcc;      /**< Halt at this Eccentricity */
  double dMinEcc;      /**< Halt at this Eccentricity */
  int bPosDeDt;        /**< Halt if Eccentricity Derivative is Positive */
  int dMinIntEn;       /**< Halt at this Internal Power */

  /* EQTIDE */
  int bDblSync;         /**< Halt if Double Synchronous? */
  int bTideLock;        /**< Halt if Tide-locked? */
  int bSync;            /**< Halt if Rotation Becomes Synchronous? */

  /* RADHEAT */
  int dMin40KPower;     /**< Halt at this Potassium-40 Power */
  int dMin232ThPower;   /**< Halt at this Thorium-232 Power */
  int dMin238UPower;    /**< Halt at this Uranium-238 Power */
  int dMin235UPower;

  /* ATMESC */
  int bSurfaceDesiccated;         /**< Halt if dry?*/ 
  int bEnvelopeGone;              /**< Halt if evaporated?*/
  
  /* STELLAR */
  int bEndBaraffeGrid;            /***< Halt if we reached the end of the luminosity grid? */

  /* THERMINT */
  int dMinTMan;     /**< Halt at this TMan */
  int dMinTCore;     /**< Halt at this TCore */
  
  /* DISTORB */
  int bOverrideMaxEcc;  /**< 1 = tells DistOrb not to halt at maximum eccentricity = 0.6627434 */

  /* BINARY */
  int bHaltHolmanUnstable; /** if CBP.dSemi < holman_crit_a, CBP dynamically unstable -> halt */

} HALT;

/* Units. These can be different for different bodies. If set
 * in the primary input file, the values are propogated to
 * all the bodies. Note that for most variables, an index of 0
 * corresponds to the first body read in. For units, that is not
 * the case, as the index refers to the file number, i.e. 0 to 
 * the primary input file, 1 to the first body read in, etc. This
 * feature allows for the units to be propogated to other files, 
 * but is sure to result in some bugs. Be careful!
 */

typedef struct {
  int iMass;          /**< 0=gm; 1=kg; 2=solar; 3=Earth; 4=Jup; 5=Nep */
  int iLength;        /**< 0=cm; 1=m; 2=km; 3=R_sun; 4=R_earth; 5=R_Jup; 6=AU */ 
  int iAngle;         /**< 0=rad; 1=deg */ 
  int iTime;          /**< 0=sec; 1=day; 2=yr; 3=Myr; 4=Gyr */
  int iTemp;
} UNITS;

typedef void (*fnPropsAuxModule)(BODY*,UPDATE*,int);
/* Note this hack -- the second int is for iEqtideModel. This may 
   have to be generalized for other modules. */
typedef void (*fnBodyCopyModule)(BODY*,BODY*,int,int,int);

/* Integration parameters */
typedef struct {
  int bDoForward;	 /**< Perform Forward Integration? */
  int bDoBackward;	 /**< Perform Backward Integration? */
  double dTime;          /**< Integration Time */
  double dEta;           /**< Variable Timestep Coefficient */
  double dStopTime;	 /**< Integration Stop Time */
  double dTimeStep;	 /**< Integration Time step */
  int bVarDt;            /**< Use Variable Timestep? */
  int nSteps;            /**< Number of Steps Since Last Output */
  double dMinValue;      /**< Minimum Value for Eccentricity and Obliquity to be Integrated */
  int bFirstStep;        /**< Has the First Dtep Been Taken? */
  int iNumBodies;        /**< Number of Bodies to be Integrated */
  int iOneStep;          /**< Integration Method # */
  double dCurrentDt;

  // These are to store midpoint derivative info in RK4.
  BODY *tmpBody;         /**< Temporary BODY struct */
  UPDATE *tmpUpdate;     /**< Temporary UPDATE struct */
  double ***daDeriv;     /**< The Matrix of Time Derivatives. First dimension is Body #, second is the Primary Variable #, third is the Equation #.  */

  // Module-specific parameters
  int *iNumModules;      /**< Number of Modules per Primary Variable */
  int *iNumMultiProps;   /**< Number of Multi-module PropsAux functions */

  /* EQTIDE */
  int iEqtideModel;      /**< EQTIDE Model # */
  int bDiscreteRot;	 /**< Use Discrete Rotation Model (CPL)? */
  int *bForceEqSpin;     /**< Force Rotation Rate to be Equilibrium? */
  int *bFixOrbit;        /**< Fix Orbit? */
  double *dMaxLockDiff;  /**< Fractional Difference from Tidal Equilibrium Rate to Force Equilibrium. */
  double *dSyncEcc;     

  /* RADHEAT */
  /* Nothing? */

  /* DISTORB */
  int iDistOrbModel;
  
  fnPropsAuxModule **fnPropsAux; /**< Function Pointers to Auxiliary Properties */
  fnPropsAuxModule **fnPropsAuxMulti;  /**< Function pointers to Auxiliary Properties for multi-module interdependancies. */
  fnBodyCopyModule **fnBodyCopy; /**< Function Pointers to Body Copy */
} EVOLVE;

/* The CONTROL struct contains all the parameters that
 * control program flow. */

typedef struct {
  int iVerbose;           /**< Verbosity Level. 0=none; 1=error; 2=progress; 3=input; 4=units; 5=all */
  double dOutputTime;	  /**< Integration Output Interval */

  int bLog;               /**< Write Log File? */

  /* Output Notation */
  int iDigits;            /**< Number of Digits After Decimal */
  int iSciNot;            /**< Crossover Decade to Switch between Standard and Scientific Notation */

  int bOverwrite;         /**< Allow files to be overwritten? */
} IO;
  
/* The CONTROL struct contains all the parameters that
 * control program flow. */
/* CONTROL contains all parameters that control program flow, including I/O,
   halts, units, and the integration, including manipulating the UPDATE
   matrix through fnForceBehavior. */

typedef double (*fnUpdateVariable)(BODY*,SYSTEM*,int*);
typedef void (*fnForceBehaviorModule)(BODY*,EVOLVE*,IO*,SYSTEM*,UPDATE*,fnUpdateVariable***,int,int);
/* HALT struct contains all stopping conditions, other than reaching the end
   of the integration. */

typedef int (*fnHaltModule)(BODY*,EVOLVE*,HALT*,IO*,UPDATE*,int);

typedef struct {
  EVOLVE Evolve;
  HALT *Halt;
  IO Io;
  UNITS *Units;

  /* Move to BODY */
  int *iMassRad;           /**< Mass-Radius Relationship */

  fnHaltModule **fnHalt;   /**< Function Pointers to Halt Checks */
  fnForceBehaviorModule **fnForceBehavior; /**< Function Pointers to Force Behaviors */
  fnForceBehaviorModule **fnForceBehaviorMulti; /**< Function Pointers to Force Behaviors */
  int *iNumMultiForce;    /**< Number of multi-module ForceBahevior functions */

  /* Things for DistOrb */
  double dAngNum;         /**< Value used in calculating timestep from angle variable */
  int bSemiMajChange;         /**< 1 if semi-major axis can change (DistOrb will recalc Laplace coeff functions) */
  int bInvPlane;       /**< 1 = change input coordinates to invariable plane coordinate */
  int bOutputLapl;     /**< 1 = output laplace functions and related data */
} CONTROL;

/* The INFILE struct contains all the information 
 * regarding the files that read in. */

typedef struct {
  char cIn[NAMELEN];       /**< File Name */
  int *bLineOK;            /**< Line # Format OK? */
  int iNumLines;           /**< Number of Input Lines */
  /* Species file for PHOTOCHEM */
  char cSpecies[NAMELEN];  /**< Name of Chemical Species N/I */
  /* Reaction file for PHOTOCHEM */
  char cReactions[NAMELEN]; /**< Names of Chemical Reactions N/I */

  /* Aerosol scattering files */
  /* Aqueous file -- add to SpeciesFile? */
  /* Array of Vapor pressure file */

} INFILE;

/* The OUTFILE struct contains all the information 
 * regarding the output files. */

typedef struct {
  char cOut[NAMELEN];       /**< Output File Name */
  int iNumCols;             /**< Number of Columns in Output File */
  char caCol[NUMOUT][OPTLEN];  /**< Output Value Name */
  int bNeg[NUMOUT];         /**< Use Negative Option Units? */
  int iNumGrid;             /**< Number of grid outputs */
  char caGrid[NUMOUT][OPTLEN];  /**< Gridded output name */
} OUTFILE;


/* The FILES struct contains all the information 
 * regarding every file. */

typedef struct {
  char cExe[LINE];             /**< Name of Executable */
  OUTFILE *Outfile;            /**< Output File Name for Forward Integration */
  char cLog[NAMELEN];          /**< Log File Name */
  INFILE *Infile;              
  int iNumInputs;              /**< Number of Input Files */
} FILES;

/* The OPTIONS struct contains all the information
 * regarding the options, including their file data. */

typedef struct {
  char cName[OPTLEN];          /**< Option Name */
  char cDescr[OPTDESCR];       /**< Brief Description of Option */
  int iType;                   /**< Cast of input. 0=bool; 1=int; 2=double; 3=string; +10 for array. */
  char cDefault[OPTDESCR];     /**< Description of Default Value */
  double dDefault;             /**< Default Value */
  int iMultiFile;              /**< Option Permitted in Multiple Inpute Files?  (b?) */
  int iMultiIn;
  int *iLine;                  /**< Option's Line # in Input File */ 
  char *iFile;
  char cFile[MAXFILES][OPTLEN]; /**< File Name Where Set */
  char cNeg[OPTDESCR];         /**< Description of Negative Unit Conversion */
  double dNeg;                 /**< Conversion Factor to System Units */
} OPTIONS;

/* OUTPUT contains the data regarding every output parameters */

/* Some output variables must combine output from different modules.
 * These functions do that combining. */
 
typedef double (*fnOutputModule)(BODY*,SYSTEM*,UPDATE*,int,int);

/* GRIDOUTPUT will be part of OPTIONS, and contains data for latitudinal parameters in POISE */
// typedef struct {
//   char cName[OPTLEN];    /**< Output Name */
//   char cDescr[LINE];     /**< Output Description */
//   int bNeg;              /**< Is There a Negative Option? */
//   int *bDoNeg;           /**< Should the Output use "Negative" Units? */
//   char cNeg[NAMELEN];    /**< Units of Negative Option */
//   double dNeg;           /**< Conversion Factor for Negative Option */
//   int iNum;              /**< Number of Columns for Output */
// 
//   /* Now add vector output functions */
//   fnOutputModule **fnOutput; /**< Function Pointers to Write Output */
// 
// } GRIDOUTPUT; 
 
typedef struct {
  char cName[OPTLEN];    /**< Output Name */
  char cDescr[LINE];     /**< Output Description */
  int bNeg;              /**< Is There a Negative Option? */
  int *bDoNeg;           /**< Should the Output use "Negative" Units? */
  char cNeg[NAMELEN];    /**< Units of Negative Option */
  double dNeg;           /**< Conversion Factor for Negative Option */
  int iNum;              /**< Number of Columns for Output */
  int bGrid;             /**< Is output quantity gridded (e.g. a function of latitude)? */

//   GRIDOUTPUT *GridOutput;     /**< Output for latitudinal climate params, etc */
  /* Now add vector output functions */
  fnOutputModule **fnOutput; /**< Function Pointers to Write Output */

} OUTPUT;

typedef void (*fnReadOption)(BODY*,CONTROL*,FILES*,OPTIONS*,SYSTEM*,int);
typedef void (*fnWriteOutput)(BODY*,CONTROL*,OUTPUT*,SYSTEM*,UNITS*,UPDATE*,int,double *,char []);


/*
 * Module-level function pointers
 */

typedef void (*fnInitializeOptions)(OPTIONS*,fnReadOption*);
typedef void (*fnInitializeBodyModule)(BODY*,CONTROL*,UPDATE*,int,int);
typedef void (*fnInitializeControlModule)(CONTROL*);
typedef void (*fnInitializeOptionsModule)(OPTIONS*,fnReadOption*);
typedef void (*fnInitializeUpdateModule)(BODY*,UPDATE*,int);
typedef void (*fnInitializeUpdateTmpBodyModule)(BODY*,CONTROL*,UPDATE*,int);

//All primary variables need a FinalizeUpdate function
//typedef void (*fnFinalizeUpdateEccModule)(BODY*,UPDATE*,int*,int,int);
typedef void (*fnFinalizeUpdate40KNumCoreModule)(BODY*,UPDATE*,int*,int,int,int);
typedef void (*fnFinalizeUpdate40KNumManModule)(BODY*,UPDATE*,int*,int,int,int);
typedef void (*fnFinalizeUpdate232ThNumCoreModule)(BODY*,UPDATE*,int*,int,int,int);
typedef void (*fnFinalizeUpdate232ThNumManModule)(BODY*,UPDATE*,int*,int,int,int);
typedef void (*fnFinalizeUpdate235UNumCoreModule)(BODY*,UPDATE*,int*,int,int,int); 
typedef void (*fnFinalizeUpdate235UNumManModule)(BODY*,UPDATE*,int*,int,int,int);  
typedef void (*fnFinalizeUpdate238UNumCoreModule)(BODY*,UPDATE*,int*,int,int,int);
typedef void (*fnFinalizeUpdate238UNumManModule)(BODY*,UPDATE*,int*,int,int,int);
typedef void (*fnFinalizeUpdateHeccModule)(BODY*,UPDATE*,int*,int,int,int);
typedef void (*fnFinalizeUpdateKeccModule)(BODY*,UPDATE*,int*,int,int,int);
typedef void (*fnFinalizeUpdateLuminosityModule)(BODY*,UPDATE*,int*,int,int,int);
typedef void (*fnFinalizeUpdatePincModule)(BODY*,UPDATE*,int*,int,int,int);
typedef void (*fnFinalizeUpdateQincModule)(BODY*,UPDATE*,int*,int,int,int);
typedef void (*fnFinalizeUpdateRadiusModule)(BODY*,UPDATE*,int*,int,int,int);
typedef void (*fnFinalizeUpdateMassModule)(BODY*,UPDATE*,int*,int,int,int);
typedef void (*fnFinalizeUpdateRotModule)(BODY*,UPDATE*,int*,int,int,int);
typedef void (*fnFinalizeUpdateSemiModule)(BODY*,UPDATE*,int*,int,int,int);
typedef void (*fnFinalizeUpdateSurfaceWaterMassModule)(BODY*,UPDATE*,int*,int,int,int);
typedef void (*fnFinalizeUpdateEnvelopeMassModule)(BODY*,UPDATE*,int*,int,int,int);
typedef void (*fnFinalizeUpdateTemperatureModule)(BODY*,UPDATE*,int*,int,int,int);
typedef void (*fnFinalizeUpdateTManModule)(BODY*,UPDATE*,int*,int,int,int);
typedef void (*fnFinalizeUpdateTCoreModule)(BODY*,UPDATE*,int*,int,int,int);
typedef void (*fnFinalizeUpdateXoblModule)(BODY*,UPDATE*,int*,int,int,int);
typedef void (*fnFinalizeUpdateYoblModule)(BODY*,UPDATE*,int*,int,int,int);
typedef void (*fnFinalizeUpdateZoblModule)(BODY*,UPDATE*,int*,int,int,int);
typedef void (*fnFinalizeUpdateCBPRModule)(BODY*,UPDATE*,int*,int,int,int);
typedef void (*fnFinalizeUpdateCBPZModule)(BODY*,UPDATE*,int*,int,int,int);
typedef void (*fnFinalizeUpdateCBPRDotModule)(BODY*,UPDATE*,int*,int,int,int);
typedef void (*fnFinalizeUpdateCBPPhiModule)(BODY*,UPDATE*,int*,int,int,int);
typedef void (*fnFinalizeUpdateCBPZDotModule)(BODY*,UPDATE*,int*,int,int,int);
typedef void (*fnFinalizeUpdateCBPPhiDotModule)(BODY*,UPDATE*,int*,int,int,int);
typedef void (*fnFinalizeUpdateIceMassModule)(BODY*,UPDATE*,int*,int,int,int);
typedef void (*fnFinalizeUpdateLXUVModule)(BODY*,UPDATE*,int*,int,int,int);

typedef void (*fnReadOptionsModule)(BODY*,CONTROL*,FILES*,OPTIONS*,SYSTEM*,fnReadOption*,int);
typedef void (*fnVerifyModule)(BODY*,CONTROL*,FILES*,OPTIONS*,OUTPUT*,SYSTEM*,UPDATE*,fnUpdateVariable***,int,int);
typedef void (*fnVerifyHaltModule)(BODY*,CONTROL*,OPTIONS*,int,int*);
typedef void (*fnVerifyRotationModule)(BODY*,CONTROL*,OPTIONS*,char[],int);
typedef void (*fnCountHaltsModule)(HALT*,int*);
typedef void (*fnInitializeOutputModule)(OUTPUT*,fnWriteOutput*);
typedef void (*fnLogBodyModule)(BODY*,CONTROL*,OUTPUT*,SYSTEM*,UPDATE*,fnWriteOutput*,FILE*,int);
typedef void (*fnLogModule)(BODY*,CONTROL*,OUTPUT*,SYSTEM*,UPDATE*,fnWriteOutput*,FILE*);
typedef void (*fnInitializeOutputFunctionModule)(OUTPUT*,int,int);
typedef void (*fnFinalizeOutputFunctionModule)(OUTPUT*,int,int);

typedef struct {
  int *iNumModules; /**< Number of Modules per Body */
  int **iaModule; /**< Module #s that Apply to the Body */

  /*! These functions count the number of applicable halts for each body. */
  fnCountHaltsModule **fnCountHalts;

  /*! These functions allocate memory to module-specific arrays 
      inside the CONTROL struct */
  fnInitializeControlModule **fnInitializeControl;

  /*! These functions allocate memory to module-specific arrays 
       inside the UPDATE struct */
  fnInitializeUpdateModule **fnInitializeUpdate;

  /*! These functions allocate memory to module-specific arrays 
      inside the BODY struct */
  fnInitializeBodyModule **fnInitializeBody;

  /*! These functions allocate memory to module-specific arrays 
       inside the OUTPUT struct */
  fnInitializeOutputModule **fnInitializeOutput;

  /*! These functions allocate memory to module-specific arrays 
       inside the BODY struct */
  fnInitializeUpdateTmpBodyModule **fnInitializeUpdateTmpBody;

  // Finalize Primary Variable function pointers
  /*! Function pointers to finalize Core's potassium-40 */ 
  fnFinalizeUpdate40KNumCoreModule **fnFinalizeUpdate40KNumCore;
  /*! Function pointers to finalize Mantle's potassium-40 */ 
  fnFinalizeUpdate40KNumManModule **fnFinalizeUpdate40KNumMan;
  /*! Function pointers to finalize Core's thorium-232 */ 
  fnFinalizeUpdate232ThNumManModule **fnFinalizeUpdate232ThNumMan;
  /*! Function pointers to finalize Mantle's thorium-232 */ 
  fnFinalizeUpdate232ThNumCoreModule **fnFinalizeUpdate232ThNumCore;
  /*! Function pointers to finalize Core's uranium-235 */ 
  fnFinalizeUpdate235UNumCoreModule **fnFinalizeUpdate235UNumCore;
 
  /*! Function pointers to finalize Mantle's uranium-235 */ 
  fnFinalizeUpdate235UNumManModule **fnFinalizeUpdate235UNumMan;  
  /*! Function pointers to finalize Core's uranium-238 */ 
  fnFinalizeUpdate238UNumCoreModule **fnFinalizeUpdate238UNumCore;
  /*! Function pointers to finalize Mantle's uranium-238 */ 
  fnFinalizeUpdate238UNumManModule **fnFinalizeUpdate238UNumMan;
  
  
  /*! These functions assign Equation and Module information regarding 
      DistOrb h,k,p,q variables in the UPDATE struct. */
  /*! Function pointers to finalize Poincare's h */
  fnFinalizeUpdateHeccModule **fnFinalizeUpdateHecc;
  /*! Function pointers to finalize Poincare's k */
  fnFinalizeUpdateKeccModule **fnFinalizeUpdateKecc;
  /*! Function pointers to finalize Luminosity */
  fnFinalizeUpdateLuminosityModule **fnFinalizeUpdateLuminosity;
  /*! Function pointers to finalize Poincare's p */
  fnFinalizeUpdatePincModule **fnFinalizeUpdatePinc;
  /*! Function pointers to finalize Poincare's q */
  fnFinalizeUpdateQincModule **fnFinalizeUpdateQinc;
  /*! Function pointers to finalize Radius */ 
  fnFinalizeUpdateRadiusModule **fnFinalizeUpdateRadius;  
  /*! Function pointers to finalize Mass */ 
  fnFinalizeUpdateMassModule **fnFinalizeUpdateMass; 
  /*! Function pointers to finalize Rotation Rate */ 
  fnFinalizeUpdateRotModule **fnFinalizeUpdateRot;
  /*! Function pointers to finalize Semi-major Axis */ 
  fnFinalizeUpdateSemiModule **fnFinalizeUpdateSemi;
  /*! Function pointers to finalize Surface Water */ 
  fnFinalizeUpdateSurfaceWaterMassModule **fnFinalizeUpdateSurfaceWaterMass;
  /*! Function pointers to finalize Envelope Mass */ 
  fnFinalizeUpdateEnvelopeMassModule **fnFinalizeUpdateEnvelopeMass;
  /*! Function pointers to finalize Core Temperature */ 
  fnFinalizeUpdateTCoreModule **fnFinalizeUpdateTCore;
  /*! Function pointers to finalize Temperature */
  fnFinalizeUpdateTemperatureModule **fnFinalizeUpdateTemperature;
  /*! Function pointers to finalize Mantle Temperature */ 
  fnFinalizeUpdateTManModule **fnFinalizeUpdateTMan;
 
  /* Function points to finalize binary update functions */
  /* CBP R, Z, Phi, and their time derivaties */
  fnFinalizeUpdateCBPRModule **fnFinalizeUpdateCBPR;
  fnFinalizeUpdateCBPZModule **fnFinalizeUpdateCBPZ;
  fnFinalizeUpdateCBPPhiModule **fnFinalizeUpdateCBPPhi;
  fnFinalizeUpdateCBPRDotModule **fnFinalizeUpdateCBPRDot;
  fnFinalizeUpdateCBPZDotModule **fnFinalizeUpdateCBPZDot;
  fnFinalizeUpdateCBPPhiDotModule **fnFinalizeUpdateCBPPhiDot;

  /*! These functions assign Equation and Module information regarding 
      DistRot x,y,z variables in the UPDATE struct. */
  /*! Function pointers to finalize distrot's X */ 
  fnFinalizeUpdateXoblModule **fnFinalizeUpdateXobl;
  /*! Function pointers to finalize distrot's Y */ 
  fnFinalizeUpdateYoblModule **fnFinalizeUpdateYobl;
  /*! Function pointers to finalize distrot's Z */ 
  fnFinalizeUpdateZoblModule **fnFinalizeUpdateZobl;
  fnFinalizeUpdateIceMassModule **fnFinalizeUpdateIceMass;
  fnFinalizeUpdateLXUVModule **fnFinalizeUpdateLXUV;
 
  /*! These functions log module-specific data. */ 
  fnLogBodyModule **fnLogBody;

  /*! These functions read module-specific option. */ 
  fnReadOptionsModule **fnReadOptions;

  /*! These functions verify module-specific options. */ 
  fnVerifyModule **fnVerify;

  /*! These functions verify module-specific halts. */ 
  fnVerifyHaltModule **fnVerifyHalt;

  /*! These functions verify module-specific constraints on rotation rate. */ 
  fnVerifyRotationModule **fnVerifyRotation;

  /*! These functions adds subroutines to the output functions that require
      module-specific values. */ 
  fnFinalizeOutputFunctionModule **fnFinalizeOutputFunction;
  
  
} MODULE;

/* fnIntegrate is a pointer to a function that performs 
 * integration. */
typedef void (*fnIntegrate)(BODY*,CONTROL*,SYSTEM*,UPDATE*,fnUpdateVariable***,double*,int);


/* 
 * Other Header Files - These are primarily for function declarations
 */

#include <assert.h>

/* Top-level files */
#include "body.h"
#include "control.h"
#include "evolve.h"
#include "halt.h"
#include "module.h"
#include "options.h"
#include "output.h"
#include "system.h"
#include "update.h"
#include "verify.h"

/* module files */
#include "eqtide.h"
#include "radheat.h"
#include "atmesc.h"
#include "stellar.h"
#include "baraffe2015.h"
#include "distorb.h"
#include "thermint.h"
#include "distrot.h"
#include "poise.h"
<<<<<<< HEAD
#include "binary.h"
=======
#include "flare.h"
>>>>>>> 8043e1f3

/* Do this stuff with a few functions and some global variables? XXX */

/* This needs to be vectorized VPL 

#define MODULEOPTEND        EQTIDEOPTEND
#define MODULEOUTEND        EQTIDEOUTEND
#define MODULEHALTSYSEND    EQTIDEHALTSYSEND
#define MODULEHALTBODYEND   EQTIDEHALTBODYEND
*/

/********************
 * ADJUST AS NEEDED *       XXX And fix sometime!
 ********************/

// XXX Obsolete?
<<<<<<< HEAD
// Note: not obsolete! needed for new module
// Otherwise,segfaults
// Increased from 1900->2100 for binary
#define MODULEOPTEND        2100
#define MODULEOUTEND        2100
=======
#define MODULEOPTEND        2000
#define MODULEOUTEND        2000
>>>>>>> 8043e1f3

<|MERGE_RESOLUTION|>--- conflicted
+++ resolved
@@ -17,12 +17,8 @@
 #define DYNAMO        6
 #define THERMINT      7
 #define POISE         8
-<<<<<<< HEAD
-// Benjamin's module 9
 #define BINARY        10
-=======
 #define FLARE         9
->>>>>>> 8043e1f3
 
 /* Fundamental constants */
 
@@ -101,13 +97,8 @@
 			     * in MODULE */
 #define MAXLINES      256   /* Maximum Number of Lines in an 
 			     * input file */
-<<<<<<< HEAD
 #define OPTEND        2100  /* Last output number of module options
 			     * Binary is highest for this compiltion */
-=======
-#define OPTEND        1100  /* Last output number of module options
-			     * EQTIDE is highest for this compilation */
->>>>>>> 8043e1f3
 
 #define TINY          (1./HUGE)
 
@@ -162,7 +153,6 @@
 // POISE
 #define VICEMASS        1851
 
-<<<<<<< HEAD
 // BINARY: 2000-2999, inclusive
 // Primary variables that control CBP's cylindrical positions, velocities
 #define VCBPR              2000
@@ -171,10 +161,9 @@
 #define VCBPRDOT           2030
 #define VCBPPHIDOT         2040
 #define VCBPZDOT           2050
-=======
+
 // FLARE
 #define VLXUV           1901
->>>>>>> 8043e1f3
 
 /* Now define the structs */
 
@@ -1396,11 +1385,8 @@
 #include "thermint.h"
 #include "distrot.h"
 #include "poise.h"
-<<<<<<< HEAD
 #include "binary.h"
-=======
 #include "flare.h"
->>>>>>> 8043e1f3
 
 /* Do this stuff with a few functions and some global variables? XXX */
 
@@ -1417,14 +1403,9 @@
  ********************/
 
 // XXX Obsolete?
-<<<<<<< HEAD
 // Note: not obsolete! needed for new module
 // Otherwise,segfaults
 // Increased from 1900->2100 for binary
 #define MODULEOPTEND        2100
 #define MODULEOUTEND        2100
-=======
-#define MODULEOPTEND        2000
-#define MODULEOUTEND        2000
->>>>>>> 8043e1f3
-
+
