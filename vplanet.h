--- conflicted
+++ resolved
@@ -477,54 +477,6 @@
       rotation rates' derivatives due to EQTIDE. */
   double **padDrotDtEqtide;
 
-<<<<<<< HEAD
-      /* RADHEAT */
-    int i40KMan;             /**< Variable # Corresponding to Potassium-40 */
-    int i232ThMan;           /**< Variable # Corresponding to Thorium-232 */
-    int i238UMan;            /**< Variable # Corresponding to Uranium-238 */
-    int i235UMan;
-    int iNum40KMan;          /**< Number of Equations Affecting Potassium-40 [1] */
-    int iNum232ThMan;        /**< Number of Equations Affecting Thorium-232 [1] */
-    int iNum238UMan;         /**< Number of Equations Affecting Uranium-238 [1] */
-    int iNum235UMan;
-    double dD40KNumManDt;    /**< Total Potassium-40 Derivative */
-    double dD232ThNumManDt;  /**< Total Thorium-232 Derivative */
-    double dD238UNumManDt;   /**< Total Uranium-238 Derivative */
-    double dD235UNumManDt; 
-    double *pdD40KNumManDt;
-    double *pdD232ThNumManDt;
-    double *pdD238UNumManDt;
-    double *pdD235UNumManDt;
-    /* RADHEAT CORE */
-    int i40KCore;
-    int i232ThCore;
-    int i238UCore;
-    int i235UCore;
-    int iNum40KCore;
-    int iNum232ThCore;
-    int iNum238UCore;
-    int iNum235UCore; 
-    double dD40KNumCoreDt;
-    double dD232ThNumCoreDt;
-    double dD238UNumCoreDt;
-    double dD235UNumCoreDt; 
-    double *pdD40KNumCoreDt;
-    double *pdD232ThNumCoreDt;
-    double *pdD238UNumCoreDt;
-    double *pdD235UNumCoreDt;
-
-    /* THERMINT */
-    int iTMan;          /**< Variable # Corresponding to Tman */
-    int iNumTMan;       /**< Number of Equations Affecting TMan */
-    double dTDotMan;    /**< TMan time Derivative */
-    double *pdTDotMan;
-    int iTCore;          /**< Variable # Corresponding to Tman */
-    int iNumTCore;       /**< Number of Equations Affecting TCore */
-    double dTDotCore;    /**< TCore time Derivative */
-    double *pdTDotCore;
-
-  /* DISTORB */
-=======
   /* RADHEAT */
   int i40KMan;             /**< Variable # Corresponding to Potassium-40 */
   int i232ThMan;           /**< Variable # Corresponding to Thorium-232 */
@@ -570,8 +522,7 @@
   double dTDotCore;    /**< TCore time Derivative */
   double *pdTDotCore;
   
-  /* LAGRANGE */
->>>>>>> c00d15af
+  /* DISTORB */
   /* Number of eqns to modify a parameter */
   int iNumHecc;          /**< Number of Equations Affecting h = e*sin(longp) */
   int iNumKecc;          /**< Number of Equations Affecting k = e*cos(longp) */
@@ -942,31 +893,23 @@
   fnFinalizeUpdate232ThNumCoreModule **fnFinalizeUpdate232ThNumCore;
   /*! Function pointers to finalize Core's uranium-235 */ 
   fnFinalizeUpdate235UNumCoreModule **fnFinalizeUpdate235UNumCore;
-<<<<<<< HEAD
-  
  
-  /*! These functions assign Equation and Module information regarding 
-      DistOrb h,k,p,q variables in the UPDATE struct. */
-=======
   /*! Function pointers to finalize Mantle's uranium-235 */ 
   fnFinalizeUpdate235UNumManModule **fnFinalizeUpdate235UNumMan;  
   /*! Function pointers to finalize Core's uranium-238 */ 
   fnFinalizeUpdate238UNumCoreModule **fnFinalizeUpdate238UNumCore;
   /*! Function pointers to finalize Mantle's uranium-238 */ 
   fnFinalizeUpdate238UNumManModule **fnFinalizeUpdate238UNumMan;
+  
+  
+  /*! These functions assign Equation and Module information regarding 
+      DistOrb h,k,p,q variables in the UPDATE struct. */
   /*! Function pointers to finalize Poincare's h */
->>>>>>> c00d15af
   fnFinalizeUpdateHeccModule **fnFinalizeUpdateHecc;
   /*! Function pointers to finalize Poincare's k */
   fnFinalizeUpdateKeccModule **fnFinalizeUpdateKecc;
   /*! Function pointers to finalize Poincare's p */
   fnFinalizeUpdatePincModule **fnFinalizeUpdatePinc;
-<<<<<<< HEAD
-  fnFinalizeUpdateQincModule **fnFinalizeUpdateQinc;
-
-  /*! These functions assign Equation and Module information regarding 
-      DistRot x,y,z variables in the UPDATE struct. */
-=======
   /*! Function pointers to finalize Poincare's q */
   fnFinalizeUpdateQincModule **fnFinalizeUpdateQinc;  
   /*! Function pointers to finalize Rotation Rate */ 
@@ -977,8 +920,10 @@
   fnFinalizeUpdateTCoreModule **fnFinalizeUpdateTCore;
   /*! Function pointers to finalize Mantle Temperature */ 
   fnFinalizeUpdateTManModule **fnFinalizeUpdateTMan;
+  
+  /*! These functions assign Equation and Module information regarding 
+      DistRot x,y,z variables in the UPDATE struct. */
   /*! Function pointers to finalize Laskar's X */ 
->>>>>>> c00d15af
   fnFinalizeUpdateXoblModule **fnFinalizeUpdateXobl;
   /*! Function pointers to finalize Laskar's Y */ 
   fnFinalizeUpdateYoblModule **fnFinalizeUpdateYobl;
@@ -1032,12 +977,7 @@
 /* module files */
 #include "eqtide.h"
 #include "radheat.h"
-<<<<<<< HEAD
 #include "distorb.h"
-=======
-#include "lagrange.h"
-#include "laskar.h"
->>>>>>> c00d15af
 #include "thermint.h"
 #include "distrot.h"
 
