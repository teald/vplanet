/******************** VPLANET.H ***********************/
/*
 * Rory Barnes, Wed May  7 16:04:27 PDT 2014
 *
 */

 
/*! Top-level declarations */

/* How many modules are available? */
#define EQTIDE        0
#define RADHEAT       1
#define ATMESC        2
#define LAGRANGE      3
#define LASKAR        4
#define STELLAR       5
#define DYNAMO        6
#define THERMAL       7
#define EBM           8

/* Fundamental constants */

#define BIGG          6.672e-11
#define PI            3.1415926535

<<<<<<< HEAD
#define KGAUSS        0.01720209895
#define dS0           -0.422e-6     //delta S0 from Armstrong 2014-used in central torque calculation
/* Units */
=======
/* Units: Calculations are done in SI */
>>>>>>> 5ad1903c

#define MEARTH        5.9742e24
#define MSUN          1.98892e30
#define AUCM          1.49598e11
#define RSUN          6.955e8
#define YEARSEC       3.15576e7
#define DAYSEC        86400
#define REARTH        6.3781e6
#define RJUP          7.1492e7
#define MJUP          1.8987e27
#define RNEP          2.4764e7
#define MNEP          1.0244e26
#define RHOEARTH      5515
#define eEARTH        0.016710219
#define YEARDAY       365.25
#define MSAT          5.6851e26
#define DEGRAD        0.017453292519444445
#define ATOMMASS      1.660538921e-27

/* Exit Status */

#define EXIT_EXE      1
#define EXIT_INPUT    2
#define EXIT_UNITS    3
#define EXIT_WRITE    4
#define EXIT_INT      5
#define EXIT_OUTPUT   6

/* Verbosity Level */

#define VERBERR       1
#define VERBPROG      2    
#define VERBINPUT     3
#define VERBUNITS     4
#define VERBALL       5

/* File Limits */

#define NUMOUT        2000  /* Number of output parameters */
#define MAXBODIES     10
#define OPTLEN        24    /* Maximum length of an option */
#define OPTDESCR      64    /* Number of characters in option
			     * description */
#define LINE          128   /* Maximum number of characters 
			     * in a line */
#define NAMELEN       50

#define MAXFILES      24    /* Maximum number of input files */
#define MAXARRAY      64    /* Maximum number of options in 
			     * an option array */
#define NUMOPT	      1000  /* Number of options that could be 
			     * in MODULE */
#define MAXLINES      256   /* Maximum Number of Lines in an 
			     * input file */
#define OPTEND        1100  /* Last output number of module options
			     * EQTIDE is highest for this compiltion */

#define TINY          (1./HUGE)

/* 0 => Not input by user, verify assigns default */
#define EULER         1
#define RUNGEKUTTA    2

/* Indices for variables in the update struct. These are the primary 
   variables. */
#define VSEMI        1001
#define VECC         1002
#define VROT         1003
#define VOBL         1004

// RADHEAT
#define VNUM40KMAN      1101
#define VNUM232THMAN    1102
#define VNUM238UMAN     1103
#define VNUM235UMAN     1104
#define VNUM40KCORE     1105
#define VNUM232THCORE   1106
#define VNUM238UCORE    1107
#define VNUM235UCORE    1108

//LAGRANGE
#define VHECC           1301
#define VKECC           1302
#define VPINC           1303
#define VQINC           1304

/* Semi-major axis functions in Lagrange */
#define LAPLNUM 	      26

/* Now define the structs */

/*!
 * BODY contains all the physical parameters for every body 
 * Why won't these lines be added?
 */

#define MAXSPECIES       100
typedef struct {
  double dInitTimeStep;
  double dMaxSteps;
} PHOTOCHEM;

typedef struct {
  char cName[NAMELEN];   /**< Body's Name */
  char cType[OPTLEN];    /**< Type of object N/I */

  /* Body Properties */
  double dAge;           /**< Body's Age */
  double dMass;		 /**< Body's Mass */
  double dRadius;	 /**< Radius of body */
  double dDensity;       /**< Bulk density of body*/
  double dGravAccel;     /**< Body's gravitational acceleration */
  double dK2;		 /**< Body's Love number */
  double dObliquity;     /**< Body's Obliquity */
  double dRotRate;       /**< Body's Rotation Rate */
  double dRotPer;        /**< Body's Rotation Period */
  double dRotVel;        /**< Body's Rotational Velocity */
  double dRadGyra;       /**< Body's Radius of Gyration */
  double dPowRadiogCore; /**< Body's Core's  Radiogenic Power */
  double dPowRadiogMan;  /**< Body's Mantle's  Radiogenic Power */
  double dPowCoreRadiog; /**< Body's Core's  Radiogenic Power */
  double dPowManRadiog;  /**< Body's Mantle's  Radiogenic Power */

  double *daSED;         /**< Body's spectral energy distribution by wavelength N/I */

  /* Orbital Properties. By convention, these are stored in the
   * second element in the BODY array.   */
  double dSemi;          /**< Body's Semi-major Axis */
  double dEcc;           /**< Body's Eccentricity */
  double dMeanMotion;    /**< Body's Mean Motion */
  double dOrbPeriod;     /**< Body's Orbital Period */
  double Hecc;           /**< Poincare H */
  double Kecc;           /**< Poincare K */
  double Pinc;           /**< Poincare P */
  double Qinc;           /**< Poincare Q */

  /* Additional orbital properties used by LAGRANGE */
  int bLagrange;         /**< use Lagrange? */
  double dSinc;          /**< sin(0.5*Inclination) */
  double dLongA;         /**< Longitude of ascending node */
  double dArgP;          /**< Argument of pericenter */
  double dLongP;         /**< Longitude of pericenter */
  double dHecc;          /**< h = e * sin(varpi) */
  double dKecc;          /**< k = e * cos(varpi) */
  double dPinc;          /**< p = i * sin(Omega) */
  double dQinc;          /**< q = i * cos(Omega) */  
  int iGravPerts;        /**< Number of bodies which perturb the body */
  int *iaGravPerts;      /**< Which bodies are perturbers of the body */
  
  /* Additional obliquity params used by LASKAR */
  int bLaskar;           /**< use Laskar? */
  double dPrecA;         /**< Precession angle */
  double dDynEllip;      /**< Dynamical ellipticity */
  double dxi;            /**< sin(obliq)*sin(preca) */
  double dzeta;          /**< sin(obliq)*cos(preca) */
  double dchi;           /**< cos(obliq) */
  int bObliqEvol;        /**< 0 -> do not model obliquity evolution for this body */

  /* EQTIDE Parameters */
  int bEqtide;           /**< Apply Module EQTIDE? */
  int iTidePerts;        /**< Number of Tidal Perturbers */
  int *iaTidePerts;      /**< Body #'s of Tidal Perturbers */
  char saTidePerts[MAXARRAY][NAMELEN];  /**< Names of Tidal Perturbers */
  //char **saTidePerts;
  double dTidalQ;	 /**< Boyd's Tidal Q */
  double dTidalTau;      /**< Body's Tidal Time Lag */
  double *dTidalZ;       /**< As Defined in \cite HellerEtal2011 */
  double *dTidalChi;     /**< As Defined in \cite HellerEtal2011 */
  double **dTidalF;      /**< As Defined in \cite HellerEtal2011 */
  double *dTidalBeta;    /**< As Defined in \cite HellerEtal2011 */
  int **iTidalEpsilon;   /**< Signs of Phase Lags */

  /* RADHEAT Parameters: H = Const*exp[-Time/HalfLife] */
  int bRadheat;             /**< Apply Module RADHEAT? */
  double d40KConstMan;      /**< Body's Mantle Potassium-40 Decay Constant */
  double d40KNumMan;        /**< Body's Mantle Number of Potassium-40 Atoms */
  double d40KPowerMan;      /**< Body's Mantle Internal Power Due to Potassium-40 Decay */
  double d40KMassMan;       /**< Body's Mantle Total Mass of Potassium-40 */
  double d40KConstCore;       
  double d40KNumCore;
  double d40KPowerCore;
  double d40KMassCore;
  double d232ThConstMan;    /**< Body's Thorium-232 Decay Constant */
  double d232ThNumMan;      /**< Body's Number of Thorium-232 Atoms */
  double d232ThPowerMan;    /**< Body's Internal Power Due to Thorium-232 Decay */
  double d232ThMassMan;     /**< Body's Total Mass of Thorium-232 Atoms */
  double d232ThConstCore;
  double d232ThNumCore;
  double d232ThPowerCore;
  double d232ThMassCore;
  double d238UConstMan;     /**< Body's Uranium-238 Decay Constant */
  double d238UNumMan;       /**< Body's Number of Uranium-238 Atoms */
  double d238UPowerMan;     /**< Body's Internal Power Due to Uranium-238 Decay */
  double d238UMassMan;      /**< Body's Total Mass of Uranium-238 Atoms */
  double d238UConstCore;
  double d238UNumCore;
  double d238UPowerCore;
  double d238UMassCore;
  double d235UConstMan; 
  double d235UNumMan;
  double d235UPowerMan;
  double d235UMassMan;
  double d235UConstCore; 
  double d235UNumCore;
  double d235UPowerCore;
  double d235UMassCore;

  int bThermint;

  /* PHOTOCHEM Parameters */
  PHOTOCHEM Photochem;   /**< Properties for PHOTOCHEM module N/I */
  double dNumAtmLayers;
  double dNumAtmMolecules;
  char saMoleculeList[MAXSPECIES][NAMELEN];
  double **daAtmConcentrations; /* TBA: OceanConcentration, IntConcentration */
  double dTropoHeight;
  double dAtmHeight;
  double dInsolation;   /* Orbit-averaged Insolation */
  double dSurfPressure;
  double dSurfAlbedo;   /* Bolometric, ultimately will be array */
  int iResolveSeasons;  /* ISEASON in PHOTOCHEM.f */
  double dPhotoZenithAngle;
  int iVaryZenithAngle; /* IZYO2 in PHOTOCHEM.f */
  int iHiResGrid;       /* LGRID in PHOTOCHEM.f (default = 0, but if hi res., must change INO and IO2) */
  int iOxyAbsCoeffApprox; /* IO2 in PHOTOCHEM.f */
  int iNitroAbsCoeffApprox; /* INO in PHOTOCHEM.f */
  double dJacobianPerturbFact; /* EPSJ */
  int bLightning;
  double dLightningAmount;
  int iAerScattering; /* How do aerosols scatter? Mie or fractal. Must read files -- talk to Giada */
  int iMaxNumReactions; /* Total number of reactions possible for input species list */
  int iMaxWavelengthBin; /* Maximum number of wavelength bins -- not all species are created equal */
  int iNumPhotolysisRx; /* Number of photochemical reactions */
  int iNumPhotoSpecies;
  int iNumAqueousSpecies; /* Species that dissolve in rain --- must read file */
  int iML; /* =12; Shawn doesn't know what these are */
  int iML1; /* =ML+1 */
  int iML2; /* =2*ML */
  double daAtmTempProfile;
  double daAtmPressProfile;
  double ***daParticleInfo; /* First three dimensions are aerosol species, layer, and property, where property = number density, fall velocity, radius */

  double daEddyDiffProfile;

  int bAtmSulfur;
  int bAtmHydrogen;
  int bAtmOxygen;
  int bAtmCarbon;
  int bAtmNitrogen;
  int bAtmChlorine;

  /* CLIMA Parameters */
  double dArgonPressure;
  double dClimaZenithAngle;

} BODY;

/* SYSTEM contains properties of the system that pertain to
   every BODY */

/* Pointer to Laplace semi-major axis functions in Lagrange */
typedef double (*fnLaplaceFunction)(double,int);

typedef struct {
  char cName[NAMELEN];	 /**< System's Name */
  double dTotAngMomInit; /**< System's Initial Angular Momentum */
<<<<<<< HEAD
  double dTotAngMom;     /**< System's Current Angular Momentum */
  fnLaplaceFunction **fnLaplaceF; /**< Pointers to semi-major axis functions for each pair of bodies */
  double **dmLaplaceC;  /**< Values of semi-major axis functions for each pair of bodies */
  int **imLaplaceN;   /**< Indices for dmLaplaceC corresponding to iBody, jBody */
=======
  double dTotEnInit;     /**< System's Initial Energy */
>>>>>>> 5ad1903c
} SYSTEM;

/* 
 * Updates: Struct that contains all the variables to be updated and the functions to be called to be updated, fnUpdate. 
 */

typedef struct {  
  /* N.B. that pdVar points to the same memory location as
   * body.x, where x=semi, ecc, etc. */
  double **pdVar;       /**< Pointers to Primary Variables */
  int iNumVars;         /**< Number of Update-able Variables */

  /*! The "type" refers to how the variable is updated. If 0, then 
      the variable is assumed to be an explicit function of age. The 
      first timestep is then a bit dodgy as the rate is not initially
      known. The suggested timestep will be dEta*dTimestep, so runs 
      with a Type 0 variable must account for  the evolution with 
      dTimeStep. 
  */
  int **iaType;         /**< Variable type affecting timestep (0 = explicit function of age, 1 = normal quantity with time derivative, 2 = polar quantity with time derivative) */
  double *daDeriv;      /**< Array of Total Derivative Values for each Primary Variable */
  double **daDerivProc; /**< Array of Derivative Values Due to a Process */
  double *dVar;         

  /*! The body #s to calculate the derivative. First dimension is 
      the Primary Variable #, second is the process #, third is the 
      list body #s. 
  */
  int ***iaBody;        
  int **iNumBodies;     /**< Number of Bodies Affecting a Process */

  /* These keep track of the variable and modules */
  int iNumModules;      /**< Number of Modules Affecting a Body */
  int *iNumEqns;        /**< Number of Equations That Modify a Primary Variable */
  int *iaVar;           /**< Primary Variable # */
  /*! The Module # responsible for a given process. The first dimension 
    is the Primary Variable #. Second is the Equation. */
  int **iaModule;      


  /* Number of eqns to modify a parameter */
  int iNumEcc;          /**< Number of Equations Affecting Eccentricity */
  int iNumObl;          /**< Number of Equations Affecting Obliquity */
  int iNumRot;          /**< Number of Equations Affecting Rotation Rate */
  int iNumSemi;         /**< Number of Equations Affecting Semi-Major Axis */

  /* These are the variables that the update matrix modifies */
  int iEcc;             /**< Variable # Corresponding to Eccentricity */ 
  double dDEccDt;       /**< Total Eccentricity Derivative */
  int iObl;             /**< Variable # Corresponding to Obliquity */
  double dDOblDt;       /**< Total Obliquity Derivative */
  int iRot;             /**< Variable # Corresponding to Rotation Rate */
  double dDRotDt;       /**< Total Rotation Rate Derivative */
  int iSemi;            /**< Variable # Corresponding to Semi-major Axis */
  double dDSemiDt;      /**< Total Semi-Major Axis Derivative */

  /* Next comes the identifiers for the module that modifies a variable */

  /* EQTIDE */
  int iEccEqtide;       /**< Equation # Corresponding to EQTIDE's Change to Eccentricity */
  int *iaOblEqtide;     /**< Equation #s Corresponding to EQTIDE's Change to Obliquity */
  int *iaRotEqtide;     /**< Equation #s Corresponding to EQTIDE's Change to Rotation Rate */
  int iSemiEqtide;      /**< Equation # Corresponding to EQTIDE's Change to Semi-major Axis */

  /*! Points to the element in UPDATE's daDerivProc matrix that contains the 
      semi-major axis' derivative due to EQTIDE. */
  double *pdDsemiDtEqtide; 

  /*! Points to the element in UPDATE's daDerivProc matrix that contains the 
      eccentricity' derivative due to EQTIDE. */
  double *pdDeccDtEqtide;

  /*! Points to the elements in UPDATE's daDerivProc matrix that contains the 
      obliquities' derivatives due to EQTIDE. */
  double **padDoblDtEqtide;

  /*! Points to the elements in UPDATE's daDerivProc matrix that contains the 
      rotation rates' derivatives due to EQTIDE. */
  double **padDrotDtEqtide;

      /* RADHEAT */
    int i40KMan;             /**< Variable # Corresponding to Potassium-40 */
    int i232ThMan;           /**< Variable # Corresponding to Thorium-232 */
    int i238UMan;            /**< Variable # Corresponding to Uranium-238 */
    int i235UMan;
    int iNum40KMan;          /**< Number of Equations Affecting Potassium-40 [1] */
    int iNum232ThMan;        /**< Number of Equations Affecting Thorium-232 [1] */
    int iNum238UMan;         /**< Number of Equations Affecting Uranium-238 [1] */
    int iNum235UMan;
    double dD40KNumManDt;    /**< Total Potassium-40 Derivative */
    double dD232ThNumManDt;  /**< Total Thorium-232 Derivative */
    double dD238UNumManDt;   /**< Total Uranium-238 Derivative */
    double dD235UNumManDt; 
    double *pdD40KNumManDt;
    double *pdD232ThNumManDt;
    double *pdD238UNumManDt;
    double *pdD235UNumManDt;

    int i40KCore;
    int i232ThCore;
    int i238UCore;
    int i235UCore;
    int iNum40KCore;
    int iNum232ThCore;
    int iNum238UCore;
    int iNum235UCore; 
    double dD40KNumCoreDt;
    double dD232ThNumCoreDt;
    double dD238UNumCoreDt;
    double dD235UNumCoreDt; 
    double *pdD40KNumCoreDt;
    double *pdD232ThNumCoreDt;
    double *pdD238UNumCoreDt;
    double *pdD235UNumCoreDt;

  /*! Points to the element in UPDATE's daDerivProc matrix that contains the 
      potassium-40's derivative due to RADHEAT. */
  double *pdD40KNumDt;  

  /*! Points to the element in UPDATE's daDerivProc matrix that contains the 
      thorium-232's derivative due to RADHEAT. */
  double *pdD232ThNumDt;

  /*! Points to the element in UPDATE's daDerivProc matrix that contains the 
      uranium-40's derivative due to RADHEAT. */
  double *pdD238UNumDt;


  /* LAGRANGE */
  /* Number of eqns to modify a parameter */
  int iNumHecc;          /**< Number of Equations Affecting h = e*sin(longp) */
  int iNumKecc;          /**< Number of Equations Affecting k = e*cos(longp) */
  int iNumPinc;          /**< Number of Equations Affecting p = s*sin(longa) */
  int iNumQinc;         /**< Number of Equations Affecting q = s*cos(longa) */
  
  int iHecc;             /**< Variable # Corresponding to h = e*sin(longp) */
  double dDHeccDt;       /**< Total h Derivative */
  int iKecc;             /**< Variable # Corresponding to k = e*cos(longp) */
  double dDKeccDt;       /**< Total k Derivative */
  int iPinc;             /**< Variable # Corresponding to p = s*sin(longa) */
  double dDPincDt;       /**< Total p Derivative */
  int iQinc;             /**< Variable # Corresponding to q = s*cos(longa) */
  double dDQincDt;       /**< Total q Derivative */
  int *iaHeccLagrange;       /**< Equation # Corresponding to Lagrange's change to h = e*sin(longp) */
  int *iaKeccLagrange;     /**< Equation #s Corresponding to Lagrange's change to k = e*cos(longp) */
  int *iaPincLagrange;     /**< Equation #s Corresponding to Lagrange's change to  p = s*sin(longa) */
  int *iaQincLagrange;     /**< Equation #s Corresponding to Lagrange's change to  q = s*cos(longa) */
  
  int *bAng;     /**< Is the variable an angle? 1 = yes, 0 = no */
  int *bPolar;   /**< Is the variable a polar coordinate (h,k,p, or q)? 1=yes,0=no*/
  
  /*! Points to the element in UPDATE's daDerivProc matrix that contains the 
      h = e*sin(varpi) derivative due to LAGRANGE. */
  double **padDHeccDtLagrange;
  
  /*! Points to the element in UPDATE's daDerivProc matrix that contains the 
      k = e*cos(varpi) derivative due to LAGRANGE. */
  double **padDKeccDtLagrange;
  
  /*! Points to the element in UPDATE's daDerivProc matrix that contains the 
      p = s*sin(Omega) derivative due to LAGRANGE. */
  double **padDPincDtLagrange;
  
  /*! Points to the element in UPDATE's daDerivProc matrix that contains the 
      q = s*cos(Omega) derivative due to LAGRANGE. */
  double **padDQincDtLagrange;
  
  /* LASKAR */
  /*! Points to the element in UPDATE's daDerivProc matrix that contains the 
      xi = sin(obliq)*sin(pA) derivative due to LASKAR. */
  double *pdDxiDt;
  
  /*! Points to the element in UPDATE's daDerivProc matrix that contains the 
      zeta = sin(obliq)*cos(pA) derivative due to LASKAR. */
  double *pdDzetaDt;
  
  /*! Points to the element in UPDATE's daDerivProc matrix that contains the 
      chi = cos(obliq) derivative due to LASKAR. */
  double *pdDchiDt;
  
} UPDATE;

typedef struct {
  int iNumHalts;       /**< Total Number of Halts */
  int bMerge;          /**< Halt for Merge? */
  double dMinSemi;     /**< Halt at this Semi-major Axis */
  double dMinObl;      /**< Halt at this Obliquity */
  double dMaxEcc;      /**< Halt at this Eccentricity */
  double dMinEcc;      /**< Halt at this Eccentricity */
  int bPosDeDt;        /**< Halt if Eccentricity Derivative is Positive */
  int dMinIntEn;       /**< Halt at this Internal Power */

  /* EQTIDE */
  int bDblSync;         /**< Halt if Double Synchronous? */
  int bTideLock;        /**< Halt if Tide-locked? */
  int bSync;            /**< Halt if Rotation Becomes Synchronous? */

  /* RADHEAT */
  int dMin40KPower;     /**< Halt at this Potassium-40 Power */
  int dMin232ThPower;   /**< Halt at this Thorium-232 Power */
  int dMin238UPower;    /**< Halt at this Uranium-238 Power */
  int dMin235UPower; 
} HALT;

/* Units. These can be different for different bodies. If set
 * in the primary input file, the values are propogated to
 * all the bodies. Note that for most variables, an index of 0
 * corresponds to the first body read in. For units, that is not
 * the case, as the index refers to the file number, i.e. 0 to 
 * the primary input file, 1 to the first body read in, etc. This
 * feature allows for the units to be propogated to other files, 
 * but is sure to result in some bugs. Be careful!
 */

typedef struct {
    int iMass;          /**< 0=gm; 1=kg; 2=solar; 3=Earth; 4=Jup; 5=Nep */
    int iLength;        /**< 0=cm; 1=m; 2=km; 3=R_sun; 4=R_earth; 5=R_Jup; 6=AU */ 
    int iAngle;         /**< 0=rad; 1=deg */ 
    int iTime;          /**< 0=sec; 1=day; 2=yr; 3=Myr; 4=Gyr */ 
} UNITS;

typedef void (*fnAuxPropsModule)(BODY*,UPDATE*,int);
/* Note this hack -- the second int is for iEqtideModel. This may 
   have to be generalized for other modules. */
typedef void (*fnBodyCopyModule)(BODY*,BODY*,int,int);

/* Integration parameters */
typedef struct {
  int bDoForward;	 /**< Perform Forward Integration? */
  int bDoBackward;	 /**< Perform Backward Integration? */
  double dTime;          /**< Integration Time */
  double dEta;           /**< Variable Timestep Coefficient */
  double dStopTime;	 /**< Integration Stop Time */
  double dTimeStep;	 /**< Integration Time step */
  int bVarDt;            /**< Use Variable Timestep? */
  int nSteps;            /**< Number of Steps Since Last Output */
  double dMinValue;      /**< Minimum Value for Eccentricity and Obliquity to be Integrated */
  int bFirstStep;        /**< Has the First Dtep Been Taken? */
  int iNumBodies;        /**< Number of Bodies to be Integrated */
  int iOneStep;          /**< Integration Method # */

  // These are to store midpoint derivative info in RK4.
  BODY *tmpBody;         /**< Temporary BODY struct */
  UPDATE *tmpUpdate;     /**< Temporary UPDATE struct */
  double ***daDeriv;     /**< The Matrix of Time Derivatives. First dimension is Body #, second is the Primary Variable #, third is the Equation #.  */

  // Module-specific parameters
  int *iNumModules;      /**< Number of Modules per Primary Variable */
  int *iNumMulti;        /**< Number of Multi-module AuxProps functions */

  /* EQTIDE */
  int iEqtideModel;      /**< EQTIDE Model # */
  int bDiscreteRot;	 /**< Use Discrete Rotation Model (CPL)? */
  int *bForceEqSpin;     /**< Force Rotation Rate to be Equilibrium? */
  double *dMaxLockDiff;  /**< Fractional Difference from Tidal Equilibrium Rate to Force Equilibrium. */
  double *dSyncEcc;     

  /* RADHEAT */
  /* Nothing? */

  fnAuxPropsModule **fnAuxProps; /**< Function Pointers to Auxiliary Properties */
  fnAuxPropsModule **fnAuxPropsMulti;  /**< Function pointers to Auxiliary Properties for multi-module interdependancies. */
  fnBodyCopyModule **fnBodyCopy; /**< Function Pointers to Body Copy */
} EVOLVE;

/* The CONTROL struct contains all the parameters that
 * control program flow. */

typedef struct {
  int iVerbose;           /**< Verbosity Level. 0=none; 1=error; 2=progress; 3=input; 4=units; 5=all */
  double dOutputTime;	  /**< Integration Output Interval */

  int bLog;               /**< Write Log File? */

  /* Output Notation */
  int iDigits;            /**< Number of Digits After Decimal */
  int iSciNot;            /**< Crossover Decade to Switch between Standard and Scientific Notation */

  int bOverwrite;         /**< Allow files to be overwritten? */
} IO;
  

/* The CONTROL struct contains all the parameters that
 * control program flow. */
/* CONTROL contains all parameters that control program flow, including I/O,
   halts, units, and the integration, including manipulating the UPDATE
   matrix through fnForceBehavior. */

typedef void (*fnForceBehaviorModule)(BODY*,EVOLVE*,IO*,int,int);
/* HALT struct contains all stopping conditions, other than reaching the end
   of the integration. */

typedef int (*fnHaltModule)(BODY*,EVOLVE*,HALT*,IO*,UPDATE*,int);

typedef struct {
  EVOLVE Evolve;
  HALT *Halt;
  IO Io;
  UNITS *Units;

  /* Move to BODY */
  int *iMassRad;           /**< Mass-Radius Relationship */

  fnHaltModule **fnHalt;   /**< Function Pointers to Halt Checks */
  fnForceBehaviorModule **fnForceBehavior; /**< Function Pointers to Force Behaviors */

  /* Things for Lagrange */
  double dAngNum;         /**< Value used in calculating timestep from angle variable */
  int bSemiMajChange;         /**< 1 if semi-major axis can change (Lagrange will recalc Laplace coeff functions) */
} CONTROL;

/* The INFILE struct contains all the information 
 * regarding the files that read in. */

typedef struct {
  char cIn[NAMELEN];       /**< File Name */
  int *bLineOK;            /**< Line # Format OK? */
  int iNumLines;           /**< Number of Input Lines */
  /* Species file for PHOTOCHEM */
  char cSpecies[NAMELEN];  /**< Name of Chemical Species N/I */
  /* Reaction file for PHOTOCHEM */
  char cReactions[NAMELEN]; /**< Names of Chemical Reactions N/I */

  /* Aerosol scattering files */
  /* Aqueous file -- add to SpeciesFile? */
  /* Array of Vapor pressure file */

} INFILE;

/* The OUTFILE struct contains all the information 
 * regarding the output files. */

typedef struct {
  char cOut[NAMELEN];       /**< Output File Name */
  int iNumCols;             /**< Number of Columns in Output File */
  char caCol[NUMOUT][OPTLEN];  /**< Output Value Name */
  int bNeg[NUMOUT];         /**< Use Negative Option Units? */
} OUTFILE;


/* The FILES struct contains all the information 
 * regarding every file. */

typedef struct {
  char cExe[LINE];             /**< Name of Executable */
  OUTFILE *Outfile;            /**< Output File Name for Forward Integration */
  char cLog[NAMELEN];          /**< Log File Name */
  INFILE *Infile;              
  int iNumInputs;              /**< Number of Input Files */
} FILES;

/* The OPTIONS struct contains all the information
 * regarding the options, including their file data. */

typedef struct {
  char cName[OPTLEN];          /**< Option Name */
  char cDescr[OPTDESCR];       /**< Brief Description of Option */
  int iType;                   /**< Cast of input. 0=bool; 1=int; 2=double; 3=string; +10 for array. */
  char cDefault[OPTLEN];       /**< Description of Default Value */
  double dDefault;             /**< Default Value */
  int iMultiFile;              /**< Option Permitted in Multiple Inpute Files?  (b?) */
  int iMultiIn;
  int *iLine;                  /**< Option's Line # in Input File */ 
  char *iFile;
  char cFile[MAXFILES][OPTLEN]; /**< File Name Where Set */
  char cNeg[OPTDESCR];         /**< Description of Negative Unit Conversion */
  double dNeg;                 /**< Conversion Factor to System Units */
} OPTIONS;

/* OUTPUT contains the data regarding every output parameters */

/* Some output variables must combine output from different modules.
 * These functions do that combining. */

typedef double (*fnOutputModule)(BODY*,SYSTEM*,UPDATE*,int,int);

typedef struct {
  char cName[OPTLEN];    /**< Output Name */
  char cDescr[LINE];     /**< Output Description */
  int bNeg;              /**< Is There a Negative Option? */
  int *bDoNeg;           /**< Should the Output use "Negative" Units? */
  char cNeg[NAMELEN];    /**< Units of Negative Option */
  double dNeg;           /**< Conversion Factor for Negative Option */
  int iNum;              /**< Number of Columns for Output */

  /* Now add vector output functions */
  fnOutputModule **fnOutput; /**< Function Pointers to Write Output */

} OUTPUT;


typedef double (*fnUpdateVariable)(BODY*,SYSTEM*,int*);
typedef void (*fnReadOption)(BODY*,CONTROL*,FILES*,OPTIONS*,SYSTEM*,int);
typedef void (*fnWriteOutput)(BODY*,CONTROL*,OUTPUT*,SYSTEM*,UNITS*,UPDATE*,int,double *,char []);


/*
 * Module-level function pointers
 */

typedef void (*fnInitializeOptions)(OPTIONS*,fnReadOption*);
typedef void (*fnInitializeBodyModule)(BODY*,CONTROL*,UPDATE*,int,int);
typedef void (*fnInitializeControlModule)(CONTROL*);
typedef void (*fnInitializeOptionsModule)(OPTIONS*,fnReadOption*);
typedef void (*fnInitializeUpdateModule)(BODY*,UPDATE*,int);
typedef void (*fnInitializeUpdateTmpBodyModule)(BODY*,CONTROL*,UPDATE*,int);

typedef void (*fnFinalizeUpdateEccModule)(BODY*,UPDATE*,int*,int,int);
typedef void (*fnFinalizeUpdateNumIsotopeModule)(BODY*,UPDATE*,int*,int,int);
typedef void (*fnFinalizeUpdateOblModule)(BODY*,UPDATE*,int*,int,int);
typedef void (*fnFinalizeUpdateRotModule)(BODY*,UPDATE*,int*,int,int);
typedef void (*fnFinalizeUpdateSemiModule)(BODY*,UPDATE*,int*,int,int);
typedef void (*fnFinalizeUpdate40KNumManModule)(BODY*,UPDATE*,int*,int,int);
typedef void (*fnFinalizeUpdate232ThNumManModule)(BODY*,UPDATE*,int*,int,int);
typedef void (*fnFinalizeUpdate238UNumManModule)(BODY*,UPDATE*,int*,int,int);
typedef void (*fnFinalizeUpdate235UNumManModule)(BODY*,UPDATE*,int*,int,int);  
typedef void (*fnFinalizeUpdate40KNumCoreModule)(BODY*,UPDATE*,int*,int,int);
typedef void (*fnFinalizeUpdate232ThNumCoreModule)(BODY*,UPDATE*,int*,int,int);
typedef void (*fnFinalizeUpdate238UNumCoreModule)(BODY*,UPDATE*,int*,int,int);
typedef void (*fnFinalizeUpdate235UNumCoreModule)(BODY*,UPDATE*,int*,int,int); 
typedef void (*fnFinalizeUpdateHeccModule)(BODY*,UPDATE*,int*,int,int);
typedef void (*fnFinalizeUpdateKeccModule)(BODY*,UPDATE*,int*,int,int);
typedef void (*fnFinalizeUpdatePincModule)(BODY*,UPDATE*,int*,int,int);
typedef void (*fnFinalizeUpdateQincModule)(BODY*,UPDATE*,int*,int,int);

typedef void (*fnReadOptionsModule)(BODY*,CONTROL*,FILES*,OPTIONS*,SYSTEM*,fnReadOption*,int);

typedef void (*fnVerifyModule)(BODY*,CONTROL*,FILES*,OPTIONS*,OUTPUT*,SYSTEM*,UPDATE*,fnUpdateVariable***,int,int);
typedef void (*fnVerifyHaltModule)(BODY*,CONTROL*,OPTIONS*,int,int*);
typedef void (*fnVerifyRotationModule)(BODY*,CONTROL*,OPTIONS*,char[],int);
typedef void (*fnCountHaltsModule)(HALT*,int*);
typedef void (*fnInitializeOutputModule)(OUTPUT*,fnWriteOutput*);
typedef void (*fnLogBodyModule)(BODY*,CONTROL*,OUTPUT*,SYSTEM*,UPDATE*,fnWriteOutput*,FILE*,int);
typedef void (*fnLogModule)(BODY*,CONTROL*,OUTPUT*,SYSTEM*,UPDATE*,fnWriteOutput*,FILE*);
typedef void (*fnInitializeOutputFunctionModule)(OUTPUT*,int,int);
typedef void (*fnFinalizeOutputFunctionModule)(OUTPUT*,int,int);

typedef struct {
  int *iNumModules; /**< Number of Modules per Body */
  int **iaModule; /**< Module #s that Apply to the Body */

  /*! These functions count the number of applicable halts for each body. */
  fnCountHaltsModule **fnCountHalts;

  /*! These functions allocate memory to module-specific arrays 
      inside the CONTROL struct */
  fnInitializeControlModule **fnInitializeControl;

   /*! These functions allocate memory to module-specific arrays 
       inside the UPDATE struct */
  fnInitializeUpdateModule **fnInitializeUpdate;

  /*! These functions allocate memory to module-specific arrays 
      inside the BODY struct */
  fnInitializeBodyModule **fnInitializeBody;

   /*! These functions allocate memory to module-specific arrays 
       inside the OUTPUT struct */
  fnInitializeOutputModule **fnInitializeOutput;

   /*! These functions allocate memory to module-specific arrays 
       inside the BODY struct */
  fnInitializeUpdateTmpBodyModule **fnInitializeUpdateTmpBody;

  /*! These functions assign Equation and Module information regarding 
      eccentricity in the UPDATE struct. */ 
  fnFinalizeUpdateEccModule **fnFinalizeUpdateEcc;

  /*! These functions assign Equation and Module information regarding 
      obliquity in the UPDATE struct. */ 
  fnFinalizeUpdateOblModule **fnFinalizeUpdateObl;

  /*! These functions assign Equation and Module information regarding 
      rotation rate in the UPDATE struct. */ 
  fnFinalizeUpdateRotModule **fnFinalizeUpdateRot;

  /*! These functions assign Equation and Module information regarding 
      semi-major axis in the UPDATE struct. */ 
  fnFinalizeUpdateSemiModule **fnFinalizeUpdateSemi;

  /*! These functions assign Equation and Module information regarding 
    potassium-40 in the UPDATE struct. */ 
  fnFinalizeUpdate40KNumManModule **fnFinalizeUpdate40KNumMan;
  /*! These functions assign Equation and Module information regarding 
    thorium-232 in the UPDATE struct. */ 
  fnFinalizeUpdate232ThNumManModule **fnFinalizeUpdate232ThNumMan;
  /*! These functions assign Equation and Module information regarding 
    uranium-238 in the UPDATE struct. */ 
  fnFinalizeUpdate238UNumManModule **fnFinalizeUpdate238UNumMan;
  fnFinalizeUpdate235UNumManModule **fnFinalizeUpdate235UNumMan;  
  fnFinalizeUpdate40KNumCoreModule **fnFinalizeUpdate40KNumCore;
  fnFinalizeUpdate232ThNumCoreModule **fnFinalizeUpdate232ThNumCore;
  fnFinalizeUpdate238UNumCoreModule **fnFinalizeUpdate238UNumCore;
  fnFinalizeUpdate235UNumCoreModule **fnFinalizeUpdate235UNumCore;
  
 
  /*! These functions assign Equation and Module information regarding 
      Lagrange h,k,p,q variables in the UPDATE struct. */
  fnFinalizeUpdateHeccModule **fnFinalizeUpdateHecc;
  fnFinalizeUpdateKeccModule **fnFinalizeUpdateKecc;
  fnFinalizeUpdatePincModule **fnFinalizeUpdatePinc;
  fnFinalizeUpdateQincModule **fnFinalizeUpdateQinc;

  /*! These functions log module-specific data. */ 
  fnLogBodyModule **fnLogBody;

  /*! These functions read module-specific option. */ 
  fnReadOptionsModule **fnReadOptions;

  /*! These functions verify module-specific options. */ 
  fnVerifyModule **fnVerify;

  /*! These functions verify module-specific halts. */ 
  fnVerifyHaltModule **fnVerifyHalt;

  /*! These functions verify module-specific constraints on rotation rate. */ 
  fnVerifyRotationModule **fnVerifyRotation;

  /*! These functions adds subroutines to the output functions that require
      module-specific values. */ 
  fnFinalizeOutputFunctionModule **fnFinalizeOutputFunction;
  
} MODULE;

/* fnIntegrate is a pointer to a function that performs 
 * integration. */
typedef void (*fnIntegrate)(BODY*,CONTROL*,SYSTEM*,UPDATE*,fnUpdateVariable***,double*,int);


/* 
 * Other Header Files - These are primarily for function declarations
 */

#include <assert.h>

/* Top-level files */
#include "body.h"
#include "control.h"
#include "evolve.h"
#include "halt.h"
#include "module.h"
#include "options.h"
#include "output.h"
#include "system.h"
#include "update.h"
#include "verify.h"

/* module files */
#include "eqtide.h"
#include "radheat.h"
#include "lagrange.h"

/* Do this stuff with a few functions and some global variables? XXX */

/* This needs to be vectorized VPL 

#define MODULEOPTEND        EQTIDEOPTEND
#define MODULEOUTEND        EQTIDEOUTEND
#define MODULEHALTSYSEND    EQTIDEHALTSYSEND
#define MODULEHALTBODYEND   EQTIDEHALTBODYEND
*/

/********************
 * ADJUST AS NEEDED *       XXX And fix sometime!
 ********************/

#define MODULEOPTEND        1900
#define MODULEOUTEND        1900

<|MERGE_RESOLUTION|>--- conflicted
+++ resolved
@@ -23,13 +23,10 @@
 #define BIGG          6.672e-11
 #define PI            3.1415926535
 
-<<<<<<< HEAD
 #define KGAUSS        0.01720209895
 #define dS0           -0.422e-6     //delta S0 from Armstrong 2014-used in central torque calculation
-/* Units */
-=======
 /* Units: Calculations are done in SI */
->>>>>>> 5ad1903c
+
 
 #define MEARTH        5.9742e24
 #define MSUN          1.98892e30
@@ -296,14 +293,13 @@
 typedef struct {
   char cName[NAMELEN];	 /**< System's Name */
   double dTotAngMomInit; /**< System's Initial Angular Momentum */
-<<<<<<< HEAD
+
   double dTotAngMom;     /**< System's Current Angular Momentum */
   fnLaplaceFunction **fnLaplaceF; /**< Pointers to semi-major axis functions for each pair of bodies */
   double **dmLaplaceC;  /**< Values of semi-major axis functions for each pair of bodies */
   int **imLaplaceN;   /**< Indices for dmLaplaceC corresponding to iBody, jBody */
-=======
   double dTotEnInit;     /**< System's Initial Energy */
->>>>>>> 5ad1903c
+
 } SYSTEM;
 
 /* 
