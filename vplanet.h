/******************** VPLANET.H ***********************/
/*
 * Rory Barnes, Wed May  7 16:04:27 PDT 2014
 *
 */

 
/*! Top-level declarations */

/* How many modules are available? */
#define EQTIDE        0
#define RADHEAT       1
#define ATMESC        2
#define LAGRANGE      3
#define LASKAR        4
#define STELLAR       5
#define DYNAMO        6
#define THERMINT      7
#define EBM           8

/* Fundamental constants */

#define BIGG          6.672e-11
#define PI            3.1415926535

#define KGAUSS        0.01720209895
#define dS0           -0.422e-6     //delta S0 from Armstrong 2014-used in central torque calculation
/* Units: Calculations are done in SI */


#define MEARTH        5.9742e24
#define MSUN          1.98892e30
#define AUCM          1.49598e11 // XXX Change to AUM
#define RSUN          6.955e8
#define YEARSEC       3.15576e7
#define DAYSEC        86400
#define REARTH        6.3781e6
#define RJUP          7.1492e7
#define MJUP          1.8987e27
#define RNEP          2.4764e7
#define MNEP          1.0244e26
#define RHOEARTH      5515
#define eEARTH        0.016710219
#define YEARDAY       365.25
#define MSAT          5.6851e26
#define DEGRAD        0.017453292519444445
#define ATOMMASS      1.660538921e-27

/* Exit Status */

#define EXIT_EXE      1
#define EXIT_INPUT    2
#define EXIT_UNITS    3
#define EXIT_WRITE    4
#define EXIT_INT      5
#define EXIT_OUTPUT   6

/* Verbosity Level */

#define VERBERR       1
#define VERBPROG      2    
#define VERBINPUT     3
#define VERBUNITS     4
#define VERBALL       5

/* File Limits */

#define NUMOUT        2000  /* Number of output parameters */
#define MAXBODIES     10
#define OPTLEN        24    /* Maximum length of an option */
#define OPTDESCR      64    /* Number of characters in option
			     * description */
#define LINE          128   /* Maximum number of characters 
			     * in a line */
#define NAMELEN       50

#define MAXFILES      24    /* Maximum number of input files */
#define MAXARRAY      64    /* Maximum number of options in 
			     * an option array */
#define NUMOPT	      1000  /* Number of options that could be 
			     * in MODULE */
#define MAXLINES      256   /* Maximum Number of Lines in an 
			     * input file */
#define OPTEND        1100  /* Last output number of module options
			     * EQTIDE is highest for this compiltion */

#define TINY          (1./HUGE)

/* 0 => Not input by user, verify assigns default */
#define EULER         1
#define RUNGEKUTTA    2

/* Indices for variables in the update struct. These are the primary 
   variables. */
#define VSEMI        1001
#define VECC         1002
#define VROT         1003
#define VOBL         1004
#define VRADIUS      1005

// RADHEAT
#define VNUM40KMAN      1101
#define VNUM232THMAN    1102
#define VNUM238UMAN     1103
#define VNUM235UMAN     1104
#define VNUM40KCORE     1105
#define VNUM232THCORE   1106
#define VNUM238UCORE    1107
#define VNUM235UCORE    1108
/* INTERIOR THERMAL */   // Use 1200's ok??
#define VTMAN     1201
#define VTCORE    1202

//LAGRANGE
#define VHECC           1301
#define VKECC           1302
#define VPINC           1303
#define VQINC           1304

//LASKAR
#define VXOBL           1401
#define VYOBL           1402
#define VZOBL           1403

/* Semi-major axis functions in Lagrange */
#define LAPLNUM 	      26

#define S0            0.422e-6   /* solar torque correction from Laskar 1986 (may mean jack shit here) */

// ATMESC
#define VSURFACEWATERMASS  1202

// STELLAR
#define VLUMINOSITY     1502

/* Now define the structs */

/*!
 * BODY contains all the physical parameters for every body 
 * Why won't these lines be added?
 */

#define MAXSPECIES       100
typedef struct {
  double dInitTimeStep;
  double dMaxSteps;
} PHOTOCHEM;

/* Body Structure */
typedef struct {
  char cName[NAMELEN];   /**< Body's Name */
  char cType[OPTLEN];    /**< Type of object N/I */

  /* Body Properties */
  double dAge;           /**< Body's Age */
  double dMass;		 /**< Body's Mass */
  double dRadius;	 /**< Radius of body */
  double dDensity;       /**< Bulk density of body*/
  double dGravAccel;     /**< Body's gravitational acceleration */
  double dK2;		 /**< Body's Love number */
  double dObliquity;     /**< Body's Obliquity */
  double dRotRate;       /**< Body's Rotation Rate */
  double dRotPer;        /**< Body's Rotation Period */
  double dRotVel;        /**< Body's Rotational Velocity */
  double dRadGyra;       /**< Body's Radius of Gyration */
  double dPowRadiogCore; /**< Body's Core's  Radiogenic Power */
  double dPowRadiogMan;  /**< Body's Mantle's  Radiogenic Power */
  double dPowCoreRadiog; /**< Body's Core's  Radiogenic Power */
  double dPowManRadiog;  /**< Body's Mantle's  Radiogenic Power */

  double *daSED;         /**< Body's spectral energy distribution by wavelength N/I */

  /* Orbital Properties. By convention, these are stored in the
   * second element in the BODY array.   */
  double dSemi;          /**< Body's Semi-major Axis */
  double dEcc;           /**< Body's Eccentricity */
  double dMeanMotion;    /**< Body's Mean Motion */
  double dOrbPeriod;     /**< Body's Orbital Period */
  double dEccSq;         /**< Eccentricity squared */

  /* LAGRANGE parameters */
  int bLagrange;         /**< Has module LAGRANGE been implemented */ 
  double dHecc;           /**< Poincare H */
  double dKecc;           /**< Poincare K */
  double dPinc;           /**< Poincare P */
  double dQinc;           /**< Poincare Q */
  double dSinc;          /**< sin(0.5*Inclination) */
  double dLongA;         /**< Longitude of ascending node */
  double dArgP;          /**< Argument of pericenter */
  double dLongP;         /**< Longitude of pericenter */
  int iGravPerts;        /**< Number of bodies which perturb the body */
  int *iaGravPerts;      /**< Which bodies are perturbers of the body */

  /* LASKAR parameters */
  int bLaskar;
  double dPrecA;         /**< Precession angle */
  double dDynEllip;      /**< Dynamical ellipticity */
  double dYobl;          /**< sin(obliq)*sin(preca) */
  double dXobl;          /**< sin(obliq)*cos(preca) */
  double dZobl;           /**< cos(obliq) */

  /* EQTIDE Parameters */
  int bEqtide;           /**< Apply Module EQTIDE? */
  int iTidePerts;        /**< Number of Tidal Perturbers */
  int *iaTidePerts;      /**< Body #'s of Tidal Perturbers */
  char saTidePerts[MAXARRAY][NAMELEN];  /**< Names of Tidal Perturbers */
  //char **saTidePerts;
  double dImK2;          /**< Imaginary part of Love's K_2 */
  double dTidalQ;	 /**< Body's Tidal Q */
  double dTidalTau;      /**< Body's Tidal Time Lag */
  double dTidePower;     /**< Body's Internal Tidal Power Dissipation */
  double *dTidalZ;       /**< As Defined in \cite HellerEtal2011 */
  double *dTidalChi;     /**< As Defined in \cite HellerEtal2011 */
  double **dTidalF;      /**< As Defined in \cite HellerEtal2011 */
  double *dTidalBeta;    /**< As Defined in \cite HellerEtal2011 */
  int **iTidalEpsilon;   /**< Signs of Phase Lags */
  double dDeccDtEqtide;  /**< Eccentricity time rate of change */
  double *daDoblDtEqtide;  /**< Obliquity time rate of change */

  /* RADHEAT Parameters: H = Const*exp[-Time/HalfLife] */
  int bRadheat;             /**< Apply Module RADHEAT? */
  double d40KConstMan;      /**< Body's Mantle Potassium-40 Decay Constant */
  double d40KNumMan;        /**< Body's Mantle Number of Potassium-40 Atoms */
  double d40KPowerMan;      /**< Body's Mantle Internal Power Due to Potassium-40 Decay */
  double d40KMassMan;       /**< Body's Mantle Total Mass of Potassium-40 */
  double d40KConstCore;       
  double d40KNumCore;
  double d40KPowerCore;
  double d40KMassCore;
  double d232ThConstMan;    /**< Body's Thorium-232 Decay Constant */
  double d232ThNumMan;      /**< Body's Number of Thorium-232 Atoms */
  double d232ThPowerMan;    /**< Body's Internal Power Due to Thorium-232 Decay */
  double d232ThMassMan;     /**< Body's Total Mass of Thorium-232 Atoms */
  double d232ThConstCore;
  double d232ThNumCore;
  double d232ThPowerCore;
  double d232ThMassCore;
  double d238UConstMan;     /**< Body's Uranium-238 Decay Constant */
  double d238UNumMan;       /**< Body's Number of Uranium-238 Atoms */
  double d238UPowerMan;     /**< Body's Internal Power Due to Uranium-238 Decay */
  double d238UMassMan;      /**< Body's Total Mass of Uranium-238 Atoms */
  double d238UConstCore;
  double d238UNumCore;
  double d238UPowerCore;
  double d238UMassCore;
  double d235UConstMan; 
  double d235UNumMan;
  double d235UPowerMan;
  double d235UMassMan;
  double d235UConstCore; 
  double d235UNumCore;
  double d235UPowerCore;
  double d235UMassCore;

  /* Interior Thermal Parameters */
  int bThermint;    /**< Apply Module THERMINT? */
  double dTMan;            /**< Temperature Mantle AVE */
  double dTCore;           /**< Temperature Core AVE */
  double dTUMan;           /**< Temperature UMTBL */
  double dTLMan;           /**< Temperature LMTBL */
  double dTCMB;            /**< Temperature CMB */
  double dTICB;            /**< Temperature ICB */
  double dBLUMan;          /**< UM TBL thickness */
  double dBLLMan;          /**< LM TBL thickness */
  double dTJumpUMan;       /**< Abs Temperature Jump across UMTBL */
  double dTJumpLMan;       /**< Abs Temperature Jump across LMTBL */
  double dSignTJumpUMan;   /**< Sign of Temperature Jump across UMTBL */
  double dSignTJumpLMan;   /**< Sign of Temperature Jump across LMTBL */
  double dViscUMan;        /**< Viscosity UMTBL */
  double dViscLMan;        /**< Viscosity LMTBL */
  double dShmodUMan;       /**< Shear modulus UMTBL */
  double dShmodLMan;       /**< Shear modulus LMTBL */
  double dTsolUMan;        /**< Solidus Temperature UMTBL */
  double dTliqUMan;        /**< Liquidus Temperature UMTBL */
  double dTsolLMan;        /**< Solidus Temperature LMTBL */
  double dTliqLMan;        /**< Liquidus Temperature LMTBL */
  double dFMeltUMan;       /**< Melt fraction UMTBL */
  double dFMeltLMan;       /**< Melt fraction LMTBL */
  double dMeltfactorUMan;  /**< Melt Phase Factor for Rheology */
  double dDepthMeltMan;    /**< Depth to base of UM Melt layer */
  double dTDepthMeltMan;   /**< Temp at base of UM Melt layer */
  double dTJumpMeltMan;    /**< Temp Jump to base of UM Melt layer */
  double dK2Man;           /**< Mantle k2 love number */
  double dImk2Man;         /**< Mantle Im(k2) love number */
  /* Time Derivatives & Gradients */
  double dTDotMan;         /**< Time deriv of mean mantle temp */
  double dTDotCore;        /**< time deriv of mean core temp */
  double dHfluxUMan;       /**< hflux upper mantle thermal boundary layer (UMTBL) */
  double dHflowUMan;       /**< hflow UMTBL */
  double dHfluxLMan;       /**< hflux lower mantle thermal boundary layer (UMTBL) */
  double dHflowLMan;       /**< hflow LMTBL */
  double dHfluxCMB;        /**< hflux CMB */
  double dHflowCMB;        /**< hflow CMB */
  double dHflowTidalMan;   /**< hflow tidal dissipation in mantle */
  double dHflowTidalCore;  /**< hflow tidal dissipation in core */
  double dHflowLatentMan;  /**< latent hflow from solidification of mantle */
  double dHflowMeltMan;    /**< Eruptive Melt Hflow from mantle */
  double dMassICDot;       /**< Mass Growth Rate of IC */
  double dHflowLatentIC;   /**< latent hflow from solidification of IC */
  double dPowerGravIC;     /**< latent hflow from solidification of IC */
  double dHflowICB;        /**< hflow across ICB */
  double dHfluxSurf;       /**< hflux surface of mantle */
  double dHflowSurf;       /**< hflow surface of mantle */
  double dTidalPowMan;     /**< Tidal Dissipation Power in Mantle */
  /* Core Variables */
  double dRIC;             /**< IC radius */
  double dDRICDTCMB;       /**< d(R_ic)/d(T_cmb) */
  double dDOC;             /**< OC shell thickness */
  double dChiOC;           /**< OC light element concentration chi. */
  double dChiIC;           /**< IC light element concentration chi. */
  double dThermConductOC;  /**< Thermal conductivity OC */
  double dThermConductIC;  /**< Thermal conductivity IC */
  /* Constants */
  double dViscRatioMan;    /**< Viscosity Ratio Man */
  double dEruptEff;        /**< Mantle melt eruption efficiency */
  double dViscRef;         /**< Mantle Viscosity Reference (coefficient) */

  /* ATMESC Parameters */
  int bAtmEsc;           /**< Apply Module ATMESC? */
  double dSurfaceWaterMass;
  double dXFrac;
  double dAtmXAbsEff;

  /* STELLAR Parameters */
  int bStellar;
  double dLuminosity;
  double dLXUV;
  double dSatXUVFrac;
  int iStellarModel;

  /* PHOTOCHEM Parameters */
  PHOTOCHEM Photochem;   /**< Properties for PHOTOCHEM module N/I */
  double dNumAtmLayers;
  double dNumAtmMolecules;
  char saMoleculeList[MAXSPECIES][NAMELEN];
  double **daAtmConcentrations; /* TBA: OceanConcentration, IntConcentration */
  double dTropoHeight;
  double dAtmHeight;
  double dInsolation;   /* Orbit-averaged Insolation */
  double dSurfPressure;
  double dSurfAlbedo;   /* Bolometric, ultimately will be array */
  int iResolveSeasons;  /* ISEASON in PHOTOCHEM.f */
  double dPhotoZenithAngle;
  int iVaryZenithAngle; /* IZYO2 in PHOTOCHEM.f */
  int iHiResGrid;       /* LGRID in PHOTOCHEM.f (default = 0, but if hi res., must change INO and IO2) */
  int iOxyAbsCoeffApprox; /* IO2 in PHOTOCHEM.f */
  int iNitroAbsCoeffApprox; /* INO in PHOTOCHEM.f */
  double dJacobianPerturbFact; /* EPSJ */
  int bLightning;
  double dLightningAmount;
  int iAerScattering; /* How do aerosols scatter? Mie or fractal. Must read files -- talk to Giada */
  int iMaxNumReactions; /* Total number of reactions possible for input species list */
  int iMaxWavelengthBin; /* Maximum number of wavelength bins -- not all species are created equal */
  int iNumPhotolysisRx; /* Number of photochemical reactions */
  int iNumPhotoSpecies;
  int iNumAqueousSpecies; /* Species that dissolve in rain --- must read file */
  int iML; /* =12; Shawn doesn't know what these are */
  int iML1; /* =ML+1 */
  int iML2; /* =2*ML */
  double daAtmTempProfile;
  double daAtmPressProfile;
  double ***daParticleInfo; /* First three dimensions are aerosol species, layer, and property, where property = number density, fall velocity, radius */

  double daEddyDiffProfile;

  int bAtmSulfur;
  int bAtmHydrogen;
  int bAtmOxygen;
  int bAtmCarbon;
  int bAtmNitrogen;
  int bAtmChlorine;

  /* CLIMA Parameters */
  double dArgonPressure;
  double dClimaZenithAngle;

} BODY;

/* SYSTEM contains properties of the system that pertain to
   every BODY */

/* Pointer to Laplace semi-major axis functions in Lagrange */
typedef double (*fnLaplaceFunction)(double,int);

typedef struct {
  char cName[NAMELEN];	 /**< System's Name */
  double dTotAngMomInit; /**< System's Initial Angular Momentum */

  double dTotAngMom;     /**< System's Current Angular Momentum */
  fnLaplaceFunction **fnLaplaceF; /**< Pointers to semi-major axis functions for each pair of bodies */
  fnLaplaceFunction **fnLaplaceDeriv; /**< Pointers to semi-major axis derivatives for pair of bodies */
  double **dmLaplaceC;  /**< Values of semi-major axis functions for each pair of bodies */
  double **dmLaplaceD;  /**< Values of semi-major axis derivatives for each pair of bodies */
  double **dmAlpha0;  /**< Semi-major axis ratio for each pair of bodies, at the time LaplaceC is determined */
  int **imLaplaceN;   /**< Indices for dmLaplaceC corresponding to iBody, jBody */
  double dDfcrit;     /**< Semi-maj functions will be updated based on this value, set by user */
  
  double dTotEnInit;     /**< System's Initial Energy */

} SYSTEM;

/* 
 * Updates: Struct that contains all the variables to be updated and the functions to be called to be updated, fnUpdate. 
 */

typedef struct {  
  /* N.B. that pdVar points to the same memory location as
   * body.x, where x=semi, ecc, etc. */
  double **pdVar;       /**< Pointers to Primary Variables */
  int iNumVars;         /**< Number of Update-able Variables */

  /*! The "type" refers to how the variable is updated. If 0, then 
      the variable is assumed to be an explicit function of age. The 
      first timestep is then a bit dodgy as the rate is not initially
      known. The suggested timestep will be dEta*dTimestep, so runs 
      with a Type 0 variable must account for  the evolution with 
      dTimeStep. 
  */
  int **iaType;         /**< Variable type affecting timestep (0 = explicit function of age, 1 = normal quantity with time derivative, 2 = polar quantity with time derivative) */
  double *daDeriv;      /**< Array of Total Derivative Values for each Primary Variable */
  double **daDerivProc; /**< Array of Derivative Values Due to a Process */
  double *dVar;         

  /*! The body #s to calculate the derivative. First dimension is 
      the Primary Variable #, second is the process #, third is the 
      list body #s. 
  */
  int ***iaBody;        
  int **iNumBodies;     /**< Number of Bodies Affecting a Process */

  /* These keep track of the variable and modules */
  int iNumModules;      /**< Number of Modules Affecting a Body */
  int *iNumEqns;        /**< Number of Equations That Modify a Primary Variable */
  int *iaVar;           /**< Primary Variable # */
  /*! The Module # responsible for a given process. The first dimension 
    is the Primary Variable #. Second is the Equation. */
  int **iaModule;      


  /* Number of eqns to modify a parameter */
  int iNumRot;          /**< Number of Equations Affecting Rotation Rate */
  int iNumSemi;         /**< Number of Equations Affecting Semi-Major Axis */
  int iNumRadius;

  /* These are the variables that the update matrix modifies */
  // Eccentricity is now split into Hecc and Kecc to accomodate Lagrange
  // Obliquity is now split into Xobl, Yobl and Zobl to accomedate Laskar
  int iRot;             /**< Variable # Corresponding to Rotation Rate */
  double dDRotDt;       /**< Total Rotation Rate Derivative */
  int iSemi;            /**< Variable # Corresponding to Semi-major Axis */
  double dDSemiDt;      /**< Total Semi-Major Axis Derivative */
  int iRadius;

  /* Next comes the identifiers for the module that modifies a variable */

  /* EQTIDE */
  //  int iEccEqtide;       /**< Equation # Corresponding to EQTIDE's Change to Eccentricity */
  int iHeccEqtide;      /**< Equation # Corresponding to EQTIDE's Change to Poincare's h */
  int iKeccEqtide;      /**< Equation # Corresponding to EQTIDE's Change to Poincare's k */
  int *iaXoblEqtide;     /**< Equation #s Corresponding to EQTIDE's Change to Laskar's X */
  int *iaYoblEqtide;     /**< Equation #s Corresponding to EQTIDE's Change to Laskar's Y */
  int *iaZoblEqtide;     /**< Equation #s Corresponding to EQTIDE's Change to Laskar's Z */
  int *iaRotEqtide;     /**< Equation #s Corresponding to EQTIDE's Change to Rotation Rate */
  int iSemiEqtide;      /**< Equation # Corresponding to EQTIDE's Change to Semi-major Axis */

  /*! Points to the element in UPDATE's daDerivProc matrix that contains the 
      semi-major axis' derivative due to EQTIDE. */
  double *pdDsemiDtEqtide; 

  /*! Points to the element in UPDATE's daDerivProc matrix that contains 
    Poincare's h derivative due to EQTIDE. */
  double *pdDHeccDtEqtide;

  /*! Points to the element in UPDATE's daDerivProc matrix that contains 
    Poincare's k derivative due to EQTIDE. */
  double *pdDKeccDtEqtide;

  /*! Points to the elements in UPDATE's daDerivProc matrix that contains  
      Laskar's X derivatives due to EQTIDE. */
  double **padDXoblDtEqtide;

  /*! Points to the elements in UPDATE's daDerivProc matrix that contains  
      Laskar's Y derivatives due to EQTIDE. */
  double **padDYoblDtEqtide;

  /*! Points to the elements in UPDATE's daDerivProc matrix that contains  
      Laskar's Z derivatives due to EQTIDE. */
  double **padDZoblDtEqtide;

  /*! Points to the elements in UPDATE's daDerivProc matrix that contains the 
      rotation rates' derivatives due to EQTIDE. */
  double **padDrotDtEqtide;

  /* RADHEAT */
  int i40KMan;             /**< Variable # Corresponding to Potassium-40 */
  int i232ThMan;           /**< Variable # Corresponding to Thorium-232 */
  int i238UMan;            /**< Variable # Corresponding to Uranium-238 */
  int i235UMan;
  int iNum40KMan;          /**< Number of Equations Affecting Potassium-40 [1] */
  int iNum232ThMan;        /**< Number of Equations Affecting Thorium-232 [1] */
  int iNum238UMan;         /**< Number of Equations Affecting Uranium-238 [1] */
  int iNum235UMan;
  double dD40KNumManDt;    /**< Total Potassium-40 Derivative */
  double dD232ThNumManDt;  /**< Total Thorium-232 Derivative */
  double dD238UNumManDt;   /**< Total Uranium-238 Derivative */
  double dD235UNumManDt; 
  double *pdD40KNumManDt;
  double *pdD232ThNumManDt;
  double *pdD238UNumManDt;
  double *pdD235UNumManDt;
<<<<<<< HEAD

=======
  /* RADHEAT CORE */
>>>>>>> c00d15af
  int i40KCore;
  int i232ThCore;
  int i238UCore;
  int i235UCore;
  int iNum40KCore;
  int iNum232ThCore;
  int iNum238UCore;
  int iNum235UCore; 
  double dD40KNumCoreDt;
  double dD232ThNumCoreDt;
  double dD238UNumCoreDt;
  double dD235UNumCoreDt; 
  double *pdD40KNumCoreDt;
  double *pdD232ThNumCoreDt;
  double *pdD238UNumCoreDt;
  double *pdD235UNumCoreDt;
<<<<<<< HEAD

=======
  
  /* THERMINT */
  int iTMan;          /**< Variable # Corresponding to Tman */
  int iNumTMan;       /**< Number of Equations Affecting TMan */
  double dTDotMan;    /**< TMan time Derivative */
  double *pdTDotMan;
  int iTCore;          /**< Variable # Corresponding to Tman */
  int iNumTCore;       /**< Number of Equations Affecting TCore */
  double dTDotCore;    /**< TCore time Derivative */
  double *pdTDotCore;
  
  /* LAGRANGE */
  /* Number of eqns to modify a parameter */
  int iNumHecc;          /**< Number of Equations Affecting h = e*sin(longp) */
  int iNumKecc;          /**< Number of Equations Affecting k = e*cos(longp) */
  int iNumPinc;          /**< Number of Equations Affecting p = s*sin(longa) */
  int iNumQinc;         /**< Number of Equations Affecting q = s*cos(longa) */
  
  int iHecc;             /**< Variable # Corresponding to h = e*sin(longp) */
  double dDHeccDt;       /**< Total h Derivative */
  int iKecc;             /**< Variable # Corresponding to k = e*cos(longp) */
  double dDKeccDt;       /**< Total k Derivative */
  int iPinc;             /**< Variable # Corresponding to p = s*sin(longa) */
  double dDPincDt;       /**< Total p Derivative */
  int iQinc;             /**< Variable # Corresponding to q = s*cos(longa) */
  double dDQincDt;       /**< Total q Derivative */
  int *iaHeccLagrange;       /**< Equation # Corresponding to Lagrange's change to h = e*sin(longp) */
  int *iaKeccLagrange;     /**< Equation #s Corresponding to Lagrange's change to k = e*cos(longp) */
  int *iaPincLagrange;     /**< Equation #s Corresponding to Lagrange's change to  p = s*sin(longa) */
  int *iaQincLagrange;     /**< Equation #s Corresponding to Lagrange's change to  q = s*cos(longa) */
     
>>>>>>> c00d15af
  /*! Points to the element in UPDATE's daDerivProc matrix that contains the 
      h = e*sin(varpi) derivative due to LAGRANGE. */
  double **padDHeccDtLagrange;
  
  /*! Points to the element in UPDATE's daDerivProc matrix that contains the 
      k = e*cos(varpi) derivative due to LAGRANGE. */
  double **padDKeccDtLagrange;
  
  /*! Points to the element in UPDATE's daDerivProc matrix that contains the 
      p = s*sin(Omega) derivative due to LAGRANGE. */
  double **padDPincDtLagrange;
  
  /*! Points to the element in UPDATE's daDerivProc matrix that contains the 
      q = s*cos(Omega) derivative due to LAGRANGE. */
  double **padDQincDtLagrange;
  
  /* LASKAR */
  int iNumXobl;          /**< Number of Equations Affecting x = sin(obl)*cos(pA) */
  int iNumYobl;          /**< Number of Equations Affecting y = sin(obl)*sin(pA) */
  int iNumZobl;          /**< Number of Equations Affecting z = cos(obl) */
  
  int iXobl;             /**< Variable # Corresponding to x = sin(obl)*cos(pA) */
  double dDXoblDt;       /**< Total x Derivative */
  int iYobl;             /**< Variable # Corresponding to y = sin(obl)*sin(pA) */
  double dDYoblDt;       /**< Total y Derivative */
  int iZobl;             /**< Variable # Corresponding to z = cos(obl) */
  double dDZoblDt;       /**< Total p Derivative */
  int *iaXoblLaskar;     /**< Equation # Corresponding to Laskar's change to x = sin(obl)*cos(pA) */
  int *iaYoblLaskar;     /**< Equation #s Corresponding to Laskar's change to y = sin(obl)*sin(pA) */
  int *iaZoblLaskar;     /**< Equation #s Corresponding to Laskar's change to z = cos(obl) */

  /*! Points to the element in UPDATE's daDerivProc matrix that contains the 
<<<<<<< HEAD
      uranium-40's derivative due to RADHEAT. */
  double *pdD238UNumDt;

  /* ATMESC */         
  int iSurfaceWaterMass;     /**< Variable # Corresponding to the surface water mass */
  int iNumSurfaceWaterMass;  /**< Number of Equations Affecting surface water [1] */
  
  /*! Points to the element in UPDATE's daDerivProc matrix that contains the 
      derivative of these variables due to ATMESC. */
  double *pdDSurfaceWaterMassDtAtmesc;

  /* STELLAR */ 
  int iLuminosity;           /**< Variable # Corresponding to the luminosity */
  int iNumLuminosity;        /**< Number of Equations Affecting luminosity [1] */
  
  /*! Points to the element in UPDATE's daDerivProc matrix that contains the 
      function that returns these variables due to STELLAR evolution. */
  double *pdLuminosityStellar;
  double *pdRadiusStellar;

=======
      xi = sin(obliq)*sin(pA) derivative due to LASKAR. */
  double **padDXoblDtLaskar;
  
  /*! Points to the element in UPDATE's daDerivProc matrix that contains the 
      zeta = sin(obliq)*cos(pA) derivative due to LASKAR. */
  double **padDYoblDtLaskar;
  
  /*! Points to the element in UPDATE's daDerivProc matrix that contains the 
      chi = cos(obliq) derivative due to LASKAR. */
  double **padDZoblDtLaskar;
  
>>>>>>> c00d15af
} UPDATE;

typedef struct {
  int iNumHalts;       /**< Total Number of Halts */
  int bMerge;          /**< Halt for Merge? */
  double dMinSemi;     /**< Halt at this Semi-major Axis */
  double dMinObl;      /**< Halt at this Obliquity */
  double dMaxEcc;      /**< Halt at this Eccentricity */
  double dMinEcc;      /**< Halt at this Eccentricity */
  int bPosDeDt;        /**< Halt if Eccentricity Derivative is Positive */
  int dMinIntEn;       /**< Halt at this Internal Power */

  /* EQTIDE */
  int bDblSync;         /**< Halt if Double Synchronous? */
  int bTideLock;        /**< Halt if Tide-locked? */
  int bSync;            /**< Halt if Rotation Becomes Synchronous? */

  /* RADHEAT */
  int dMin40KPower;     /**< Halt at this Potassium-40 Power */
  int dMin232ThPower;   /**< Halt at this Thorium-232 Power */
  int dMin238UPower;    /**< Halt at this Uranium-238 Power */
<<<<<<< HEAD
  int dMin235UPower;

  /* ATMESC */
  int bSurfaceDesiccated;         /**< Halt if dry?*/ 
  double dMinSurfaceWaterMass;
  
  /* STELLAR */
  // Nothing

=======
  int dMin235UPower; 

  /* THERMINT */
  int dMinTMan;     /**< Halt at this TMan */
  int dMinTCore;     /**< Halt at this TCore */
>>>>>>> c00d15af
} HALT;

/* Units. These can be different for different bodies. If set
 * in the primary input file, the values are propogated to
 * all the bodies. Note that for most variables, an index of 0
 * corresponds to the first body read in. For units, that is not
 * the case, as the index refers to the file number, i.e. 0 to 
 * the primary input file, 1 to the first body read in, etc. This
 * feature allows for the units to be propogated to other files, 
 * but is sure to result in some bugs. Be careful!
 */

typedef struct {
  int iMass;          /**< 0=gm; 1=kg; 2=solar; 3=Earth; 4=Jup; 5=Nep */
  int iLength;        /**< 0=cm; 1=m; 2=km; 3=R_sun; 4=R_earth; 5=R_Jup; 6=AU */ 
  int iAngle;         /**< 0=rad; 1=deg */ 
  int iTime;          /**< 0=sec; 1=day; 2=yr; 3=Myr; 4=Gyr */
  int iTemp;
} UNITS;

typedef void (*fnPropsAuxModule)(BODY*,UPDATE*,int);
/* Note this hack -- the second int is for iEqtideModel. This may 
   have to be generalized for other modules. */
typedef void (*fnBodyCopyModule)(BODY*,BODY*,int,int);

/* Integration parameters */
typedef struct {
  int bDoForward;	 /**< Perform Forward Integration? */
  int bDoBackward;	 /**< Perform Backward Integration? */
  double dTime;          /**< Integration Time */
  double dEta;           /**< Variable Timestep Coefficient */
  double dStopTime;	 /**< Integration Stop Time */
  double dTimeStep;	 /**< Integration Time step */
  int bVarDt;            /**< Use Variable Timestep? */
  int nSteps;            /**< Number of Steps Since Last Output */
  double dMinValue;      /**< Minimum Value for Eccentricity and Obliquity to be Integrated */
  int bFirstStep;        /**< Has the First Dtep Been Taken? */
  int iNumBodies;        /**< Number of Bodies to be Integrated */
  int iOneStep;          /**< Integration Method # */

  // These are to store midpoint derivative info in RK4.
  BODY *tmpBody;         /**< Temporary BODY struct */
  UPDATE *tmpUpdate;     /**< Temporary UPDATE struct */
  double ***daDeriv;     /**< The Matrix of Time Derivatives. First dimension is Body #, second is the Primary Variable #, third is the Equation #.  */

  // Module-specific parameters
  int *iNumModules;      /**< Number of Modules per Primary Variable */
  int *iNumMultiProps;   /**< Number of Multi-module PropsAux functions */

  /* EQTIDE */
  int iEqtideModel;      /**< EQTIDE Model # */
  int bDiscreteRot;	 /**< Use Discrete Rotation Model (CPL)? */
  int *bForceEqSpin;     /**< Force Rotation Rate to be Equilibrium? */
  int *bFixOrbit;        /**< Fix Orbit? */
  double *dMaxLockDiff;  /**< Fractional Difference from Tidal Equilibrium Rate to Force Equilibrium. */
  double *dSyncEcc;     

  /* RADHEAT */
  /* Nothing? */

  fnPropsAuxModule **fnPropsAux; /**< Function Pointers to Auxiliary Properties */
  fnPropsAuxModule **fnPropsAuxMulti;  /**< Function pointers to Auxiliary Properties for multi-module interdependancies. */
  fnBodyCopyModule **fnBodyCopy; /**< Function Pointers to Body Copy */
} EVOLVE;

/* The CONTROL struct contains all the parameters that
 * control program flow. */

typedef struct {
  int iVerbose;           /**< Verbosity Level. 0=none; 1=error; 2=progress; 3=input; 4=units; 5=all */
  double dOutputTime;	  /**< Integration Output Interval */

  int bLog;               /**< Write Log File? */

  /* Output Notation */
  int iDigits;            /**< Number of Digits After Decimal */
  int iSciNot;            /**< Crossover Decade to Switch between Standard and Scientific Notation */

  int bOverwrite;         /**< Allow files to be overwritten? */
} IO;
  
/* The CONTROL struct contains all the parameters that
 * control program flow. */
/* CONTROL contains all parameters that control program flow, including I/O,
   halts, units, and the integration, including manipulating the UPDATE
   matrix through fnForceBehavior. */

typedef void (*fnForceBehaviorModule)(BODY*,EVOLVE*,IO*,int,int);
/* HALT struct contains all stopping conditions, other than reaching the end
   of the integration. */

typedef int (*fnHaltModule)(BODY*,EVOLVE*,HALT*,IO*,UPDATE*,int);

typedef struct {
  EVOLVE Evolve;
  HALT *Halt;
  IO Io;
  UNITS *Units;

  /* Move to BODY */
  int *iMassRad;           /**< Mass-Radius Relationship */

  fnHaltModule **fnHalt;   /**< Function Pointers to Halt Checks */
  fnForceBehaviorModule **fnForceBehavior; /**< Function Pointers to Force Behaviors */
  fnForceBehaviorModule **fnForceBehaviorMulti; /**< Function Pointers to Force Behaviors */
  int *iNumMultiForce;    /**< Number of multi-module ForceBahevior functions */

  /* Things for Lagrange */
  double dAngNum;         /**< Value used in calculating timestep from angle variable */
  int bSemiMajChange;         /**< 1 if semi-major axis can change (Lagrange will recalc Laplace coeff functions) */
} CONTROL;

/* The INFILE struct contains all the information 
 * regarding the files that read in. */

typedef struct {
  char cIn[NAMELEN];       /**< File Name */
  int *bLineOK;            /**< Line # Format OK? */
  int iNumLines;           /**< Number of Input Lines */
  /* Species file for PHOTOCHEM */
  char cSpecies[NAMELEN];  /**< Name of Chemical Species N/I */
  /* Reaction file for PHOTOCHEM */
  char cReactions[NAMELEN]; /**< Names of Chemical Reactions N/I */

  /* Aerosol scattering files */
  /* Aqueous file -- add to SpeciesFile? */
  /* Array of Vapor pressure file */

} INFILE;

/* The OUTFILE struct contains all the information 
 * regarding the output files. */

typedef struct {
  char cOut[NAMELEN];       /**< Output File Name */
  int iNumCols;             /**< Number of Columns in Output File */
  char caCol[NUMOUT][OPTLEN];  /**< Output Value Name */
  int bNeg[NUMOUT];         /**< Use Negative Option Units? */
} OUTFILE;


/* The FILES struct contains all the information 
 * regarding every file. */

typedef struct {
  char cExe[LINE];             /**< Name of Executable */
  OUTFILE *Outfile;            /**< Output File Name for Forward Integration */
  char cLog[NAMELEN];          /**< Log File Name */
  INFILE *Infile;              
  int iNumInputs;              /**< Number of Input Files */
} FILES;

/* The OPTIONS struct contains all the information
 * regarding the options, including their file data. */

typedef struct {
  char cName[OPTLEN];          /**< Option Name */
  char cDescr[OPTDESCR];       /**< Brief Description of Option */
  int iType;                   /**< Cast of input. 0=bool; 1=int; 2=double; 3=string; +10 for array. */
  char cDefault[OPTLEN];       /**< Description of Default Value */
  double dDefault;             /**< Default Value */
  int iMultiFile;              /**< Option Permitted in Multiple Inpute Files?  (b?) */
  int iMultiIn;
  int *iLine;                  /**< Option's Line # in Input File */ 
  char *iFile;
  char cFile[MAXFILES][OPTLEN]; /**< File Name Where Set */
  char cNeg[OPTDESCR];         /**< Description of Negative Unit Conversion */
  double dNeg;                 /**< Conversion Factor to System Units */
} OPTIONS;

/* OUTPUT contains the data regarding every output parameters */

/* Some output variables must combine output from different modules.
 * These functions do that combining. */

typedef double (*fnOutputModule)(BODY*,SYSTEM*,UPDATE*,int,int);

typedef struct {
  char cName[OPTLEN];    /**< Output Name */
  char cDescr[LINE];     /**< Output Description */
  int bNeg;              /**< Is There a Negative Option? */
  int *bDoNeg;           /**< Should the Output use "Negative" Units? */
  char cNeg[NAMELEN];    /**< Units of Negative Option */
  double dNeg;           /**< Conversion Factor for Negative Option */
  int iNum;              /**< Number of Columns for Output */

  /* Now add vector output functions */
  fnOutputModule **fnOutput; /**< Function Pointers to Write Output */

} OUTPUT;


typedef double (*fnUpdateVariable)(BODY*,SYSTEM*,int*);
typedef void (*fnReadOption)(BODY*,CONTROL*,FILES*,OPTIONS*,SYSTEM*,int);
typedef void (*fnWriteOutput)(BODY*,CONTROL*,OUTPUT*,SYSTEM*,UNITS*,UPDATE*,int,double *,char []);


/*
 * Module-level function pointers
 */

typedef void (*fnInitializeOptions)(OPTIONS*,fnReadOption*);
typedef void (*fnInitializeBodyModule)(BODY*,CONTROL*,UPDATE*,int,int);
typedef void (*fnInitializeControlModule)(CONTROL*);
typedef void (*fnInitializeOptionsModule)(OPTIONS*,fnReadOption*);
typedef void (*fnInitializeUpdateModule)(BODY*,UPDATE*,int);
typedef void (*fnInitializeUpdateTmpBodyModule)(BODY*,CONTROL*,UPDATE*,int);

<<<<<<< HEAD
typedef void (*fnFinalizeUpdateEccModule)(BODY*,UPDATE*,int*,int,int);
typedef void (*fnFinalizeUpdateNumIsotopeModule)(BODY*,UPDATE*,int*,int,int);
typedef void (*fnFinalizeUpdateOblModule)(BODY*,UPDATE*,int*,int,int);
typedef void (*fnFinalizeUpdateRotModule)(BODY*,UPDATE*,int*,int,int);
typedef void (*fnFinalizeUpdateSemiModule)(BODY*,UPDATE*,int*,int,int);
typedef void (*fnFinalizeUpdateRadiusModule)(BODY*,UPDATE*,int*,int,int);
=======
//All primary variables need a FinalizeUpdate function
//typedef void (*fnFinalizeUpdateEccModule)(BODY*,UPDATE*,int*,int,int);
typedef void (*fnFinalizeUpdate40KNumCoreModule)(BODY*,UPDATE*,int*,int,int);
>>>>>>> c00d15af
typedef void (*fnFinalizeUpdate40KNumManModule)(BODY*,UPDATE*,int*,int,int);
typedef void (*fnFinalizeUpdate232ThNumCoreModule)(BODY*,UPDATE*,int*,int,int);
typedef void (*fnFinalizeUpdate232ThNumManModule)(BODY*,UPDATE*,int*,int,int);
typedef void (*fnFinalizeUpdate235UNumCoreModule)(BODY*,UPDATE*,int*,int,int); 
typedef void (*fnFinalizeUpdate235UNumManModule)(BODY*,UPDATE*,int*,int,int);  
typedef void (*fnFinalizeUpdate238UNumCoreModule)(BODY*,UPDATE*,int*,int,int);
<<<<<<< HEAD
typedef void (*fnFinalizeUpdate235UNumCoreModule)(BODY*,UPDATE*,int*,int,int); 
typedef void (*fnFinalizeUpdateSurfaceWaterMassModule)(BODY*,UPDATE*,int*,int,int);
typedef void (*fnFinalizeUpdateLuminosityModule)(BODY*,UPDATE*,int*,int,int);
=======
typedef void (*fnFinalizeUpdate238UNumManModule)(BODY*,UPDATE*,int*,int,int);
typedef void (*fnFinalizeUpdateHeccModule)(BODY*,UPDATE*,int*,int,int);
typedef void (*fnFinalizeUpdateKeccModule)(BODY*,UPDATE*,int*,int,int);
typedef void (*fnFinalizeUpdatePincModule)(BODY*,UPDATE*,int*,int,int);
typedef void (*fnFinalizeUpdateQincModule)(BODY*,UPDATE*,int*,int,int);
typedef void (*fnFinalizeUpdateRotModule)(BODY*,UPDATE*,int*,int,int);
typedef void (*fnFinalizeUpdateSemiModule)(BODY*,UPDATE*,int*,int,int);
typedef void (*fnFinalizeUpdateTManModule)(BODY*,UPDATE*,int*,int,int);
typedef void (*fnFinalizeUpdateTCoreModule)(BODY*,UPDATE*,int*,int,int);
typedef void (*fnFinalizeUpdateXoblModule)(BODY*,UPDATE*,int*,int,int);
typedef void (*fnFinalizeUpdateYoblModule)(BODY*,UPDATE*,int*,int,int);
typedef void (*fnFinalizeUpdateZoblModule)(BODY*,UPDATE*,int*,int,int);


>>>>>>> c00d15af
typedef void (*fnReadOptionsModule)(BODY*,CONTROL*,FILES*,OPTIONS*,SYSTEM*,fnReadOption*,int);
typedef void (*fnVerifyModule)(BODY*,CONTROL*,FILES*,OPTIONS*,OUTPUT*,SYSTEM*,UPDATE*,fnUpdateVariable***,int,int);
typedef void (*fnVerifyHaltModule)(BODY*,CONTROL*,OPTIONS*,int,int*);
typedef void (*fnVerifyRotationModule)(BODY*,CONTROL*,OPTIONS*,char[],int);
typedef void (*fnCountHaltsModule)(HALT*,int*);
typedef void (*fnInitializeOutputModule)(OUTPUT*,fnWriteOutput*);
typedef void (*fnLogBodyModule)(BODY*,CONTROL*,OUTPUT*,SYSTEM*,UPDATE*,fnWriteOutput*,FILE*,int);
typedef void (*fnLogModule)(BODY*,CONTROL*,OUTPUT*,SYSTEM*,UPDATE*,fnWriteOutput*,FILE*);
typedef void (*fnInitializeOutputFunctionModule)(OUTPUT*,int,int);
typedef void (*fnFinalizeOutputFunctionModule)(OUTPUT*,int,int);

typedef struct {
  int *iNumModules; /**< Number of Modules per Body */
  int **iaModule; /**< Module #s that Apply to the Body */

  /*! These functions count the number of applicable halts for each body. */
  fnCountHaltsModule **fnCountHalts;

  /*! These functions allocate memory to module-specific arrays 
      inside the CONTROL struct */
  fnInitializeControlModule **fnInitializeControl;

  /*! These functions allocate memory to module-specific arrays 
       inside the UPDATE struct */
  fnInitializeUpdateModule **fnInitializeUpdate;

  /*! These functions allocate memory to module-specific arrays 
      inside the BODY struct */
  fnInitializeBodyModule **fnInitializeBody;

  /*! These functions allocate memory to module-specific arrays 
       inside the OUTPUT struct */
  fnInitializeOutputModule **fnInitializeOutput;

  /*! These functions allocate memory to module-specific arrays 
       inside the BODY struct */
  fnInitializeUpdateTmpBodyModule **fnInitializeUpdateTmpBody;

<<<<<<< HEAD
  /*! These functions assign Equation and Module information regarding 
      eccentricity in the UPDATE struct. */ 
  fnFinalizeUpdateEccModule **fnFinalizeUpdateEcc;

  /*! These functions assign Equation and Module information regarding 
      obliquity in the UPDATE struct. */ 
  fnFinalizeUpdateOblModule **fnFinalizeUpdateObl;

  /*! These functions assign Equation and Module information regarding 
      rotation rate in the UPDATE struct. */ 
  fnFinalizeUpdateRotModule **fnFinalizeUpdateRot;

  /*! These functions assign Equation and Module information regarding 
      semi-major axis in the UPDATE struct. */ 
  fnFinalizeUpdateSemiModule **fnFinalizeUpdateSemi;

  fnFinalizeUpdateRadiusModule **fnFinalizeUpdateRadius;

  /*! These functions assign Equation and Module information regarding 
  potassium-40 in the UPDATE struct. */ 
=======
  // Finalize Primary Variable function pointers
  /*! Function pointers to finalize Core's potassium-40 */ 
  fnFinalizeUpdate40KNumCoreModule **fnFinalizeUpdate40KNumCore;
  /*! Function pointers to finalize Mantle's potassium-40 */ 
>>>>>>> c00d15af
  fnFinalizeUpdate40KNumManModule **fnFinalizeUpdate40KNumMan;
  /*! Function pointers to finalize Core's thorium-232 */ 
  fnFinalizeUpdate232ThNumManModule **fnFinalizeUpdate232ThNumMan;
<<<<<<< HEAD
  /*! These functions assign Equation and Module information regarding 
    uranium-238 in the UPDATE struct. */ 

  fnFinalizeUpdate238UNumManModule **fnFinalizeUpdate238UNumMan;
  fnFinalizeUpdate235UNumManModule **fnFinalizeUpdate235UNumMan;  
  fnFinalizeUpdate40KNumCoreModule **fnFinalizeUpdate40KNumCore;
=======
  /*! Function pointers to finalize Mantle's thorium-232 */ 
>>>>>>> c00d15af
  fnFinalizeUpdate232ThNumCoreModule **fnFinalizeUpdate232ThNumCore;
  /*! Function pointers to finalize Core's uranium-235 */ 
  fnFinalizeUpdate235UNumCoreModule **fnFinalizeUpdate235UNumCore;
<<<<<<< HEAD
  fnFinalizeUpdateSurfaceWaterMassModule **fnFinalizeUpdateSurfaceWaterMass;
  fnFinalizeUpdateLuminosityModule **fnFinalizeUpdateLuminosity;
    
=======
  /*! Function pointers to finalize Mantle's uranium-235 */ 
  fnFinalizeUpdate235UNumManModule **fnFinalizeUpdate235UNumMan;  
  /*! Function pointers to finalize Core's uranium-238 */ 
  fnFinalizeUpdate238UNumCoreModule **fnFinalizeUpdate238UNumCore;
  /*! Function pointers to finalize Mantle's uranium-238 */ 
  fnFinalizeUpdate238UNumManModule **fnFinalizeUpdate238UNumMan;
  /*! Function pointers to finalize Poincare's h */
  fnFinalizeUpdateHeccModule **fnFinalizeUpdateHecc;
  /*! Function pointers to finalize Poincare's k */
  fnFinalizeUpdateKeccModule **fnFinalizeUpdateKecc;
  /*! Function pointers to finalize Poincare's p */
  fnFinalizeUpdatePincModule **fnFinalizeUpdatePinc;
  /*! Function pointers to finalize Poincare's q */
  fnFinalizeUpdateQincModule **fnFinalizeUpdateQinc;  
  /*! Function pointers to finalize Rotation Rate */ 
  fnFinalizeUpdateRotModule **fnFinalizeUpdateRot;
  /*! Function pointers to finalize Semi-major Axis */ 
  fnFinalizeUpdateSemiModule **fnFinalizeUpdateSemi;
  /*! Function pointers to finalize Core Temperature */ 
  fnFinalizeUpdateTCoreModule **fnFinalizeUpdateTCore;
  /*! Function pointers to finalize Mantle Temperature */ 
  fnFinalizeUpdateTManModule **fnFinalizeUpdateTMan;
  /*! Function pointers to finalize Laskar's X */ 
  fnFinalizeUpdateXoblModule **fnFinalizeUpdateXobl;
  /*! Function pointers to finalize Laskar's Y */ 
  fnFinalizeUpdateYoblModule **fnFinalizeUpdateYobl;
  /*! Function pointers to finalize Laskar's Z */ 
  fnFinalizeUpdateZoblModule **fnFinalizeUpdateZobl;
 
>>>>>>> c00d15af
  /*! These functions log module-specific data. */ 
  fnLogBodyModule **fnLogBody;

  /*! These functions read module-specific option. */ 
  fnReadOptionsModule **fnReadOptions;

  /*! These functions verify module-specific options. */ 
  fnVerifyModule **fnVerify;

  /*! These functions verify module-specific halts. */ 
  fnVerifyHaltModule **fnVerifyHalt;

  /*! These functions verify module-specific constraints on rotation rate. */ 
  fnVerifyRotationModule **fnVerifyRotation;

  /*! These functions adds subroutines to the output functions that require
      module-specific values. */ 
  fnFinalizeOutputFunctionModule **fnFinalizeOutputFunction;
  
} MODULE;

/* fnIntegrate is a pointer to a function that performs 
 * integration. */
typedef void (*fnIntegrate)(BODY*,CONTROL*,SYSTEM*,UPDATE*,fnUpdateVariable***,double*,int);


/* 
 * Other Header Files - These are primarily for function declarations
 */

#include <assert.h>

/* Top-level files */
#include "body.h"
#include "control.h"
#include "evolve.h"
#include "halt.h"
#include "module.h"
#include "options.h"
#include "output.h"
#include "system.h"
#include "update.h"
#include "verify.h"

/* module files */
#include "eqtide.h"
#include "radheat.h"
<<<<<<< HEAD
#include "atmesc.h"
#include "stellar.h"
#include "baraffe2015.h"
=======
#include "lagrange.h"
#include "laskar.h"
#include "thermint.h"
>>>>>>> c00d15af

/* Do this stuff with a few functions and some global variables? XXX */

/* This needs to be vectorized VPL 

#define MODULEOPTEND        EQTIDEOPTEND
#define MODULEOUTEND        EQTIDEOUTEND
#define MODULEHALTSYSEND    EQTIDEHALTSYSEND
#define MODULEHALTBODYEND   EQTIDEHALTBODYEND
*/

/********************
 * ADJUST AS NEEDED *       XXX And fix sometime!
 ********************/

// XXX Obsolete?
#define MODULEOPTEND        1900
#define MODULEOUTEND        1900

<|MERGE_RESOLUTION|>--- conflicted
+++ resolved
@@ -508,11 +508,8 @@
   double *pdD232ThNumManDt;
   double *pdD238UNumManDt;
   double *pdD235UNumManDt;
-<<<<<<< HEAD
-
-=======
+
   /* RADHEAT CORE */
->>>>>>> c00d15af
   int i40KCore;
   int i232ThCore;
   int i238UCore;
@@ -529,9 +526,6 @@
   double *pdD232ThNumCoreDt;
   double *pdD238UNumCoreDt;
   double *pdD235UNumCoreDt;
-<<<<<<< HEAD
-
-=======
   
   /* THERMINT */
   int iTMan;          /**< Variable # Corresponding to Tman */
@@ -563,7 +557,6 @@
   int *iaPincLagrange;     /**< Equation #s Corresponding to Lagrange's change to  p = s*sin(longa) */
   int *iaQincLagrange;     /**< Equation #s Corresponding to Lagrange's change to  q = s*cos(longa) */
      
->>>>>>> c00d15af
   /*! Points to the element in UPDATE's daDerivProc matrix that contains the 
       h = e*sin(varpi) derivative due to LAGRANGE. */
   double **padDHeccDtLagrange;
@@ -596,9 +589,16 @@
   int *iaZoblLaskar;     /**< Equation #s Corresponding to Laskar's change to z = cos(obl) */
 
   /*! Points to the element in UPDATE's daDerivProc matrix that contains the 
-<<<<<<< HEAD
-      uranium-40's derivative due to RADHEAT. */
-  double *pdD238UNumDt;
+  xi = sin(obliq)*sin(pA) derivative due to LASKAR. */
+  double **padDXoblDtLaskar;
+  
+  /*! Points to the element in UPDATE's daDerivProc matrix that contains the 
+      zeta = sin(obliq)*cos(pA) derivative due to LASKAR. */
+  double **padDYoblDtLaskar;
+  
+  /*! Points to the element in UPDATE's daDerivProc matrix that contains the 
+      chi = cos(obliq) derivative due to LASKAR. */
+  double **padDZoblDtLaskar;
 
   /* ATMESC */         
   int iSurfaceWaterMass;     /**< Variable # Corresponding to the surface water mass */
@@ -617,19 +617,6 @@
   double *pdLuminosityStellar;
   double *pdRadiusStellar;
 
-=======
-      xi = sin(obliq)*sin(pA) derivative due to LASKAR. */
-  double **padDXoblDtLaskar;
-  
-  /*! Points to the element in UPDATE's daDerivProc matrix that contains the 
-      zeta = sin(obliq)*cos(pA) derivative due to LASKAR. */
-  double **padDYoblDtLaskar;
-  
-  /*! Points to the element in UPDATE's daDerivProc matrix that contains the 
-      chi = cos(obliq) derivative due to LASKAR. */
-  double **padDZoblDtLaskar;
-  
->>>>>>> c00d15af
 } UPDATE;
 
 typedef struct {
@@ -651,7 +638,6 @@
   int dMin40KPower;     /**< Halt at this Potassium-40 Power */
   int dMin232ThPower;   /**< Halt at this Thorium-232 Power */
   int dMin238UPower;    /**< Halt at this Uranium-238 Power */
-<<<<<<< HEAD
   int dMin235UPower;
 
   /* ATMESC */
@@ -661,13 +647,10 @@
   /* STELLAR */
   // Nothing
 
-=======
-  int dMin235UPower; 
-
   /* THERMINT */
   int dMinTMan;     /**< Halt at this TMan */
   int dMinTCore;     /**< Halt at this TCore */
->>>>>>> c00d15af
+
 } HALT;
 
 /* Units. These can be different for different bodies. If set
@@ -876,44 +859,31 @@
 typedef void (*fnInitializeUpdateModule)(BODY*,UPDATE*,int);
 typedef void (*fnInitializeUpdateTmpBodyModule)(BODY*,CONTROL*,UPDATE*,int);
 
-<<<<<<< HEAD
-typedef void (*fnFinalizeUpdateEccModule)(BODY*,UPDATE*,int*,int,int);
-typedef void (*fnFinalizeUpdateNumIsotopeModule)(BODY*,UPDATE*,int*,int,int);
-typedef void (*fnFinalizeUpdateOblModule)(BODY*,UPDATE*,int*,int,int);
-typedef void (*fnFinalizeUpdateRotModule)(BODY*,UPDATE*,int*,int,int);
-typedef void (*fnFinalizeUpdateSemiModule)(BODY*,UPDATE*,int*,int,int);
-typedef void (*fnFinalizeUpdateRadiusModule)(BODY*,UPDATE*,int*,int,int);
-=======
 //All primary variables need a FinalizeUpdate function
 //typedef void (*fnFinalizeUpdateEccModule)(BODY*,UPDATE*,int*,int,int);
 typedef void (*fnFinalizeUpdate40KNumCoreModule)(BODY*,UPDATE*,int*,int,int);
->>>>>>> c00d15af
 typedef void (*fnFinalizeUpdate40KNumManModule)(BODY*,UPDATE*,int*,int,int);
 typedef void (*fnFinalizeUpdate232ThNumCoreModule)(BODY*,UPDATE*,int*,int,int);
 typedef void (*fnFinalizeUpdate232ThNumManModule)(BODY*,UPDATE*,int*,int,int);
 typedef void (*fnFinalizeUpdate235UNumCoreModule)(BODY*,UPDATE*,int*,int,int); 
 typedef void (*fnFinalizeUpdate235UNumManModule)(BODY*,UPDATE*,int*,int,int);  
 typedef void (*fnFinalizeUpdate238UNumCoreModule)(BODY*,UPDATE*,int*,int,int);
-<<<<<<< HEAD
-typedef void (*fnFinalizeUpdate235UNumCoreModule)(BODY*,UPDATE*,int*,int,int); 
-typedef void (*fnFinalizeUpdateSurfaceWaterMassModule)(BODY*,UPDATE*,int*,int,int);
-typedef void (*fnFinalizeUpdateLuminosityModule)(BODY*,UPDATE*,int*,int,int);
-=======
 typedef void (*fnFinalizeUpdate238UNumManModule)(BODY*,UPDATE*,int*,int,int);
 typedef void (*fnFinalizeUpdateHeccModule)(BODY*,UPDATE*,int*,int,int);
 typedef void (*fnFinalizeUpdateKeccModule)(BODY*,UPDATE*,int*,int,int);
+typedef void (*fnFinalizeUpdateLuminosityModule)(BODY*,UPDATE*,int*,int,int);
 typedef void (*fnFinalizeUpdatePincModule)(BODY*,UPDATE*,int*,int,int);
 typedef void (*fnFinalizeUpdateQincModule)(BODY*,UPDATE*,int*,int,int);
+typedef void (*fnFinalizeUpdateRadiusModule)(BODY*,UPDATE*,int*,int,int);
 typedef void (*fnFinalizeUpdateRotModule)(BODY*,UPDATE*,int*,int,int);
 typedef void (*fnFinalizeUpdateSemiModule)(BODY*,UPDATE*,int*,int,int);
+typedef void (*fnFinalizeUpdateSurfaceWaterMassModule)(BODY*,UPDATE*,int*,int,int);
 typedef void (*fnFinalizeUpdateTManModule)(BODY*,UPDATE*,int*,int,int);
 typedef void (*fnFinalizeUpdateTCoreModule)(BODY*,UPDATE*,int*,int,int);
 typedef void (*fnFinalizeUpdateXoblModule)(BODY*,UPDATE*,int*,int,int);
 typedef void (*fnFinalizeUpdateYoblModule)(BODY*,UPDATE*,int*,int,int);
 typedef void (*fnFinalizeUpdateZoblModule)(BODY*,UPDATE*,int*,int,int);
 
-
->>>>>>> c00d15af
 typedef void (*fnReadOptionsModule)(BODY*,CONTROL*,FILES*,OPTIONS*,SYSTEM*,fnReadOption*,int);
 typedef void (*fnVerifyModule)(BODY*,CONTROL*,FILES*,OPTIONS*,OUTPUT*,SYSTEM*,UPDATE*,fnUpdateVariable***,int,int);
 typedef void (*fnVerifyHaltModule)(BODY*,CONTROL*,OPTIONS*,int,int*);
@@ -952,54 +922,17 @@
        inside the BODY struct */
   fnInitializeUpdateTmpBodyModule **fnInitializeUpdateTmpBody;
 
-<<<<<<< HEAD
-  /*! These functions assign Equation and Module information regarding 
-      eccentricity in the UPDATE struct. */ 
-  fnFinalizeUpdateEccModule **fnFinalizeUpdateEcc;
-
-  /*! These functions assign Equation and Module information regarding 
-      obliquity in the UPDATE struct. */ 
-  fnFinalizeUpdateOblModule **fnFinalizeUpdateObl;
-
-  /*! These functions assign Equation and Module information regarding 
-      rotation rate in the UPDATE struct. */ 
-  fnFinalizeUpdateRotModule **fnFinalizeUpdateRot;
-
-  /*! These functions assign Equation and Module information regarding 
-      semi-major axis in the UPDATE struct. */ 
-  fnFinalizeUpdateSemiModule **fnFinalizeUpdateSemi;
-
-  fnFinalizeUpdateRadiusModule **fnFinalizeUpdateRadius;
-
-  /*! These functions assign Equation and Module information regarding 
-  potassium-40 in the UPDATE struct. */ 
-=======
   // Finalize Primary Variable function pointers
   /*! Function pointers to finalize Core's potassium-40 */ 
   fnFinalizeUpdate40KNumCoreModule **fnFinalizeUpdate40KNumCore;
   /*! Function pointers to finalize Mantle's potassium-40 */ 
->>>>>>> c00d15af
   fnFinalizeUpdate40KNumManModule **fnFinalizeUpdate40KNumMan;
   /*! Function pointers to finalize Core's thorium-232 */ 
   fnFinalizeUpdate232ThNumManModule **fnFinalizeUpdate232ThNumMan;
-<<<<<<< HEAD
-  /*! These functions assign Equation and Module information regarding 
-    uranium-238 in the UPDATE struct. */ 
-
-  fnFinalizeUpdate238UNumManModule **fnFinalizeUpdate238UNumMan;
-  fnFinalizeUpdate235UNumManModule **fnFinalizeUpdate235UNumMan;  
-  fnFinalizeUpdate40KNumCoreModule **fnFinalizeUpdate40KNumCore;
-=======
   /*! Function pointers to finalize Mantle's thorium-232 */ 
->>>>>>> c00d15af
   fnFinalizeUpdate232ThNumCoreModule **fnFinalizeUpdate232ThNumCore;
   /*! Function pointers to finalize Core's uranium-235 */ 
   fnFinalizeUpdate235UNumCoreModule **fnFinalizeUpdate235UNumCore;
-<<<<<<< HEAD
-  fnFinalizeUpdateSurfaceWaterMassModule **fnFinalizeUpdateSurfaceWaterMass;
-  fnFinalizeUpdateLuminosityModule **fnFinalizeUpdateLuminosity;
-    
-=======
   /*! Function pointers to finalize Mantle's uranium-235 */ 
   fnFinalizeUpdate235UNumManModule **fnFinalizeUpdate235UNumMan;  
   /*! Function pointers to finalize Core's uranium-238 */ 
@@ -1010,14 +943,20 @@
   fnFinalizeUpdateHeccModule **fnFinalizeUpdateHecc;
   /*! Function pointers to finalize Poincare's k */
   fnFinalizeUpdateKeccModule **fnFinalizeUpdateKecc;
+  /*! Function pointers to finalize Luminosity */
+  fnFinalizeUpdateLuminosityModule **fnFinalizeUpdateLuminosity;
   /*! Function pointers to finalize Poincare's p */
   fnFinalizeUpdatePincModule **fnFinalizeUpdatePinc;
   /*! Function pointers to finalize Poincare's q */
-  fnFinalizeUpdateQincModule **fnFinalizeUpdateQinc;  
+  fnFinalizeUpdateQincModule **fnFinalizeUpdateQinc;
+  /*! Function pointers to finalize Radius */ 
+  fnFinalizeUpdateRadiusModule **fnFinalizeUpdateRadius;  
   /*! Function pointers to finalize Rotation Rate */ 
   fnFinalizeUpdateRotModule **fnFinalizeUpdateRot;
   /*! Function pointers to finalize Semi-major Axis */ 
   fnFinalizeUpdateSemiModule **fnFinalizeUpdateSemi;
+  /*! Function pointers to finalize Surface Water */ 
+  fnFinalizeUpdateSurfaceWaterMassModule **fnFinalizeUpdateSurfaceWaterMass;
   /*! Function pointers to finalize Core Temperature */ 
   fnFinalizeUpdateTCoreModule **fnFinalizeUpdateTCore;
   /*! Function pointers to finalize Mantle Temperature */ 
@@ -1029,7 +968,6 @@
   /*! Function pointers to finalize Laskar's Z */ 
   fnFinalizeUpdateZoblModule **fnFinalizeUpdateZobl;
  
->>>>>>> c00d15af
   /*! These functions log module-specific data. */ 
   fnLogBodyModule **fnLogBody;
 
@@ -1077,15 +1015,12 @@
 /* module files */
 #include "eqtide.h"
 #include "radheat.h"
-<<<<<<< HEAD
 #include "atmesc.h"
 #include "stellar.h"
 #include "baraffe2015.h"
-=======
 #include "lagrange.h"
 #include "laskar.h"
 #include "thermint.h"
->>>>>>> c00d15af
 
 /* Do this stuff with a few functions and some global variables? XXX */
 
