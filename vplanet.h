--- conflicted
+++ resolved
@@ -366,35 +366,12 @@
   /* RADHEAT */
   /* Nothing? */
 
-<<<<<<< HEAD
   fnAuxPropsModule **fnAuxProps;
   fnBodyCopyModule **fnBodyCopy;
 } EVOLVE;
-=======
-/* 
- * Updates: Struct that contains all the variables to be updated and the functions to be called to be updated, fnUpdate. 
- */
-
-typedef struct {  
-  /* N.B. that pdVar points to the same memory location as
-   * body.x, where x=semi, ecc, etc. */
-  double **pdVar;
-  int iNum;
-  int *iType;
-  int *iNumEqns;
-  double **dDeriv;
-  double *dVar;
-  
-  double *pdDsemiDt;
-  double *pdDeccDt;
-  double *pdDoblDt;
-  double *pdDrotDt;
-
-} UPDATE;
 
 /* The CONTROL struct contains all the parameters that
  * control program flow. */
->>>>>>> a005dea5
 
 typedef struct {
   int iVerbose;           /* Verbosity: 0=no STDOUT, 5=all */
@@ -521,12 +498,9 @@
 typedef void (*fnWriteOutput)(BODY*,CONTROL*,OUTPUT*,SYSTEM*,UNITS*,UPDATE*,int,double *,char []);
 
 
-<<<<<<< HEAD
 /*
  * Module-level function pointers
  */
-=======
->>>>>>> a005dea5
 
 typedef void (*fnInitializeOptions)(OPTIONS*,fnReadOption*);
 typedef void (*fnInitializeBodyModule)(BODY*,CONTROL*,UPDATE*,int,int);
@@ -544,51 +518,15 @@
 typedef void (*fnFinalizeUpdate232ThNumModule)(BODY*,UPDATE*,int*,int,int);
 typedef void (*fnFinalizeUpdate238UNumModule)(BODY*,UPDATE*,int*,int,int);
 
-<<<<<<< HEAD
 typedef void (*fnReadOptionsModule)(BODY*,CONTROL*,FILES*,OPTIONS*,SYSTEM*,fnReadOption*);
-=======
-
-typedef struct {
-  BODY *tmpBody;
-  UPDATE *tmpUpdate;
-  double ***dUpdate;
-
-  fnHaltSystem *fnHaltSys;
-  fnHaltBod *fnHaltBody;
-} VPLANET;
-
-
-/* fnIntegrate is a pointer to a function that performs 
- * integration. */
-typedef void (*fnIntegrate)(CONTROL*,BODY*,UPDATE*,VPLANET*,fnUpdateVariable***,int,double*);
-
-
-
-
->>>>>>> a005dea5
 
 typedef void (*fnVerifyModule)(BODY*,CONTROL*,FILES*,OPTIONS*,OUTPUT*,SYSTEM*,UPDATE*,fnUpdateVariable***,int,int);
 typedef void (*fnVerifyHaltModule)(BODY*,CONTROL*,OPTIONS*,int,int*);
 typedef void (*fnVerifyRotationModule)(BODY*,CONTROL*,OPTIONS*,char[],int);
-
-<<<<<<< HEAD
 typedef void (*fnCountHaltsModule)(HALT*,int*);
-
 typedef void (*fnInitializeOutputModule)(OUTPUT*,fnWriteOutput*);
-=======
-void VerifyOptions(OPTIONS*,OUTPUT*,BODY*,VPLANET*,SYSTEM*,FILES*,CONTROL*,fnIntegrate*,UPDATE*,fnUpdateVariable***); 
-
-void Evolve(CONTROL*,BODY*,SYSTEM*,OUTPUT*,FILES*,UPDATE*,fnUpdateVariable***,VPLANET*,fnWriteOutput*,fnIntegrate);
->>>>>>> a005dea5
-
 typedef void (*fnLogBodyModule)(BODY*,CONTROL*,OUTPUT*,SYSTEM*,UPDATE*,fnWriteOutput*,FILE*,int);
-
-<<<<<<< HEAD
 typedef void (*fnLogModule)(BODY*,CONTROL*,OUTPUT*,SYSTEM*,UPDATE*,fnWriteOutput*,FILE*);
-=======
-void ReadOptions(OPTIONS*,CONTROL*,VPLANET*,BODY**,UPDATE**,FILES*,SYSTEM*,OUTPUT*,fnReadOption*);
->>>>>>> a005dea5
-
 typedef void (*fnInitializeOutputFunctionModule)(OUTPUT*,int,int);
 typedef void (*fnFinalizeOutputFunctionModule)(OUTPUT*,int,int);
 
@@ -604,7 +542,6 @@
   fnInitializeOutputModule **fnInitializeOutput;
   fnInitializeUpdateTmpBodyModule **fnInitializeUpdateTmpBody;
 
-<<<<<<< HEAD
   fnFinalizeUpdateEccModule **fnFinalizeUpdateEcc;
   fnFinalizeUpdateNumIsotopeModule **fnFinalizeUpdateNumIsotope;
   fnFinalizeUpdateOblModule **fnFinalizeUpdateObl;
@@ -630,16 +567,6 @@
 /* fnIntegrate is a pointer to a function that performs 
  * integration. */
 typedef void (*fnIntegrate)(BODY*,CONTROL*,SYSTEM*,UPDATE*,fnUpdateVariable***,int,double*);
-=======
-void InitializeVPLANET(CONTROL*,UPDATE*,VPLANET*);
-
-/* 
- * Integration Methods 
- */
-void EulerStep(CONTROL*,BODY*,UPDATE*,VPLANET*,fnUpdateVariable***,int,double *);
-
-void RungeKutta4Step(CONTROL*,BODY*,UPDATE*,VPLANET*,fnUpdateVariable***,int,double *);
->>>>>>> a005dea5
 
 /* 
  * Other Header Files - These are primarily for function declarations
@@ -651,11 +578,10 @@
 #include "evolve.h"
 #include "halt.h"
 #include "module.h"
-#include "orbit.h"
 #include "options.h"
 #include "output.h"
+#include "system.h"
 #include "update.h"
-#include "util.h"
 #include "verify.h"
 
 /* module files */
