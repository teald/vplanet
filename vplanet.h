--- conflicted
+++ resolved
@@ -125,9 +125,6 @@
 /* Semi-major axis functions in DistOrb */
 #define LAPLNUM 	      26
 
-<<<<<<< HEAD
-#define S0            0//0.422e-6   /* solar torque correction from Laskar 1986 (may mean jack shit here) */
-
 // ATMESC
 #define VSURFACEWATERMASS  1202
 
@@ -135,8 +132,6 @@
 #define VLUMINOSITY     1502
 #define VTEMPERATURE    1503
 
-=======
->>>>>>> fa3b7e2a
 /* Now define the structs */
 
 /*!
@@ -676,12 +671,9 @@
   /* THERMINT */
   int dMinTMan;     /**< Halt at this TMan */
   int dMinTCore;     /**< Halt at this TCore */
-<<<<<<< HEAD
-=======
   
   /* DISTORB */
   int bOverrideMaxEcc;  /**< 1 = tells DistOrb not to halt at maximum eccentricity = 0.6627434 */
->>>>>>> fa3b7e2a
 
 } HALT;
 
