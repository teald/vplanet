/******************** VPLANET.H ***********************/
/*
 * Rory Barnes, Wed May  7 16:04:27 PDT 2014
 *
 */

/*! Top-level declarations */

/* How many modules are available? */
#define NUMMODULES    2
#define EQTIDE        0
#define RADHEAT       1
#define LAGRANGE      2
#define LASKAR        3

/* Fundamental constants */

#define BIGG          6.672e-8
#define PI            3.1415926535

#define KGAUSS        0.01720209895
#define dS0           -0.422e-6     //delta S0 from Armstrong 2014-used in central torque calculation
/* Units */

#define MEARTH        5.9742e27
#define MSUN          1.98892e33
#define AUCM          1.49598e13
#define RSUN          6.955e10
#define YEARSEC       3.15576e7
#define DAYSEC        86400
#define REARTH        6.3781e8
#define RJUP          7.1492e9
#define MJUP          1.8987e30
#define RNEP          2.4764e9
#define MNEP          1.0244e29
#define RHOEARTH      5.52                  // cgs
#define eEARTH        0.016710219
#define YEARDAY       365.25
#define MSAT          5.6851e29
#define DEGRAD        0.017453292519444445
#define ATOMMASS      1.660538921e-24       // g

/* Exit Status */

#define EXIT_EXE      1
#define EXIT_INPUT    2
#define EXIT_UNITS    3
#define EXIT_WRITE    4
#define EXIT_INT      5
#define EXIT_OUTPUT   6

/* Verbosity Level */

#define VERBERR       1
#define VERBPROG      2    
#define VERBINPUT     3
#define VERBUNITS     4
#define VERBALL       5

/* File Limits */

#define NUMOUT        2000  /* Number of output parameters */
#define MAXBODIES     10
#define OPTLEN        24    /* Maximum length of an option */
#define OPTDESCR      64    /* Number of characters in option
			     * description */
#define LINE          128   /* Maximum number of characters 
			     * in a line */
#define NAMELEN       50

#define MAXFILES      24    /* Maximum number of input files */
#define MAXARRAY      64    /* Maximum number of options in 
			     * an option array */
#define NUMOPT	      1000  /* Number of options that could be 
			     * in MODULE */
#define MAXLINES      256   /* Maximum Number of Lines in an 
			     * input file */
#define OPTEND        1100  /* Last output number of module options
			     * EQTIDE is highest for this compiltion */

#define TINY          (1./HUGE)

/* 0 => Not input by user, verify assigns default */
#define EULER         1
#define RUNGEKUTTA    2

/* Indices for variables in the update struct. These are the primary 
   variables. */
#define VSEMI        1
#define VECC         2
#define VROT         3
#define VOBL         4
#define VNUM40K      5
#define VNUM232TH    6
#define VNUM238U     7


/* Now define the structs */

/* Semi-major axis functions in Lagrange */
#define LAPLNUM 	      26

/* Integration elements for Lagrange */
#define HKPQ          0
#define ESVO          1
/* 

/*!
 * BODY contains all the physical parameters for every body 
 * Why won't these lines be added?
 */

#define MAXSPECIES       100
typedef struct {
  double dInitTimeStep;
  double dMaxSteps;
} PHOTOCHEM;

typedef struct {
  char cName[NAMELEN];   /**< Body's Name */
  char cType[OPTLEN];    /**< Type of object N/I */

  /* Body Properties */
  double dMass;		 /**< Body's Mass */
  double dRadius;	 /**< Radius of body */
  double dDensity;       /**< Bulk density of body*/
  double dGravAccel;     /**< Body's gravitational acceleration */
  double dK2;		 /**< Body's Love number */
  double dObliquity;     /**< Body's Obliquity */
  double dRotRate;       /**< Body's Rotation Rate */
  double dRotPer;        /**< Body's Rotation Period */
  double dRotVel;        /**< Body's Rotational Velocity */
  double dRadGyra;       /**< Body's Radius of Gyration */
  double dIntEn;         /**< Body's Total Internal Energy */

  double *daSED;         /**< Body's spectral energy distribution by wavelength N/I */

  /* Orbital Properties. By convention, these are stored in the
   * second element in the BODY array.   */
  double dSemi;          /**< Body's Semi-major Axis */
  double dEcc;           /**< Body's Eccentricity */
  double dMeanMotion;    /**< Body's Mean Motion */
  double dOrbPeriod;     /**< Body's Orbital Period */

  /* Additional orbital properties used by LAGRANGE */
  double dInc;           /* Inclination */
  double dsInc;          /* sin(0.5*Inclination) */
  double dLongA;         /* Longitude of ascending node */
  double dArgP;          /* Argument of pericenter */
  double dLongP;         /* Longitude of pericenter */
  double dMeanA;         /* Mean anomaly */
  double dMeanL;         /* Mean longitude */
  double dTrueA;         /* True anomaly */
  double dTrueL;         /* True longitude */
  double dEccA;         /* Eccentric anomaly */
  double dhecc;          /* h = e * sin(varpi) */
  double dkecc;          /* k = e * cos(varpi) */
  double dpinc;          /* p = i * sin(Omega) */
  double dqinc;          /* q = i * cos(Omega) */ 
  double *dPosition;     /* Cartesian position vector */
  double *dVelocity;     /* Cartesian velocity vector */ 
  double *dLaplaceC;     /* Store laplace coefficients */  
  
  /* Additional obliquity params used by Laskar */
  double dPrecA;         /* Precession angle */
  double dDynEllip;      /* Dynamical ellipticity */
  double dbeta;          /* sin(obliq)*sin(preca) */
  double dgamma;         /* sin(obliq)*cos(preca) */
  double deta;           /* cos(obliq) */
  int bObliqEvol;        /* 0 -> do not model obliquity evolution for this body */

  /* EQTIDE Parameters */
  int bEqtide;           /**< Apply Module EQTIDE? */
  int iTidePerts;        /**< Number of Tidal Perturbers */
  int *iaTidePerts;      /**< Body #'s of Tidal Perturbers */
  char saTidePerts[MAXARRAY][NAMELEN];  /**< Names of Tidal Perturbers */
  //char **saTidePerts;
  double dTidalQ;	 /**< Boyd's Tidal Q */
  double dTidalTau;      /**< Body's Tidal Time Lag */
  double *dTidalZ;       /**< As Defined in \cite HellerEtal2011 */
  double *dTidalChi;     /**< As Defined in \cite HellerEtal2011 */
  double **dTidalF;      /**< As Defined in \cite HellerEtal2011 */
  double *dTidalBeta;    /**< As Defined in \cite HellerEtal2011 */
  int **iTidalEpsilon;   /**< Signs of Phase Lags */

  /* RADHEAT Parameters: H = Const*exp[-Time/HalfLife] */
  int bRadheat;          /**< Apply Module RADHEAT? */
  double d40KConst;      /**< Body's Potassium-40 Decay Constant */
  double d40KNum;        /**< Body's Number of Potassium-40 Atoms */
  double d40KPower;      /**< Body's Internal Power Due to Potassium-40 Decay */
  double d40KMass;       /**< Body's Total Mass of Potassium-40 */
  double d232ThConst;    /**< Body's Thorium-232 Decay Constant */
  double d232ThNum;      /**< Body's Number of Thorium-232 Atoms */
  double d232ThPower;    /**< Body's Internal Power Due to Thorium-232 Decay */
  double d232ThMass;     /**< Body's Total Mass of Thorium-232 Atoms */
  double d238UConst;     /**< Body's Uranium-238 Decay Constant */
  double d238UNum;       /**< Body's Number of Uranium-238 Atoms */
  double d238UPower;     /**< Body's Internal Power Due to Uranium-238 Decay */
  double d238UMass;      /**< Body's Total Mass of Uranium-238 Atoms */

  /* PHOTOCHEM Parameters */
  PHOTOCHEM Photochem;   /**< Properties for PHOTOCHEM module N/I */
  double dNumAtmLayers;
  double dNumAtmMolecules;
  char saMoleculeList[MAXSPECIES][NAMELEN];
  double **daAtmConcentrations; /* TBA: OceanConcentration, IntConcentration */
  double dTropoHeight;
  double dAtmHeight;
  double dInsolation;   /* Orbit-averaged Insolation */
  double dSurfPressure;
  double dSurfAlbedo;   /* Bolometric, ultimately will be array */
  int iResolveSeasons;  /* ISEASON in PHOTOCHEM.f */
  double dPhotoZenithAngle;
  int iVaryZenithAngle; /* IZYO2 in PHOTOCHEM.f */
  int iHiResGrid;       /* LGRID in PHOTOCHEM.f (default = 0, but if hi res., must change INO and IO2) */
  int iOxyAbsCoeffApprox; /* IO2 in PHOTOCHEM.f */
  int iNitroAbsCoeffApprox; /* INO in PHOTOCHEM.f */
  double dJacobianPerturbFact; /* EPSJ */
  int bLightning;
  double dLightningAmount;
  int iAerScattering; /* How do aerosols scatter? Mie or fractal. Must read files -- talk to Giada */
  int iMaxNumReactions; /* Total number of reactions possible for input species list */
  int iMaxWavelengthBin; /* Maximum number of wavelength bins -- not all species are created equal */
  int iNumPhotolysisRx; /* Number of photochemical reactions */
  int iNumPhotoSpecies;
  int iNumAqueousSpecies; /* Species that dissolve in rain --- must read file */
  int iML; /* =12; Shawn doesn't know what these are */
  int iML1; /* =ML+1 */
  int iML2; /* =2*ML */
  double daAtmTempProfile;
  double daAtmPressProfile;
  double ***daParticleInfo; /* First three dimensions are aerosol species, layer, and property, where property = number density, fall velocity, radius */
  double daEddyDiffProfile;

  int bAtmSulfur;
  int bAtmHydrogen;
  int bAtmOxygen;
  int bAtmCarbon;
  int bAtmNitrogen;
  int bAtmChlorine;

  /* CLIMA Parameters */
  double dArgonPressure;
  double dClimaZenithAngle;

} BODY;

/* SYSTEM contains properties of the system that pertain to
   every BODY */

typedef struct {
<<<<<<< HEAD
  char cName[NAMELEN];	 /* System name */
  double dAge;           /* System Age */
  double dTotAngMomInit; /* Initial angular momentum */
  double dTotAngMom;     /* Change in angular momentum: (l-l0)/l0 */
  fnLaplaceFunction **fnLaplaceF;
  double **dmLaplaceC;
  int **imLaplaceN;   //use this to store the indices for dmLaplaceC corresponding to iBody, jBody
=======
  char cName[NAMELEN];	 /**< System's Name */
  double dAge;           /**< System's Age */
  double dTotAngMomInit; /**< System's Initial Angular Momentum */
  double dTotAngMom;     /**< System's Current Angular Momentum */
>>>>>>> caf85600
} SYSTEM;

/* 
 * Updates: Struct that contains all the variables to be updated and the functions to be called to be updated, fnUpdate. 
 */

typedef struct {  
  /* N.B. that pdVar points to the same memory location as
   * body.x, where x=semi, ecc, etc. */
  double **pdVar;       /**< Pointers to Primary Variables */
  int iNumVars;         /**< Number of Update-able Variables */

  /*! The "type" refers to how the variable is updated. If 0, then 
      the variable is assumed to be an explicit function of age. The 
      first timestep is then a bit dodgy as the rate is not initially
      known. The suggested timestep will be dEta*dTimestep, so runs 
      with a Type 0 variable must account for  the evolution with 
      dTimeStep. 
  */
  int **iaType;        
  double *daDeriv;      /**< Array of Total Derivative Values for each Primary Variable */
  double **daDerivProc; /**< Array of Derivative Values Due to a Process */
  double *dVar;         

  /*! The body #s to calculate the derivative. First dimension is 
      the Primary Variable #, second is the process #, third is the 
      list body #s. 
  */
  int ***iaBody;        
  int **iNumBodies;     /**< Number of Bodies Affecting a Process */

  /* These keep track of the variable and modules */
  int iNumModules;      /**< Number of Modules Affecting a Body */
  int *iNumEqns;        /**< Number of Equations That Modify a Primary Variable */
  int *iaVar;           /**< Primary Variable # */
  /*! The Module # responsible for a given process. The first dimension 
    is the Primary Variable #. Second is the Equation. */
  int **iaModule;      


  /* Number of eqns to modify a parameter */
  int iNumEcc;          /**< Number of Equations Affecting Eccentricity */
  int iNumObl;          /**< Number of Equations Affecting Obliquity */
  int iNumRot;          /**< Number of Equations Affecting Rotation Rate */
  int iNumSemi;         /**< Number of Equations Affecting Semi-Major Axis */

  /* These are the variables that the update matrix modifies */
  int iEcc;             /**< Variable # Corresponding to Eccentricity */ 
  double dDEccDt;       /**< Total Eccentricity Derivative */
  int iObl;             /**< Variable # Corresponding to Obliquity */
  double dDOblDt;       /**< Total Obliquity Derivative */
  int iRot;             /**< Variable # Corresponding to Rotation Rate */
  double dDRotDt;       /**< Total Rotation Rate Derivative */
  int iSemi;            /**< Variable # Corresponding to Semi-major Axis */
  double dDSemiDt;      /**< Total Semi-Major Axis Derivative */

  /* Next comes the identifiers for the module that modifies a variable */

  /* EQTIDE */
  int iEccEqtide;       /**< Equation # Corresponding to EQTIDE's Change to Eccentricity */
  int *iaOblEqtide;     /**< Equation #s Corresponding to EQTIDE's Change to Obliquity */
  int *iaRotEqtide;     /**< Equation #s Corresponding to EQTIDE's Change to Rotation Rate */
  int iSemiEqtide;      /**< Equation # Corresponding to EQTIDE's Change to Semi-major Axis */

  /*! Points to the element in UPDATE's daDerivProc matrix that contains the 
      semi-major axis' derivative due to EQTIDE. */
  double *pdDsemiDtEqtide; 

  /*! Points to the element in UPDATE's daDerivProc matrix that contains the 
      eccentricity' derivative due to EQTIDE. */
  double *pdDeccDtEqtide;

  /*! Points to the elements in UPDATE's daDerivProc matrix that contains the 
      obliquities' derivatives due to EQTIDE. */
  double **padDoblDtEqtide;

  /*! Points to the elements in UPDATE's daDerivProc matrix that contains the 
      rotation rates' derivatives due to EQTIDE. */
  double **padDrotDtEqtide;

  /* RADHEAT */
  int i40K;             /**< Variable # Corresponding to Potassium-40 */
  int i232Th;           /**< Variable # Corresponding to Thorium-232 */
  int i238U;            /**< Variable # Corresponding to Uranium-238 */
  int iNum40K;          /**< Number of Equations Affecting Potassium-40 [1] */
  int iNum232Th;        /**< Number of Equations Affecting Thorium-232 [1] */
  int iNum238U;         /**< Number of Equations Affecting Uranium-238 [1] */
  double dD40KNumDt;    /**< Total Potassium-40 Derivative */
  double dD232ThNumDt;  /**< Total Thorium-232 Derivative */
  double dD238UNumDt;   /**< Total Uranium-238 Derivative */

  /*! Points to the element in UPDATE's daDerivProc matrix that contains the 
      potassium-40's derivative due to RADHEAT. */
  double *pdD40KNumDt;  

  /*! Points to the element in UPDATE's daDerivProc matrix that contains the 
      thorium-232's derivative due to RADHEAT. */
  double *pdD232ThNumDt;

  /*! Points to the element in UPDATE's daDerivProc matrix that contains the 
      uranium-40's derivative due to RADHEAT. */
  double *pdD238UNumDt;

  /* LAGRANGE */
  int *bAng;   /*Is the variable an angle? 1 = yes, 0 = no */
  int *bPolar;  /*Is the variable a polar coordinate (h,k,p, or q)? 1=yes,0=no*/
  double *pdDsemiDt;
  double *pdDeccDt;
  double *pdDoblDt;
  double *pdDrotDt;
  double *pdDsIncDt;
  double *pdDvarDt;
  double *pdDOmgDt;
  double *pdDhDt;
  double *pdDkDt;
  double *pdDpDt;
  double *pdDqDt;
  
  /* LASKAR */
  double *pdDpADt;
  double *pdDbetaDt;
  double *pdDgammaDt;
  double *pdDetaDt;
  
} UPDATE;

typedef struct {
  int iNumHalts;       /**< Total Number of Halts */

  int bMerge;          /**< Halt for Merge? */
  double dMinSemi;     /**< Halt at this Semi-major Axis */
  double dMinObl;      /**< Halt at this Obliquity */
  double dMaxEcc;      /**< Halt at this Eccentricity */
  double dMinEcc;      /**< Halt at this Eccentricity */
  int bPosDeDt;        /**< Halt if Eccentricity Derivative is Positive */
  int dMinIntEn;       /**< Halt at this Internal Power */

  /* EQTIDE */
  int bDblSync;         /**< Halt if Double Synchronous? */
  int bTideLock;        /**< Halt if Tide-locked? */
  int bSync;            /**< Halt if Rotation Becomes Synchronous? */

  /* RADHEAT */
  int dMin40KPower;     /**< Halt at this Potassium-40 Power */
  int dMin232ThPower;   /**< Halt at this Thorium-232 Power */
  int dMin238UPower;    /**< Halt at this Uranium-238 Power */
} HALT;

/* Units. These can be different for different bodies. If set
 * in the primary input file, the values are propogated to
 * all the bodies. Note that for most variables, an index of 0
 * corresponds to the first body read in. For units, that is not
 * the case, as the index refers to the file number, i.e. 0 to 
 * the primary input file, 1 to the first body read in, etc. This
 * feature allows for the units to be propogated to other files, 
 * but is sure to result in some bugs. Be careful!
 */

typedef struct {

  int iMass;          /**< 0=gm; 1=kg; 2=solar; 3=Earth; 4=Jup; 5=Nep */

  int iLength;        /**< 0=cm; 1=m; 2=km; 3=R_sun; 4=R_earth; 5=R_Jup; 6=AU */ 

  int iAngle;         /**< 0=rad; 1=deg */ 

  int iTime;          /**< 0=sec; 1=day; 2=yr; 3=Myr; 4=Gyr */ 

} UNITS;

typedef void (*fnAuxPropsModule)(BODY*,int);
/* Note this hack -- the second int is for iEqtideModel. This may 
   have to be generalized for other modules. */
typedef void (*fnBodyCopyModule)(BODY*,BODY*,int,int);

/* Integration parameters */
typedef struct {
  int bDoForward;	 /**< Perform Forward Integration? */
  int bDoBackward;	 /**< Perform Backward Integration? */
  double dTime;          /**< Integration Time */
  double dEta;           /**< Variable Timestep Coefficient */
  double dStopTime;	 /**< Integration Stop Time */
  double dTimeStep;	 /**< Integration Time step */
  int bVarDt;            /**< Use Variable Timestep? */
  int nSteps;            /**< Number of Steps Since Last Output */
  double dMinValue;      /**< Minimum Value for Eccentricity and Obliquity to be Integrated */
  int bFirstStep;        /**< Has the First Dtep Been Taken? */
  int iNumBodies;        /**< Number of Bodies to be Integrated */
  int iOneStep;          /**< Integration Method # */

  // These are to store midpoint derivative info in RK4.
  BODY *tmpBody;         /**< Temporary BODY struct */
  UPDATE *tmpUpdate;     /**< Temporary UPDATE struct */
  double ***daDeriv;     /**< The Matrix of Time Derivatives. First dimension is Body #, second is the Primary Variable #, third is the Equation #.  */

  // Module-specific parameters
  int *iNumModules;      /**< Number of Modules per Primary Variable */

  /* EQTIDE */
  int iEqtideModel;      /**< EQTIDE Model # */
  int bDiscreteRot;	 /**< Use Discrete Rotation Model (CPL)? */
  int *bForceEqSpin;     /**< Force Rotation Rate to be Equilibrium? */
  double *dMaxLockDiff;  /**< Fractional Difference from Tidal Equilibrium Rate to Force Equilibrium. */
  double *dSyncEcc;     

  /* RADHEAT */
  /* Nothing? */

  fnAuxPropsModule **fnAuxProps; /**< Function Pointers to Auxiliary Properties */
  fnBodyCopyModule **fnBodyCopy; /**< Function Pointers to Body Copy */
} EVOLVE;

/* The CONTROL struct contains all the parameters that
 * control program flow. */

typedef struct {
  int iVerbose;           /**< Verbosity Level. 0=none; 1=error; 2=progress; 3=input; 4=units; 5=all */
  double dOutputTime;	  /**< Integration Output Interval */

  int bLog;               /**< Write Log File? */

  /* Output Notation */
  int iDigits;            /**< Number of Digits After Decimal */
  int iSciNot;            /**< Crossover Decade to Switch between Standard and Scientific Notation */

  int bOverwrite;         /**< Allow files to be overwritten? */
} IO;
  

/* The CONTROL struct contains all the parameters that
 * control program flow. */
/* CONTROL contains all parameters that control program flow, including I/O,
   halts, units, and the integration, including manipulating the UPDATE
   matrix through fnForceBehavior. */

typedef void (*fnForceBehaviorModule)(BODY*,EVOLVE*,IO*,int,int);
/* HALT struct contains all stopping conditions, other than reaching the end
   of the integration. */

typedef int (*fnHaltModule)(BODY*,EVOLVE*,HALT*,IO*,UPDATE*,int);

typedef struct {
  EVOLVE Evolve;
  HALT *Halt;
  IO Io;
  UNITS *Units;

  /* Move to BODY */
  int *iMassRad;           /**< Mass-Radius Relationship */

  fnHaltModule **fnHalt;   /**< Function Pointers to Halt Checks */
  fnForceBehaviorModule **fnForceBehavior; /**< Function Pointers to Force Behaviors */

  /* Things for Lagrange */
  double dAngNum;         /* Value used in calculating timestep from angle variable */
  int bDissipate;         /* 1 if dissipative model used (Lagrange will recalc Laplace coeffs) */
  int iIntElements;       /* 0 = h,k,p,q; 1 = e, s, varpi, Omega */
  
} CONTROL;

/* The INFILE struct contains all the information 
 * regarding the files that read in. */

typedef struct {
  char cIn[NAMELEN];       /**< File Name */
  int *bLineOK;            /**< Line # Format OK? */
  int iNumLines;           /**< Number of Input Lines */
  /* Species file for PHOTOCHEM */
  char cSpecies[NAMELEN];  /**< Name of Chemical Species N/I */
  /* Reaction file for PHOTOCHEM */
  char cReactions[NAMELEN]; /**< Names of Chemical Reactions N/I */

  /* Aerosol scattering files */
  /* Aqueous file -- add to SpeciesFile? */
  /* Array of Vapor pressure file */

} INFILE;

/* The OUTFILE struct contains all the information 
 * regarding the output files. */

typedef struct {
  char cOut[NAMELEN];       /**< Output File Name */
  int iNumCols;             /**< Number of Columns in Output File */
  char caCol[NUMOUT][OPTLEN];  /**< Output Value Name */
  int bNeg[NUMOUT];         /**< Use Negative Option Units? */
} OUTFILE;


/* The FILES struct contains all the information 
 * regarding every file. */

typedef struct {
  char cExe[LINE];             /**< Name of Executable */
  OUTFILE *Outfile;            /**< Output File Name for Forward Integration */
  char cLog[NAMELEN];          /**< Log File Name */
  INFILE *Infile;              
  int iNumInputs;              /**< Number of Input Files */
} FILES;

/* The OPTIONS struct contains all the information
 * regarding the options, including their file data. */

typedef struct {
  char cName[OPTLEN];          /**< Option Name */
  char cDescr[OPTDESCR];       /**< Brief Description of Option */
  int iType;                   /**< Cast of input. 0=bool; 1=int; 2=double; 3=string; +10 for array. */
  char cDefault[OPTLEN];       /**< Description of Default Value */
  double dDefault;             /**< Default Value */
  int iMultiFile;              /**< Option Permitted in Multiple Inpute Files?  (b?) */
  int iMultiIn;
  int *iLine;                  /**< Option's Line # in Input File */ 
  char *iFile;
  char cFile[MAXFILES][OPTLEN]; /**< File Name Where Set */
  char cNeg[OPTDESCR];         /**< Description of Negative Unit Conversion */
  double dNeg;                 /**< Conversion Factor to System Units */
} OPTIONS;

/* OUTPUT contains the data regarding every output parameters */

/* Some output variables must combine output from different modules.
 * These functions do that combining. */

typedef double (*fnOutputModule)(BODY*,SYSTEM*,UPDATE*,int,int);

typedef struct {
  char cName[OPTLEN];    /**< Output Name */
  char cDescr[LINE];     /**< Output Description */
  int bNeg;              /**< Is There a Negative Option? */
  int *bDoNeg;           /**< Should the Output use "Negative" Units? */
  char cNeg[NAMELEN];    /**< Units of Negative Option */
  double dNeg;           /**< Conversion Factor for Negative Option */
  int iNum;              /**< Number of Columns for Output */

  /* Now add vector output functions */
  fnOutputModule **fnOutput; /**< Function Pointers to Write Output */

} OUTPUT;


typedef double (*fnUpdateVariable)(BODY*,SYSTEM*,int*,int);
typedef void (*fnReadOption)(BODY*,CONTROL*,FILES*,OPTIONS*,SYSTEM*,int);
typedef void (*fnWriteOutput)(BODY*,CONTROL*,OUTPUT*,SYSTEM*,UNITS*,UPDATE*,int,double *,char []);


/*
 * Module-level function pointers
 */

typedef void (*fnInitializeOptions)(OPTIONS*,fnReadOption*);
typedef void (*fnInitializeBodyModule)(BODY*,CONTROL*,UPDATE*,int,int);
typedef void (*fnInitializeControlModule)(CONTROL*);
typedef void (*fnInitializeOptionsModule)(OPTIONS*,fnReadOption*);
typedef void (*fnInitializeUpdateModule)(BODY*,UPDATE*,int);
typedef void (*fnInitializeUpdateTmpBodyModule)(BODY*,CONTROL*,UPDATE*,int);

typedef void (*fnFinalizeUpdateEccModule)(BODY*,UPDATE*,int*,int,int);
typedef void (*fnFinalizeUpdateNumIsotopeModule)(BODY*,UPDATE*,int*,int,int);
typedef void (*fnFinalizeUpdateOblModule)(BODY*,UPDATE*,int*,int,int);
typedef void (*fnFinalizeUpdateRotModule)(BODY*,UPDATE*,int*,int,int);
typedef void (*fnFinalizeUpdateSemiModule)(BODY*,UPDATE*,int*,int,int);
typedef void (*fnFinalizeUpdate40KNumModule)(BODY*,UPDATE*,int*,int,int);
typedef void (*fnFinalizeUpdate232ThNumModule)(BODY*,UPDATE*,int*,int,int);
typedef void (*fnFinalizeUpdate238UNumModule)(BODY*,UPDATE*,int*,int,int);

typedef void (*fnReadOptionsModule)(BODY*,CONTROL*,FILES*,OPTIONS*,SYSTEM*,fnReadOption*,int);

typedef void (*fnVerifyModule)(BODY*,CONTROL*,FILES*,OPTIONS*,OUTPUT*,SYSTEM*,UPDATE*,fnUpdateVariable***,int,int);
typedef void (*fnVerifyHaltModule)(BODY*,CONTROL*,OPTIONS*,int,int*);
typedef void (*fnVerifyRotationModule)(BODY*,CONTROL*,OPTIONS*,char[],int);
typedef void (*fnCountHaltsModule)(HALT*,int*);
typedef void (*fnInitializeOutputModule)(OUTPUT*,fnWriteOutput*);
typedef void (*fnLogBodyModule)(BODY*,CONTROL*,OUTPUT*,SYSTEM*,UPDATE*,fnWriteOutput*,FILE*,int);
typedef void (*fnLogModule)(BODY*,CONTROL*,OUTPUT*,SYSTEM*,UPDATE*,fnWriteOutput*,FILE*);
typedef void (*fnInitializeOutputFunctionModule)(OUTPUT*,int,int);
typedef void (*fnFinalizeOutputFunctionModule)(OUTPUT*,int,int);

typedef struct {
  int *iNumModules; /**< Number of Modules per Body */
  int **iaModule; /**< Module #s that Apply to the Body */

  /*! These functions count the number of applicable halts for each body. */
  fnCountHaltsModule **fnCountHalts;

  /*! These functions allocate memory to module-specific arrays 
      inside the CONTROL struct */
  fnInitializeControlModule **fnInitializeControl;

   /*! These functions allocate memory to module-specific arrays 
       inside the UPDATE struct */
  fnInitializeUpdateModule **fnInitializeUpdate;

  /*! These functions allocate memory to module-specific arrays 
      inside the BODY struct */
  fnInitializeBodyModule **fnInitializeBody;

   /*! These functions allocate memory to module-specific arrays 
       inside the OUTPUT struct */
  fnInitializeOutputModule **fnInitializeOutput;

   /*! These functions allocate memory to module-specific arrays 
       inside the BODY struct */
  fnInitializeUpdateTmpBodyModule **fnInitializeUpdateTmpBody;

  /*! These functions assign Equation and Module information regarding 
      eccentricity in the UPDATE struct. */ 
  fnFinalizeUpdateEccModule **fnFinalizeUpdateEcc;

  /*! These functions assign Equation and Module information regarding 
      obliquity in the UPDATE struct. */ 
  fnFinalizeUpdateOblModule **fnFinalizeUpdateObl;

  /*! These functions assign Equation and Module information regarding 
      rotation rate in the UPDATE struct. */ 
  fnFinalizeUpdateRotModule **fnFinalizeUpdateRot;

  /*! These functions assign Equation and Module information regarding 
      semi-major axis in the UPDATE struct. */ 
  fnFinalizeUpdateSemiModule **fnFinalizeUpdateSemi;

  /*! These functions assign Equation and Module information regarding 
      potassium-40 in the UPDATE struct. */ 
  fnFinalizeUpdate40KNumModule **fnFinalizeUpdate40KNum;

  /*! These functions assign Equation and Module information regarding 
      thorium-232 in the UPDATE struct. */ 
  fnFinalizeUpdate232ThNumModule **fnFinalizeUpdate232ThNum;

  /*! These functions assign Equation and Module information regarding 
      uranium-238 in the UPDATE struct. */ 
  fnFinalizeUpdate238UNumModule **fnFinalizeUpdate238UNum;

  /*! These functions log module-specific data. */ 
  fnLogBodyModule **fnLogBody;

  /*! These functions read module-specific option. */ 
  fnReadOptionsModule **fnReadOptions;

  /*! These functions verify module-specific options. */ 
  fnVerifyModule **fnVerify;

  /*! These functions verify module-specific halts. */ 
  fnVerifyHaltModule **fnVerifyHalt;

  /*! These functions verify module-specific constraints on rotation rate. */ 
  fnVerifyRotationModule **fnVerifyRotation;

  /*! These functions adds subroutines to the output functions that require
      module-specific values. */ 
  fnFinalizeOutputFunctionModule **fnFinalizeOutputFunction;
  
} MODULE;

/* fnIntegrate is a pointer to a function that performs 
 * integration. */
typedef void (*fnIntegrate)(BODY*,CONTROL*,SYSTEM*,UPDATE*,fnUpdateVariable***,double*,int);

/* Pointer to Laplace semi-major axis functions in Lagrange */
typedef double (*fnLaplaceFunction)(double,int);

/* 
 * Other Header Files - These are primarily for function declarations
 */

/* Top-level files */
#include "body.h"
#include "control.h"
#include "evolve.h"
#include "halt.h"
#include "module.h"
#include "options.h"
#include "output.h"
#include "system.h"
#include "update.h"
#include "verify.h"

/* module files */
#include "eqtide.h"
#include "radheat.h"

/* Do this stuff with a few functions and some global variables? XXX */

/* This needs to be vectorized VPL 

#define MODULEOPTEND        EQTIDEOPTEND
#define MODULEOUTEND        EQTIDEOUTEND
#define MODULEHALTSYSEND    EQTIDEHALTSYSEND
#define MODULEHALTBODYEND   EQTIDEHALTBODYEND
*/

/********************
 * ADJUST AS NEEDED *       XXX And fix sometime!
 ********************/

#define MODULEOPTEND        1500
#define MODULEOUTEND        1500
<|MERGE_RESOLUTION|>--- conflicted
+++ resolved
@@ -249,20 +249,13 @@
    every BODY */
 
 typedef struct {
-<<<<<<< HEAD
-  char cName[NAMELEN];	 /* System name */
-  double dAge;           /* System Age */
-  double dTotAngMomInit; /* Initial angular momentum */
-  double dTotAngMom;     /* Change in angular momentum: (l-l0)/l0 */
-  fnLaplaceFunction **fnLaplaceF;
-  double **dmLaplaceC;
-  int **imLaplaceN;   //use this to store the indices for dmLaplaceC corresponding to iBody, jBody
-=======
   char cName[NAMELEN];	 /**< System's Name */
   double dAge;           /**< System's Age */
   double dTotAngMomInit; /**< System's Initial Angular Momentum */
   double dTotAngMom;     /**< System's Current Angular Momentum */
->>>>>>> caf85600
+  fnLaplaceFunction **fnLaplaceF; /**< Semi-major axis functions for each pair of bodies */
+  double **dmLaplaceC;  /**< Values of semi-major axis functions for each pair of bodies */
+  int **imLaplaceN;   /**< Indices for dmLaplaceC corresponding to iBody, jBody */
 } SYSTEM;
 
 /* 
