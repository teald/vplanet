--- conflicted
+++ resolved
@@ -352,7 +352,6 @@
   BODY *tmpBody;
   UPDATE *tmpUpdate;
   double ***daDeriv;
-<<<<<<< HEAD
 
   // Module-specific parameters
   int *iNumModules;
@@ -366,29 +365,13 @@
 
   /* RADHEAT */
   /* Nothing? */
-=======
-
-  // Module-specific parameters
-  int *iNumModules;
-
-  /* EQTIDE */
-  int iEqtideModel;      /* Integer version of tide model */
-  int bDiscreteRot;	 /* Use Discrete Rotation model (CPL) */
-  int *bForceEqSpin;     /* Force spin rate to be equilibrium? */
-  double *dMaxLockDiff;  /* When to set spin rate to equilibrium */
-  double *dSyncEcc;
-
-  /* RADHEAT */
-  /* Nothing? */
 
   fnAuxPropsModule **fnAuxProps;
   fnBodyCopyModule **fnBodyCopy;
 } EVOLVE;
->>>>>>> d6cdae36
-
-  fnAuxPropsModule **fnAuxProps;
-  fnBodyCopyModule **fnBodyCopy;
-} EVOLVE;
+
+/* The CONTROL struct contains all the parameters that
+ * control program flow. */
 
 typedef struct {
   int iVerbose;           /* Verbosity: 0=no STDOUT, 5=all */
@@ -403,7 +386,6 @@
   int bOverwrite;         /* Allow files to be overwritten ? */
 } IO;
   
-<<<<<<< HEAD
 
 /* The CONTROL struct contains all the parameters that
  * control program flow. */
@@ -417,21 +399,6 @@
 
 typedef int (*fnHaltModule)(BODY*,EVOLVE*,HALT*,IO*,UPDATE*,int);
 
-=======
-
-/* The CONTROL struct contains all the parameters that
- * control program flow. */
-/* CONTROL contains all parameters that control program flow, including I/O,
-   halts, units, and the integration, including manipulating the UPDATE
-   matrix through fnForceBehavior. */
-
-typedef void (*fnForceBehaviorModule)(BODY*,EVOLVE*,IO*,int,int);
-/* HALT struct contains all stopping conditions, other than reaching the end
-   of the integration. */
-
-typedef int (*fnHaltModule)(BODY*,EVOLVE*,HALT*,IO*,UPDATE*,int);
-
->>>>>>> d6cdae36
 typedef struct {
   EVOLVE Evolve;
   HALT *Halt;
@@ -519,7 +486,6 @@
   char cNeg[NAMELEN];         /* Units of negative option */
   double dNeg;           /* Conversion factor for negative option */
   int iNum;              /* Number of columns for output */
-<<<<<<< HEAD
 
   /* Now add vector output functions */
   fnOutputModule **fnOutput;
@@ -553,55 +519,6 @@
 typedef void (*fnFinalizeUpdate238UNumModule)(BODY*,UPDATE*,int*,int,int);
 
 typedef void (*fnReadOptionsModule)(BODY*,CONTROL*,FILES*,OPTIONS*,SYSTEM*,fnReadOption*);
-=======
-
-  /* Now add vector output functions */
-  fnOutputModule **fnOutput;
-
-} OUTPUT;
->>>>>>> d6cdae36
-
-typedef void (*fnVerifyModule)(BODY*,CONTROL*,FILES*,OPTIONS*,OUTPUT*,SYSTEM*,UPDATE*,fnUpdateVariable***,int,int);
-typedef void (*fnVerifyHaltModule)(BODY*,CONTROL*,OPTIONS*,int,int*);
-typedef void (*fnVerifyRotationModule)(BODY*,CONTROL*,OPTIONS*,char[],int);
-
-<<<<<<< HEAD
-typedef void (*fnCountHaltsModule)(HALT*,int*);
-=======
-typedef double (*fnUpdateVariable)(BODY*,SYSTEM*,int*,int);
-typedef void (*fnReadOption)(BODY*,CONTROL*,FILES*,OPTIONS*,SYSTEM*,int);
-typedef void (*fnWriteOutput)(BODY*,CONTROL*,OUTPUT*,SYSTEM*,UNITS*,UPDATE*,int,double *,char []);
->>>>>>> d6cdae36
-
-typedef void (*fnInitializeOutputModule)(OUTPUT*,fnWriteOutput*);
-
-<<<<<<< HEAD
-typedef void (*fnLogBodyModule)(BODY*,CONTROL*,OUTPUT*,SYSTEM*,UPDATE*,fnWriteOutput*,FILE*,int);
-
-typedef void (*fnLogModule)(BODY*,CONTROL*,OUTPUT*,SYSTEM*,UPDATE*,fnWriteOutput*,FILE*);
-
-=======
-/*
- * Module-level function pointers
- */
-
-typedef void (*fnInitializeOptions)(OPTIONS*,fnReadOption*);
-typedef void (*fnInitializeBodyModule)(BODY*,CONTROL*,UPDATE*,int,int);
-typedef void (*fnInitializeControlModule)(CONTROL*);
-typedef void (*fnInitializeOptionsModule)(OPTIONS*,fnReadOption*);
-typedef void (*fnInitializeUpdateModule)(BODY*,UPDATE*,int);
-typedef void (*fnInitializeUpdateTmpBodyModule)(BODY*,CONTROL*,UPDATE*,int);
-
-typedef void (*fnFinalizeUpdateEccModule)(BODY*,UPDATE*,int*,int,int);
-typedef void (*fnFinalizeUpdateNumIsotopeModule)(BODY*,UPDATE*,int*,int,int);
-typedef void (*fnFinalizeUpdateOblModule)(BODY*,UPDATE*,int*,int,int);
-typedef void (*fnFinalizeUpdateRotModule)(BODY*,UPDATE*,int*,int,int);
-typedef void (*fnFinalizeUpdateSemiModule)(BODY*,UPDATE*,int*,int,int);
-typedef void (*fnFinalizeUpdate40KNumModule)(BODY*,UPDATE*,int*,int,int);
-typedef void (*fnFinalizeUpdate232ThNumModule)(BODY*,UPDATE*,int*,int,int);
-typedef void (*fnFinalizeUpdate238UNumModule)(BODY*,UPDATE*,int*,int,int);
-
-typedef void (*fnReadOptionsModule)(BODY*,CONTROL*,FILES*,OPTIONS*,SYSTEM*,fnReadOption*);
 
 typedef void (*fnVerifyModule)(BODY*,CONTROL*,FILES*,OPTIONS*,OUTPUT*,SYSTEM*,UPDATE*,fnUpdateVariable***,int,int);
 typedef void (*fnVerifyHaltModule)(BODY*,CONTROL*,OPTIONS*,int,int*);
@@ -610,7 +527,6 @@
 typedef void (*fnInitializeOutputModule)(OUTPUT*,fnWriteOutput*);
 typedef void (*fnLogBodyModule)(BODY*,CONTROL*,OUTPUT*,SYSTEM*,UPDATE*,fnWriteOutput*,FILE*,int);
 typedef void (*fnLogModule)(BODY*,CONTROL*,OUTPUT*,SYSTEM*,UPDATE*,fnWriteOutput*,FILE*);
->>>>>>> d6cdae36
 typedef void (*fnInitializeOutputFunctionModule)(OUTPUT*,int,int);
 typedef void (*fnFinalizeOutputFunctionModule)(OUTPUT*,int,int);
 
@@ -662,18 +578,10 @@
 #include "evolve.h"
 #include "halt.h"
 #include "module.h"
-<<<<<<< HEAD
-#include "orbit.h"
-#include "options.h"
-#include "output.h"
-#include "update.h"
-#include "util.h"
-=======
 #include "options.h"
 #include "output.h"
 #include "system.h"
 #include "update.h"
->>>>>>> d6cdae36
 #include "verify.h"
 
 /* module files */
