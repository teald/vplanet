/******************** VPLANET.H ***********************/
/*
 * Rory Barnes, Wed May  7 16:04:27 PDT 2014
 *
 */

 
/*! Top-level declarations */

/* How many modules are available? */
#define EQTIDE        0
#define RADHEAT       1
#define ATMESC        2
#define LAGRANGE      3
#define LASKAR        4
#define STELLAR       5
#define DYNAMO        6
#define THERMAL       7
#define EBM           8

/* Fundamental constants */

#define BIGG          6.672e-11
#define PI            3.1415926535

#define KGAUSS        0.01720209895
#define dS0           -0.422e-6     //delta S0 from Armstrong 2014-used in central torque calculation
/* Units: Calculations are done in SI */


#define MEARTH        5.9742e24
#define MSUN          1.98892e30
#define AUCM          1.49598e11 // XXX Change to AUM
#define RSUN          6.955e8
#define YEARSEC       3.15576e7
#define DAYSEC        86400
#define REARTH        6.3781e6
#define RJUP          7.1492e7
#define MJUP          1.8987e27
#define RNEP          2.4764e7
#define MNEP          1.0244e26
#define RHOEARTH      5515
#define eEARTH        0.016710219
#define YEARDAY       365.25
#define MSAT          5.6851e26
#define DEGRAD        0.017453292519444445
#define ATOMMASS      1.660538921e-27

/* Exit Status */

#define EXIT_EXE      1
#define EXIT_INPUT    2
#define EXIT_UNITS    3
#define EXIT_WRITE    4
#define EXIT_INT      5
#define EXIT_OUTPUT   6

/* Verbosity Level */

#define VERBERR       1
#define VERBPROG      2    
#define VERBINPUT     3
#define VERBUNITS     4
#define VERBALL       5

/* File Limits */

#define NUMOUT        2000  /* Number of output parameters */
#define MAXBODIES     10
#define OPTLEN        24    /* Maximum length of an option */
#define OPTDESCR      64    /* Number of characters in option
			     * description */
#define LINE          128   /* Maximum number of characters 
			     * in a line */
#define NAMELEN       50

#define MAXFILES      24    /* Maximum number of input files */
#define MAXARRAY      64    /* Maximum number of options in 
			     * an option array */
#define NUMOPT	      1000  /* Number of options that could be 
			     * in MODULE */
#define MAXLINES      256   /* Maximum Number of Lines in an 
			     * input file */
#define OPTEND        1100  /* Last output number of module options
			     * EQTIDE is highest for this compiltion */

#define TINY          (1./HUGE)

/* 0 => Not input by user, verify assigns default */
#define EULER         1
#define RUNGEKUTTA    2

/* Indices for variables in the update struct. These are the primary 
   variables. */
#define VSEMI        1001
#define VECC         1002
#define VROT         1003
#define VOBL         1004

// RADHEAT
#define VNUM40KMAN      1101
#define VNUM232THMAN    1102
#define VNUM238UMAN     1103
#define VNUM235UMAN     1104
#define VNUM40KCORE     1105
#define VNUM232THCORE   1106
#define VNUM238UCORE    1107
#define VNUM235UCORE    1108

//LAGRANGE
#define VHECC           1301
#define VKECC           1302
#define VPINC           1303
#define VQINC           1304

//LASKAR
#define VXOBL           1401
#define VYOBL           1402
#define VZOBL           1403

/* Semi-major axis functions in Lagrange */
#define LAPLNUM 	      26

#define S0            0.422e-6   /* solar torque correction from Laskar 1986 (may mean jack shit here) */

/* Now define the structs */

/*!
 * BODY contains all the physical parameters for every body 
 * Why won't these lines be added?
 */

#define MAXSPECIES       100
typedef struct {
  double dInitTimeStep;
  double dMaxSteps;
} PHOTOCHEM;

typedef struct {
  char cName[NAMELEN];   /**< Body's Name */
  char cType[OPTLEN];    /**< Type of object N/I */

  /* Body Properties */
  double dAge;           /**< Body's Age */
  double dMass;		 /**< Body's Mass */
  double dRadius;	 /**< Radius of body */
  double dDensity;       /**< Bulk density of body*/
  double dGravAccel;     /**< Body's gravitational acceleration */
  double dK2;		 /**< Body's Love number */
  double dObliquity;     /**< Body's Obliquity */
  double dRotRate;       /**< Body's Rotation Rate */
  double dRotPer;        /**< Body's Rotation Period */
  double dRotVel;        /**< Body's Rotational Velocity */
  double dRadGyra;       /**< Body's Radius of Gyration */
  double dPowRadiogCore; /**< Body's Core's  Radiogenic Power */
  double dPowRadiogMan;  /**< Body's Mantle's  Radiogenic Power */
  double dPowCoreRadiog; /**< Body's Core's  Radiogenic Power */
  double dPowManRadiog;  /**< Body's Mantle's  Radiogenic Power */

  double *daSED;         /**< Body's spectral energy distribution by wavelength N/I */

  /* Orbital Properties. By convention, these are stored in the
   * second element in the BODY array.   */
  double dSemi;          /**< Body's Semi-major Axis */
  double dEcc;           /**< Body's Eccentricity */
  double dMeanMotion;    /**< Body's Mean Motion */
  double dOrbPeriod;     /**< Body's Orbital Period */
  double dEccSq;         /**< Eccentricity squared */

  /* LAGRANGE parameters */
  int bLagrange;         /**< Has module LAGRANGE been implemented */ 
  double dHecc;           /**< Poincare H */
  double dKecc;           /**< Poincare K */
  double dPinc;           /**< Poincare P */
  double dQinc;           /**< Poincare Q */
  double dSinc;          /**< sin(0.5*Inclination) */
  double dLongA;         /**< Longitude of ascending node */
  double dArgP;          /**< Argument of pericenter */
  double dLongP;         /**< Longitude of pericenter */
  int iGravPerts;        /**< Number of bodies which perturb the body */
  int *iaGravPerts;      /**< Which bodies are perturbers of the body */

  /* LASKAR parameters */
<<<<<<< HEAD
  int bLaskar;
  double dPrecA;         /**< Precession angle */
  double dDynEllip;      /**< Dynamical ellipticity */
  double dYobl;          /**< sin(obliq)*sin(preca) */
  double dXobl;          /**< sin(obliq)*cos(preca) */
  double dZobl;           /**< cos(obliq) */
  
=======
  int bLaskar;            /**< Use module LASLAR? */

>>>>>>> ae511cda
  /* EQTIDE Parameters */
  int bEqtide;           /**< Apply Module EQTIDE? */
  int iTidePerts;        /**< Number of Tidal Perturbers */
  int *iaTidePerts;      /**< Body #'s of Tidal Perturbers */
  char saTidePerts[MAXARRAY][NAMELEN];  /**< Names of Tidal Perturbers */
  //char **saTidePerts;
  double dImK2;          /**< Imaginary part of Love's K_2 */
  double dTidalQ;	 /**< Body's Tidal Q */
  double dTidalTau;      /**< Body's Tidal Time Lag */
  double *dTidalZ;       /**< As Defined in \cite HellerEtal2011 */
  double *dTidalChi;     /**< As Defined in \cite HellerEtal2011 */
  double **dTidalF;      /**< As Defined in \cite HellerEtal2011 */
  double *dTidalBeta;    /**< As Defined in \cite HellerEtal2011 */
  int **iTidalEpsilon;   /**< Signs of Phase Lags */

  /* RADHEAT Parameters: H = Const*exp[-Time/HalfLife] */
  int bRadheat;             /**< Apply Module RADHEAT? */
  double d40KConstMan;      /**< Body's Mantle Potassium-40 Decay Constant */
  double d40KNumMan;        /**< Body's Mantle Number of Potassium-40 Atoms */
  double d40KPowerMan;      /**< Body's Mantle Internal Power Due to Potassium-40 Decay */
  double d40KMassMan;       /**< Body's Mantle Total Mass of Potassium-40 */
  double d40KConstCore;       
  double d40KNumCore;
  double d40KPowerCore;
  double d40KMassCore;
  double d232ThConstMan;    /**< Body's Thorium-232 Decay Constant */
  double d232ThNumMan;      /**< Body's Number of Thorium-232 Atoms */
  double d232ThPowerMan;    /**< Body's Internal Power Due to Thorium-232 Decay */
  double d232ThMassMan;     /**< Body's Total Mass of Thorium-232 Atoms */
  double d232ThConstCore;
  double d232ThNumCore;
  double d232ThPowerCore;
  double d232ThMassCore;
  double d238UConstMan;     /**< Body's Uranium-238 Decay Constant */
  double d238UNumMan;       /**< Body's Number of Uranium-238 Atoms */
  double d238UPowerMan;     /**< Body's Internal Power Due to Uranium-238 Decay */
  double d238UMassMan;      /**< Body's Total Mass of Uranium-238 Atoms */
  double d238UConstCore;
  double d238UNumCore;
  double d238UPowerCore;
  double d238UMassCore;
  double d235UConstMan; 
  double d235UNumMan;
  double d235UPowerMan;
  double d235UMassMan;
  double d235UConstCore; 
  double d235UNumCore;
  double d235UPowerCore;
  double d235UMassCore;

  int bThermint;

  /* PHOTOCHEM Parameters */
  PHOTOCHEM Photochem;   /**< Properties for PHOTOCHEM module N/I */
  double dNumAtmLayers;
  double dNumAtmMolecules;
  char saMoleculeList[MAXSPECIES][NAMELEN];
  double **daAtmConcentrations; /* TBA: OceanConcentration, IntConcentration */
  double dTropoHeight;
  double dAtmHeight;
  double dInsolation;   /* Orbit-averaged Insolation */
  double dSurfPressure;
  double dSurfAlbedo;   /* Bolometric, ultimately will be array */
  int iResolveSeasons;  /* ISEASON in PHOTOCHEM.f */
  double dPhotoZenithAngle;
  int iVaryZenithAngle; /* IZYO2 in PHOTOCHEM.f */
  int iHiResGrid;       /* LGRID in PHOTOCHEM.f (default = 0, but if hi res., must change INO and IO2) */
  int iOxyAbsCoeffApprox; /* IO2 in PHOTOCHEM.f */
  int iNitroAbsCoeffApprox; /* INO in PHOTOCHEM.f */
  double dJacobianPerturbFact; /* EPSJ */
  int bLightning;
  double dLightningAmount;
  int iAerScattering; /* How do aerosols scatter? Mie or fractal. Must read files -- talk to Giada */
  int iMaxNumReactions; /* Total number of reactions possible for input species list */
  int iMaxWavelengthBin; /* Maximum number of wavelength bins -- not all species are created equal */
  int iNumPhotolysisRx; /* Number of photochemical reactions */
  int iNumPhotoSpecies;
  int iNumAqueousSpecies; /* Species that dissolve in rain --- must read file */
  int iML; /* =12; Shawn doesn't know what these are */
  int iML1; /* =ML+1 */
  int iML2; /* =2*ML */
  double daAtmTempProfile;
  double daAtmPressProfile;
  double ***daParticleInfo; /* First three dimensions are aerosol species, layer, and property, where property = number density, fall velocity, radius */

  double daEddyDiffProfile;

  int bAtmSulfur;
  int bAtmHydrogen;
  int bAtmOxygen;
  int bAtmCarbon;
  int bAtmNitrogen;
  int bAtmChlorine;

  /* CLIMA Parameters */
  double dArgonPressure;
  double dClimaZenithAngle;

} BODY;

/* SYSTEM contains properties of the system that pertain to
   every BODY */

/* Pointer to Laplace semi-major axis functions in Lagrange */
typedef double (*fnLaplaceFunction)(double,int);

typedef struct {
  char cName[NAMELEN];	 /**< System's Name */
  double dTotAngMomInit; /**< System's Initial Angular Momentum */

  double dTotAngMom;     /**< System's Current Angular Momentum */
  fnLaplaceFunction **fnLaplaceF; /**< Pointers to semi-major axis functions for each pair of bodies */
  fnLaplaceFunction **fnLaplaceDeriv; /**< Pointers to semi-major axis derivatives for pair of bodies */
  double **dmLaplaceC;  /**< Values of semi-major axis functions for each pair of bodies */
  double **dmLaplaceD;  /**< Values of semi-major axis derivatives for each pair of bodies */
  double *dmAlpha0;  /**< Semi-major axis ratio for each pair of bodies, at the time LaplaceC is determined */
  int **imLaplaceN;   /**< Indices for dmLaplaceC corresponding to iBody, jBody */
  double dDfcrit;     /**< Semi-maj functions will be updated based on this value, set by user */
  
  double dTotEnInit;     /**< System's Initial Energy */

} SYSTEM;

/* 
 * Updates: Struct that contains all the variables to be updated and the functions to be called to be updated, fnUpdate. 
 */

typedef struct {  
  /* N.B. that pdVar points to the same memory location as
   * body.x, where x=semi, ecc, etc. */
  double **pdVar;       /**< Pointers to Primary Variables */
  int iNumVars;         /**< Number of Update-able Variables */

  /*! The "type" refers to how the variable is updated. If 0, then 
      the variable is assumed to be an explicit function of age. The 
      first timestep is then a bit dodgy as the rate is not initially
      known. The suggested timestep will be dEta*dTimestep, so runs 
      with a Type 0 variable must account for  the evolution with 
      dTimeStep. 
  */
  int **iaType;         /**< Variable type affecting timestep (0 = explicit function of age, 1 = normal quantity with time derivative, 2 = polar quantity with time derivative) */
  double *daDeriv;      /**< Array of Total Derivative Values for each Primary Variable */
  double **daDerivProc; /**< Array of Derivative Values Due to a Process */
  double *dVar;         

  /*! The body #s to calculate the derivative. First dimension is 
      the Primary Variable #, second is the process #, third is the 
      list body #s. 
  */
  int ***iaBody;        
  int **iNumBodies;     /**< Number of Bodies Affecting a Process */

  /* These keep track of the variable and modules */
  int iNumModules;      /**< Number of Modules Affecting a Body */
  int *iNumEqns;        /**< Number of Equations That Modify a Primary Variable */
  int *iaVar;           /**< Primary Variable # */
  /*! The Module # responsible for a given process. The first dimension 
    is the Primary Variable #. Second is the Equation. */
  int **iaModule;      


  /* Number of eqns to modify a parameter */
  int iNumEcc;          /**< Number of Equations Affecting Eccentricity */
  int iNumObl;          /**< Number of Equations Affecting Obliquity */
  int iNumRot;          /**< Number of Equations Affecting Rotation Rate */
  int iNumSemi;         /**< Number of Equations Affecting Semi-Major Axis */

  /* These are the variables that the update matrix modifies */
  int iEcc;             /**< Variable # Corresponding to Eccentricity */ 
  double dDEccDt;       /**< Total Eccentricity Derivative */
  int iObl;             /**< Variable # Corresponding to Obliquity */
  double dDOblDt;       /**< Total Obliquity Derivative */
  int iRot;             /**< Variable # Corresponding to Rotation Rate */
  double dDRotDt;       /**< Total Rotation Rate Derivative */
  int iSemi;            /**< Variable # Corresponding to Semi-major Axis */
  double dDSemiDt;      /**< Total Semi-Major Axis Derivative */

  /* Next comes the identifiers for the module that modifies a variable */

  /* EQTIDE */
  int iEccEqtide;       /**< Equation # Corresponding to EQTIDE's Change to Eccentricity */
  int *iaOblEqtide;     /**< Equation #s Corresponding to EQTIDE's Change to Obliquity */
  int *iaRotEqtide;     /**< Equation #s Corresponding to EQTIDE's Change to Rotation Rate */
  int iSemiEqtide;      /**< Equation # Corresponding to EQTIDE's Change to Semi-major Axis */

  /*! Points to the element in UPDATE's daDerivProc matrix that contains the 
      semi-major axis' derivative due to EQTIDE. */
  double *pdDsemiDtEqtide; 

  /*! Points to the element in UPDATE's daDerivProc matrix that contains the 
      eccentricity' derivative due to EQTIDE. */
  double *pdDeccDtEqtide;

  /*! Points to the elements in UPDATE's daDerivProc matrix that contains the 
      obliquities' derivatives due to EQTIDE. */
  double **padDoblDtEqtide;

  /*! Points to the elements in UPDATE's daDerivProc matrix that contains the 
      rotation rates' derivatives due to EQTIDE. */
  double **padDrotDtEqtide;

      /* RADHEAT */
    int i40KMan;             /**< Variable # Corresponding to Potassium-40 */
    int i232ThMan;           /**< Variable # Corresponding to Thorium-232 */
    int i238UMan;            /**< Variable # Corresponding to Uranium-238 */
    int i235UMan;
    int iNum40KMan;          /**< Number of Equations Affecting Potassium-40 [1] */
    int iNum232ThMan;        /**< Number of Equations Affecting Thorium-232 [1] */
    int iNum238UMan;         /**< Number of Equations Affecting Uranium-238 [1] */
    int iNum235UMan;
    double dD40KNumManDt;    /**< Total Potassium-40 Derivative */
    double dD232ThNumManDt;  /**< Total Thorium-232 Derivative */
    double dD238UNumManDt;   /**< Total Uranium-238 Derivative */
    double dD235UNumManDt; 
    double *pdD40KNumManDt;
    double *pdD232ThNumManDt;
    double *pdD238UNumManDt;
    double *pdD235UNumManDt;

    int i40KCore;
    int i232ThCore;
    int i238UCore;
    int i235UCore;
    int iNum40KCore;
    int iNum232ThCore;
    int iNum238UCore;
    int iNum235UCore; 
    double dD40KNumCoreDt;
    double dD232ThNumCoreDt;
    double dD238UNumCoreDt;
    double dD235UNumCoreDt; 
    double *pdD40KNumCoreDt;
    double *pdD232ThNumCoreDt;
    double *pdD238UNumCoreDt;
    double *pdD235UNumCoreDt;

  /*! Points to the element in UPDATE's daDerivProc matrix that contains the 
      potassium-40's derivative due to RADHEAT. */
  double *pdD40KNumDt;  

  /*! Points to the element in UPDATE's daDerivProc matrix that contains the 
      thorium-232's derivative due to RADHEAT. */
  double *pdD232ThNumDt;

  /*! Points to the element in UPDATE's daDerivProc matrix that contains the 
      uranium-40's derivative due to RADHEAT. */
  double *pdD238UNumDt;


  /* LAGRANGE */
  /* Number of eqns to modify a parameter */
  int iNumHecc;          /**< Number of Equations Affecting h = e*sin(longp) */
  int iNumKecc;          /**< Number of Equations Affecting k = e*cos(longp) */
  int iNumPinc;          /**< Number of Equations Affecting p = s*sin(longa) */
  int iNumQinc;         /**< Number of Equations Affecting q = s*cos(longa) */
  
  int iHecc;             /**< Variable # Corresponding to h = e*sin(longp) */
  double dDHeccDt;       /**< Total h Derivative */
  int iKecc;             /**< Variable # Corresponding to k = e*cos(longp) */
  double dDKeccDt;       /**< Total k Derivative */
  int iPinc;             /**< Variable # Corresponding to p = s*sin(longa) */
  double dDPincDt;       /**< Total p Derivative */
  int iQinc;             /**< Variable # Corresponding to q = s*cos(longa) */
  double dDQincDt;       /**< Total q Derivative */
  int *iaHeccLagrange;       /**< Equation # Corresponding to Lagrange's change to h = e*sin(longp) */
  int *iaKeccLagrange;     /**< Equation #s Corresponding to Lagrange's change to k = e*cos(longp) */
  int *iaPincLagrange;     /**< Equation #s Corresponding to Lagrange's change to  p = s*sin(longa) */
  int *iaQincLagrange;     /**< Equation #s Corresponding to Lagrange's change to  q = s*cos(longa) */
     
  /*! Points to the element in UPDATE's daDerivProc matrix that contains the 
      h = e*sin(varpi) derivative due to LAGRANGE. */
  double **padDHeccDtLagrange;
  
  /*! Points to the element in UPDATE's daDerivProc matrix that contains the 
      k = e*cos(varpi) derivative due to LAGRANGE. */
  double **padDKeccDtLagrange;
  
  /*! Points to the element in UPDATE's daDerivProc matrix that contains the 
      p = s*sin(Omega) derivative due to LAGRANGE. */
  double **padDPincDtLagrange;
  
  /*! Points to the element in UPDATE's daDerivProc matrix that contains the 
      q = s*cos(Omega) derivative due to LAGRANGE. */
  double **padDQincDtLagrange;
  
  /* LASKAR */
  int iNumXobl;          /**< Number of Equations Affecting x = sin(obl)*cos(pA) */
  int iNumYobl;          /**< Number of Equations Affecting y = sin(obl)*sin(pA) */
  int iNumZobl;          /**< Number of Equations Affecting z = cos(obl) */
  
  int iXobl;             /**< Variable # Corresponding to x = sin(obl)*cos(pA) */
  double dDXoblDt;       /**< Total x Derivative */
  int iYobl;             /**< Variable # Corresponding to y = sin(obl)*sin(pA) */
  double dDYoblDt;       /**< Total y Derivative */
  int iZobl;             /**< Variable # Corresponding to z = cos(obl) */
  double dDZoblDt;       /**< Total p Derivative */
  int *iaXoblLaskar;     /**< Equation # Corresponding to Laskar's change to x = sin(obl)*cos(pA) */
  int *iaYoblLaskar;     /**< Equation #s Corresponding to Laskar's change to y = sin(obl)*sin(pA) */
  int *iaZoblLaskar;     /**< Equation #s Corresponding to Laskar's change to z = cos(obl) */

  /*! Points to the element in UPDATE's daDerivProc matrix that contains the 
      xi = sin(obliq)*sin(pA) derivative due to LASKAR. */
  double **padDXoblDtLaskar;
  
  /*! Points to the element in UPDATE's daDerivProc matrix that contains the 
      zeta = sin(obliq)*cos(pA) derivative due to LASKAR. */
  double **padDYoblDtLaskar;
  
  /*! Points to the element in UPDATE's daDerivProc matrix that contains the 
      chi = cos(obliq) derivative due to LASKAR. */
  double **padDZoblDtLaskar;
  
} UPDATE;

typedef struct {
  int iNumHalts;       /**< Total Number of Halts */
  int bMerge;          /**< Halt for Merge? */
  double dMinSemi;     /**< Halt at this Semi-major Axis */
  double dMinObl;      /**< Halt at this Obliquity */
  double dMaxEcc;      /**< Halt at this Eccentricity */
  double dMinEcc;      /**< Halt at this Eccentricity */
  int bPosDeDt;        /**< Halt if Eccentricity Derivative is Positive */
  int dMinIntEn;       /**< Halt at this Internal Power */

  /* EQTIDE */
  int bDblSync;         /**< Halt if Double Synchronous? */
  int bTideLock;        /**< Halt if Tide-locked? */
  int bSync;            /**< Halt if Rotation Becomes Synchronous? */

  /* RADHEAT */
  int dMin40KPower;     /**< Halt at this Potassium-40 Power */
  int dMin232ThPower;   /**< Halt at this Thorium-232 Power */
  int dMin238UPower;    /**< Halt at this Uranium-238 Power */
  int dMin235UPower; 
} HALT;

/* Units. These can be different for different bodies. If set
 * in the primary input file, the values are propogated to
 * all the bodies. Note that for most variables, an index of 0
 * corresponds to the first body read in. For units, that is not
 * the case, as the index refers to the file number, i.e. 0 to 
 * the primary input file, 1 to the first body read in, etc. This
 * feature allows for the units to be propogated to other files, 
 * but is sure to result in some bugs. Be careful!
 */

typedef struct {
    int iMass;          /**< 0=gm; 1=kg; 2=solar; 3=Earth; 4=Jup; 5=Nep */
    int iLength;        /**< 0=cm; 1=m; 2=km; 3=R_sun; 4=R_earth; 5=R_Jup; 6=AU */ 
    int iAngle;         /**< 0=rad; 1=deg */ 
    int iTime;          /**< 0=sec; 1=day; 2=yr; 3=Myr; 4=Gyr */ 
} UNITS;

typedef void (*fnAuxPropsModule)(BODY*,UPDATE*,int);
/* Note this hack -- the second int is for iEqtideModel. This may 
   have to be generalized for other modules. */
typedef void (*fnBodyCopyModule)(BODY*,BODY*,int,int);

/* Integration parameters */
typedef struct {
  int bDoForward;	 /**< Perform Forward Integration? */
  int bDoBackward;	 /**< Perform Backward Integration? */
  double dTime;          /**< Integration Time */
  double dEta;           /**< Variable Timestep Coefficient */
  double dStopTime;	 /**< Integration Stop Time */
  double dTimeStep;	 /**< Integration Time step */
  int bVarDt;            /**< Use Variable Timestep? */
  int nSteps;            /**< Number of Steps Since Last Output */
  double dMinValue;      /**< Minimum Value for Eccentricity and Obliquity to be Integrated */
  int bFirstStep;        /**< Has the First Dtep Been Taken? */
  int iNumBodies;        /**< Number of Bodies to be Integrated */
  int iOneStep;          /**< Integration Method # */

  // These are to store midpoint derivative info in RK4.
  BODY *tmpBody;         /**< Temporary BODY struct */
  UPDATE *tmpUpdate;     /**< Temporary UPDATE struct */
  double ***daDeriv;     /**< The Matrix of Time Derivatives. First dimension is Body #, second is the Primary Variable #, third is the Equation #.  */

  // Module-specific parameters
  int *iNumModules;      /**< Number of Modules per Primary Variable */
  int *iNumMulti;        /**< Number of Multi-module AuxProps functions */

  /* EQTIDE */
  int iEqtideModel;      /**< EQTIDE Model # */
  int bDiscreteRot;	 /**< Use Discrete Rotation Model (CPL)? */
  int *bForceEqSpin;     /**< Force Rotation Rate to be Equilibrium? */
  double *dMaxLockDiff;  /**< Fractional Difference from Tidal Equilibrium Rate to Force Equilibrium. */
  double *dSyncEcc;     

  /* RADHEAT */
  /* Nothing? */

  fnAuxPropsModule **fnAuxProps; /**< Function Pointers to Auxiliary Properties */
  fnAuxPropsModule **fnAuxPropsMulti;  /**< Function pointers to Auxiliary Properties for multi-module interdependancies. */
  fnBodyCopyModule **fnBodyCopy; /**< Function Pointers to Body Copy */
} EVOLVE;

/* The CONTROL struct contains all the parameters that
 * control program flow. */

typedef struct {
  int iVerbose;           /**< Verbosity Level. 0=none; 1=error; 2=progress; 3=input; 4=units; 5=all */
  double dOutputTime;	  /**< Integration Output Interval */

  int bLog;               /**< Write Log File? */

  /* Output Notation */
  int iDigits;            /**< Number of Digits After Decimal */
  int iSciNot;            /**< Crossover Decade to Switch between Standard and Scientific Notation */

  int bOverwrite;         /**< Allow files to be overwritten? */
} IO;
  

/* The CONTROL struct contains all the parameters that
 * control program flow. */
/* CONTROL contains all parameters that control program flow, including I/O,
   halts, units, and the integration, including manipulating the UPDATE
   matrix through fnForceBehavior. */

typedef void (*fnForceBehaviorModule)(BODY*,EVOLVE*,IO*,int,int);
/* HALT struct contains all stopping conditions, other than reaching the end
   of the integration. */

typedef int (*fnHaltModule)(BODY*,EVOLVE*,HALT*,IO*,UPDATE*,int);

typedef struct {
  EVOLVE Evolve;
  HALT *Halt;
  IO Io;
  UNITS *Units;

  /* Move to BODY */
  int *iMassRad;           /**< Mass-Radius Relationship */

  fnHaltModule **fnHalt;   /**< Function Pointers to Halt Checks */
  fnForceBehaviorModule **fnForceBehavior; /**< Function Pointers to Force Behaviors */

  /* Things for Lagrange */
  double dAngNum;         /**< Value used in calculating timestep from angle variable */
  int bSemiMajChange;         /**< 1 if semi-major axis can change (Lagrange will recalc Laplace coeff functions) */
} CONTROL;

/* The INFILE struct contains all the information 
 * regarding the files that read in. */

typedef struct {
  char cIn[NAMELEN];       /**< File Name */
  int *bLineOK;            /**< Line # Format OK? */
  int iNumLines;           /**< Number of Input Lines */
  /* Species file for PHOTOCHEM */
  char cSpecies[NAMELEN];  /**< Name of Chemical Species N/I */
  /* Reaction file for PHOTOCHEM */
  char cReactions[NAMELEN]; /**< Names of Chemical Reactions N/I */

  /* Aerosol scattering files */
  /* Aqueous file -- add to SpeciesFile? */
  /* Array of Vapor pressure file */

} INFILE;

/* The OUTFILE struct contains all the information 
 * regarding the output files. */

typedef struct {
  char cOut[NAMELEN];       /**< Output File Name */
  int iNumCols;             /**< Number of Columns in Output File */
  char caCol[NUMOUT][OPTLEN];  /**< Output Value Name */
  int bNeg[NUMOUT];         /**< Use Negative Option Units? */
} OUTFILE;


/* The FILES struct contains all the information 
 * regarding every file. */

typedef struct {
  char cExe[LINE];             /**< Name of Executable */
  OUTFILE *Outfile;            /**< Output File Name for Forward Integration */
  char cLog[NAMELEN];          /**< Log File Name */
  INFILE *Infile;              
  int iNumInputs;              /**< Number of Input Files */
} FILES;

/* The OPTIONS struct contains all the information
 * regarding the options, including their file data. */

typedef struct {
  char cName[OPTLEN];          /**< Option Name */
  char cDescr[OPTDESCR];       /**< Brief Description of Option */
  int iType;                   /**< Cast of input. 0=bool; 1=int; 2=double; 3=string; +10 for array. */
  char cDefault[OPTLEN];       /**< Description of Default Value */
  double dDefault;             /**< Default Value */
  int iMultiFile;              /**< Option Permitted in Multiple Inpute Files?  (b?) */
  int iMultiIn;
  int *iLine;                  /**< Option's Line # in Input File */ 
  char *iFile;
  char cFile[MAXFILES][OPTLEN]; /**< File Name Where Set */
  char cNeg[OPTDESCR];         /**< Description of Negative Unit Conversion */
  double dNeg;                 /**< Conversion Factor to System Units */
} OPTIONS;

/* OUTPUT contains the data regarding every output parameters */

/* Some output variables must combine output from different modules.
 * These functions do that combining. */

typedef double (*fnOutputModule)(BODY*,SYSTEM*,UPDATE*,int,int);

typedef struct {
  char cName[OPTLEN];    /**< Output Name */
  char cDescr[LINE];     /**< Output Description */
  int bNeg;              /**< Is There a Negative Option? */
  int *bDoNeg;           /**< Should the Output use "Negative" Units? */
  char cNeg[NAMELEN];    /**< Units of Negative Option */
  double dNeg;           /**< Conversion Factor for Negative Option */
  int iNum;              /**< Number of Columns for Output */

  /* Now add vector output functions */
  fnOutputModule **fnOutput; /**< Function Pointers to Write Output */

} OUTPUT;


typedef double (*fnUpdateVariable)(BODY*,SYSTEM*,int*);
typedef void (*fnReadOption)(BODY*,CONTROL*,FILES*,OPTIONS*,SYSTEM*,int);
typedef void (*fnWriteOutput)(BODY*,CONTROL*,OUTPUT*,SYSTEM*,UNITS*,UPDATE*,int,double *,char []);


/*
 * Module-level function pointers
 */

typedef void (*fnInitializeOptions)(OPTIONS*,fnReadOption*);
typedef void (*fnInitializeBodyModule)(BODY*,CONTROL*,UPDATE*,int,int);
typedef void (*fnInitializeControlModule)(CONTROL*);
typedef void (*fnInitializeOptionsModule)(OPTIONS*,fnReadOption*);
typedef void (*fnInitializeUpdateModule)(BODY*,UPDATE*,int);
typedef void (*fnInitializeUpdateTmpBodyModule)(BODY*,CONTROL*,UPDATE*,int);

// XXX Make into fnFinalizeUpdateVarModule?
typedef void (*fnFinalizeUpdateEccModule)(BODY*,UPDATE*,int*,int,int);
typedef void (*fnFinalizeUpdateNumIsotopeModule)(BODY*,UPDATE*,int*,int,int);
typedef void (*fnFinalizeUpdateOblModule)(BODY*,UPDATE*,int*,int,int);
typedef void (*fnFinalizeUpdateRotModule)(BODY*,UPDATE*,int*,int,int);
typedef void (*fnFinalizeUpdateSemiModule)(BODY*,UPDATE*,int*,int,int);
typedef void (*fnFinalizeUpdate40KNumManModule)(BODY*,UPDATE*,int*,int,int);
typedef void (*fnFinalizeUpdate232ThNumManModule)(BODY*,UPDATE*,int*,int,int);
typedef void (*fnFinalizeUpdate238UNumManModule)(BODY*,UPDATE*,int*,int,int);
typedef void (*fnFinalizeUpdate235UNumManModule)(BODY*,UPDATE*,int*,int,int);  
typedef void (*fnFinalizeUpdate40KNumCoreModule)(BODY*,UPDATE*,int*,int,int);
typedef void (*fnFinalizeUpdate232ThNumCoreModule)(BODY*,UPDATE*,int*,int,int);
typedef void (*fnFinalizeUpdate238UNumCoreModule)(BODY*,UPDATE*,int*,int,int);
typedef void (*fnFinalizeUpdate235UNumCoreModule)(BODY*,UPDATE*,int*,int,int); 
typedef void (*fnFinalizeUpdateHeccModule)(BODY*,UPDATE*,int*,int,int);
typedef void (*fnFinalizeUpdateKeccModule)(BODY*,UPDATE*,int*,int,int);
typedef void (*fnFinalizeUpdatePincModule)(BODY*,UPDATE*,int*,int,int);
typedef void (*fnFinalizeUpdateQincModule)(BODY*,UPDATE*,int*,int,int);
typedef void (*fnFinalizeUpdateXoblModule)(BODY*,UPDATE*,int*,int,int);
typedef void (*fnFinalizeUpdateYoblModule)(BODY*,UPDATE*,int*,int,int);
typedef void (*fnFinalizeUpdateZoblModule)(BODY*,UPDATE*,int*,int,int);

typedef void (*fnReadOptionsModule)(BODY*,CONTROL*,FILES*,OPTIONS*,SYSTEM*,fnReadOption*,int);

typedef void (*fnVerifyModule)(BODY*,CONTROL*,FILES*,OPTIONS*,OUTPUT*,SYSTEM*,UPDATE*,fnUpdateVariable***,int,int);
typedef void (*fnVerifyHaltModule)(BODY*,CONTROL*,OPTIONS*,int,int*);
typedef void (*fnVerifyRotationModule)(BODY*,CONTROL*,OPTIONS*,char[],int);
typedef void (*fnCountHaltsModule)(HALT*,int*);
typedef void (*fnInitializeOutputModule)(OUTPUT*,fnWriteOutput*);
typedef void (*fnLogBodyModule)(BODY*,CONTROL*,OUTPUT*,SYSTEM*,UPDATE*,fnWriteOutput*,FILE*,int);
typedef void (*fnLogModule)(BODY*,CONTROL*,OUTPUT*,SYSTEM*,UPDATE*,fnWriteOutput*,FILE*);
typedef void (*fnInitializeOutputFunctionModule)(OUTPUT*,int,int);
typedef void (*fnFinalizeOutputFunctionModule)(OUTPUT*,int,int);

typedef struct {
  int *iNumModules; /**< Number of Modules per Body */
  int **iaModule; /**< Module #s that Apply to the Body */

  /*! These functions count the number of applicable halts for each body. */
  fnCountHaltsModule **fnCountHalts;

  /*! These functions allocate memory to module-specific arrays 
      inside the CONTROL struct */
  fnInitializeControlModule **fnInitializeControl;

   /*! These functions allocate memory to module-specific arrays 
       inside the UPDATE struct */
  fnInitializeUpdateModule **fnInitializeUpdate;

  /*! These functions allocate memory to module-specific arrays 
      inside the BODY struct */
  fnInitializeBodyModule **fnInitializeBody;

   /*! These functions allocate memory to module-specific arrays 
       inside the OUTPUT struct */
  fnInitializeOutputModule **fnInitializeOutput;

   /*! These functions allocate memory to module-specific arrays 
       inside the BODY struct */
  fnInitializeUpdateTmpBodyModule **fnInitializeUpdateTmpBody;

  /*! These functions assign Equation and Module information regarding 
      eccentricity in the UPDATE struct. */ 
  fnFinalizeUpdateEccModule **fnFinalizeUpdateEcc;

  /*! These functions assign Equation and Module information regarding 
      obliquity in the UPDATE struct. */ 
  fnFinalizeUpdateOblModule **fnFinalizeUpdateObl;

  /*! These functions assign Equation and Module information regarding 
      rotation rate in the UPDATE struct. */ 
  fnFinalizeUpdateRotModule **fnFinalizeUpdateRot;

  /*! These functions assign Equation and Module information regarding 
      semi-major axis in the UPDATE struct. */ 
  fnFinalizeUpdateSemiModule **fnFinalizeUpdateSemi;

  /*! These functions assign Equation and Module information regarding 
    potassium-40 in the UPDATE struct. */ 
  fnFinalizeUpdate40KNumManModule **fnFinalizeUpdate40KNumMan;
  /*! These functions assign Equation and Module information regarding 
    thorium-232 in the UPDATE struct. */ 
  fnFinalizeUpdate232ThNumManModule **fnFinalizeUpdate232ThNumMan;
  /*! These functions assign Equation and Module information regarding 
    uranium-238 in the UPDATE struct. */ 
  fnFinalizeUpdate238UNumManModule **fnFinalizeUpdate238UNumMan;
  fnFinalizeUpdate235UNumManModule **fnFinalizeUpdate235UNumMan;  
  fnFinalizeUpdate40KNumCoreModule **fnFinalizeUpdate40KNumCore;
  fnFinalizeUpdate232ThNumCoreModule **fnFinalizeUpdate232ThNumCore;
  fnFinalizeUpdate238UNumCoreModule **fnFinalizeUpdate238UNumCore;
  fnFinalizeUpdate235UNumCoreModule **fnFinalizeUpdate235UNumCore;
  
 
  /*! These functions assign Equation and Module information regarding 
      Lagrange h,k,p,q variables in the UPDATE struct. */
  fnFinalizeUpdateHeccModule **fnFinalizeUpdateHecc;
  fnFinalizeUpdateKeccModule **fnFinalizeUpdateKecc;
  fnFinalizeUpdatePincModule **fnFinalizeUpdatePinc;
  fnFinalizeUpdateQincModule **fnFinalizeUpdateQinc;

  /*! These functions assign Equation and Module information regarding 
      Laskar x,y,z variables in the UPDATE struct. */
  fnFinalizeUpdateXoblModule **fnFinalizeUpdateXobl;
  fnFinalizeUpdateYoblModule **fnFinalizeUpdateYobl;
  fnFinalizeUpdateZoblModule **fnFinalizeUpdateZobl;
  
  /*! These functions log module-specific data. */ 
  fnLogBodyModule **fnLogBody;

  /*! These functions read module-specific option. */ 
  fnReadOptionsModule **fnReadOptions;

  /*! These functions verify module-specific options. */ 
  fnVerifyModule **fnVerify;

  /*! These functions verify module-specific halts. */ 
  fnVerifyHaltModule **fnVerifyHalt;

  /*! These functions verify module-specific constraints on rotation rate. */ 
  fnVerifyRotationModule **fnVerifyRotation;

  /*! These functions adds subroutines to the output functions that require
      module-specific values. */ 
  fnFinalizeOutputFunctionModule **fnFinalizeOutputFunction;
  
} MODULE;

/* fnIntegrate is a pointer to a function that performs 
 * integration. */
typedef void (*fnIntegrate)(BODY*,CONTROL*,SYSTEM*,UPDATE*,fnUpdateVariable***,double*,int);


/* 
 * Other Header Files - These are primarily for function declarations
 */

#include <assert.h>

/* Top-level files */
#include "body.h"
#include "control.h"
#include "evolve.h"
#include "halt.h"
#include "module.h"
#include "options.h"
#include "output.h"
#include "system.h"
#include "update.h"
#include "verify.h"

/* module files */
#include "eqtide.h"
#include "radheat.h"
#include "lagrange.h"

/* Do this stuff with a few functions and some global variables? XXX */

/* This needs to be vectorized VPL 

#define MODULEOPTEND        EQTIDEOPTEND
#define MODULEOUTEND        EQTIDEOUTEND
#define MODULEHALTSYSEND    EQTIDEHALTSYSEND
#define MODULEHALTBODYEND   EQTIDEHALTBODYEND
*/

/********************
 * ADJUST AS NEEDED *       XXX And fix sometime!
 ********************/

// XXX Obsolete?
#define MODULEOPTEND        1900
#define MODULEOUTEND        1900

<|MERGE_RESOLUTION|>--- conflicted
+++ resolved
@@ -181,18 +181,13 @@
   int *iaGravPerts;      /**< Which bodies are perturbers of the body */
 
   /* LASKAR parameters */
-<<<<<<< HEAD
   int bLaskar;
   double dPrecA;         /**< Precession angle */
   double dDynEllip;      /**< Dynamical ellipticity */
   double dYobl;          /**< sin(obliq)*sin(preca) */
   double dXobl;          /**< sin(obliq)*cos(preca) */
   double dZobl;           /**< cos(obliq) */
-  
-=======
-  int bLaskar;            /**< Use module LASLAR? */
-
->>>>>>> ae511cda
+
   /* EQTIDE Parameters */
   int bEqtide;           /**< Apply Module EQTIDE? */
   int iTidePerts;        /**< Number of Tidal Perturbers */
