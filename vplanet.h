--- conflicted
+++ resolved
@@ -500,12 +500,6 @@
     double dTDotCore;    /**< TCore time Derivative */
     double *pdTDotCore;
 
-<<<<<<< HEAD
-  /*! Points to the element in UPDATE's daDerivProc matrix that contains the 
-      uranium-40's derivative due to RADHEAT. */
-  double *pdD238UNumDt;
-
-
   /* LAGRANGE */
   /* Number of eqns to modify a parameter */
   int iNumHecc;          /**< Number of Equations Affecting h = e*sin(longp) */
@@ -569,8 +563,6 @@
       chi = cos(obliq) derivative due to LASKAR. */
   double **padDZoblDtLaskar;
   
-=======
->>>>>>> 67662066
 } UPDATE;
 
 typedef struct {
@@ -816,7 +808,7 @@
 typedef void (*fnFinalizeUpdate40KNumCoreModule)(BODY*,UPDATE*,int*,int,int);
 typedef void (*fnFinalizeUpdate232ThNumCoreModule)(BODY*,UPDATE*,int*,int,int);
 typedef void (*fnFinalizeUpdate238UNumCoreModule)(BODY*,UPDATE*,int*,int,int);
-<<<<<<< HEAD
+
 typedef void (*fnFinalizeUpdate235UNumCoreModule)(BODY*,UPDATE*,int*,int,int); 
 typedef void (*fnFinalizeUpdateHeccModule)(BODY*,UPDATE*,int*,int,int);
 typedef void (*fnFinalizeUpdateKeccModule)(BODY*,UPDATE*,int*,int,int);
@@ -825,12 +817,9 @@
 typedef void (*fnFinalizeUpdateXoblModule)(BODY*,UPDATE*,int*,int,int);
 typedef void (*fnFinalizeUpdateYoblModule)(BODY*,UPDATE*,int*,int,int);
 typedef void (*fnFinalizeUpdateZoblModule)(BODY*,UPDATE*,int*,int,int);
-=======
-typedef void (*fnFinalizeUpdate235UNumCoreModule)(BODY*,UPDATE*,int*,int,int);
 
 typedef void (*fnFinalizeUpdateTManModule)(BODY*,UPDATE*,int*,int,int);
 typedef void (*fnFinalizeUpdateTCoreModule)(BODY*,UPDATE*,int*,int,int);
->>>>>>> 67662066
 
 typedef void (*fnReadOptionsModule)(BODY*,CONTROL*,FILES*,OPTIONS*,SYSTEM*,fnReadOption*,int);
 
@@ -889,7 +878,6 @@
 
   /*! These functions assign Equation and Module information regarding 
     potassium-40 in the UPDATE struct. */ 
-<<<<<<< HEAD
   fnFinalizeUpdate40KNumManModule **fnFinalizeUpdate40KNumMan;
   /*! These functions assign Equation and Module information regarding 
     thorium-232 in the UPDATE struct. */ 
@@ -916,21 +904,10 @@
   fnFinalizeUpdateXoblModule **fnFinalizeUpdateXobl;
   fnFinalizeUpdateYoblModule **fnFinalizeUpdateYobl;
   fnFinalizeUpdateZoblModule **fnFinalizeUpdateZobl;
-  
-=======
-    fnFinalizeUpdate40KNumManModule **fnFinalizeUpdate40KNumMan;
-    fnFinalizeUpdate232ThNumManModule **fnFinalizeUpdate232ThNumMan;
-    fnFinalizeUpdate238UNumManModule **fnFinalizeUpdate238UNumMan;
-    fnFinalizeUpdate235UNumManModule **fnFinalizeUpdate235UNumMan;  
-    fnFinalizeUpdate40KNumCoreModule **fnFinalizeUpdate40KNumCore;
-    fnFinalizeUpdate232ThNumCoreModule **fnFinalizeUpdate232ThNumCore;
-    fnFinalizeUpdate238UNumCoreModule **fnFinalizeUpdate238UNumCore;
-    fnFinalizeUpdate235UNumCoreModule **fnFinalizeUpdate235UNumCore;
 
     fnFinalizeUpdateTManModule **fnFinalizeUpdateTMan;
     fnFinalizeUpdateTCoreModule **fnFinalizeUpdateTCore;
  
->>>>>>> 67662066
   /*! These functions log module-specific data. */ 
   fnLogBodyModule **fnLogBody;
 
@@ -978,11 +955,8 @@
 /* module files */
 #include "eqtide.h"
 #include "radheat.h"
-<<<<<<< HEAD
 #include "lagrange.h"
-=======
 #include "thermint.h"
->>>>>>> 67662066
 
 /* Do this stuff with a few functions and some global variables? XXX */
 
