--- conflicted
+++ resolved
@@ -1,9 +1,8 @@
-<<<<<<< HEAD
 from benchmark import Benchmark, benchmark
 import astropy.units as u
 import pytest
 
-
+@pytest.mark.xfail(reason="thermint currently breaking logfiles")
 @benchmark(
     {
         "log.final.tidalearth.TMan": {"value": 2799.517833, "unit":u.K},
@@ -14,43 +13,4 @@
     }
 )
 class TestTidalEarth(Benchmark):
-    pass
-
-    # Check
-    # assert np.isclose(output.log.final.tidalearth.TMan, 2799.517833)
-    # assert np.isclose(output.log.final.tidalearth.TCore, 5500.224551)
-    # assert np.isclose(output.log.final.tidalearth.PowerEqtide, 0.005337)
-    # assert np.isclose(output.log.final.tidalearth.Eccentricity, 0.490441)
-    # assert np.isclose(output.log.final.tidalearth.SemiMajorAxis, 7.409421e+09)
-=======
-from vplot import GetOutput
-import subprocess
-import numpy as np
-import os
-import pytest
-
-cwd = os.path.dirname(os.path.realpath(__file__))
-
-
-@pytest.mark.xfail(reason="thermint currently breaking logfiles")
-def test_TidalEarth():
-    """Test the coupling between radheat, thermint, and eqtide."""
-    # Remove old log file
-    subprocess.run(["rm", "tidalearth.log"], cwd=cwd)
-    # Run vplanet
-    subprocess.run(["vplanet", "vpl.in", "-q"], cwd=cwd)
-
-    # Grab the output
-    output = GetOutput(path=cwd)
-
-    # Check
-    assert np.isclose(output.log.final.tidalearth.TMan, 2799.517833)
-    assert np.isclose(output.log.final.tidalearth.TCore, 5500.224551)
-    assert np.isclose(output.log.final.tidalearth.PowerEqtide, 0.005337)
-    assert np.isclose(output.log.final.tidalearth.Eccentricity, 0.490441)
-    assert np.isclose(output.log.final.tidalearth.SemiMajorAxis, 7.409421e09)
-
-
-if __name__ == "__main__":
-    test_TidalEarth()
->>>>>>> 8faf749a
+    pass