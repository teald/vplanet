from vplot import GetOutput
import subprocess
import numpy as np
import os
cwd = os.path.dirname(os.path.realpath(__file__))


def test_TidalEarth():
    """Test the coupling between radheat, thermint, and eqtide."""
    # Remove old log file
    subprocess.run(['rm', 'tidalearth.log'], cwd=cwd)
    # Run vplanet
    subprocess.run(['vplanet', 'vpl.in', '-q'], cwd=cwd)

    # Grab the output
    output = GetOutput(path=cwd)

    # Check
    assert np.isclose(output.log.final.tidalearth.TMan, 2799.517833)
    assert np.isclose(output.log.final.tidalearth.TCore, 5500.224551)
<<<<<<< HEAD
    assert np.isclose(output.log.final.tidalearth.PowerEqtide, 0.005250)
    assert np.isclose(output.log.final.tidalearth.Eccentricity, 0.498425)
    assert np.isclose(output.log.final.tidalearth.SemiMajorAxis, 7.468143e+09)
=======
    assert np.isclose(output.log.final.tidalearth.PowerEqtide, 0.005337)
    assert np.isclose(output.log.final.tidalearth.Eccentricity, 0.490441)
    assert np.isclose(output.log.final.tidalearth.SemiMajorAxis, 7.409421e+09)
>>>>>>> a45095dc8e0b53eba999c90f3556ce5713085cea


if __name__ == "__main__":
    test_TidalEarth()<|MERGE_RESOLUTION|>--- conflicted
+++ resolved
@@ -18,16 +18,9 @@
     # Check
     assert np.isclose(output.log.final.tidalearth.TMan, 2799.517833)
     assert np.isclose(output.log.final.tidalearth.TCore, 5500.224551)
-<<<<<<< HEAD
-    assert np.isclose(output.log.final.tidalearth.PowerEqtide, 0.005250)
-    assert np.isclose(output.log.final.tidalearth.Eccentricity, 0.498425)
-    assert np.isclose(output.log.final.tidalearth.SemiMajorAxis, 7.468143e+09)
-=======
     assert np.isclose(output.log.final.tidalearth.PowerEqtide, 0.005337)
     assert np.isclose(output.log.final.tidalearth.Eccentricity, 0.490441)
     assert np.isclose(output.log.final.tidalearth.SemiMajorAxis, 7.409421e+09)
->>>>>>> a45095dc8e0b53eba999c90f3556ce5713085cea
-
 
 if __name__ == "__main__":
     test_TidalEarth()