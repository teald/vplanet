from vplot import GetOutput
import subprocess
import numpy as np
import os
cwd = os.path.dirname(os.path.realpath(__file__))


def test_EarthInterior():
    """Test the coupling between radheat and thermint."""
    # Remove old log file
    subprocess.run(['rm', 'earth.log'], cwd=cwd)
    # Run vplanet
    subprocess.run(['vplanet', 'vpl.in', '-q'], cwd=cwd)

    # Grab the output
    output = GetOutput(path=cwd)

    # Check
<<<<<<< HEAD
    assert np.isclose(output.log.final.earth.TMan, 2268.3090)
    assert np.isclose(output.log.final.earth.TCore, 5016.8128)
    assert np.isclose(output.log.final.earth.RIC, 1214408.4939)
    assert np.isclose(output.log.final.earth.RadPowerTotal, 24382973000000.0)
    assert np.isclose(output.log.final.earth.MagMom, 0.9919)
=======
    assert np.isclose(output.earth.TMan[-1], 2257.8509)
    assert np.isclose(output.earth.TCore[-1], 4999.1318)
    assert np.isclose(output.earth.RIC[-1], 1224.7839)
    assert np.isclose(output.earth.RadPowerTotal[-1], 24.3829)
    assert np.isclose(output.earth.MagMom[-1], 1.009593)
>>>>>>> 1455a8d6


if __name__ == "__main__":
    test_EarthInterior()<|MERGE_RESOLUTION|>--- conflicted
+++ resolved
@@ -16,19 +16,11 @@
     output = GetOutput(path=cwd)
 
     # Check
-<<<<<<< HEAD
-    assert np.isclose(output.log.final.earth.TMan, 2268.3090)
-    assert np.isclose(output.log.final.earth.TCore, 5016.8128)
-    assert np.isclose(output.log.final.earth.RIC, 1214408.4939)
-    assert np.isclose(output.log.final.earth.RadPowerTotal, 24382973000000.0)
-    assert np.isclose(output.log.final.earth.MagMom, 0.9919)
-=======
     assert np.isclose(output.earth.TMan[-1], 2257.8509)
     assert np.isclose(output.earth.TCore[-1], 4999.1318)
     assert np.isclose(output.earth.RIC[-1], 1224.7839)
     assert np.isclose(output.earth.RadPowerTotal[-1], 24.3829)
     assert np.isclose(output.earth.MagMom[-1], 1.009593)
->>>>>>> 1455a8d6
 
 
 if __name__ == "__main__":
