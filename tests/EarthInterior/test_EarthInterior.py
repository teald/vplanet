from vplot import GetOutput
import subprocess
import numpy as np
import os
cwd = os.path.dirname(os.path.realpath(__file__))


def test_EarthInterior():
    """Test the coupling between radheat and thermint."""
    # Remove old log file
    subprocess.run(['rm', 'earth.log'], cwd=cwd)
    # Run vplanet
    subprocess.run(['vplanet', 'vpl.in', '-q'], cwd=cwd)

    # Grab the output
    output = GetOutput(path=cwd)

    # Check
<<<<<<< HEAD
    assert np.isclose(output.log.final.earth.TMan, 2256.06831)
    assert np.isclose(output.log.final.earth.TCore, 5006.731957)
    assert np.isclose(output.log.final.earth.RIC, 1230030.0)
    assert np.isclose(output.log.final.earth.RadPowerTotal, 2.426301e+13)
    assert np.isclose(output.log.final.earth.MagMom, 0.995468)
=======
    assert np.isclose(output.log.final.earth.TMan, 2256.001803)
    assert np.isclose(output.log.final.earth.TCore, 5006.543944)
    assert np.isclose(output.log.final.earth.RIC, 1.232183e+06)
    assert np.isclose(output.log.final.earth.RadPowerTotal, 2.426567e+13)
    assert np.isclose(output.log.final.earth.MagMom, 0.995060)
>>>>>>> acc82bb4


if __name__ == "__main__":
    test_EarthInterior()<|MERGE_RESOLUTION|>--- conflicted
+++ resolved
@@ -16,19 +16,11 @@
     output = GetOutput(path=cwd)
 
     # Check
-<<<<<<< HEAD
-    assert np.isclose(output.log.final.earth.TMan, 2256.06831)
-    assert np.isclose(output.log.final.earth.TCore, 5006.731957)
-    assert np.isclose(output.log.final.earth.RIC, 1230030.0)
-    assert np.isclose(output.log.final.earth.RadPowerTotal, 2.426301e+13)
-    assert np.isclose(output.log.final.earth.MagMom, 0.995468)
-=======
     assert np.isclose(output.log.final.earth.TMan, 2256.001803)
     assert np.isclose(output.log.final.earth.TCore, 5006.543944)
     assert np.isclose(output.log.final.earth.RIC, 1.232183e+06)
     assert np.isclose(output.log.final.earth.RadPowerTotal, 2.426567e+13)
     assert np.isclose(output.log.final.earth.MagMom, 0.995060)
->>>>>>> acc82bb4
 
 
 if __name__ == "__main__":
