from vplot import GetOutput
import subprocess
import numpy as np
import os
cwd = os.path.dirname(os.path.realpath(__file__))


def test_BinaryTides():
    """Test tidal/stellar evolution of tight binary star systems."""
    # Remove old log file
    subprocess.run(['rm', 'Zahn89.log'], cwd=cwd)
    # Run vplanet
    subprocess.run(['vplanet', 'vpl.in', '-q'], cwd=cwd)

    # Grab the output
    output = GetOutput(path=cwd)

    # Run our comparisons
    assert np.isclose(output.log.final.primary.RadGyra, 0.451302)
    assert np.isclose(output.log.final.primary.RotPer, 3.577599, rtol=1e-4)
    assert np.isclose(output.log.final.secondary.RotPer, 3.577599, rtol=1e-4)
    assert np.isclose(output.log.final.secondary.RadGyra, 0.451302)
<<<<<<< HEAD
    assert np.isclose(output.log.final.secondary.Eccentricity, 0.045484, rtol=1e-4) 
    assert np.isclose(output.log.final.secondary.SemiMajorAxis, 0.057678, rtol=1e-4)
=======
    assert np.isclose(output.log.final.secondary.Eccentricity, 0.045513, rtol=1e-4)
    assert np.isclose(output.log.final.secondary.SemiMajorAxis, 0.057677, rtol=1e-4)
>>>>>>> acc82bb4

if __name__ == "__main__":
    test_BinaryTides()<|MERGE_RESOLUTION|>--- conflicted
+++ resolved
@@ -20,13 +20,8 @@
     assert np.isclose(output.log.final.primary.RotPer, 3.577599, rtol=1e-4)
     assert np.isclose(output.log.final.secondary.RotPer, 3.577599, rtol=1e-4)
     assert np.isclose(output.log.final.secondary.RadGyra, 0.451302)
-<<<<<<< HEAD
-    assert np.isclose(output.log.final.secondary.Eccentricity, 0.045484, rtol=1e-4) 
-    assert np.isclose(output.log.final.secondary.SemiMajorAxis, 0.057678, rtol=1e-4)
-=======
     assert np.isclose(output.log.final.secondary.Eccentricity, 0.045513, rtol=1e-4)
     assert np.isclose(output.log.final.secondary.SemiMajorAxis, 0.057677, rtol=1e-4)
->>>>>>> acc82bb4
 
 if __name__ == "__main__":
     test_BinaryTides()