from vplot import GetOutput
import subprocess
import numpy as np
import os
cwd = os.path.dirname(os.path.realpath(__file__))


def test_VenusInterior():
    """Test the coupling between radheat and thermint under stagnant lid conditions."""
    # Remove old log file
    subprocess.run(['rm', 'venus.log'], cwd=cwd)
    # Run vplanet
    subprocess.run(['vplanet', 'vpl.in', '-q'], cwd=cwd)

    # Grab the output
    output = GetOutput(path=cwd)

    # Check
<<<<<<< HEAD
    assert np.isclose(output.log.final.venus.TMan, 2668.711843)
    assert np.isclose(output.log.final.venus.TCore, 6402.668703)
    assert np.isclose(output.log.final.venus.RIC, 0.0)
    assert np.isclose(output.log.final.venus.RadPowerTotal, 31420820000000.0)
    assert np.isclose(output.log.final.venus.BLUMan, 5.57884)
=======
    assert np.isclose(output.log.final.venus.TMan, 2703.063740)
    assert np.isclose(output.log.final.venus.TCore, 7924.260194)
    assert np.isclose(output.log.final.venus.RIC, 0.0)
    assert np.isclose(output.log.final.venus.RadPowerTotal, 3.141604e+13)
    assert np.isclose(output.log.final.venus.BLUMan, 0.871189)
>>>>>>> fad1512e


if __name__ == "__main__":
    test_VenusInterior()<|MERGE_RESOLUTION|>--- conflicted
+++ resolved
@@ -16,19 +16,11 @@
     output = GetOutput(path=cwd)
 
     # Check
-<<<<<<< HEAD
     assert np.isclose(output.log.final.venus.TMan, 2668.711843)
-    assert np.isclose(output.log.final.venus.TCore, 6402.668703)
+    assert np.isclose(output.log.final.venus.TCore, 6402.530889)
     assert np.isclose(output.log.final.venus.RIC, 0.0)
-    assert np.isclose(output.log.final.venus.RadPowerTotal, 31420820000000.0)
-    assert np.isclose(output.log.final.venus.BLUMan, 5.57884)
-=======
-    assert np.isclose(output.log.final.venus.TMan, 2703.063740)
-    assert np.isclose(output.log.final.venus.TCore, 7924.260194)
-    assert np.isclose(output.log.final.venus.RIC, 0.0)
-    assert np.isclose(output.log.final.venus.RadPowerTotal, 3.141604e+13)
-    assert np.isclose(output.log.final.venus.BLUMan, 0.871189)
->>>>>>> fad1512e
+    assert np.isclose(output.log.final.venus.RadPowerTotal, 31417390000000.0)
+    assert np.isclose(output.log.final.venus.BLUMan, 5.579136)
 
 
 if __name__ == "__main__":
