/********************** RADHEAT.C **********************/
/*
 * Rory Barnes, Sat Jun 28 07:07:38 PDT 2014
 *
 * Subroutines that control the integration of the 
 * radiogenic heating model. Also includes subroutines 
 * that switch between the two models.
*/

#include <stdio.h>
#include <math.h>
#include <assert.h>
#include <stdlib.h>
#include <string.h>
#include "vplanet.h"

void  InitializeControlRadheat(CONTROL *control) {
  /* Nothing for now, but this subroutine is necessary for module loops. */
}

void BodyCopyRadheat(BODY *dest,BODY *src,int foo,int iBody) {
  dest[iBody].d40KNumMan = src[iBody].d40KNumMan;
  dest[iBody].d40KConstMan = src[iBody].d40KConstMan;

  dest[iBody].d40KNumCore = src[iBody].d40KNumCore;
  dest[iBody].d40KConstCore = src[iBody].d40KConstCore;

  dest[iBody].d232ThNumMan = src[iBody].d232ThNumMan;
  dest[iBody].d232ThConstMan = src[iBody].d232ThConstMan;

  dest[iBody].d232ThNumCore = src[iBody].d232ThNumCore;
  dest[iBody].d232ThConstCore = src[iBody].d232ThConstCore;

  dest[iBody].d238UNumMan = src[iBody].d238UNumMan;
  dest[iBody].d238UConstMan = src[iBody].d238UConstMan;

  dest[iBody].d238UNumCore = src[iBody].d238UNumCore;
  dest[iBody].d238UConstCore = src[iBody].d238UConstCore;

  dest[iBody].d235UNumMan = src[iBody].d235UNumMan;
  dest[iBody].d235UConstMan = src[iBody].d235UConstMan;

  dest[iBody].d235UNumCore = src[iBody].d235UNumCore;
  dest[iBody].d235UConstCore = src[iBody].d235UConstCore;
}

void InitializeBodyRadheat(BODY *body,CONTROL *control,UPDATE *update,int iBody,int iModule) {
}

void InitializeUpdateTmpBodyRadheat(BODY *body,CONTROL *control,UPDATE *update,int iBody) {
}

/**************** RADHEAT options ********************/

/* Potassium */

void Read40KPowerMan(BODY *body,CONTROL *control,FILES *files,OPTIONS *options,SYSTEM *system,int iFile) {
  /* This parameter cannot exist in primary file */
  /* Must verify in conjuction with 40KMass and 40KNum */
  int lTmp=-1;
  double dTmp;

  AddOptionDouble(files->Infile[iFile].cIn,options->cName,&dTmp,&lTmp,control->Io.iVerbose);
  if (lTmp >= 0) {   //if line num of option ge 0
    NotPrimaryInput(iFile,options->cName,files->Infile[iFile].cIn,lTmp,control->Io.iVerbose);
    if (dTmp < 0)   //if input value lt 0
      body[iFile-1].d40KPowerMan = dTmp*dNegativeDouble(*options,files->Infile[iFile].cIn,control->Io.iVerbose);
   else
       //      body[iFile-1].d40KPowerMan = dTmp*fdUnitsMass(control->Units[iFile].iMass);
       //CHANGED units Mass to Power.
       body[iFile-1].d40KPowerMan = dTmp*fdUnitsPower(control->Units[iFile].iTime,control->Units[iFile].iMass,control->Units[iFile].iLength);
    UpdateFoundOption(&files->Infile[iFile],options,lTmp,iFile);
  } else
      if (iFile > 0)  //if line num not ge 0, then if iFile gt 0, then set default.
      body[iFile-1].d40KPowerMan = options->dDefault;
}
void Read40KPowerCore(BODY *body,CONTROL *control,FILES *files,OPTIONS *options,SYSTEM *system,int iFile) {
  int lTmp=-1;
  double dTmp;
  AddOptionDouble(files->Infile[iFile].cIn,options->cName,&dTmp,&lTmp,control->Io.iVerbose);
  if (lTmp >= 0) {   //if line num of option ge 0
    NotPrimaryInput(iFile,options->cName,files->Infile[iFile].cIn,lTmp,control->Io.iVerbose);
    if (dTmp < 0)   //if input value lt 0
      body[iFile-1].d40KPowerCore = dTmp*dNegativeDouble(*options,files->Infile[iFile].cIn,control->Io.iVerbose);
   else
       body[iFile-1].d40KPowerCore = dTmp*fdUnitsPower(control->Units[iFile].iTime,control->Units[iFile].iMass,control->Units[iFile].iLength);
    UpdateFoundOption(&files->Infile[iFile],options,lTmp,iFile);
  } else
      if (iFile > 0)  //if line num not ge 0, then if iFile gt 0, then set default.
      body[iFile-1].d40KPowerCore = options->dDefault;
}

void Read40KMassMan(BODY *body,CONTROL *control,FILES *files,OPTIONS *options,SYSTEM *system,int iFile) {
  /* This parameter cannot exist in primary file */
  /* Must verify in conjuction with 40KPower and 40KNum */
  int lTmp=-1;
  double dTmp;

  printf("%s \n",files->Infile[iFile].cIn);
  AddOptionDouble(files->Infile[iFile].cIn,options->cName,&dTmp,&lTmp,control->Io.iVerbose);
  if (lTmp >= 0) {
    NotPrimaryInput(iFile,options->cName,files->Infile[iFile].cIn,lTmp,control->Io.iVerbose);
    if (dTmp < 0)
      body[iFile-1].d40KMassMan = dTmp*dNegativeDouble(*options,files->Infile[iFile].cIn,control->Io.iVerbose);
   else
      body[iFile-1].d40KMassMan = dTmp*fdUnitsMass(control->Units[iFile].iMass);
    UpdateFoundOption(&files->Infile[iFile],options,lTmp,iFile);
  } else
    if (iFile > 0)
      body[iFile-1].d40KMassMan = options->dDefault;
}
void Read40KMassCore(BODY *body,CONTROL *control,FILES *files,OPTIONS *options,SYSTEM *system,int iFile) {
  int lTmp=-1;
  double dTmp;
  printf("%s \n",files->Infile[iFile].cIn);
  AddOptionDouble(files->Infile[iFile].cIn,options->cName,&dTmp,&lTmp,control->Io.iVerbose);
  if (lTmp >= 0) {
    NotPrimaryInput(iFile,options->cName,files->Infile[iFile].cIn,lTmp,control->Io.iVerbose);
    if (dTmp < 0)
      body[iFile-1].d40KMassCore = dTmp*dNegativeDouble(*options,files->Infile[iFile].cIn,control->Io.iVerbose);
   else
      body[iFile-1].d40KMassCore = dTmp*fdUnitsMass(control->Units[iFile].iMass);
    UpdateFoundOption(&files->Infile[iFile],options,lTmp,iFile);
  } else
    if (iFile > 0)
      body[iFile-1].d40KMassCore = options->dDefault;
}

void Read40KNumMan(BODY *body,CONTROL *control,FILES *files,OPTIONS *options,SYSTEM *system,int iFile) {
  /* This parameter cannot exist in primary file */
  /* Must verify in conjuction with 40KPower and 40KNum */
  int lTmp=-1;
  double dTmp;

  printf("%s \n",files->Infile[iFile].cIn);
  //  fflush(stdout);
  AddOptionDouble(files->Infile[iFile].cIn,options->cName,&dTmp,&lTmp,control->Io.iVerbose);
  if (lTmp >= 0) {
    NotPrimaryInput(iFile,options->cName,files->Infile[iFile].cIn,lTmp,control->Io.iVerbose);
    if (dTmp < 0)
	body[iFile-1].d40KNumMan = dTmp*dNegativeDouble(*options,files->Infile[iFile].cIn,control->Io.iVerbose);  //dTmp=input value, dNegativeDouble=-dNeg (default Value).
    else
	body[iFile-1].d40KNumMan = dTmp;   //units of num are num!
    UpdateFoundOption(&files->Infile[iFile],options,lTmp,iFile);
  } else
    if (iFile > 0)
      body[iFile-1].d40KNumMan = options->dDefault;
}
void Read40KNumCore(BODY *body,CONTROL *control,FILES *files,OPTIONS *options,SYSTEM *system,int iFile) {
  int lTmp=-1;
  double dTmp;
  printf("%s \n",files->Infile[iFile].cIn);
  //  fflush(stdout);
  AddOptionDouble(files->Infile[iFile].cIn,options->cName,&dTmp,&lTmp,control->Io.iVerbose);
  if (lTmp >= 0) {
    NotPrimaryInput(iFile,options->cName,files->Infile[iFile].cIn,lTmp,control->Io.iVerbose);
    if (dTmp < 0)
	body[iFile-1].d40KNumCore = dTmp*dNegativeDouble(*options,files->Infile[iFile].cIn,control->Io.iVerbose);  //dTmp=input value, dNegativeDouble=-dNeg (default Value).
    else
	body[iFile-1].d40KNumCore = dTmp;   //units of num are num!
    UpdateFoundOption(&files->Infile[iFile],options,lTmp,iFile);
  } else
    if (iFile > 0)
      body[iFile-1].d40KNumCore = options->dDefault;
}

/* Thorium */

void Read232ThPowerMan(BODY *body,CONTROL *control,FILES *files,OPTIONS *options,SYSTEM *system,int iFile) {
  /* This parameter cannot exist in primary file */
  /* Must verify in conjuction with 232ThMass and 232ThNum */
  int lTmp=-1;
  double dTmp;

  AddOptionDouble(files->Infile[iFile].cIn,options->cName,&dTmp,&lTmp,control->Io.iVerbose);
  if (lTmp >= 0) {
    NotPrimaryInput(iFile,options->cName,files->Infile[iFile].cIn,lTmp,control->Io.iVerbose);
    if (dTmp < 0)
      body[iFile-1].d232ThPowerMan = dTmp*dNegativeDouble(*options,files->Infile[iFile].cIn,control->Io.iVerbose);
   else
       //      body[iFile-1].d232ThPower = dTmp*fdUnitsMass(control->Units[iFile].iMass);
       body[iFile-1].d232ThPowerMan = dTmp*fdUnitsPower(control->Units[iFile].iTime,control->Units[iFile].iMass,control->Units[iFile].iLength);
    UpdateFoundOption(&files->Infile[iFile],options,lTmp,iFile);
  } else
    if (iFile > 0)
      body[iFile-1].d232ThPowerMan = options->dDefault;
}
void Read232ThPowerCore(BODY *body,CONTROL *control,FILES *files,OPTIONS *options,SYSTEM *system,int iFile) {
  /* This parameter cannot exist in primary file */
  /* Must verify in conjuction with 232ThMass and 232ThNum */
  int lTmp=-1;
  double dTmp;

  AddOptionDouble(files->Infile[iFile].cIn,options->cName,&dTmp,&lTmp,control->Io.iVerbose);
  if (lTmp >= 0) {
    NotPrimaryInput(iFile,options->cName,files->Infile[iFile].cIn,lTmp,control->Io.iVerbose);
    if (dTmp < 0)
      body[iFile-1].d232ThPowerCore = dTmp*dNegativeDouble(*options,files->Infile[iFile].cIn,control->Io.iVerbose);
   else
       //      body[iFile-1].d232ThPower = dTmp*fdUnitsMass(control->Units[iFile].iMass);
       body[iFile-1].d232ThPowerCore = dTmp*fdUnitsPower(control->Units[iFile].iTime,control->Units[iFile].iMass,control->Units[iFile].iLength);
    UpdateFoundOption(&files->Infile[iFile],options,lTmp,iFile);
  } else
    if (iFile > 0)
      body[iFile-1].d232ThPowerCore = options->dDefault;
}

void Read232ThMassMan(BODY *body,CONTROL *control,FILES *files,OPTIONS *options,SYSTEM *system,int iFile) {
<<<<<<< HEAD
=======
  /* This parameter cannot exist in primary file */
  /* Must verify in conjuction with 232ThPower and 232ThNum */
  int lTmp=-1;
  double dTmp;
  AddOptionDouble(files->Infile[iFile].cIn,options->cName,&dTmp,&lTmp,control->Io.iVerbose);
  if (lTmp >= 0) {
    NotPrimaryInput(iFile,options->cName,files->Infile[iFile].cIn,lTmp,control->Io.iVerbose);
    if (dTmp < 0)
      body[iFile-1].d232ThMassMan = dTmp*dNegativeDouble(*options,files->Infile[iFile].cIn,control->Io.iVerbose);
   else
      body[iFile-1].d232ThMassMan = dTmp*fdUnitsMass(control->Units[iFile].iMass);
    UpdateFoundOption(&files->Infile[iFile],options,lTmp,iFile);
  } else
    if (iFile > 0)
      body[iFile-1].d232ThMassMan = options->dDefault;
}
void Read232ThMassCore(BODY *body,CONTROL *control,FILES *files,OPTIONS *options,SYSTEM *system,int iFile) {
>>>>>>> 20b355d6
  /* This parameter cannot exist in primary file */
  /* Must verify in conjuction with 232ThPower and 232ThNum */
  int lTmp=-1;
  double dTmp;
  AddOptionDouble(files->Infile[iFile].cIn,options->cName,&dTmp,&lTmp,control->Io.iVerbose);
  if (lTmp >= 0) {
    NotPrimaryInput(iFile,options->cName,files->Infile[iFile].cIn,lTmp,control->Io.iVerbose);
    if (dTmp < 0)
<<<<<<< HEAD
      body[iFile-1].d232ThMassMan = dTmp*dNegativeDouble(*options,files->Infile[iFile].cIn,control->Io.iVerbose);
   else
      body[iFile-1].d232ThMassMan = dTmp*fdUnitsMass(control->Units[iFile].iMass);
    UpdateFoundOption(&files->Infile[iFile],options,lTmp,iFile);
  } else
    if (iFile > 0)
      body[iFile-1].d232ThMassMan = options->dDefault;
}
void Read232ThMassCore(BODY *body,CONTROL *control,FILES *files,OPTIONS *options,SYSTEM *system,int iFile) {
  /* This parameter cannot exist in primary file */
  /* Must verify in conjuction with 232ThPower and 232ThNum */
  int lTmp=-1;
  double dTmp;
  AddOptionDouble(files->Infile[iFile].cIn,options->cName,&dTmp,&lTmp,control->Io.iVerbose);
  if (lTmp >= 0) {
    NotPrimaryInput(iFile,options->cName,files->Infile[iFile].cIn,lTmp,control->Io.iVerbose);
    if (dTmp < 0)
      body[iFile-1].d232ThMassCore = dTmp*dNegativeDouble(*options,files->Infile[iFile].cIn,control->Io.iVerbose);
   else
      body[iFile-1].d232ThMassCore = dTmp*fdUnitsMass(control->Units[iFile].iMass);
    UpdateFoundOption(&files->Infile[iFile],options,lTmp,iFile);
  } else
    if (iFile > 0)
=======
      body[iFile-1].d232ThMassCore = dTmp*dNegativeDouble(*options,files->Infile[iFile].cIn,control->Io.iVerbose);
   else
      body[iFile-1].d232ThMassCore = dTmp*fdUnitsMass(control->Units[iFile].iMass);
    UpdateFoundOption(&files->Infile[iFile],options,lTmp,iFile);
  } else
    if (iFile > 0)
>>>>>>> 20b355d6
      body[iFile-1].d232ThMassCore = options->dDefault;
}

void Read232ThNumMan(BODY *body,CONTROL *control,FILES *files,OPTIONS *options,SYSTEM *system,int iFile) {
<<<<<<< HEAD
  /* This parameter cannot exist in primary file */
  /* Must verify in conjuction with 232ThPower and 232ThMass */
  int lTmp=-1;
  double dTmp;
  AddOptionDouble(files->Infile[iFile].cIn,options->cName,&dTmp,&lTmp,control->Io.iVerbose);
  if (lTmp >= 0) {
    NotPrimaryInput(iFile,options->cName,files->Infile[iFile].cIn,lTmp,control->Io.iVerbose);
    if (dTmp < 0)
      body[iFile-1].d232ThNumMan = dTmp*dNegativeDouble(*options,files->Infile[iFile].cIn,control->Io.iVerbose);
   else
      body[iFile-1].d232ThNumMan = dTmp;
    UpdateFoundOption(&files->Infile[iFile],options,lTmp,iFile);
  } else
    if (iFile > 0)
      body[iFile-1].d232ThNumMan = options->dDefault;
}
void Read232ThNumCore(BODY *body,CONTROL *control,FILES *files,OPTIONS *options,SYSTEM *system,int iFile) {
=======
>>>>>>> 20b355d6
  /* This parameter cannot exist in primary file */
  /* Must verify in conjuction with 232ThPower and 232ThMass */
  int lTmp=-1;
  double dTmp;
  AddOptionDouble(files->Infile[iFile].cIn,options->cName,&dTmp,&lTmp,control->Io.iVerbose);
  if (lTmp >= 0) {
    NotPrimaryInput(iFile,options->cName,files->Infile[iFile].cIn,lTmp,control->Io.iVerbose);
    if (dTmp < 0)
<<<<<<< HEAD
      body[iFile-1].d232ThNumCore = dTmp*dNegativeDouble(*options,files->Infile[iFile].cIn,control->Io.iVerbose);
   else
      body[iFile-1].d232ThNumCore = dTmp;
    UpdateFoundOption(&files->Infile[iFile],options,lTmp,iFile);
  } else
    if (iFile > 0)
=======
      body[iFile-1].d232ThNumMan = dTmp*dNegativeDouble(*options,files->Infile[iFile].cIn,control->Io.iVerbose);
   else
      body[iFile-1].d232ThNumMan = dTmp;
    UpdateFoundOption(&files->Infile[iFile],options,lTmp,iFile);
  } else
    if (iFile > 0)
      body[iFile-1].d232ThNumMan = options->dDefault;
}
void Read232ThNumCore(BODY *body,CONTROL *control,FILES *files,OPTIONS *options,SYSTEM *system,int iFile) {
  /* This parameter cannot exist in primary file */
  /* Must verify in conjuction with 232ThPower and 232ThMass */
  int lTmp=-1;
  double dTmp;
  AddOptionDouble(files->Infile[iFile].cIn,options->cName,&dTmp,&lTmp,control->Io.iVerbose);
  if (lTmp >= 0) {
    NotPrimaryInput(iFile,options->cName,files->Infile[iFile].cIn,lTmp,control->Io.iVerbose);
    if (dTmp < 0)
      body[iFile-1].d232ThNumCore = dTmp*dNegativeDouble(*options,files->Infile[iFile].cIn,control->Io.iVerbose);
   else
      body[iFile-1].d232ThNumCore = dTmp;
    UpdateFoundOption(&files->Infile[iFile],options,lTmp,iFile);
  } else
    if (iFile > 0)
>>>>>>> 20b355d6
      body[iFile-1].d232ThNumCore = options->dDefault;
}

/* Uranium 238 */

void Read238UPowerMan(BODY *body,CONTROL *control,FILES *files,OPTIONS *options,SYSTEM *system,int iFile) {
  /* This parameter cannot exist in primary file */
  /* Must verify in conjuction with 238UMass and 232UNum */
  int lTmp=-1;
  double dTmp;
  AddOptionDouble(files->Infile[iFile].cIn,options->cName,&dTmp,&lTmp,control->Io.iVerbose);
  if (lTmp >= 0) {
    NotPrimaryInput(iFile,options->cName,files->Infile[iFile].cIn,lTmp,control->Io.iVerbose);
    if (dTmp < 0)
      body[iFile-1].d238UPowerMan = dTmp*dNegativeDouble(*options,files->Infile[iFile].cIn,control->Io.iVerbose);
   else
       //      body[iFile-1].d238UPower = dTmp*fdUnitsMass(control->Units[iFile].iMass);
       body[iFile-1].d238UPowerMan = dTmp*fdUnitsPower(control->Units[iFile].iTime,control->Units[iFile].iMass,control->Units[iFile].iLength);
    UpdateFoundOption(&files->Infile[iFile],options,lTmp,iFile);
  } else
    if (iFile > 0)
      body[iFile-1].d238UPowerMan = options->dDefault;
}

void Read238UMassMan(BODY *body,CONTROL *control,FILES *files,OPTIONS *options,SYSTEM *system,int iFile) {
  /* This parameter cannot exist in primary file */
  /* Must verify in conjuction with 238UPower and 238UNum */
  int lTmp=-1;
  double dTmp;
  AddOptionDouble(files->Infile[iFile].cIn,options->cName,&dTmp,&lTmp,control->Io.iVerbose);
  if (lTmp >= 0) {
    NotPrimaryInput(iFile,options->cName,files->Infile[iFile].cIn,lTmp,control->Io.iVerbose);
    if (dTmp < 0)
      body[iFile-1].d238UMassMan = dTmp*dNegativeDouble(*options,files->Infile[iFile].cIn,control->Io.iVerbose);
   else
      body[iFile-1].d238UMassMan = dTmp*fdUnitsMass(control->Units[iFile].iMass);
    UpdateFoundOption(&files->Infile[iFile],options,lTmp,iFile);
  } else
    if (iFile > 0)
      body[iFile-1].d238UMassMan = options->dDefault;
}
<<<<<<< HEAD

void Read238UNumMan(BODY *body,CONTROL *control,FILES *files,OPTIONS *options,SYSTEM *system,int iFile) {
  /* This parameter cannot exist in primary file */
  /* Must verify in conjuction with 238UPower and 238UMass */
  int lTmp=-1;
  double dTmp;
  AddOptionDouble(files->Infile[iFile].cIn,options->cName,&dTmp,&lTmp,control->Io.iVerbose);
  if (lTmp >= 0) {
    NotPrimaryInput(iFile,options->cName,files->Infile[iFile].cIn,lTmp,control->Io.iVerbose);
    if (dTmp < 0)
      body[iFile-1].d238UNumMan = dTmp*dNegativeDouble(*options,files->Infile[iFile].cIn,control->Io.iVerbose);
   else
      body[iFile-1].d238UNumMan = dTmp;
    UpdateFoundOption(&files->Infile[iFile],options,lTmp,iFile);
  } else
    if (iFile > 0)
      body[iFile-1].d238UNumMan = options->dDefault;
}

/* Core */
void Read238UPowerCore(BODY *body,CONTROL *control,FILES *files,OPTIONS *options,SYSTEM *system,int iFile) {
  /* This parameter cannot exist in primary file */
  /* Must verify in conjuction with 238UMass and 232UNum */
  int lTmp=-1;
  double dTmp;
  AddOptionDouble(files->Infile[iFile].cIn,options->cName,&dTmp,&lTmp,control->Io.iVerbose);
  if (lTmp >= 0) {
    NotPrimaryInput(iFile,options->cName,files->Infile[iFile].cIn,lTmp,control->Io.iVerbose);
    if (dTmp < 0)
      body[iFile-1].d238UPowerCore = dTmp*dNegativeDouble(*options,files->Infile[iFile].cIn,control->Io.iVerbose);
   else
       //      body[iFile-1].d238UPower = dTmp*fdUnitsMass(control->Units[iFile].iMass);
       body[iFile-1].d238UPowerCore = dTmp*fdUnitsPower(control->Units[iFile].iTime,control->Units[iFile].iMass,control->Units[iFile].iLength);
    UpdateFoundOption(&files->Infile[iFile],options,lTmp,iFile);
  } else
    if (iFile > 0)
      body[iFile-1].d238UPowerCore = options->dDefault;
}

void Read238UMassCore(BODY *body,CONTROL *control,FILES *files,OPTIONS *options,SYSTEM *system,int iFile) {
  /* This parameter cannot exist in primary file */
  /* Must verify in conjuction with 238UPower and 238UNum */
=======

void Read238UNumMan(BODY *body,CONTROL *control,FILES *files,OPTIONS *options,SYSTEM *system,int iFile) {
  /* This parameter cannot exist in primary file */
  /* Must verify in conjuction with 238UPower and 238UMass */
>>>>>>> 20b355d6
  int lTmp=-1;
  double dTmp;
  AddOptionDouble(files->Infile[iFile].cIn,options->cName,&dTmp,&lTmp,control->Io.iVerbose);
  if (lTmp >= 0) {
    NotPrimaryInput(iFile,options->cName,files->Infile[iFile].cIn,lTmp,control->Io.iVerbose);
    if (dTmp < 0)
<<<<<<< HEAD
      body[iFile-1].d238UMassCore = dTmp*dNegativeDouble(*options,files->Infile[iFile].cIn,control->Io.iVerbose);
   else
      body[iFile-1].d238UMassCore = dTmp*fdUnitsMass(control->Units[iFile].iMass);
    UpdateFoundOption(&files->Infile[iFile],options,lTmp,iFile);
  } else
    if (iFile > 0)
      body[iFile-1].d238UMassCore = options->dDefault;
}

=======
      body[iFile-1].d238UNumMan = dTmp*dNegativeDouble(*options,files->Infile[iFile].cIn,control->Io.iVerbose);
   else
      body[iFile-1].d238UNumMan = dTmp;
    UpdateFoundOption(&files->Infile[iFile],options,lTmp,iFile);
  } else
    if (iFile > 0)
      body[iFile-1].d238UNumMan = options->dDefault;
}

/* Core */
void Read238UPowerCore(BODY *body,CONTROL *control,FILES *files,OPTIONS *options,SYSTEM *system,int iFile) {
  /* This parameter cannot exist in primary file */
  /* Must verify in conjuction with 238UMass and 232UNum */
  int lTmp=-1;
  double dTmp;
  AddOptionDouble(files->Infile[iFile].cIn,options->cName,&dTmp,&lTmp,control->Io.iVerbose);
  if (lTmp >= 0) {
    NotPrimaryInput(iFile,options->cName,files->Infile[iFile].cIn,lTmp,control->Io.iVerbose);
    if (dTmp < 0)
      body[iFile-1].d238UPowerCore = dTmp*dNegativeDouble(*options,files->Infile[iFile].cIn,control->Io.iVerbose);
   else
       //      body[iFile-1].d238UPower = dTmp*fdUnitsMass(control->Units[iFile].iMass);
       body[iFile-1].d238UPowerCore = dTmp*fdUnitsPower(control->Units[iFile].iTime,control->Units[iFile].iMass,control->Units[iFile].iLength);
    UpdateFoundOption(&files->Infile[iFile],options,lTmp,iFile);
  } else
    if (iFile > 0)
      body[iFile-1].d238UPowerCore = options->dDefault;
}

void Read238UMassCore(BODY *body,CONTROL *control,FILES *files,OPTIONS *options,SYSTEM *system,int iFile) {
  /* This parameter cannot exist in primary file */
  /* Must verify in conjuction with 238UPower and 238UNum */
  int lTmp=-1;
  double dTmp;
  AddOptionDouble(files->Infile[iFile].cIn,options->cName,&dTmp,&lTmp,control->Io.iVerbose);
  if (lTmp >= 0) {
    NotPrimaryInput(iFile,options->cName,files->Infile[iFile].cIn,lTmp,control->Io.iVerbose);
    if (dTmp < 0)
      body[iFile-1].d238UMassCore = dTmp*dNegativeDouble(*options,files->Infile[iFile].cIn,control->Io.iVerbose);
   else
      body[iFile-1].d238UMassCore = dTmp*fdUnitsMass(control->Units[iFile].iMass);
    UpdateFoundOption(&files->Infile[iFile],options,lTmp,iFile);
  } else
    if (iFile > 0)
      body[iFile-1].d238UMassCore = options->dDefault;
}

>>>>>>> 20b355d6
void Read238UNumCore(BODY *body,CONTROL *control,FILES *files,OPTIONS *options,SYSTEM *system,int iFile) {
  /* This parameter cannot exist in primary file */
  /* Must verify in conjuction with 238UPower and 238UMass */
  int lTmp=-1;
  double dTmp;
  AddOptionDouble(files->Infile[iFile].cIn,options->cName,&dTmp,&lTmp,control->Io.iVerbose);
  if (lTmp >= 0) {
    NotPrimaryInput(iFile,options->cName,files->Infile[iFile].cIn,lTmp,control->Io.iVerbose);
    if (dTmp < 0)
      body[iFile-1].d238UNumCore = dTmp*dNegativeDouble(*options,files->Infile[iFile].cIn,control->Io.iVerbose);
   else
      body[iFile-1].d238UNumCore = dTmp;
    UpdateFoundOption(&files->Infile[iFile],options,lTmp,iFile);
  } else
    if (iFile > 0)
      body[iFile-1].d238UNumCore = options->dDefault;
}


/* Uranium 235 PED */
<<<<<<< HEAD

void Read235UPowerMan(BODY *body,CONTROL *control,FILES *files,OPTIONS *options,SYSTEM *system,int iFile) {
  /* This parameter cannot exist in primary file */
  /* Must verify in conjuction with 235UMass and 232UNum */
  int lTmp=-1;
  double dTmp;
  AddOptionDouble(files->Infile[iFile].cIn,options->cName,&dTmp,&lTmp,control->Io.iVerbose);
  if (lTmp >= 0) {
    NotPrimaryInput(iFile,options->cName,files->Infile[iFile].cIn,lTmp,control->Io.iVerbose);
    if (dTmp < 0)
      body[iFile-1].d235UPowerMan = dTmp*dNegativeDouble(*options,files->Infile[iFile].cIn,control->Io.iVerbose);
   else
       //      body[iFile-1].d235UPower = dTmp*fdUnitsMass(control->Units[iFile].iMass);
       body[iFile-1].d235UPowerMan = dTmp*fdUnitsPower(control->Units[iFile].iTime,control->Units[iFile].iMass,control->Units[iFile].iLength);
    UpdateFoundOption(&files->Infile[iFile],options,lTmp,iFile);
  } else
    if (iFile > 0)
      body[iFile-1].d235UPowerMan = options->dDefault;
}

void Read235UMassMan(BODY *body,CONTROL *control,FILES *files,OPTIONS *options,SYSTEM *system,int iFile) {
  /* This parameter cannot exist in primary file */
  /* Must verify in conjuction with 235UPower and 235UNum */
=======

void Read235UPowerMan(BODY *body,CONTROL *control,FILES *files,OPTIONS *options,SYSTEM *system,int iFile) {
  /* This parameter cannot exist in primary file */
  /* Must verify in conjuction with 235UMass and 232UNum */
>>>>>>> 20b355d6
  int lTmp=-1;
  double dTmp;
  AddOptionDouble(files->Infile[iFile].cIn,options->cName,&dTmp,&lTmp,control->Io.iVerbose);
  if (lTmp >= 0) {
    NotPrimaryInput(iFile,options->cName,files->Infile[iFile].cIn,lTmp,control->Io.iVerbose);
    if (dTmp < 0)
<<<<<<< HEAD
      body[iFile-1].d235UMassMan = dTmp*dNegativeDouble(*options,files->Infile[iFile].cIn,control->Io.iVerbose);
   else
      body[iFile-1].d235UMassMan = dTmp*fdUnitsMass(control->Units[iFile].iMass);
    UpdateFoundOption(&files->Infile[iFile],options,lTmp,iFile);
  } else
    if (iFile > 0)
      body[iFile-1].d235UMassMan = options->dDefault;
}

=======
      body[iFile-1].d235UPowerMan = dTmp*dNegativeDouble(*options,files->Infile[iFile].cIn,control->Io.iVerbose);
   else
       //      body[iFile-1].d235UPower = dTmp*fdUnitsMass(control->Units[iFile].iMass);
       body[iFile-1].d235UPowerMan = dTmp*fdUnitsPower(control->Units[iFile].iTime,control->Units[iFile].iMass,control->Units[iFile].iLength);
    UpdateFoundOption(&files->Infile[iFile],options,lTmp,iFile);
  } else
    if (iFile > 0)
      body[iFile-1].d235UPowerMan = options->dDefault;
}

void Read235UMassMan(BODY *body,CONTROL *control,FILES *files,OPTIONS *options,SYSTEM *system,int iFile) {
  /* This parameter cannot exist in primary file */
  /* Must verify in conjuction with 235UPower and 235UNum */
  int lTmp=-1;
  double dTmp;
  AddOptionDouble(files->Infile[iFile].cIn,options->cName,&dTmp,&lTmp,control->Io.iVerbose);
  if (lTmp >= 0) {
    NotPrimaryInput(iFile,options->cName,files->Infile[iFile].cIn,lTmp,control->Io.iVerbose);
    if (dTmp < 0)
      body[iFile-1].d235UMassMan = dTmp*dNegativeDouble(*options,files->Infile[iFile].cIn,control->Io.iVerbose);
   else
      body[iFile-1].d235UMassMan = dTmp*fdUnitsMass(control->Units[iFile].iMass);
    UpdateFoundOption(&files->Infile[iFile],options,lTmp,iFile);
  } else
    if (iFile > 0)
      body[iFile-1].d235UMassMan = options->dDefault;
}

>>>>>>> 20b355d6
void Read235UNumMan(BODY *body,CONTROL *control,FILES *files,OPTIONS *options,SYSTEM *system,int iFile) {
  /* This parameter cannot exist in primary file */
  /* Must verify in conjuction with 235UPower and 235UMass */
  int lTmp=-1;
  double dTmp;
  AddOptionDouble(files->Infile[iFile].cIn,options->cName,&dTmp,&lTmp,control->Io.iVerbose);
  if (lTmp >= 0) {
      NotPrimaryInput(iFile,options->cName,files->Infile[iFile].cIn,lTmp,control->Io.iVerbose);
      if (dTmp < 0)
	  body[iFile-1].d235UNumMan = dTmp*dNegativeDouble(*options,files->Infile[iFile].cIn,control->Io.iVerbose);
      else
	  body[iFile-1].d235UNumMan = dTmp;
      UpdateFoundOption(&files->Infile[iFile],options,lTmp,iFile);
  } else
      if (iFile > 0)
	  body[iFile-1].d235UNumMan = options->dDefault;
}

void Read235UPowerCore(BODY *body,CONTROL *control,FILES *files,OPTIONS *options,SYSTEM *system,int iFile) {
  /* This parameter cannot exist in primary file */
  /* Must verify in conjuction with 235UMass and 232UNum */
  int lTmp=-1;
  double dTmp;
  AddOptionDouble(files->Infile[iFile].cIn,options->cName,&dTmp,&lTmp,control->Io.iVerbose);
  if (lTmp >= 0) {
    NotPrimaryInput(iFile,options->cName,files->Infile[iFile].cIn,lTmp,control->Io.iVerbose);
    if (dTmp < 0)
      body[iFile-1].d235UPowerCore = dTmp*dNegativeDouble(*options,files->Infile[iFile].cIn,control->Io.iVerbose);
   else
       //      body[iFile-1].d235UPower = dTmp*fdUnitsMass(control->Units[iFile].iMass);
       body[iFile-1].d235UPowerCore = dTmp*fdUnitsPower(control->Units[iFile].iTime,control->Units[iFile].iMass,control->Units[iFile].iLength);
    UpdateFoundOption(&files->Infile[iFile],options,lTmp,iFile);
  } else
    if (iFile > 0)
      body[iFile-1].d235UPowerCore = options->dDefault;
}

void Read235UMassCore(BODY *body,CONTROL *control,FILES *files,OPTIONS *options,SYSTEM *system,int iFile) {
  /* This parameter cannot exist in primary file */
  /* Must verify in conjuction with 235UPower and 235UNum */
  int lTmp=-1;
  double dTmp;
  AddOptionDouble(files->Infile[iFile].cIn,options->cName,&dTmp,&lTmp,control->Io.iVerbose);
  if (lTmp >= 0) {
    NotPrimaryInput(iFile,options->cName,files->Infile[iFile].cIn,lTmp,control->Io.iVerbose);
    if (dTmp < 0)
      body[iFile-1].d235UMassCore = dTmp*dNegativeDouble(*options,files->Infile[iFile].cIn,control->Io.iVerbose);
   else
      body[iFile-1].d235UMassCore = dTmp*fdUnitsMass(control->Units[iFile].iMass);
    UpdateFoundOption(&files->Infile[iFile],options,lTmp,iFile);
  } else
    if (iFile > 0)
      body[iFile-1].d235UMassCore = options->dDefault;
}

void Read235UNumCore(BODY *body,CONTROL *control,FILES *files,OPTIONS *options,SYSTEM *system,int iFile) {
  /* This parameter cannot exist in primary file */
  /* Must verify in conjuction with 235UPower and 235UMass */
  int lTmp=-1;
  double dTmp;
  AddOptionDouble(files->Infile[iFile].cIn,options->cName,&dTmp,&lTmp,control->Io.iVerbose);
  if (lTmp >= 0) {
      NotPrimaryInput(iFile,options->cName,files->Infile[iFile].cIn,lTmp,control->Io.iVerbose);
      if (dTmp < 0)
	  body[iFile-1].d235UNumCore = dTmp*dNegativeDouble(*options,files->Infile[iFile].cIn,control->Io.iVerbose);
      else
	  body[iFile-1].d235UNumCore = dTmp;
      UpdateFoundOption(&files->Infile[iFile],options,lTmp,iFile);
  } else
      if (iFile > 0)
	  body[iFile-1].d235UNumCore = options->dDefault;
}

/* Initiatlize Input Options */

void InitializeOptionsRadheat(OPTIONS *options,fnReadOption fnRead[]) {

  /* 40K */
  sprintf(options[OPT_40KMASSMAN].cName,"d40KMassMan");
  sprintf(options[OPT_40KMASSMAN].cDescr,"Initial Mantle Mass of 40K");
  sprintf(options[OPT_40KMASSMAN].cDefault,"Primordial Earth: xxx");
  options[OPT_40KMASSMAN].iType = 2;
  options[OPT_40KMASSMAN].iMultiFile = 1;
  options[OPT_40KMASSMAN].dNeg = EMASSMAN40K;
  options[OPT_40KMASSMAN].dDefault = 0; 
  sprintf(options[OPT_40KMASSMAN].cNeg,"Earth Masses");
  fnRead[OPT_40KMASSMAN] = &Read40KMassMan;

  sprintf(options[OPT_40KMASSCORE].cName,"d40KMassCore");
  sprintf(options[OPT_40KMASSCORE].cDescr,"Initial Core Mass of 40K");
  sprintf(options[OPT_40KMASSCORE].cDefault,"Primordial Earth: xxx");
  options[OPT_40KMASSCORE].iType = 2;
  options[OPT_40KMASSCORE].iMultiFile = 1;
  options[OPT_40KMASSCORE].dNeg = EMASSCORE40K;
  options[OPT_40KMASSCORE].dDefault = 0; 
  sprintf(options[OPT_40KMASSCORE].cNeg,"Earth Masses");
  fnRead[OPT_40KMASSCORE] = &Read40KMassCore;
  
  sprintf(options[OPT_40KNUMMAN].cName,"d40KNumMan");
  sprintf(options[OPT_40KNUMMAN].cDescr,"Initial Mantle Number of 40K Atoms");
  sprintf(options[OPT_40KNUMMAN].cDefault,"Primordial Earth: xxx");
  options[OPT_40KNUMMAN].iType = 2;
  options[OPT_40KNUMMAN].iMultiFile = 1;
  options[OPT_40KNUMMAN].dNeg = ENUMMAN40K;
  options[OPT_40KNUMMAN].dDefault = 0;
  sprintf(options[OPT_40KNUMMAN].cNeg,"Primordial Earth 40K Number");
  fnRead[OPT_40KNUMMAN] = &Read40KNumMan;

  sprintf(options[OPT_40KNUMCORE].cName,"d40KNumCore");
  sprintf(options[OPT_40KNUMCORE].cDescr,"Initial Core Number of 40K Atoms");
  sprintf(options[OPT_40KNUMCORE].cDefault,"Primordial Earth: xxx");
  options[OPT_40KNUMCORE].iType = 2;
  options[OPT_40KNUMCORE].iMultiFile = 1;
  options[OPT_40KNUMCORE].dNeg = ENUMCORE40K;
  options[OPT_40KNUMCORE].dDefault = 0;
  sprintf(options[OPT_40KNUMCORE].cNeg,"Primordial Earth 40K Number");
  fnRead[OPT_40KNUMCORE] = &Read40KNumCore;

  sprintf(options[OPT_40KPOWERMAN].cName,"d40KPowerMan");
  sprintf(options[OPT_40KPOWERMAN].cDescr,"Initial Mantle Power Production from 40K Atoms");
  sprintf(options[OPT_40KPOWERMAN].cDefault,"Primordial Earth: xx TW");
  options[OPT_40KPOWERMAN].iType = 2;
  options[OPT_40KPOWERMAN].iMultiFile = 1;
  options[OPT_40KPOWERMAN].dNeg = EPOWERMAN40K;  //Earth's POWER of 40K
  options[OPT_40KPOWERMAN].dDefault = 0;
  sprintf(options[OPT_40KPOWERMAN].cNeg,"TW");
  fnRead[OPT_40KPOWERMAN] = &Read40KPowerMan;

  sprintf(options[OPT_40KPOWERCORE].cName,"d40KPowerCore");
  sprintf(options[OPT_40KPOWERCORE].cDescr,"Initial Core Power Production from 40K Atoms");
  sprintf(options[OPT_40KPOWERCORE].cDefault,"Primordial Earth: xx TW");
  options[OPT_40KPOWERCORE].iType = 2;
  options[OPT_40KPOWERCORE].iMultiFile = 1;
  options[OPT_40KPOWERCORE].dNeg = EPOWERCORE40K;  //Earth's POWER of 40K
  options[OPT_40KPOWERCORE].dDefault = 0;
  sprintf(options[OPT_40KPOWERCORE].cNeg,"TW");
  fnRead[OPT_40KPOWERCORE] = &Read40KPowerCore;

  /* 232Th */
  sprintf(options[OPT_232THMASSMAN].cName,"d232ThMassMan");
  sprintf(options[OPT_232THMASSMAN].cDescr,"Initial Mass of 232Th");
  sprintf(options[OPT_232THMASSMAN].cDefault,"Primordial Earth: xxx");
  options[OPT_232THMASSMAN].iType = 2;
  options[OPT_232THMASSMAN].iMultiFile = 1;
  options[OPT_232THMASSMAN].dNeg = EMASSMAN232TH;
  options[OPT_232THMASSMAN].dDefault = 0;
  sprintf(options[OPT_232THMASSMAN].cNeg,"Earth Masses");
  fnRead[OPT_232THMASSMAN] = &Read232ThMassMan; 
  
  sprintf(options[OPT_232THNUMMAN].cName,"d232ThNumMan");
  sprintf(options[OPT_232THNUMMAN].cDescr,"Initial Number of 232Th Atoms");
  sprintf(options[OPT_232THNUMMAN].cDefault,"Primordial Earth: xxx");
  options[OPT_232THNUMMAN].iType = 2;
  options[OPT_232THNUMMAN].iMultiFile = 1;
  options[OPT_232THNUMMAN].dNeg = ENUMMAN232TH;
  options[OPT_232THNUMMAN].dDefault = 0;
  sprintf(options[OPT_232THNUMMAN].cNeg,"Primordial Earth 232Th Number");
  fnRead[OPT_232THNUMMAN] = &Read232ThNumMan;
<<<<<<< HEAD
  
  sprintf(options[OPT_232THPOWERMAN].cName,"d232ThPowerMan");
  sprintf(options[OPT_232THPOWERMAN].cDescr,"Initial Power Production from 232Th Atoms");
  sprintf(options[OPT_232THPOWERMAN].cDefault,"Primordial Earth: xx TW");
  options[OPT_232THPOWERMAN].iType = 2;
  options[OPT_232THPOWERMAN].iMultiFile = 1;
  options[OPT_232THPOWERMAN].dNeg = EPOWERMAN232TH;  //1e12*1e-7; // cgs
  options[OPT_232THPOWERMAN].dDefault = 0;
  sprintf(options[OPT_232THPOWERMAN].cNeg,"TW");
  fnRead[OPT_232THPOWERMAN] = &Read232ThPowerMan;

  sprintf(options[OPT_232THMASSCORE].cName,"d232ThMassCore");
  sprintf(options[OPT_232THMASSCORE].cDescr,"Initial Core Mass of 232Th");
  sprintf(options[OPT_232THMASSCORE].cDefault,"Primordial Earth: xxx");
  options[OPT_232THMASSCORE].iType = 2;
  options[OPT_232THMASSCORE].iMultiFile = 1;
  options[OPT_232THMASSCORE].dNeg = EMASSCORE232TH;
  options[OPT_232THMASSCORE].dDefault = 0;
  sprintf(options[OPT_232THMASSCORE].cNeg,"Earth Masses");
  fnRead[OPT_232THMASSCORE] = &Read232ThMassCore; 
  
  sprintf(options[OPT_232THNUMCORE].cName,"d232ThNumCore");
  sprintf(options[OPT_232THNUMCORE].cDescr,"Initial Core Number of 232Th Atoms");
  sprintf(options[OPT_232THNUMCORE].cDefault,"Primordial Earth: xxx");
  options[OPT_232THNUMCORE].iType = 2;
  options[OPT_232THNUMCORE].iMultiFile = 1;
  options[OPT_232THNUMCORE].dNeg = ENUMCORE232TH;
  options[OPT_232THNUMCORE].dDefault = 0;
  sprintf(options[OPT_232THNUMCORE].cNeg,"Primordial Earth 232Th Number");
  fnRead[OPT_232THNUMCORE] = &Read232ThNumCore;
  
  sprintf(options[OPT_232THPOWERCORE].cName,"d232ThPowerCore");
  sprintf(options[OPT_232THPOWERCORE].cDescr,"Initial Core Power Production from 232Th Atoms");
  sprintf(options[OPT_232THPOWERCORE].cDefault,"Primordial Earth: xx TW");
  options[OPT_232THPOWERCORE].iType = 2;
  options[OPT_232THPOWERCORE].iMultiFile = 1;
  options[OPT_232THPOWERCORE].dNeg = EPOWERCORE232TH;  //1e12*1e-7; // cgs
  options[OPT_232THPOWERCORE].dDefault = 0;
  sprintf(options[OPT_232THPOWERCORE].cNeg,"TW");
  fnRead[OPT_232THPOWERCORE] = &Read232ThPowerCore;

  /* 238U*/
  sprintf(options[OPT_238UMASSMAN].cName,"d238UMassMan");
  sprintf(options[OPT_238UMASSMAN].cDescr,"Initial Mass of 238U");
  sprintf(options[OPT_238UMASSMAN].cDefault,"Primordial Earth: xxx");
  options[OPT_238UMASSMAN].iType = 2;
  options[OPT_238UMASSMAN].iMultiFile = 1;
  options[OPT_238UMASSMAN].dNeg = EMASSMAN238U;
  options[OPT_238UMASSMAN].dDefault = 0;
  sprintf(options[OPT_238UMASSMAN].cNeg,"Earth Masses");
  fnRead[OPT_238UMASSMAN] = &Read238UMassMan;
  
  sprintf(options[OPT_238UNUMMAN].cName,"d238UNumMan");
  sprintf(options[OPT_238UNUMMAN].cDescr,"Initial Number of 238U Atoms");
  sprintf(options[OPT_238UNUMMAN].cDefault,"1");
  options[OPT_238UNUMMAN].dDefault = 0;
  options[OPT_238UNUMMAN].iType = 2;
  options[OPT_238UNUMMAN].iMultiFile = 1;
  options[OPT_238UNUMMAN].dNeg = ENUMMAN238U;
  options[OPT_238UNUMMAN].dDefault = 0;
  sprintf(options[OPT_238UNUMMAN].cNeg,"Primordial Earth 238U Number");
  fnRead[OPT_238UNUMMAN] = &Read238UNumMan;

  sprintf(options[OPT_238UPOWERMAN].cName,"d238UPowerMan");  //section added PED
  sprintf(options[OPT_238UPOWERMAN].cDescr,"Initial Power Production from 238U Atoms");
  sprintf(options[OPT_238UPOWERMAN].cDefault,"Primordial Earth: xx TW");
  options[OPT_238UPOWERMAN].iType = 2;
  options[OPT_238UPOWERMAN].iMultiFile = 1;
  options[OPT_238UPOWERMAN].dNeg = EPOWERMAN238U;   //1e12*1e-7; // cgs
  options[OPT_238UPOWERMAN].dDefault = 0;
  sprintf(options[OPT_238UPOWERMAN].cNeg,"TW");
  fnRead[OPT_238UPOWERMAN] = &Read238UPowerMan;

  sprintf(options[OPT_238UMASSCORE].cName,"d238UMassCore");
  sprintf(options[OPT_238UMASSCORE].cDescr,"Initial Core Mass of 238U");
  sprintf(options[OPT_238UMASSCORE].cDefault,"Primordial Earth: xxx");
  options[OPT_238UMASSCORE].iType = 2;
  options[OPT_238UMASSCORE].iMultiFile = 1;
  options[OPT_238UMASSCORE].dNeg = EMASSCORE238U;
  options[OPT_238UMASSCORE].dDefault = 0;
  sprintf(options[OPT_238UMASSCORE].cNeg,"Earth Masses");
  fnRead[OPT_238UMASSCORE] = &Read238UMassCore;
  
  sprintf(options[OPT_238UNUMCORE].cName,"d238UNumCore");
  sprintf(options[OPT_238UNUMCORE].cDescr,"Initial Core Number of 238U Atoms");
  sprintf(options[OPT_238UNUMCORE].cDefault,"1");
  options[OPT_238UNUMCORE].dDefault = 0;
  options[OPT_238UNUMCORE].iType = 2;
  options[OPT_238UNUMCORE].iMultiFile = 1;
  options[OPT_238UNUMCORE].dNeg = ENUMCORE238U;
  options[OPT_238UNUMCORE].dDefault = 0;
  sprintf(options[OPT_238UNUMCORE].cNeg,"Primordial Earth 238U Number");
  fnRead[OPT_238UNUMCORE] = &Read238UNumCore;

  sprintf(options[OPT_238UPOWERCORE].cName,"d238UPowerCore");  //section added PED
  sprintf(options[OPT_238UPOWERCORE].cDescr,"Initial Core Power Production from 238U Atoms");
  sprintf(options[OPT_238UPOWERCORE].cDefault,"Primordial Earth: xx TW");
  options[OPT_238UPOWERCORE].iType = 2;
  options[OPT_238UPOWERCORE].iMultiFile = 1;
  options[OPT_238UPOWERCORE].dNeg = EPOWERCORE238U;   //1e12*1e-7; // cgs
  options[OPT_238UPOWERCORE].dDefault = 0;
  sprintf(options[OPT_238UPOWERCORE].cNeg,"TW");
  fnRead[OPT_238UPOWERCORE] = &Read238UPowerCore;

  /* 235U */
  sprintf(options[OPT_235UMASSMAN].cName,"d235UMassMan");  //PED
  sprintf(options[OPT_235UMASSMAN].cDescr,"Initial Mass of 235U");
  sprintf(options[OPT_235UMASSMAN].cDefault,"Primordial Earth: xxx");
  options[OPT_235UMASSMAN].iType = 2;
  options[OPT_235UMASSMAN].iMultiFile = 1;
  options[OPT_235UMASSMAN].dNeg = EMASSMAN235U;
  options[OPT_235UMASSMAN].dDefault = 0;
  sprintf(options[OPT_235UMASSMAN].cNeg,"Earth Masses");
  fnRead[OPT_235UMASSMAN] = &Read235UMassMan;
  
  sprintf(options[OPT_235UNUMMAN].cName,"d235UNumMan");  //PED
  sprintf(options[OPT_235UNUMMAN].cDescr,"Initial Number of 235U Atoms");
  sprintf(options[OPT_235UNUMMAN].cDefault,"1");
  options[OPT_235UNUMMAN].iType = 2;
  options[OPT_235UNUMMAN].iMultiFile = 1;
  options[OPT_235UNUMMAN].dNeg = ENUMMAN235U;
  options[OPT_235UNUMMAN].dDefault = 0;
  sprintf(options[OPT_235UNUMMAN].cNeg,"Primordial Earth 235U Numer");
  fnRead[OPT_235UNUMMAN] = &Read235UNumMan;

  sprintf(options[OPT_235UPOWERMAN].cName,"d235UPowerMan");  //section added PED
  sprintf(options[OPT_235UPOWERMAN].cDescr,"Initial Power Production from 235U Atoms");
  sprintf(options[OPT_235UPOWERMAN].cDefault,"Primordial Earth: xx TW");
  options[OPT_235UPOWERMAN].iType = 2;
  options[OPT_235UPOWERMAN].iMultiFile = 1;
  options[OPT_235UPOWERMAN].dNeg = EPOWERMAN235U;   //1e12*1e-7; // cgs
  options[OPT_235UPOWERMAN].dDefault = 0;
  sprintf(options[OPT_235UPOWERMAN].cNeg,"TW");
  fnRead[OPT_235UPOWERMAN] = &Read235UPowerMan;
  
  sprintf(options[OPT_235UMASSCORE].cName,"d235UMassCore");  //PED
  sprintf(options[OPT_235UMASSCORE].cDescr,"Initial Core Mass of 235U");
  sprintf(options[OPT_235UMASSCORE].cDefault,"Primordial Earth: xxx");
  options[OPT_235UMASSCORE].iType = 2;
  options[OPT_235UMASSCORE].iMultiFile = 1;
  options[OPT_235UMASSCORE].dNeg = EMASSCORE235U;
  options[OPT_235UMASSCORE].dDefault = 0;
  sprintf(options[OPT_235UMASSCORE].cNeg,"Earth Masses");
  fnRead[OPT_235UMASSCORE] = &Read235UMassCore;
  
=======
  
  sprintf(options[OPT_232THPOWERMAN].cName,"d232ThPowerMan");
  sprintf(options[OPT_232THPOWERMAN].cDescr,"Initial Power Production from 232Th Atoms");
  sprintf(options[OPT_232THPOWERMAN].cDefault,"Primordial Earth: xx TW");
  options[OPT_232THPOWERMAN].iType = 2;
  options[OPT_232THPOWERMAN].iMultiFile = 1;
  options[OPT_232THPOWERMAN].dNeg = EPOWERMAN232TH;  //1e12*1e-7; // cgs
  options[OPT_232THPOWERMAN].dDefault = 0;
  sprintf(options[OPT_232THPOWERMAN].cNeg,"TW");
  fnRead[OPT_232THPOWERMAN] = &Read232ThPowerMan;

  sprintf(options[OPT_232THMASSCORE].cName,"d232ThMassCore");
  sprintf(options[OPT_232THMASSCORE].cDescr,"Initial Core Mass of 232Th");
  sprintf(options[OPT_232THMASSCORE].cDefault,"Primordial Earth: xxx");
  options[OPT_232THMASSCORE].iType = 2;
  options[OPT_232THMASSCORE].iMultiFile = 1;
  options[OPT_232THMASSCORE].dNeg = EMASSCORE232TH;
  options[OPT_232THMASSCORE].dDefault = 0;
  sprintf(options[OPT_232THMASSCORE].cNeg,"Earth Masses");
  fnRead[OPT_232THMASSCORE] = &Read232ThMassCore; 
  
  sprintf(options[OPT_232THNUMCORE].cName,"d232ThNumCore");
  sprintf(options[OPT_232THNUMCORE].cDescr,"Initial Core Number of 232Th Atoms");
  sprintf(options[OPT_232THNUMCORE].cDefault,"Primordial Earth: xxx");
  options[OPT_232THNUMCORE].iType = 2;
  options[OPT_232THNUMCORE].iMultiFile = 1;
  options[OPT_232THNUMCORE].dNeg = ENUMCORE232TH;
  options[OPT_232THNUMCORE].dDefault = 0;
  sprintf(options[OPT_232THNUMCORE].cNeg,"Primordial Earth 232Th Number");
  fnRead[OPT_232THNUMCORE] = &Read232ThNumCore;
  
  sprintf(options[OPT_232THPOWERCORE].cName,"d232ThPowerCore");
  sprintf(options[OPT_232THPOWERCORE].cDescr,"Initial Core Power Production from 232Th Atoms");
  sprintf(options[OPT_232THPOWERCORE].cDefault,"Primordial Earth: xx TW");
  options[OPT_232THPOWERCORE].iType = 2;
  options[OPT_232THPOWERCORE].iMultiFile = 1;
  options[OPT_232THPOWERCORE].dNeg = EPOWERCORE232TH;  //1e12*1e-7; // cgs
  options[OPT_232THPOWERCORE].dDefault = 0;
  sprintf(options[OPT_232THPOWERCORE].cNeg,"TW");
  fnRead[OPT_232THPOWERCORE] = &Read232ThPowerCore;

  /* 238U*/
  sprintf(options[OPT_238UMASSMAN].cName,"d238UMassMan");
  sprintf(options[OPT_238UMASSMAN].cDescr,"Initial Mass of 238U");
  sprintf(options[OPT_238UMASSMAN].cDefault,"Primordial Earth: xxx");
  options[OPT_238UMASSMAN].iType = 2;
  options[OPT_238UMASSMAN].iMultiFile = 1;
  options[OPT_238UMASSMAN].dNeg = EMASSMAN238U;
  options[OPT_238UMASSMAN].dDefault = 0;
  sprintf(options[OPT_238UMASSMAN].cNeg,"Earth Masses");
  fnRead[OPT_238UMASSMAN] = &Read238UMassMan;
  
  sprintf(options[OPT_238UNUMMAN].cName,"d238UNumMan");
  sprintf(options[OPT_238UNUMMAN].cDescr,"Initial Number of 238U Atoms");
  sprintf(options[OPT_238UNUMMAN].cDefault,"1");
  options[OPT_238UNUMMAN].dDefault = 0;
  options[OPT_238UNUMMAN].iType = 2;
  options[OPT_238UNUMMAN].iMultiFile = 1;
  options[OPT_238UNUMMAN].dNeg = ENUMMAN238U;
  options[OPT_238UNUMMAN].dDefault = 0;
  sprintf(options[OPT_238UNUMMAN].cNeg,"Primordial Earth 238U Number");
  fnRead[OPT_238UNUMMAN] = &Read238UNumMan;

  sprintf(options[OPT_238UPOWERMAN].cName,"d238UPowerMan");  //section added PED
  sprintf(options[OPT_238UPOWERMAN].cDescr,"Initial Power Production from 238U Atoms");
  sprintf(options[OPT_238UPOWERMAN].cDefault,"Primordial Earth: xx TW");
  options[OPT_238UPOWERMAN].iType = 2;
  options[OPT_238UPOWERMAN].iMultiFile = 1;
  options[OPT_238UPOWERMAN].dNeg = EPOWERMAN238U;   //1e12*1e-7; // cgs
  options[OPT_238UPOWERMAN].dDefault = 0;
  sprintf(options[OPT_238UPOWERMAN].cNeg,"TW");
  fnRead[OPT_238UPOWERMAN] = &Read238UPowerMan;

  sprintf(options[OPT_238UMASSCORE].cName,"d238UMassCore");
  sprintf(options[OPT_238UMASSCORE].cDescr,"Initial Core Mass of 238U");
  sprintf(options[OPT_238UMASSCORE].cDefault,"Primordial Earth: xxx");
  options[OPT_238UMASSCORE].iType = 2;
  options[OPT_238UMASSCORE].iMultiFile = 1;
  options[OPT_238UMASSCORE].dNeg = EMASSCORE238U;
  options[OPT_238UMASSCORE].dDefault = 0;
  sprintf(options[OPT_238UMASSCORE].cNeg,"Earth Masses");
  fnRead[OPT_238UMASSCORE] = &Read238UMassCore;
  
  sprintf(options[OPT_238UNUMCORE].cName,"d238UNumCore");
  sprintf(options[OPT_238UNUMCORE].cDescr,"Initial Core Number of 238U Atoms");
  sprintf(options[OPT_238UNUMCORE].cDefault,"1");
  options[OPT_238UNUMCORE].dDefault = 0;
  options[OPT_238UNUMCORE].iType = 2;
  options[OPT_238UNUMCORE].iMultiFile = 1;
  options[OPT_238UNUMCORE].dNeg = ENUMCORE238U;
  options[OPT_238UNUMCORE].dDefault = 0;
  sprintf(options[OPT_238UNUMCORE].cNeg,"Primordial Earth 238U Number");
  fnRead[OPT_238UNUMCORE] = &Read238UNumCore;

  sprintf(options[OPT_238UPOWERCORE].cName,"d238UPowerCore");  //section added PED
  sprintf(options[OPT_238UPOWERCORE].cDescr,"Initial Core Power Production from 238U Atoms");
  sprintf(options[OPT_238UPOWERCORE].cDefault,"Primordial Earth: xx TW");
  options[OPT_238UPOWERCORE].iType = 2;
  options[OPT_238UPOWERCORE].iMultiFile = 1;
  options[OPT_238UPOWERCORE].dNeg = EPOWERCORE238U;   //1e12*1e-7; // cgs
  options[OPT_238UPOWERCORE].dDefault = 0;
  sprintf(options[OPT_238UPOWERCORE].cNeg,"TW");
  fnRead[OPT_238UPOWERCORE] = &Read238UPowerCore;

  /* 235U */
  sprintf(options[OPT_235UMASSMAN].cName,"d235UMassMan");  //PED
  sprintf(options[OPT_235UMASSMAN].cDescr,"Initial Mass of 235U");
  sprintf(options[OPT_235UMASSMAN].cDefault,"Primordial Earth: xxx");
  options[OPT_235UMASSMAN].iType = 2;
  options[OPT_235UMASSMAN].iMultiFile = 1;
  options[OPT_235UMASSMAN].dNeg = EMASSMAN235U;
  options[OPT_235UMASSMAN].dDefault = 0;
  sprintf(options[OPT_235UMASSMAN].cNeg,"Earth Masses");
  fnRead[OPT_235UMASSMAN] = &Read235UMassMan;
  
  sprintf(options[OPT_235UNUMMAN].cName,"d235UNumMan");  //PED
  sprintf(options[OPT_235UNUMMAN].cDescr,"Initial Number of 235U Atoms");
  sprintf(options[OPT_235UNUMMAN].cDefault,"1");
  options[OPT_235UNUMMAN].iType = 2;
  options[OPT_235UNUMMAN].iMultiFile = 1;
  options[OPT_235UNUMMAN].dNeg = ENUMMAN235U;
  options[OPT_235UNUMMAN].dDefault = 0;
  sprintf(options[OPT_235UNUMMAN].cNeg,"Primordial Earth 235U Numer");
  fnRead[OPT_235UNUMMAN] = &Read235UNumMan;

  sprintf(options[OPT_235UPOWERMAN].cName,"d235UPowerMan");  //section added PED
  sprintf(options[OPT_235UPOWERMAN].cDescr,"Initial Power Production from 235U Atoms");
  sprintf(options[OPT_235UPOWERMAN].cDefault,"Primordial Earth: xx TW");
  options[OPT_235UPOWERMAN].iType = 2;
  options[OPT_235UPOWERMAN].iMultiFile = 1;
  options[OPT_235UPOWERMAN].dNeg = EPOWERMAN235U;   //1e12*1e-7; // cgs
  options[OPT_235UPOWERMAN].dDefault = 0;
  sprintf(options[OPT_235UPOWERMAN].cNeg,"TW");
  fnRead[OPT_235UPOWERMAN] = &Read235UPowerMan;
  
  sprintf(options[OPT_235UMASSCORE].cName,"d235UMassCore");  //PED
  sprintf(options[OPT_235UMASSCORE].cDescr,"Initial Core Mass of 235U");
  sprintf(options[OPT_235UMASSCORE].cDefault,"Primordial Earth: xxx");
  options[OPT_235UMASSCORE].iType = 2;
  options[OPT_235UMASSCORE].iMultiFile = 1;
  options[OPT_235UMASSCORE].dNeg = EMASSCORE235U;
  options[OPT_235UMASSCORE].dDefault = 0;
  sprintf(options[OPT_235UMASSCORE].cNeg,"Earth Masses");
  fnRead[OPT_235UMASSCORE] = &Read235UMassCore;
  
>>>>>>> 20b355d6
  sprintf(options[OPT_235UNUMCORE].cName,"d235UNumCore");  //PED
  sprintf(options[OPT_235UNUMCORE].cDescr,"Initial Core Number of 235U Atoms");
  sprintf(options[OPT_235UNUMCORE].cDefault,"1");
  options[OPT_235UNUMCORE].iType = 2;
  options[OPT_235UNUMCORE].iMultiFile = 1;
  options[OPT_235UNUMCORE].dNeg = ENUMCORE235U;
  options[OPT_235UNUMCORE].dDefault = 0;
  sprintf(options[OPT_235UNUMCORE].cNeg,"Primordial Earth 235U Numer");
  fnRead[OPT_235UNUMCORE] = &Read235UNumCore;

  sprintf(options[OPT_235UPOWERCORE].cName,"d235UPowerCore");  //section added PED
  sprintf(options[OPT_235UPOWERCORE].cDescr,"Initial Core Power Production from 235U Atoms");
  sprintf(options[OPT_235UPOWERCORE].cDefault,"Primordial Earth: xx TW");
  options[OPT_235UPOWERCORE].iType = 2;
  options[OPT_235UPOWERCORE].iMultiFile = 1;
  options[OPT_235UPOWERCORE].dNeg = EPOWERCORE235U;   //1e12*1e-7; // cgs
  options[OPT_235UPOWERCORE].dDefault = 0;
  sprintf(options[OPT_235UPOWERCORE].cNeg,"TW");
  fnRead[OPT_235UPOWERCORE] = &Read235UPowerCore;
}

void ReadOptionsRadheat(BODY *body,CONTROL *control,FILES *files,OPTIONS *options,SYSTEM *system,fnReadOption fnRead[],int iBody) {
  int iOpt;

  for (iOpt=OPTSTARTRADHEAT;iOpt<OPTENDRADHEAT;iOpt++) {
    if (options[iOpt].iType != -1) 
      fnRead[iOpt](body,control,files,&options[iOpt],system,iBody+1);
  }
}
    
/******************* Verify RADHEAT ******************/

void NotMassAndNum(OPTIONS *options,int iMass,int iNum,int iBody) {
    if (options[iMass].iLine[iBody] >= 0 && options[iNum].iLine[iBody] >= 0) 
      DoubleLineExit(options[iMass].cFile[iBody],options[iNum].cFile[iBody],options[iMass].iLine[iBody],options[iNum].iLine[iBody]);
}

void Assign40KNum(BODY *body,OPTIONS *options,double dAge,int iBody) {
    /* Mantle */
    if (options[OPT_40KMASSMAN].iLine[iBody+1] >= 0) {
	//  I think here you need to define body.40KNum bc only the default value of 40Kmass has been chosen by user and set.
	//      printf("40KMass=%e, MASS40K=%e, 40KNum=%e\n",body[iBody].d40KMass,MASS40K,body[iBody].d40KNum);
	body[iBody].d40KNumMan=body[iBody].d40KMassMan/(MASS40K);
	printf("40KMassMan set, body[iBody].d40KNumMan=%e, ENUMMAN40K=%e\n",body[iBody].d40KNumMan,ENUMMAN40K);
    }
    if (options[OPT_40KNUMMAN].iLine[iBody+1] >= 0) {
	// Do nothing bc default Num set.
	printf("40KNumMan set, body[iBody].d40KNumMan=%e, ENUMMAN40K=%e\n",body[iBody].d40KNumMan,ENUMMAN40K);
    }
    if (options[OPT_40KPOWERMAN].iLine[iBody+1] >= 0) {
	body[iBody].d40KNumMan=body[iBody].d40KPowerMan/(ENERGY40K)*(HALFLIFE40K);
	printf("40KPowerMan set, .d40KPowerMan=%e, .d40KNumMan=%e, ENUMMAN40K=%e\n",body[iBody].d40KPowerMan,body[iBody].d40KNumMan,ENUMMAN40K);
	//      exit(1);
    }  
    body[iBody].d40KConstMan = fd40KConstant(body[iBody].d40KNumMan,dAge);  //Get the constant given num and age.

    /* Core */
    if (options[OPT_40KMASSCORE].iLine[iBody+1] >= 0) {
	body[iBody].d40KNumCore=body[iBody].d40KMassCore/(MASS40K);
	printf("40KMassCore set, body[iBody].d40KNumCore=%e, ENUMCORE40K=%e\n",body[iBody].d40KNumCore,ENUMCORE40K);
    }
    if (options[OPT_40KNUMCORE].iLine[iBody+1] >= 0) {
	// Do nothing bc default Num set.
	printf("40KNumCore set, body[iBody].d40KNumCore=%e, ENUMCORE40K=%e\n",body[iBody].d40KNumCore,ENUMCORE40K);
    }
    if (options[OPT_40KPOWERCORE].iLine[iBody+1] >= 0) {
	body[iBody].d40KNumCore=body[iBody].d40KPowerCore/(ENERGY40K)*(HALFLIFE40K);
	printf("40KPowerCore set, .d40KPowerCore=%e, .d40KNumCore=%e, ENUMCORE40K=%e\n",body[iBody].d40KPowerCore,body[iBody].d40KNumCore,ENUMCORE40K);
	//      exit(1);
    }  
    body[iBody].d40KConstCore = fd40KConstant(body[iBody].d40KNumCore,dAge);  //moved from above.
   
}

void Assign232ThNum(BODY *body,OPTIONS *options,double dAge,int iBody) {
    /* Mantle */
    if (options[OPT_232THMASSMAN].iLine[iBody+1] >= 0) {
	body[iBody].d232ThNumMan=body[iBody].d232ThMassMan/(MASS232TH);
	printf("232ThMassMan set, body[iBody].d232ThNumMan=%e, ENUMMAN232TH=%e\n",body[iBody].d232ThNumMan,ENUMMAN232TH);
    }
    if (options[OPT_232THNUMMAN].iLine[iBody+1] >= 0) {
	//Do nothing, use default.
	printf("232ThNumMan set, body[iBody].d232ThKNumMan=%e, ENUMMAN232TH=%e\n",body[iBody].d232ThNumMan,ENUMMAN232TH);
    }
    if (options[OPT_232THPOWERMAN].iLine[iBody+1] >= 0) {
	body[iBody].d232ThNumMan=body[iBody].d232ThPowerMan/(ENERGY232TH)*(HALFLIFE232TH);
	printf("232ThPowerMan set, .d232ThPowerMan=%e, .d232ThNumMan=%e, ENUMMAN232TH=%e\n",body[iBody].d232ThPowerMan,body[iBody].d232ThNumMan,ENUMMAN232TH);
    }
    body[iBody].d232ThConstMan = fd232ThConstant(body[iBody].d232ThNumMan,dAge);

    /* Core */
    //    /*
    if (options[OPT_232THMASSCORE].iLine[iBody+1] >= 0) {
	body[iBody].d232ThNumCore=body[iBody].d232ThMassCore/(MASS232TH);
	printf("232ThMassCore set, body[iBody].d232ThNumCore=%e, ENUMCORE232TH=%e\n",body[iBody].d232ThNumCore,ENUMCORE232TH);
    }
    if (options[OPT_232THNUMCORE].iLine[iBody+1] >= 0) {
	//Do nothing, use default.
	printf("232ThNumCore set, body[iBody].d232ThKNumCore=%e, ENUMCORE232TH=%e\n",body[iBody].d232ThNumCore,ENUMCORE232TH);
    }
    if (options[OPT_232THPOWERCORE].iLine[iBody+1] >= 0) {
	body[iBody].d232ThNumCore=body[iBody].d232ThPowerCore/(ENERGY232TH)*(HALFLIFE232TH);
	printf("232ThPowerCore set, .d232ThPowerCore=%e, .d232ThNumCore=%e, ENUMCORE232TH=%e\n",body[iBody].d232ThPowerCore,body[iBody].d232ThNumCore,ENUMCORE232TH);
    }
    body[iBody].d232ThConstCore = fd232ThConstant(body[iBody].d232ThNumCore,dAge);
    //    */
}

void Assign238UNum(BODY *body,OPTIONS *options,double dAge,int iBody) {
    /* Mantle */
    if (options[OPT_238UMASSMAN].iLine[iBody+1] >= 0) {
      /*    printf("238UMass not implemented.\n");
	    exit(1);*/
	body[iBody].d238UNumMan=body[iBody].d238UMassMan/(MASS238U);
	printf("238UMassMan set, body[iBody].d238UNumMan=%e, ENUMMAN238U=%e\n",body[iBody].d238UNumMan,ENUMMAN238U);
    }
    if (options[OPT_238UNUMMAN].iLine[iBody+1] >= 0) {
	printf("238UNumMan set, body[iBody].d238UNumMan=%e, ENUMMAN238U=%e\n",body[iBody].d238UNumMan,ENUMMAN238U);
    }
    if (options[OPT_238UPOWERMAN].iLine[iBody+1] >= 0) {
	body[iBody].d238UNumMan=body[iBody].d238UPowerMan/(ENERGY238U)*(HALFLIFE238U);
	printf("238UPowerMan set, .d238UPowerMan=%e, .d238UNumMan=%e, ENUMMAN238U=%e\n",body[iBody].d238UPowerMan,body[iBody].d238UNumMan,ENUMMAN238U);
    }
    body[iBody].d238UConstMan = fd238UConstant(body[iBody].d238UNumMan,dAge);
    /* Core */
    if (options[OPT_238UMASSCORE].iLine[iBody+1] >= 0) {
      /*    printf("238UMass not implemented.\n");
	    exit(1);*/
	body[iBody].d238UNumCore=body[iBody].d238UMassCore/(MASS238U);
	printf("238UMassCore set, body[iBody].d238UNumCore=%e, ENUMCORE238U=%e\n",body[iBody].d238UNumCore,ENUMCORE238U);
    }
    if (options[OPT_238UNUMCORE].iLine[iBody+1] >= 0) {
	printf("238UNumCore set, body[iBody].d238UNumCore=%e, ENUMCORE238U=%e\n",body[iBody].d238UNumCore,ENUMCORE238U);
    }
    if (options[OPT_238UPOWERCORE].iLine[iBody+1] >= 0) {
	body[iBody].d238UNumCore=body[iBody].d238UPowerCore/(ENERGY238U)*(HALFLIFE238U);
	printf("238UPowerCore set, .d238UPowerCore=%e, .d238UNumCore=%e, ENUMCORE238U=%e\n",body[iBody].d238UPowerCore,body[iBody].d238UNumCore,ENUMCORE238U);
    }
    body[iBody].d238UConstCore = fd238UConstant(body[iBody].d238UNumCore,dAge);
    
}

void Assign235UNum(BODY *body,OPTIONS *options,double dAge,int iBody) {  //PED
    /* Mantle */
  if (options[OPT_235UMASSMAN].iLine[iBody+1] >= 0) {
      /*    printf("235UMass not implemented.\n");
	    exit(1);*/
      body[iBody].d235UNumMan=body[iBody].d235UMassMan/(MASS235U);
      printf("235UMassMan set, body[iBody].d235UNumMan=%e, ENUMMAN235U=%e\n",body[iBody].d235UNumMan,ENUMMAN235U);
  }
  if (options[OPT_235UNUMMAN].iLine[iBody+1] >= 0) {
      printf("235UNumMan set, body[iBody].d235UNumMan=%e, ENUMMAN235U=%e\n",body[iBody].d235UNumMan,ENUMMAN235U);
  }
  if (options[OPT_235UPOWERMAN].iLine[iBody+1] >= 0) {
      body[iBody].d235UNumMan=body[iBody].d235UPowerMan/(ENERGY235U)*(HALFLIFE235U);
      printf("235UPowerMan set, .d235UPowerMan=%e, .d235UNumMan=%e, ENUMMAN235U=%e\n",body[iBody].d235UPowerMan,body[iBody].d235UNumMan,ENUMMAN235U);
  }
  body[iBody].d235UConstMan = fd235UConstant(body[iBody].d235UNumMan,dAge);
  /* Core */
  if (options[OPT_235UMASSCORE].iLine[iBody+1] >= 0) {
      /*    printf("235UMass not implemented.\n");
	    exit(1);*/
      body[iBody].d235UNumCore=body[iBody].d235UMassCore/(MASS235U);
      printf("235UMassCore set, body[iBody].d235UNumCore=%e, ENUMCORE235U=%e\n",body[iBody].d235UNumCore,ENUMCORE235U);
<<<<<<< HEAD
  }
  if (options[OPT_235UNUMCORE].iLine[iBody+1] >= 0) {
      printf("235UNumCore set, body[iBody].d235UNumCore=%e, ENUMCORE235U=%e\n",body[iBody].d235UNumCore,ENUMCORE235U);
  }
=======
  }
  if (options[OPT_235UNUMCORE].iLine[iBody+1] >= 0) {
      printf("235UNumCore set, body[iBody].d235UNumCore=%e, ENUMCORE235U=%e\n",body[iBody].d235UNumCore,ENUMCORE235U);
  }
>>>>>>> 20b355d6
  if (options[OPT_235UPOWERCORE].iLine[iBody+1] >= 0) {
      body[iBody].d235UNumCore=body[iBody].d235UPowerCore/(ENERGY235U)*(HALFLIFE235U);
      printf("235UPowerCore set, .d235UPowerCore=%e, .d235UNumCore=%e, ENUMCORE235U=%e\n",body[iBody].d235UPowerCore,body[iBody].d235UNumCore,ENUMCORE235U);
  }
  body[iBody].d235UConstCore = fd235UConstant(body[iBody].d235UNumCore,dAge);
}

void Verify40K(BODY *body,OPTIONS *options,UPDATE *update,double dAge,fnUpdateVariable ***fnUpdate,int iBody) {
  Assign40KNum(body,options,dAge,iBody);
  /* Mantle */
  update[iBody].iaType[update[iBody].i40KMan][0] = 1;
  update[iBody].iNumBodies[update[iBody].i40KMan][0]=1;
  update[iBody].iaBody[update[iBody].i40KMan][0] = malloc(update[iBody].iNumBodies[update[iBody].i40KMan][0]*sizeof(int)); //iaBody is the number of bodies that are affected by this variable.
  update[iBody].iaBody[update[iBody].i40KMan][0][0]=iBody;
  update[iBody].pdD40KNumManDt = &update[iBody].daDerivProc[update[iBody].i40KMan][0];
  fnUpdate[iBody][update[iBody].i40KMan][0] = &fdD40KNumManDt;
  /* Core */
  update[iBody].iaType[update[iBody].i40KCore][0] = 1;
  update[iBody].iNumBodies[update[iBody].i40KCore][0]=1;
  update[iBody].iaBody[update[iBody].i40KCore][0] = malloc(update[iBody].iNumBodies[update[iBody].i40KCore][0]*sizeof(int));
  update[iBody].iaBody[update[iBody].i40KCore][0][0]=iBody;
  update[iBody].pdD40KNumCoreDt = &update[iBody].daDerivProc[update[iBody].i40KCore][0];
  fnUpdate[iBody][update[iBody].i40KCore][0] = &fdD40KNumCoreDt;
}

void Verify232Th(BODY *body,OPTIONS *options,UPDATE *update,double dAge,fnUpdateVariable ***fnUpdate,int iBody) {
  Assign232ThNum(body,options,dAge,iBody);
  /* Mantle */
  update[iBody].iaType[update[iBody].i232ThMan][0] = 1;
  update[iBody].iNumBodies[update[iBody].i232ThMan][0]=1;
  update[iBody].iaBody[update[iBody].i232ThMan][0] = malloc(update[iBody].iNumBodies[update[iBody].i232ThMan][0]*sizeof(int));
  update[iBody].iaBody[update[iBody].i232ThMan][0][0]=iBody;
  update[iBody].pdD232ThNumManDt = &update[iBody].daDerivProc[update[iBody].i232ThMan][0];
  fnUpdate[iBody][update[iBody].i232ThMan][0] = &fdD232ThNumManDt;
  /* Core */
  update[iBody].iaType[update[iBody].i232ThCore][0] = 1;
  update[iBody].iNumBodies[update[iBody].i232ThCore][0]=1;
  update[iBody].iaBody[update[iBody].i232ThCore][0] = malloc(update[iBody].iNumBodies[update[iBody].i232ThCore][0]*sizeof(int));
  update[iBody].iaBody[update[iBody].i232ThCore][0][0]=iBody;
  update[iBody].pdD232ThNumCoreDt = &update[iBody].daDerivProc[update[iBody].i232ThCore][0];
  fnUpdate[iBody][update[iBody].i232ThCore][0] = &fdD232ThNumCoreDt;
}

void Verify238U(BODY *body,OPTIONS *options,UPDATE *update,double dAge,fnUpdateVariable ***fnUpdate,int iBody) {
  Assign238UNum(body,options,dAge,iBody);
  /* Mantle */
  update[iBody].iaType[update[iBody].i238UMan][0] = 1;
  update[iBody].iNumBodies[update[iBody].i238UMan][0]=1;
  update[iBody].iaBody[update[iBody].i238UMan][0] = malloc(update[iBody].iNumBodies[update[iBody].i238UMan][0]*sizeof(int));
  update[iBody].iaBody[update[iBody].i238UMan][0][0]=iBody;
  update[iBody].pdD238UNumManDt = &update[iBody].daDerivProc[update[iBody].i238UMan][0];
  fnUpdate[iBody][update[iBody].i238UMan][0] = &fdD238UNumManDt;
  /* Core */
  update[iBody].iaType[update[iBody].i238UCore][0] = 1;
  update[iBody].iNumBodies[update[iBody].i238UCore][0]=1;
  update[iBody].iaBody[update[iBody].i238UCore][0] = malloc(update[iBody].iNumBodies[update[iBody].i238UCore][0]*sizeof(int));
  update[iBody].iaBody[update[iBody].i238UCore][0][0]=iBody;
  update[iBody].pdD238UNumCoreDt = &update[iBody].daDerivProc[update[iBody].i238UCore][0];
  fnUpdate[iBody][update[iBody].i238UCore][0] = &fdD238UNumCoreDt;
}

void Verify235U(BODY *body,OPTIONS *options,UPDATE *update,double dAge,fnUpdateVariable ***fnUpdate,int iBody) { //PED
  Assign235UNum(body,options,dAge,iBody);
  /* Mantle */
  update[iBody].iaType[update[iBody].i235UMan][0] = 1;
  update[iBody].iNumBodies[update[iBody].i235UMan][0]=1;
  update[iBody].iaBody[update[iBody].i235UMan][0] = malloc(update[iBody].iNumBodies[update[iBody].i235UMan][0]*sizeof(int));
  update[iBody].iaBody[update[iBody].i235UMan][0][0]=iBody;
  update[iBody].pdD235UNumManDt = &update[iBody].daDerivProc[update[iBody].i235UMan][0];
  fnUpdate[iBody][update[iBody].i235UMan][0] = &fdD235UNumManDt;
  /* Core */
  update[iBody].iaType[update[iBody].i235UCore][0] = 1;
  update[iBody].iNumBodies[update[iBody].i235UCore][0]=1;
  update[iBody].iaBody[update[iBody].i235UCore][0] = malloc(update[iBody].iNumBodies[update[iBody].i235UCore][0]*sizeof(int));
  update[iBody].iaBody[update[iBody].i235UCore][0][0]=iBody;
  update[iBody].pdD235UNumCoreDt = &update[iBody].daDerivProc[update[iBody].i235UCore][0];
  fnUpdate[iBody][update[iBody].i235UCore][0] = &fdD235UNumCoreDt;
}

/*
double fdGetModuleIntRadheat(UPDATE *update,int iBody) {
  int iModule;
  for (iModule=0;iModule<update[iBody].iNumModules;iModule++) {
    if (update[iBody]->iaModule[iModule] == RADHEAT)
      return iModule;
  }
  fprintf(stderr,"ERROR: Radheat not found for body #%d.\n",iBody);
  exit(1);
}
*/
void fnPropertiesRadheat(BODY *body,UPDATE *update,int iBody) {
  /* Nothing */
}

void fnForceBehaviorRadheat(BODY *body,EVOLVE *evolve,IO *io,int iBody,int iModule) {
  if (body[iBody].d40KNumMan < 0.5)
    body[iBody].d40KNumMan = 0;
  if (body[iBody].d40KNumCore < 0.5)
    body[iBody].d40KNumCore = 0;
  
  if (body[iBody].d232ThNumMan < 0.5)
    body[iBody].d232ThNumMan = 0;
  if (body[iBody].d232ThNumCore < 0.5)
    body[iBody].d232ThNumCore = 0;

  if (body[iBody].d238UNumMan < 0.5)
    body[iBody].d238UNumMan = 0;
  if (body[iBody].d238UNumCore < 0.5)
    body[iBody].d238UNumCore = 0;

  if (body[iBody].d235UNumMan < 0.5)
    body[iBody].d235UNumMan = 0;
  if (body[iBody].d235UNumCore < 0.5)
    body[iBody].d235UNumCore = 0;
}

void VerifyRadheat(BODY *body,CONTROL *control,FILES *files,OPTIONS *options,OUTPUT *output,SYSTEM *system,UPDATE *update,fnUpdateVariable ***fnUpdate,int iBody,int iModule) {
  int bRadheat=0;

  /* Cannot set 2 or more of Power, Mass and Number for any isotope */
  /* XXX Need a VerifyOneOfThree subroutine */
  /* Radheat is active for this body if this subroutine is called. */

  if (body[iBody].d40KNumMan > 0 || body[iBody].d40KMassMan > 0 || body[iBody].d40KPowerMan > 0 ||
      body[iBody].d40KNumCore > 0 || body[iBody].d40KMassCore > 0 || body[iBody].d40KPowerCore > 0) {
    NotMassAndNum(options,OPT_40KMASSMAN,OPT_40KNUMMAN,iBody+1);
<<<<<<< HEAD
    Verify40K(body,options,update,body[iBody].dAge,fnUpdate,iBody);  //Verify Man and Core.
=======
    Verify40K(body,options,update,system->dAge,fnUpdate,iBody);  //Verify Man and Core.
>>>>>>> 20b355d6
    bRadheat = 1;
  }

  if (body[iBody].d232ThNumMan > 0 || body[iBody].d232ThMassMan > 0 || body[iBody].d232ThPowerMan > 0 ||
      body[iBody].d232ThNumCore > 0 || body[iBody].d232ThMassCore > 0 || body[iBody].d232ThPowerCore > 0) {
    NotMassAndNum(options,OPT_232THMASSMAN,OPT_232THNUMMAN,iBody+1);
<<<<<<< HEAD
    Verify232Th(body,options,update,body[iBody].dAge,fnUpdate,iBody);
=======
    Verify232Th(body,options,update,system->dAge,fnUpdate,iBody);
>>>>>>> 20b355d6
    bRadheat = 1;
  }

  if (body[iBody].d238UNumMan > 0 || body[iBody].d238UMassMan > 0 || body[iBody].d238UPowerMan > 0 ||
      body[iBody].d238UNumCore > 0 || body[iBody].d238UMassCore > 0 || body[iBody].d238UPowerCore > 0) {
      NotMassAndNum(options,OPT_238UMASSMAN,OPT_238UNUMMAN,iBody+1);
<<<<<<< HEAD
      Verify238U(body,options,update,body[iBody].dAge,fnUpdate,iBody);
=======
      Verify238U(body,options,update,system->dAge,fnUpdate,iBody);
>>>>>>> 20b355d6
      bRadheat = 1;
  }

  if (body[iBody].d235UNumMan > 0 || body[iBody].d235UMassMan > 0 || body[iBody].d235UPowerMan > 0 ||
      body[iBody].d235UNumCore > 0 || body[iBody].d235UMassCore > 0 || body[iBody].d235UPowerCore > 0) {  //PED
      NotMassAndNum(options,OPT_235UMASSMAN,OPT_235UNUMMAN,iBody+1);
<<<<<<< HEAD
      Verify235U(body,options,update,body[iBody].dAge,fnUpdate,iBody);
=======
      Verify235U(body,options,update,system->dAge,fnUpdate,iBody);
>>>>>>> 20b355d6
      bRadheat = 1;
  }

  if (!bRadheat && control->Io.iVerbose >= VERBINPUT) 
    fprintf(stderr,"WARNING: RADHEAT called for body %s, but no radiogenic species present.\n",body[iBody].cName);

  control->fnForceBehavior[iBody][iModule] = &fnForceBehaviorRadheat;
  control->Evolve.fnAuxProps[iBody][iModule] = &fnPropertiesRadheat;
  control->Evolve.fnBodyCopy[iBody][iModule] = &BodyCopyRadheat;
  output[OUT_SURFENFLUX].fnOutput[iBody][iModule] = &fdSurfEnFluxRadheat;
}


void InitializeModuleRadheat(CONTROL *control,MODULE *module) {
  /* Anything Here? */
}

/**************** RADHEAT update ****************/

void InitializeUpdateRadheat(BODY *body,UPDATE *update,int iBody) {
  /* Initially allow all radiogenic heat sources to be present. If any are 0, 
     or < dMinRadPower, they will me removed from update[iBody] in 
     ForceBehavior.
  */
  if (body[iBody].d40KNumMan > 0 || body[iBody].d40KMassMan > 0 || body[iBody].d40KPowerMan > 0) {
    update[iBody].iNumVars++;
    update[iBody].iNum40KMan++;
  }
  if (body[iBody].d232ThNumMan > 0 || body[iBody].d232ThMassMan > 0 || body[iBody].d232ThPowerMan > 0) {
    update[iBody].iNumVars++;
    update[iBody].iNum232ThMan++;
  }
  if (body[iBody].d238UNumMan > 0 || body[iBody].d238UMassMan > 0 || body[iBody].d238UPowerMan > 0) {
    update[iBody].iNumVars++;
    update[iBody].iNum238UMan++;
  }
  if (body[iBody].d235UNumMan > 0 || body[iBody].d235UMassMan > 0 || body[iBody].d235UPowerMan > 0) {  //PED
    update[iBody].iNumVars++;
    update[iBody].iNum235UMan++;
  }
  if (body[iBody].d40KNumCore > 0 || body[iBody].d40KMassCore > 0 || body[iBody].d40KPowerCore > 0) {
<<<<<<< HEAD
    update[iBody].iNumVars++;
    update[iBody].iNum40KCore++;
  }
  if (body[iBody].d232ThNumCore > 0 || body[iBody].d232ThMassCore > 0 || body[iBody].d232ThPowerCore > 0) {
    update[iBody].iNumVars++;
    update[iBody].iNum232ThCore++;
  }
  if (body[iBody].d238UNumCore > 0 || body[iBody].d238UMassCore > 0 || body[iBody].d238UPowerCore > 0) {
    update[iBody].iNumVars++;
    update[iBody].iNum238UCore++;
  }
  if (body[iBody].d235UNumCore > 0 || body[iBody].d235UMassCore > 0 || body[iBody].d235UPowerCore > 0) {  //PED
    update[iBody].iNumVars++;
=======
    update[iBody].iNumVars++;
    update[iBody].iNum40KCore++;
  }
  if (body[iBody].d232ThNumCore > 0 || body[iBody].d232ThMassCore > 0 || body[iBody].d232ThPowerCore > 0) {
    update[iBody].iNumVars++;
    update[iBody].iNum232ThCore++;
  }
  if (body[iBody].d238UNumCore > 0 || body[iBody].d238UMassCore > 0 || body[iBody].d238UPowerCore > 0) {
    update[iBody].iNumVars++;
    update[iBody].iNum238UCore++;
  }
  if (body[iBody].d235UNumCore > 0 || body[iBody].d235UMassCore > 0 || body[iBody].d235UPowerCore > 0) {  //PED
    update[iBody].iNumVars++;
>>>>>>> 20b355d6
    update[iBody].iNum235UCore++;
  }
}

//PED: Combine these into ..HeatMan?  and ..HeatCore?
void FinalizeUpdate40KNumManRadheat(BODY *body,UPDATE*update,int *iEqn,int iVar,int iBody) {
  update[iBody].iaModule[iVar][*iEqn] = RAD40KMAN;
  update[iBody].iNum40KMan = (*iEqn)++;
}
void FinalizeUpdate232ThNumManRadheat(BODY *body,UPDATE*update,int *iEqn,int iVar,int iBody) {
  update[iBody].iaModule[iVar][*iEqn] = RAD232THMAN;
  update[iBody].iNum232ThMan = (*iEqn)++;
}
void FinalizeUpdate238UNumManRadheat(BODY *body,UPDATE*update,int *iEqn,int iVar,int iBody) {
  update[iBody].iaModule[iVar][*iEqn] = RAD238UMAN;
  update[iBody].iNum238UMan = (*iEqn)++;
}
void FinalizeUpdate235UNumManRadheat(BODY *body,UPDATE*update,int *iEqn,int iVar,int iBody) {  //PED
  update[iBody].iaModule[iVar][*iEqn] = RAD235UMAN;
  update[iBody].iNum235UMan = (*iEqn)++;
}

void FinalizeUpdate40KNumCoreRadheat(BODY *body,UPDATE*update,int *iEqn,int iVar,int iBody) {
    update[iBody].iaModule[iVar][*iEqn] = RAD40KCORE;
    update[iBody].iNum40KCore = (*iEqn)++;
}
void FinalizeUpdate232ThNumCoreRadheat(BODY *body,UPDATE*update,int *iEqn,int iVar,int iBody) {
  update[iBody].iaModule[iVar][*iEqn] = RAD232THCORE;
  update[iBody].iNum232ThCore = (*iEqn)++;
}
void FinalizeUpdate238UNumCoreRadheat(BODY *body,UPDATE*update,int *iEqn,int iVar,int iBody) {
  update[iBody].iaModule[iVar][*iEqn] = RAD238UCORE;
  update[iBody].iNum238UCore = (*iEqn)++;
}
void FinalizeUpdate235UNumCoreRadheat(BODY *body,UPDATE*update,int *iEqn,int iVar,int iBody) {  //PED
  update[iBody].iaModule[iVar][*iEqn] = RAD235UCORE;
  update[iBody].iNum235UCore = (*iEqn)++;
}

/***************** RADHEAT Halts *****************/

/* Minimum 40K Powering? */
//PED: these subroutines aren't finished.  The default halt values aren't set.  body.d40KPowerMan is not a primary variable, but NumMan is.
int fbHaltMin40KPower(BODY *body,EVOLVE *evolve,HALT *halt,IO *io,UPDATE *update,int iBody) {

  if (body[iBody].d40KPowerMan < halt->dMin40KPower) {
    if (io->iVerbose >= VERBPROG) {
      printf("HALT: %s's 40K Power =  ",body[iBody].cName);
      fprintd(stdout,body[iBody].d40KPowerMan,io->iSciNot,io->iDigits);
      printf(" < ");
      fprintd(stdout,halt->dMin40KPower,io->iSciNot,io->iDigits);
      printf(".\n");
    }
    return 1;
  }
  return 0;
}        

/* Minimum 232Th Powering? */

int fbHaltMin232ThPower(BODY *body,EVOLVE *evolve,HALT *halt,IO *io,UPDATE *update,int iBody) {

  if (body[iBody].d232ThPowerMan < halt->dMin232ThPower) {
    if (io->iVerbose >= VERBPROG) {
      printf("HALT: %s's 232Th Power =  ",body[iBody].cName);
      fprintd(stdout,body[iBody].d232ThPowerMan,io->iSciNot,io->iDigits);
      printf(" < ");
      fprintd(stdout,halt->dMin232ThPower,io->iSciNot,io->iDigits);
      printf(".\n");
    }
    return 1;
  }
  return 0;
}        

/* Minimum 238U Powering? */

int fbHaltMin238UPower(BODY *body,EVOLVE *evolve,HALT *halt,IO *io,UPDATE *update,int iBody) {

  if (body[iBody].d238UPowerMan < halt->dMin238UPower) {
    if (io->iVerbose >= VERBPROG) {
      printf("HALT: %s's 238U Power =  ",body[iBody].cName);
      fprintd(stdout,body[iBody].d238UPowerMan,io->iSciNot,io->iDigits);
      printf(" < ");
      fprintd(stdout,halt->dMin238UPower,io->iSciNot,io->iDigits);
      printf(".\n");
    }
    return 1;
  }
  return 0;
}        

/* Minimum 235U Powering? PED */

int fbHaltMin235UPower(BODY *body,EVOLVE *evolve,HALT *halt,IO *io,UPDATE *update,int iBody) {

  if (body[iBody].d235UPowerMan < halt->dMin235UPower) {
    if (io->iVerbose >= VERBPROG) {
      printf("HALT: %s's 235U Power =  ",body[iBody].cName);
      fprintd(stdout,body[iBody].d235UPowerMan,io->iSciNot,io->iDigits);
      printf(" < ");
      fprintd(stdout,halt->dMin235UPower,io->iSciNot,io->iDigits);
      printf(".\n");
    }
    return 1;
  }
  return 0;
}        

<<<<<<< HEAD
void CountHaltsRadHeat(HALT *halt,int *iNumHalts) {
=======
void CountHaltsRadHeat(HALT *halt,int *iHalt) {
>>>>>>> 20b355d6
  if (halt->dMin40KPower >= 0)
    (*iNumHalts)++;
  if (halt->dMin232ThPower >=0)
    (*iNumHalts)++;
  if (halt->dMin238UPower >= 0)
<<<<<<< HEAD
    (*iNumHalts)++;
  if (halt->dMin235UPower >= 0)  //PED
    (*iNumHalts)++;
=======
    (iHalt)++;
  if (halt->dMin235UPower >= 0)  //PED
    (iHalt)++;
>>>>>>> 20b355d6
}

void VerifyHaltRadheat(BODY *body,CONTROL *control,OPTIONS *options,int iBody,int *iHalt) {

  if (control->Halt[iBody].dMin40KPower > 0)
    control->fnHalt[iBody][(*iHalt)++] = &fbHaltMin40KPower;
  if (control->Halt[iBody].dMin232ThPower > 0)
    control->fnHalt[iBody][(*iHalt)++] = &fbHaltMin232ThPower;
  if (control->Halt[iBody].dMin238UPower > 0)
    control->fnHalt[iBody][(*iHalt)++] = &fbHaltMin238UPower;
  if (control->Halt[iBody].dMin235UPower > 0)  //PED
    control->fnHalt[iBody][(*iHalt)++] = &fbHaltMin235UPower;
}

/************* RADHEAT Outputs ******************/

/* NOTE: If you write a new Write subroutine here you need to add the associate 
   block of initialization in InitializeOutputRadheat below */

/* Potassium */

void Write40KPowerMan(BODY *body,CONTROL *control,OUTPUT *output,SYSTEM *system,UNITS *units,UPDATE *update,int iBody,double *dTmp,char cUnit[]) {
  /* Get total power from 40K */
  *dTmp = -(*(update[iBody].pdD40KNumManDt))*ENERGY40K;
  if (output->bDoNeg[iBody]) {
    *dTmp *= output->dNeg;
    strcpy(cUnit,output->cNeg);
  } else { 
    *dTmp /= fdUnitsPower(units->iTime,units->iMass,units->iLength);
    fsUnitsPower(units,cUnit);
  }
}

void Write40KEnFlux(BODY *body,CONTROL *control,OUTPUT *output,SYSTEM *system,UNITS *units,UPDATE *update,int iBody,double *dTmp,char cUnit[]) {
  /* Get surface heat flux from 40K */
  *dTmp = body[iBody].d40KPowerMan/(4*PI*body[iBody].dRadius*body[iBody].dRadius);
  if (output->bDoNeg[iBody]) {
    *dTmp *= output->dNeg;
    strcpy(cUnit,output->cNeg);
  } else {
    *dTmp /= fdUnitsEnergyFlux(units->iTime,units->iMass,units->iLength);
    fsUnitsEnergyFlux(units,cUnit);
  }
}

void WriteD40KNumDt(BODY *body,CONTROL *control,OUTPUT *output,SYSTEM *system,UNITS *units,UPDATE *update,int iBody,double *dTmp,char cUnit[]) {
  *dTmp = *(update[iBody].pdD40KNumManDt);
  if (output->bDoNeg[iBody]) {
    *dTmp *= output->dNeg;
    strcpy(cUnit,output->cNeg);
  } else {
    *dTmp *= fdUnitsTime(units->iTime);
    fsUnitsRate(units->iTime,cUnit);
  }
}

void Write40KTimescale(BODY *body,CONTROL *control,OUTPUT *output,SYSTEM *system,UNITS *units,UPDATE *update,int iBody,double *dTmp,char cUnit[]) {
  *dTmp=-1;
}

void Write40KMassMan(BODY *body,CONTROL *control,OUTPUT *output,SYSTEM *system,UNITS *units,UPDATE *update,int iBody,double *dTmp,char cUnit[]) {
  *dTmp = body[iBody].d40KNumMan*MASS40K;
  if (output->bDoNeg[iBody]) {
    *dTmp *= output->dNeg;
    strcpy(cUnit,output->cNeg);
  } else {
    *dTmp /= fdUnitsMass(units->iMass);
    fsUnitsMass(units->iMass,cUnit);
  }
}

//PED: this subr is not finished?
void WriteD40KPowerDt(BODY *body,CONTROL *control,OUTPUT *output,SYSTEM *system,UNITS *units,UPDATE *update,int iBody,double *dTmp,char cUnit[]) {
  *dTmp = -1;
}

void Write40KNumMan(BODY *body,CONTROL *control,OUTPUT *output,SYSTEM *system,UNITS *units,UPDATE *update,int iBody,double *dTmp,char cUnit[]) {
  *dTmp = body[iBody].d40KNumMan;
  if (output->bDoNeg[iBody]) {
    *dTmp *= output->dNeg;
    strcpy(cUnit,output->cNeg);
  }
  /* else nothing, as it is a number */
}

/* Core */
void Write40KPowerCore(BODY *body,CONTROL *control,OUTPUT *output,SYSTEM *system,UNITS *units,UPDATE *update,int iBody,double *dTmp,char cUnit[]) {
  /* Get total power from 40K */
  *dTmp = -(*(update[iBody].pdD40KNumCoreDt))*ENERGY40K;
  if (output->bDoNeg[iBody]) {
    *dTmp *= output->dNeg;
    strcpy(cUnit,output->cNeg);
  } else { 
    *dTmp /= fdUnitsPower(units->iTime,units->iMass,units->iLength);
    fsUnitsPower(units,cUnit);
  }
}
void Write40KMassCore(BODY *body,CONTROL *control,OUTPUT *output,SYSTEM *system,UNITS *units,UPDATE *update,int iBody,double *dTmp,char cUnit[]) {
  *dTmp = body[iBody].d40KNumCore*MASS40K;
  if (output->bDoNeg[iBody]) {
    *dTmp *= output->dNeg;
    strcpy(cUnit,output->cNeg);
  } else {
    *dTmp /= fdUnitsMass(units->iMass);
    fsUnitsMass(units->iMass,cUnit);
  }
}
void Write40KNumCore(BODY *body,CONTROL *control,OUTPUT *output,SYSTEM *system,UNITS *units,UPDATE *update,int iBody,double *dTmp,char cUnit[]) {
  *dTmp = body[iBody].d40KNumCore;
  if (output->bDoNeg[iBody]) {
    *dTmp *= output->dNeg;
    strcpy(cUnit,output->cNeg);
  }
  /* else nothing, as it is a number */
}

/* Thorium */

void Write232ThPowerMan(BODY *body,CONTROL *control,OUTPUT *output,SYSTEM *system,UNITS *units,UPDATE *update,int iBody,double *dTmp,char cUnit[]) {
  /* Get total heat from 232Th */
  *dTmp = -(*(update[iBody].pdD232ThNumManDt))*ENERGY232TH;
  if (output->bDoNeg[iBody]) {
    *dTmp *= output->dNeg;
    strcpy(cUnit,output->cNeg);
  } else {
    *dTmp /= fdUnitsPower(units->iTime,units->iMass,units->iLength);
    fsUnitsPower(units,cUnit);
  }
}

void Write232ThEnFlux(BODY *body,CONTROL *control,OUTPUT *output,SYSTEM *system,UNITS *units,UPDATE *update,int iBody,double *dTmp,char cUnit[]) {
  /* Get surface heat flux from 232Th */
  *dTmp = body[iBody].d232ThPowerMan/(4*PI*body[iBody].dRadius*body[iBody].dRadius);

  if (output->bDoNeg[iBody]) {
    *dTmp *= output->dNeg;
    strcpy(cUnit,output->cNeg);
  } else {
    *dTmp /= fdUnitsEnergyFlux(units->iTime,units->iMass,units->iLength);
    fsUnitsEnergyFlux(units,cUnit);
  }
}

void WriteD232ThNumDt(BODY *body,CONTROL *control,OUTPUT *output,SYSTEM *system,UNITS *units,UPDATE *update,int iBody,double *dTmp,char cUnit[]) {
  *dTmp = *(update[iBody].pdD232ThNumManDt);

  if (output->bDoNeg[iBody]) {
    *dTmp *= output->dNeg;
    strcpy(cUnit,output->cNeg);
  } else {
    *dTmp *= fdUnitsTime(units->iTime);
    fsUnitsRate(units->iTime,cUnit);
  }
}

void WritedD232ThPowerDt(BODY *body,CONTROL *control,OUTPUT *output,SYSTEM *system,UNITS *units,UPDATE *update,int iBody,double *dTmp,char cUnit[]) {
  *dTmp=-1;
}

void Write232ThTimescale(BODY *body,CONTROL *control,OUTPUT *output,SYSTEM *system,UNITS *units,UPDATE *update,int iBody,double *dTmp,char cUnit[]) {
  *dTmp=-1;
}

void Write232ThMassMan(BODY *body,CONTROL *control,OUTPUT *output,SYSTEM *system,UNITS *units,UPDATE *update,int iBody,double *dTmp,char cUnit[]) {
  *dTmp = body[iBody].d232ThNumMan*MASS232TH;
  if (output->bDoNeg[iBody]) {
    *dTmp *= output->dNeg;
    strcpy(cUnit,output->cNeg);
  } else {
    *dTmp /= fdUnitsMass(units->iMass);
    fsUnitsMass(units->iMass,cUnit);
  }
}

void Write232ThNumMan(BODY *body,CONTROL *control,OUTPUT *output,SYSTEM *system,UNITS *units,UPDATE *update,int iBody,double *dTmp,char cUnit[]) {
  *dTmp = body[iBody].d232ThNumMan;
  if (output->bDoNeg[iBody]) {
    *dTmp *= output->dNeg;
    strcpy(cUnit,output->cNeg);
  }
  /* else nothing, as it is a number */
}

/* Core */
void Write232ThPowerCore(BODY *body,CONTROL *control,OUTPUT *output,SYSTEM *system,UNITS *units,UPDATE *update,int iBody,double *dTmp,char cUnit[]) {
  /* Get total heat from 232Th */
  *dTmp = -(*(update[iBody].pdD232ThNumCoreDt))*ENERGY232TH;
  if (output->bDoNeg[iBody]) {
    *dTmp *= output->dNeg;
    strcpy(cUnit,output->cNeg);
  } else {
    *dTmp /= fdUnitsPower(units->iTime,units->iMass,units->iLength);
    fsUnitsPower(units,cUnit);
  }
}

void Write232ThMassCore(BODY *body,CONTROL *control,OUTPUT *output,SYSTEM *system,UNITS *units,UPDATE *update,int iBody,double *dTmp,char cUnit[]) {
  *dTmp = body[iBody].d232ThNumCore*MASS232TH;
  if (output->bDoNeg[iBody]) {
    *dTmp *= output->dNeg;
    strcpy(cUnit,output->cNeg);
  } else {
    *dTmp /= fdUnitsMass(units->iMass);
    fsUnitsMass(units->iMass,cUnit);
  }
}

void Write232ThNumCore(BODY *body,CONTROL *control,OUTPUT *output,SYSTEM *system,UNITS *units,UPDATE *update,int iBody,double *dTmp,char cUnit[]) {
  *dTmp = body[iBody].d232ThNumCore;
  if (output->bDoNeg[iBody]) {
    *dTmp *= output->dNeg;
    strcpy(cUnit,output->cNeg);
  }
  /* else nothing, as it is a number */
}

/* Uranium 238 */

void Write238UPowerMan(BODY *body,CONTROL *control,OUTPUT *output,SYSTEM *system,UNITS *units,UPDATE *update,int iBody,double *dTmp,char cUnit[]) {
  /* Get total power from 238U */
  *dTmp = -(*(update[iBody].pdD238UNumManDt))*ENERGY238U;
  if (output->bDoNeg[iBody]) {
    *dTmp *= output->dNeg;
    strcpy(cUnit,output->cNeg);
  } else {
    *dTmp /= fdUnitsPower(units->iTime,units->iMass,units->iLength);
    fsUnitsPower(units,cUnit);
  }
}

void Write238UEnFlux(BODY *body,CONTROL *control,OUTPUT *output,SYSTEM *system,UNITS *units,UPDATE *update,int iBody,double *dTmp,char cUnit[]) {
  /* Get surface heat flux from 238U */
  *dTmp = body[iBody].d238UPowerMan/(4*PI*body[iBody].dRadius*body[iBody].dRadius);
  if (output->bDoNeg[iBody]) {
    *dTmp *= output->dNeg;
    strcpy(cUnit,output->cNeg);
  } else {
    *dTmp /= fdUnitsEnergyFlux(units->iTime,units->iMass,units->iLength);
    fsUnitsEnergyFlux(units,cUnit);
  }
}

void WriteD238UNumDt(BODY *body,CONTROL *control,OUTPUT *output,SYSTEM *system,UNITS *units,UPDATE *update,int iBody,double *dTmp,char cUnit[]) {
  *dTmp = *(update[iBody].pdD238UNumManDt);
  if (output->bDoNeg[iBody]) {
    *dTmp *= output->dNeg;
    strcpy(cUnit,output->cNeg);
  } else {
    *dTmp *= fdUnitsTime(units->iTime);
    fsUnitsRate(units->iTime,cUnit);
  }
}

void WritedD238UPowerDt(BODY *body,CONTROL *control,OUTPUT *output,SYSTEM *system,UNITS *units,UPDATE *update,int iBody,double *dTmp,char cUnit[]) {
  *dTmp=-1;
}

void Write238UTimescale(BODY *body,CONTROL *control,OUTPUT *output,SYSTEM *system,UNITS *units,UPDATE *update,int iBody,double *dTmp,char cUnit[]) {
  *dTmp=-1;
}

void Write238UMassMan(BODY *body,CONTROL *control,OUTPUT *output,SYSTEM *system,UNITS *units,UPDATE *update,int iBody,double *dTmp,char cUnit[]) {
  *dTmp = body[iBody].d238UNumMan*MASS238U;
  if (output->bDoNeg[iBody]) {
    *dTmp *= output->dNeg;
    strcpy(cUnit,output->cNeg);
  } else {
    *dTmp /= fdUnitsMass(units->iMass);
    fsUnitsMass(units->iMass,cUnit);
  }
}

void Write238UNumMan(BODY *body,CONTROL *control,OUTPUT *output,SYSTEM *system,UNITS *units,UPDATE *update,int iBody,double *dTmp,char cUnit[]) {
  *dTmp = body[iBody].d238UNumMan;
  if (output->bDoNeg[iBody]) {
    *dTmp *= output->dNeg;
    strcpy(cUnit,output->cNeg);
  }
  /* else nothing, as it is a number */
}

/* Core */
void Write238UPowerCore(BODY *body,CONTROL *control,OUTPUT *output,SYSTEM *system,UNITS *units,UPDATE *update,int iBody,double *dTmp,char cUnit[]) {
  /* Get total power from 238U */
  *dTmp = -(*(update[iBody].pdD238UNumCoreDt))*ENERGY238U;
  if (output->bDoNeg[iBody]) {
    *dTmp *= output->dNeg;
    strcpy(cUnit,output->cNeg);
  } else {
    *dTmp /= fdUnitsPower(units->iTime,units->iMass,units->iLength);
    fsUnitsPower(units,cUnit);
  }
}
void Write238UMassCore(BODY *body,CONTROL *control,OUTPUT *output,SYSTEM *system,UNITS *units,UPDATE *update,int iBody,double *dTmp,char cUnit[]) {
  *dTmp = body[iBody].d238UNumCore*MASS238U;
  if (output->bDoNeg[iBody]) {
    *dTmp *= output->dNeg;
    strcpy(cUnit,output->cNeg);
  } else {
    *dTmp /= fdUnitsMass(units->iMass);
    fsUnitsMass(units->iMass,cUnit);
  }
}

void Write238UNumCore(BODY *body,CONTROL *control,OUTPUT *output,SYSTEM *system,UNITS *units,UPDATE *update,int iBody,double *dTmp,char cUnit[]) {
  *dTmp = body[iBody].d238UNumCore;
  if (output->bDoNeg[iBody]) {
    *dTmp *= output->dNeg;
    strcpy(cUnit,output->cNeg);
  }
  /* else nothing, as it is a number */
}

/* Uranium 235 PED */

void Write235UPowerMan(BODY *body,CONTROL *control,OUTPUT *output,SYSTEM *system,UNITS *units,UPDATE *update,int iBody,double *dTmp,char cUnit[]) {
  /* Get total power from 235U */
  *dTmp = -(*(update[iBody].pdD235UNumManDt))*ENERGY235U;
  if (output->bDoNeg[iBody]) {
    *dTmp *= output->dNeg;
    strcpy(cUnit,output->cNeg);
  } else {
    *dTmp /= fdUnitsPower(units->iTime,units->iMass,units->iLength);
    fsUnitsPower(units,cUnit);
  }
}

void Write235UEnFlux(BODY *body,CONTROL *control,OUTPUT *output,SYSTEM *system,UNITS *units,UPDATE *update,int iBody,double *dTmp,char cUnit[]) {
  /* Get surface heat flux from 235U */
  *dTmp = body[iBody].d235UPowerMan/(4*PI*body[iBody].dRadius*body[iBody].dRadius);

  if (output->bDoNeg[iBody]) {
    *dTmp *= output->dNeg;
    strcpy(cUnit,output->cNeg);
  } else {
    *dTmp /= fdUnitsEnergyFlux(units->iTime,units->iMass,units->iLength);
    fsUnitsEnergyFlux(units,cUnit);
  }
}

void WriteD235UNumDt(BODY *body,CONTROL *control,OUTPUT *output,SYSTEM *system,UNITS *units,UPDATE *update,int iBody,double *dTmp,char cUnit[]) {
  *dTmp = *(update[iBody].pdD235UNumManDt);

  if (output->bDoNeg[iBody]) {
    *dTmp *= output->dNeg;
    strcpy(cUnit,output->cNeg);
  } else {
    *dTmp *= fdUnitsTime(units->iTime);
    fsUnitsRate(units->iTime,cUnit);
  }
}


void WritedD235UPowerDt(BODY *body,CONTROL *control,OUTPUT *output,SYSTEM *system,UNITS *units,UPDATE *update,int iBody,double *dTmp,char cUnit[]) {
  *dTmp=-1;
}

void Write235UTimescale(BODY *body,CONTROL *control,OUTPUT *output,SYSTEM *system,UNITS *units,UPDATE *update,int iBody,double *dTmp,char cUnit[]) {
  *dTmp=-1;
}

void Write235UMassMan(BODY *body,CONTROL *control,OUTPUT *output,SYSTEM *system,UNITS *units,UPDATE *update,int iBody,double *dTmp,char cUnit[]) {
  *dTmp = body[iBody].d235UNumMan*MASS235U;
  if (output->bDoNeg[iBody]) {
    *dTmp *= output->dNeg;
    strcpy(cUnit,output->cNeg);
  } else {
    *dTmp /= fdUnitsMass(units->iMass);
    fsUnitsMass(units->iMass,cUnit);
  }
}

void Write235UNumMan(BODY *body,CONTROL *control,OUTPUT *output,SYSTEM *system,UNITS *units,UPDATE *update,int iBody,double *dTmp,char cUnit[]) {
  *dTmp = body[iBody].d235UNumMan;
  if (output->bDoNeg[iBody]) {
    *dTmp *= output->dNeg;
    strcpy(cUnit,output->cNeg);
  }
  /* else nothing, as it is a number */
}

/* Core */
void Write235UPowerCore(BODY *body,CONTROL *control,OUTPUT *output,SYSTEM *system,UNITS *units,UPDATE *update,int iBody,double *dTmp,char cUnit[]) {
  /* Get total power from 235U */
  *dTmp = -(*(update[iBody].pdD235UNumCoreDt))*ENERGY235U;
  if (output->bDoNeg[iBody]) {
    *dTmp *= output->dNeg;
    strcpy(cUnit,output->cNeg);
  } else {
    *dTmp /= fdUnitsPower(units->iTime,units->iMass,units->iLength);
    fsUnitsPower(units,cUnit);
  }
}
void Write235UMassCore(BODY *body,CONTROL *control,OUTPUT *output,SYSTEM *system,UNITS *units,UPDATE *update,int iBody,double *dTmp,char cUnit[]) {
  *dTmp = body[iBody].d235UNumCore*MASS235U;
  if (output->bDoNeg[iBody]) {
    *dTmp *= output->dNeg;
    strcpy(cUnit,output->cNeg);
  } else {
    *dTmp /= fdUnitsMass(units->iMass);
    fsUnitsMass(units->iMass,cUnit);
  }
}

void Write235UNumCore(BODY *body,CONTROL *control,OUTPUT *output,SYSTEM *system,UNITS *units,UPDATE *update,int iBody,double *dTmp,char cUnit[]) {
  *dTmp = body[iBody].d235UNumCore;
  if (output->bDoNeg[iBody]) {
    *dTmp *= output->dNeg;
    strcpy(cUnit,output->cNeg);
  }
  /* else nothing, as it is a number */
}

/* Totals */
void WriteRadPowerMan(BODY *body,CONTROL *control,OUTPUT *output,SYSTEM *system,UNITS *units,UPDATE *update,int iBody,double *dTmp,char cUnit[]) {
  /* Total Radiogenic Power Production */
      *dTmp = fdRadPowerMan(body,update,iBody);
  if (output->bDoNeg[iBody]) {
    *dTmp *= output->dNeg;
    strcpy(cUnit,output->cNeg);
  } else {
    *dTmp /= fdUnitsPower(units->iTime,units->iMass,units->iLength);
    fsUnitsPower(units,cUnit);
  }
}
void WriteRadPowerCore(BODY *body,CONTROL *control,OUTPUT *output,SYSTEM *system,UNITS *units,UPDATE *update,int iBody,double *dTmp,char cUnit[]) {
  /* Total Radiogenic Power Production */
      *dTmp = fdRadPowerCore(body,update,iBody);
  if (output->bDoNeg[iBody]) {
    *dTmp *= output->dNeg;
    strcpy(cUnit,output->cNeg);
  } else {
    *dTmp /= fdUnitsPower(units->iTime,units->iMass,units->iLength);
    fsUnitsPower(units,cUnit);
  }
}
void WriteRadPowerTotal(BODY *body,CONTROL *control,OUTPUT *output,SYSTEM *system,UNITS *units,UPDATE *update,int iBody,double *dTmp,char cUnit[]) {
  /* Total Radiogenic Power Production */
      *dTmp = fdRadPowerTotal(body,update,iBody);
  if (output->bDoNeg[iBody]) {
    *dTmp *= output->dNeg;
    strcpy(cUnit,output->cNeg);
  } else {
    *dTmp /= fdUnitsPower(units->iTime,units->iMass,units->iLength);
    fsUnitsPower(units,cUnit);
  }
}

void WriteSurfEnFluxRadheat(BODY *body,CONTROL *control,OUTPUT *output,SYSTEM *system,UNITS *units,UPDATE *update,int iBody,double *dTmp,char cUnit[]) {
  /* Radiogenic Surface Energy Flux */
  *dTmp = fdSurfEnFluxRadheat(body,system,update,iBody,iBody);

  if (output->bDoNeg[iBody]) {
    *dTmp *= output->dNeg;
    strcpy(cUnit,output->cNeg);
  } else {
    *dTmp /= fdUnitsEnergyFlux(units->iTime,units->iMass,units->iLength);
    fsUnitsEnergyFlux(units,cUnit);
  }
}

void InitializeOutputRadheat(OUTPUT *output,fnWriteOutput fnWrite[]) {

  /* Potassium */
    //  PED:  Do these default numbers matter??  If so they need to be changed.
  sprintf(output[OUT_40KPOWERMAN].cName,"40KPowerMan");
  sprintf(output[OUT_40KPOWERMAN].cDescr,"Total Power Generated by 40K");
  sprintf(output[OUT_40KPOWERMAN].cNeg,"TW");
  output[OUT_40KPOWERMAN].bNeg = 1;
  output[OUT_40KPOWERMAN].dNeg = 1e-19; // ergs/s -> TW 
  output[OUT_40KPOWERMAN].iNum = 1;
  fnWrite[OUT_40KPOWERMAN] = &Write40KPowerMan;
  
  sprintf(output[OUT_40KENFLUX].cName,"40KEnFlux");
  sprintf(output[OUT_40KENFLUX].cDescr,"Surface Energy Flux from 40K");
  sprintf(output[OUT_40KENFLUX].cNeg,"W/m^2");
  output[OUT_40KENFLUX].bNeg = 1;
  output[OUT_40KENFLUX].dNeg = 1e-3;
  output[OUT_40KENFLUX].iNum = 1;
  fnWrite[OUT_40KENFLUX] = &Write40KEnFlux;

  sprintf(output[OUT_40KDPOWERDT].cName,"D40KPowerDt");
  sprintf(output[OUT_40KDPOWERDT].cDescr,"Time Rate of Change of 40K Power Generation");
  sprintf(output[OUT_40KDPOWERDT].cNeg,"TW/Gyr");
  output[OUT_40KDPOWERDT].bNeg = 1;
  output[OUT_40KDPOWERDT].dNeg = 1e12/1e9; /* XXX */
  output[OUT_40KDPOWERDT].iNum = 1;
  fnWrite[OUT_40KDPOWERDT] = &WriteD40KPowerDt;  //PED: that subr is not written yet?
  
  sprintf(output[OUT_40KDNUMDT].cName,"D40KNumManDt");
  sprintf(output[OUT_40KDNUMDT].cDescr,"Time Rate of Change of 40K Heat Generation");
  sprintf(output[OUT_40KDNUMDT].cNeg,"/Gyr");
  output[OUT_40KDNUMDT].bNeg = 1;
  output[OUT_40KDNUMDT].dNeg = YEARSEC*1e9; 
  output[OUT_40KDNUMDT].iNum = 1;
  fnWrite[OUT_40KDNUMDT] = &WriteD40KNumDt;
  
  sprintf(output[OUT_40KTIME].cName,"40KTimescale");
  sprintf(output[OUT_40KTIME].cDescr,"Timescale for 40K Power Generation");
  sprintf(output[OUT_40KTIME].cNeg,"Gyr");
  output[OUT_40KTIME].bNeg = 1;
  output[OUT_40KTIME].dNeg = YEARSEC*1e9;
  output[OUT_40KTIME].iNum = 1;
  fnWrite[OUT_40KTIME] = &Write40KTimescale;
  
  sprintf(output[OUT_40KMASSMAN].cName,"40KMassMan");
  sprintf(output[OUT_40KMASSMAN].cDescr,"Total Mass of 40K");
  sprintf(output[OUT_40KMASSMAN].cNeg,"Earth Masses");
  output[OUT_40KMASSMAN].bNeg = 1;
  output[OUT_40KMASSMAN].dNeg = MEARTH;
  output[OUT_40KMASSMAN].iNum = 1;
  fnWrite[OUT_40KMASSMAN] = &Write40KMassMan;
  
  sprintf(output[OUT_40KNUMMAN].cName,"40KNumMan");
  sprintf(output[OUT_40KNUMMAN].cDescr,"Total Number of 40K Atoms");
  sprintf(output[OUT_40KNUMMAN].cNeg,"Initial Primordial Earth Number");
  output[OUT_40KNUMMAN].bNeg = 1;
  output[OUT_40KNUMMAN].dNeg = EMASSMAN40K/MASS40K;
  output[OUT_40KNUMMAN].iNum = 1;
  fnWrite[OUT_40KNUMMAN] = &Write40KNumMan;

  /* Core */
  sprintf(output[OUT_40KPOWERCORE].cName,"40KPowerCore");
  sprintf(output[OUT_40KPOWERCORE].cDescr,"Core Power Generated by 40K");
  sprintf(output[OUT_40KPOWERCORE].cNeg,"TW");
  output[OUT_40KPOWERCORE].bNeg = 1;
  output[OUT_40KPOWERCORE].dNeg = 1e-19; // ergs/s -> TW 
  output[OUT_40KPOWERCORE].iNum = 1;
  fnWrite[OUT_40KPOWERCORE] = &Write40KPowerCore;
  
  sprintf(output[OUT_40KMASSCORE].cName,"40KMassCore");
  sprintf(output[OUT_40KMASSCORE].cDescr,"Total Core Mass of 40K");
  sprintf(output[OUT_40KMASSCORE].cNeg,"Earth Masses");
  output[OUT_40KMASSCORE].bNeg = 1;
  output[OUT_40KMASSCORE].dNeg = MEARTH;
  output[OUT_40KMASSCORE].iNum = 1;
  fnWrite[OUT_40KMASSCORE] = &Write40KMassCore;
  
  sprintf(output[OUT_40KNUMCORE].cName,"40KNumCore");
  sprintf(output[OUT_40KNUMCORE].cDescr,"Total Core Number of 40K Atoms");
  sprintf(output[OUT_40KNUMCORE].cNeg,"Initial Primordial Earth Number");
  output[OUT_40KNUMCORE].bNeg = 1;
  output[OUT_40KNUMCORE].dNeg = EMASSCORE40K/MASS40K;
  output[OUT_40KNUMCORE].iNum = 1;
  fnWrite[OUT_40KNUMCORE] = &Write40KNumCore;
  
  /* Thorium */
  sprintf(output[OUT_232THPOWERMAN].cName,"232ThPowerMan");
  sprintf(output[OUT_232THPOWERMAN].cDescr,"Total Power Generated by 232Th");
  sprintf(output[OUT_232THPOWERMAN].cNeg,"TW");
  output[OUT_232THPOWERMAN].bNeg = 1;
  output[OUT_232THPOWERMAN].dNeg = 1e-19; 
  output[OUT_232THPOWERMAN].iNum = 1;
  fnWrite[OUT_232THPOWERMAN] = &Write232ThPowerMan;
  
  sprintf(output[OUT_232THENFLUX].cName,"232ThEnFlux");
  sprintf(output[OUT_232THENFLUX].cDescr,"Surface Energy Flux from 232Th");
  sprintf(output[OUT_232THENFLUX].cNeg,"W/m^2");
  output[OUT_232THENFLUX].bNeg = 1;
  output[OUT_232THENFLUX].dNeg = 1e-3;
  output[OUT_232THENFLUX].iNum = 1;
  fnWrite[OUT_232THENFLUX] = &Write232ThEnFlux;

  sprintf(output[OUT_232THDNUMDT].cName,"D232ThNumManDt");
  sprintf(output[OUT_232THDNUMDT].cDescr,"Time Rate of Change of the number of 232Th nuclei");
  sprintf(output[OUT_232THDNUMDT].cNeg,"/Gyr");
  output[OUT_232THDNUMDT].bNeg = 1;
  output[OUT_232THDNUMDT].dNeg = YEARSEC*1e9;  
  output[OUT_232THDNUMDT].iNum = 1;
  fnWrite[OUT_232THDNUMDT] = &WriteD232ThNumDt;

  sprintf(output[OUT_232THTIME].cName,"232ThTimescale");
  sprintf(output[OUT_232THTIME].cDescr,"Timescale for 232Th Power Generation");
  sprintf(output[OUT_232THTIME].cNeg,"Gyr");
  output[OUT_232THTIME].bNeg = 1;
  output[OUT_232THTIME].dNeg = YEARSEC*1e9;
  output[OUT_232THTIME].iNum = 1;
  fnWrite[OUT_232THTIME] = &Write232ThTimescale;
  
  sprintf(output[OUT_232THMASSMAN].cName,"232ThMassMan");
  sprintf(output[OUT_232THMASSMAN].cDescr,"Total Mass of 232Th");
  sprintf(output[OUT_232THMASSMAN].cNeg,"Earth Masses");
  output[OUT_232THMASSMAN].bNeg = 1;
  output[OUT_232THMASSMAN].dNeg = MEARTH;
  output[OUT_232THMASSMAN].iNum = 1;
  fnWrite[OUT_232THMASSMAN] = &Write232ThMassMan;
  
  sprintf(output[OUT_232THNUMMAN].cName,"232ThNumMan");
  sprintf(output[OUT_232THNUMMAN].cDescr,"Total Number of 232Th Atoms");
  sprintf(output[OUT_232THNUMMAN].cNeg,"Initial Primordial Earth Number");
  output[OUT_232THNUMMAN].bNeg = 1;
  output[OUT_232THNUMMAN].dNeg = EMASSMAN232TH/MASS232TH;
  output[OUT_232THNUMMAN].iNum = 1;
  fnWrite[OUT_232THNUMMAN] = &Write232ThNumMan;

  /* Core */
  sprintf(output[OUT_232THPOWERCORE].cName,"232ThPowerCore");
  sprintf(output[OUT_232THPOWERCORE].cDescr,"Total Power Generated by 232Th");
  sprintf(output[OUT_232THPOWERCORE].cNeg,"TW");
  output[OUT_232THPOWERCORE].bNeg = 1;
  output[OUT_232THPOWERCORE].dNeg = 1e-19; 
  output[OUT_232THPOWERCORE].iNum = 1;
  fnWrite[OUT_232THPOWERCORE] = &Write232ThPowerCore;

  sprintf(output[OUT_232THMASSCORE].cName,"232ThMassCore");
  sprintf(output[OUT_232THMASSCORE].cDescr,"Total Mass of 232Th");
  sprintf(output[OUT_232THMASSCORE].cNeg,"Earth Masses");
  output[OUT_232THMASSCORE].bNeg = 1;
  output[OUT_232THMASSCORE].dNeg = MEARTH;
  output[OUT_232THMASSCORE].iNum = 1;
  fnWrite[OUT_232THMASSCORE] = &Write232ThMassCore;
  
  sprintf(output[OUT_232THNUMCORE].cName,"232ThNumCore");
  sprintf(output[OUT_232THNUMCORE].cDescr,"Total Number of 232Th Atoms");
  sprintf(output[OUT_232THNUMCORE].cNeg,"Initial Primordial Earth Number");
  output[OUT_232THNUMCORE].bNeg = 1;
  output[OUT_232THNUMCORE].dNeg = EMASSCORE232TH/MASS232TH;
  output[OUT_232THNUMCORE].iNum = 1;
  fnWrite[OUT_232THNUMCORE] = &Write232ThNumCore;
    
  /* Uranium 238 */

  sprintf(output[OUT_238UPOWERMAN].cName,"238UPowerMan");
  sprintf(output[OUT_238UPOWERMAN].cDescr,"Total Power Generated by 238U");
  sprintf(output[OUT_238UPOWERMAN].cNeg,"TW");
  output[OUT_238UPOWERMAN].bNeg = 1;
  output[OUT_238UPOWERMAN].dNeg = 1e-19; 
  output[OUT_238UPOWERMAN].iNum = 1;
  fnWrite[OUT_238UPOWERMAN] = &Write238UPowerMan;
  
  sprintf(output[OUT_238UENFLUX].cName,"238UEnFlux");
  sprintf(output[OUT_238UENFLUX].cDescr,"Surface Energy Flux due to 238U");
  sprintf(output[OUT_238UENFLUX].cNeg,"W/m^2");
  output[OUT_238UENFLUX].bNeg = 1;
  output[OUT_238UENFLUX].dNeg = 1e-3;
  output[OUT_238UENFLUX].iNum = 1;
  fnWrite[OUT_238UENFLUX] = &Write238UEnFlux;

  sprintf(output[OUT_238UDNUMDT].cName,"D238UNumManDt");
  sprintf(output[OUT_238UDNUMDT].cDescr,"Time Rate of Change of the Number of 238U Nuclei");
  sprintf(output[OUT_238UDNUMDT].cNeg,"Gyr");
  output[OUT_238UDNUMDT].bNeg = 1;
  output[OUT_238UDNUMDT].dNeg = YEARSEC*1e9;
  output[OUT_238UDNUMDT].iNum = 1;
  fnWrite[OUT_238UDNUMDT] = &WriteD238UNumDt;

  sprintf(output[OUT_238UTIME].cName,"238UTimescale");
  sprintf(output[OUT_238UTIME].cDescr,"Timescale for 238U Power Generation");
  sprintf(output[OUT_238UTIME].cNeg,"Gyr");
  output[OUT_238UTIME].bNeg = 1;
  output[OUT_238UTIME].dNeg = YEARSEC*1e9;
  output[OUT_238UTIME].iNum = 1;
  fnWrite[OUT_238UTIME] = &Write238UTimescale;
  
  sprintf(output[OUT_238UMASSMAN].cName,"238UMassMan");
  sprintf(output[OUT_238UMASSMAN].cDescr,"Total Mass of 238U");
  sprintf(output[OUT_238UMASSMAN].cNeg,"Earth Masses");
  output[OUT_238UMASSMAN].bNeg = 1;
  output[OUT_238UMASSMAN].dNeg = MEARTH;
  output[OUT_238UMASSMAN].iNum = 1;
  fnWrite[OUT_238UMASSMAN] = &Write238UMassMan;
  
  sprintf(output[OUT_238UNUMMAN].cName,"238UNumMan");
  sprintf(output[OUT_238UNUMMAN].cDescr,"Total Number of 238U Atoms");
  sprintf(output[OUT_238UNUMMAN].cNeg,"Initial Primordial Earth Number");
  output[OUT_238UNUMMAN].bNeg = 1;
  output[OUT_238UNUMMAN].dNeg = 1;
  output[OUT_238UNUMMAN].iNum = 1;
  fnWrite[OUT_238UNUMMAN] = &Write238UNumMan;

  /* Core */
  sprintf(output[OUT_238UPOWERCORE].cName,"238UPowerCore");
  sprintf(output[OUT_238UPOWERCORE].cDescr,"Total Core Power Generated by 238U");
  sprintf(output[OUT_238UPOWERCORE].cNeg,"TW");
  output[OUT_238UPOWERCORE].bNeg = 1;
  output[OUT_238UPOWERCORE].dNeg = 1e-19; 
  output[OUT_238UPOWERCORE].iNum = 1;
  fnWrite[OUT_238UPOWERCORE] = &Write238UPowerCore;
  
  sprintf(output[OUT_238UMASSCORE].cName,"238UMassCore");
  sprintf(output[OUT_238UMASSCORE].cDescr,"Total Core Mass of 238U");
  sprintf(output[OUT_238UMASSCORE].cNeg,"Earth Masses");
  output[OUT_238UMASSCORE].bNeg = 1;
  output[OUT_238UMASSCORE].dNeg = MEARTH;
  output[OUT_238UMASSCORE].iNum = 1;
  fnWrite[OUT_238UMASSCORE] = &Write238UMassCore;
  
  sprintf(output[OUT_238UNUMCORE].cName,"238UNumCore");
  sprintf(output[OUT_238UNUMCORE].cDescr,"Total Core Number of 238U Atoms");
  sprintf(output[OUT_238UNUMCORE].cNeg,"Initial Primordial Earth Number");
  output[OUT_238UNUMCORE].bNeg = 1;
  output[OUT_238UNUMCORE].dNeg = 1;
  output[OUT_238UNUMCORE].iNum = 1;
  fnWrite[OUT_238UNUMCORE] = &Write238UNumCore;
  
  /* Uranium 235 */
  
  sprintf(output[OUT_235UPOWERMAN].cName,"235UPowerMan");
  sprintf(output[OUT_235UPOWERMAN].cDescr,"Total Power Generated by 235U");
  sprintf(output[OUT_235UPOWERMAN].cNeg,"TW");
  output[OUT_235UPOWERMAN].bNeg = 1;
  output[OUT_235UPOWERMAN].dNeg = 1e-19; 
  output[OUT_235UPOWERMAN].iNum = 1;
  fnWrite[OUT_235UPOWERMAN] = &Write235UPowerMan;
  
  sprintf(output[OUT_235UENFLUX].cName,"235UEnFlux");
  sprintf(output[OUT_235UENFLUX].cDescr,"Surface Energy Flux due to 235U");
  sprintf(output[OUT_235UENFLUX].cNeg,"W/m^2");
  output[OUT_235UENFLUX].bNeg = 1;
  output[OUT_235UENFLUX].dNeg = 1e-3;
  output[OUT_235UENFLUX].iNum = 1;
  fnWrite[OUT_235UENFLUX] = &Write235UEnFlux;

  sprintf(output[OUT_235UDNUMDT].cName,"D235UNumManDt");
  sprintf(output[OUT_235UDNUMDT].cDescr,"Time Rate of Change of the Number of 235U Nuclei");
  sprintf(output[OUT_235UDNUMDT].cNeg,"Gyr");
  output[OUT_235UDNUMDT].bNeg = 1;
  output[OUT_235UDNUMDT].dNeg = YEARSEC*1e9;
  output[OUT_235UDNUMDT].iNum = 1;
  fnWrite[OUT_235UDNUMDT] = &WriteD235UNumDt;

  sprintf(output[OUT_235UTIME].cName,"235UTimescale");
  sprintf(output[OUT_235UTIME].cDescr,"Timescale for 235U Power Generation");
  sprintf(output[OUT_235UTIME].cNeg,"Gyr");
  output[OUT_235UTIME].bNeg = 1;
  output[OUT_235UTIME].dNeg = YEARSEC*1e9;
  output[OUT_235UTIME].iNum = 1;
  fnWrite[OUT_235UTIME] = &Write235UTimescale;
  
  sprintf(output[OUT_235UMASSMAN].cName,"235UMassMan");
  sprintf(output[OUT_235UMASSMAN].cDescr,"Total Mass of 235U");
  sprintf(output[OUT_235UMASSMAN].cNeg,"Earth Masses");
  output[OUT_235UMASSMAN].bNeg = 1;
  output[OUT_235UMASSMAN].dNeg = MEARTH;
  output[OUT_235UMASSMAN].iNum = 1;
  fnWrite[OUT_235UMASSMAN] = &Write235UMassMan;
  
  sprintf(output[OUT_235UNUMMAN].cName,"235UNumMan");
  sprintf(output[OUT_235UNUMMAN].cDescr,"Total Number of 235U Atoms");
  sprintf(output[OUT_235UNUMMAN].cNeg,"Initial Primordial Earth Number");
  output[OUT_235UNUMMAN].bNeg = 1;
  output[OUT_235UNUMMAN].dNeg = 1;
  output[OUT_235UNUMMAN].iNum = 1;
  fnWrite[OUT_235UNUMMAN] = &Write235UNumMan;

  /* Core */
  sprintf(output[OUT_235UPOWERCORE].cName,"235UPowerCore");
  sprintf(output[OUT_235UPOWERCORE].cDescr,"Total Core Power Generated by 235U");
  sprintf(output[OUT_235UPOWERCORE].cNeg,"TW");
  output[OUT_235UPOWERCORE].bNeg = 1;
  output[OUT_235UPOWERCORE].dNeg = 1e-19; 
  output[OUT_235UPOWERCORE].iNum = 1;
  fnWrite[OUT_235UPOWERCORE] = &Write235UPowerCore;

  sprintf(output[OUT_235UMASSCORE].cName,"235UMassCore");
  sprintf(output[OUT_235UMASSCORE].cDescr,"Total Core Mass of 235U");
  sprintf(output[OUT_235UMASSCORE].cNeg,"Earth Masses");
  output[OUT_235UMASSCORE].bNeg = 1;
  output[OUT_235UMASSCORE].dNeg = MEARTH;
  output[OUT_235UMASSCORE].iNum = 1;
  fnWrite[OUT_235UMASSCORE] = &Write235UMassCore;
  
  sprintf(output[OUT_235UNUMCORE].cName,"235UNumCore");
  sprintf(output[OUT_235UNUMCORE].cDescr,"Total Core Number of 235U Atoms");
  sprintf(output[OUT_235UNUMCORE].cNeg,"Initial Primordial Earth Number");
  output[OUT_235UNUMCORE].bNeg = 1;
  output[OUT_235UNUMCORE].dNeg = 1;
  output[OUT_235UNUMCORE].iNum = 1;
  fnWrite[OUT_235UNUMCORE] = &Write235UNumCore;
      
  /* Totals */
  
  sprintf(output[OUT_RADPOWERMAN].cName,"RadPowerMan");
  sprintf(output[OUT_RADPOWERMAN].cDescr,"Total Power Generated by Radiogenic Nuclides in Mantle");
  sprintf(output[OUT_RADPOWERMAN].cNeg,"TW");
  output[OUT_RADPOWERMAN].bNeg = 1;
  output[OUT_RADPOWERMAN].dNeg = 1e-19; 
  output[OUT_RADPOWERMAN].iNum = 1;
  fnWrite[OUT_RADPOWERMAN] = &WriteRadPowerMan;

  sprintf(output[OUT_RADPOWERCORE].cName,"RadPowerCore");
  sprintf(output[OUT_RADPOWERCORE].cDescr,"Total Power Generated by Radiogenic Nuclides in Core");
  sprintf(output[OUT_RADPOWERCORE].cNeg,"TW");
  output[OUT_RADPOWERCORE].bNeg = 1;
  output[OUT_RADPOWERCORE].dNeg = 1e-19; 
  output[OUT_RADPOWERCORE].iNum = 1;
  fnWrite[OUT_RADPOWERCORE] = &WriteRadPowerCore;

  sprintf(output[OUT_RADPOWERTOTAL].cName,"RadPowerTotal");
  sprintf(output[OUT_RADPOWERTOTAL].cDescr,"Total Power Generated by Radiogenic Nuclides in Total (M+C)");
  sprintf(output[OUT_RADPOWERTOTAL].cNeg,"TW");
  output[OUT_RADPOWERTOTAL].bNeg = 1;
  output[OUT_RADPOWERTOTAL].dNeg = 1e-19; 
  output[OUT_RADPOWERTOTAL].iNum = 1;
  fnWrite[OUT_RADPOWERTOTAL] = &WriteRadPowerTotal;

  sprintf(output[OUT_SURFENFLUXRADHEAT].cName,"SurfEnFluxRadheat");
  sprintf(output[OUT_SURFENFLUXRADHEAT].cDescr,"Total Power Generated by Radiogenic Nuclides");
  sprintf(output[OUT_SURFENFLUXRADHEAT].cNeg,"W/m^2");
  output[OUT_SURFENFLUXRADHEAT].bNeg = 1;
  output[OUT_SURFENFLUXRADHEAT].dNeg = 1e-3; 
  output[OUT_SURFENFLUXRADHEAT].iNum = 1;
  fnWrite[OUT_SURFENFLUXRADHEAT] = &WriteSurfEnFluxRadheat;

}

void FinalizeOutputFunctionRadheat(OUTPUT *output,int iBody,int iModule) {
  output[OUT_SURFENFLUX].fnOutput[iBody][iModule] = &fdSurfEnFluxRadheat;
}

/************ RADHEAT Logging Functions **************/

void LogOptionsRadheat(CONTROL *control, FILE *fp) {

  /* Anything here?

  fprintf(fp,"-------- RADHEAT Options -----\n\n");
  */
}

//PED: this would be for global rad heat parameters, but this is blank bc rad is only relevant to each individual body.
void LogRadheat(BODY *body,CONTROL *control,OUTPUT *output,SYSTEM *system,UPDATE *update,fnWriteOutput fnWrite[],FILE *fp) {

  /* Anything here? 
  int iOut;

  fprintf(fp,"\n----- RADHEAT PARAMETERS ------\n");
  for (iOut=OUTSTARTRADHEAT;iOut<OUTBODYSTARTRADHEAT;iOut++) {
    if (output[iOut].iNum > 0)
      WriteLogEntry(control,output[iOut],body,system,fnWrite[iOut],fp,update,0);
  }
  */
}

void LogBodyRadheat(BODY *body,CONTROL *control,OUTPUT *output,SYSTEM *system,UPDATE *update,fnWriteOutput fnWrite[],FILE *fp,int iBody) {
  int iOut;

  fprintf(fp,"----- RADHEAT PARAMETERS (%s)------\n",body[iBody].cName);
  for (iOut=OUTSTARTRADHEAT;iOut<OUTENDRADHEAT;iOut++) {
    if (output[iOut].iNum > 0) 
      WriteLogEntry(body,control,&output[iOut],system,update,fnWrite[iOut],fp,iBody);
    /*
    fprintf(fp,"40K Constant: ");
    fprintd(fp,body[iBody].d40KConst,control->Io.iSciNot,control->Io.iDigits);
    fprintf(fp,"\n");

    fprintf(fp,"232Th Constant: ");
    fprintd(fp,body[iBody].d232ThConst,control->Io.iSciNot,control->Io.iDigits);
    fprintf(fp,"\n");

    fprintf(fp,"238U Constant: ");
    fprintd(fp,body[iBody].d238UConst,control->Io.iSciNot,control->Io.iDigits);
    fprintf(fp,"\n");
    */
  }
}

void AddModuleRadheat(MODULE *module,int iBody,int iModule) {

  module->iaModule[iBody][iModule] = RADHEAT;

  module->fnInitializeControl[iBody][iModule] = &InitializeControlRadheat;
  module->fnInitializeUpdateTmpBody[iBody][iModule] = &InitializeUpdateTmpBodyRadheat;

  module->fnCountHalts[iBody][iModule] = &CountHaltsRadHeat;
  module->fnReadOptions[iBody][iModule] = &ReadOptionsRadheat;
  module->fnLogBody[iBody][iModule] = &LogBodyRadheat;
  module->fnVerify[iBody][iModule] = &VerifyRadheat;
  module->fnVerifyHalt[iBody][iModule] = &VerifyHaltRadheat;

  module->fnInitializeBody[iBody][iModule] = &InitializeBodyRadheat;
  module->fnInitializeUpdate[iBody][iModule] = &InitializeUpdateRadheat;

  module->fnFinalizeUpdate40KNumMan[iBody][iModule] = &FinalizeUpdate40KNumManRadheat;
  module->fnFinalizeUpdate232ThNumMan[iBody][iModule] = &FinalizeUpdate232ThNumManRadheat;
  module->fnFinalizeUpdate238UNumMan[iBody][iModule] = &FinalizeUpdate238UNumManRadheat;
  module->fnFinalizeUpdate235UNumMan[iBody][iModule] = &FinalizeUpdate235UNumManRadheat;

  //  NEED TO ADD CORE HERE?
  module->fnFinalizeUpdate40KNumCore[iBody][iModule] = &FinalizeUpdate40KNumCoreRadheat;
  module->fnFinalizeUpdate232ThNumCore[iBody][iModule] = &FinalizeUpdate232ThNumCoreRadheat;
  module->fnFinalizeUpdate238UNumCore[iBody][iModule] = &FinalizeUpdate238UNumCoreRadheat;
  module->fnFinalizeUpdate235UNumCore[iBody][iModule] = &FinalizeUpdate235UNumCoreRadheat;
  
  //module->fnIntializeOutputFunction[iBody][iModule] = &InitializeOutputFunctionRadheat;
  module->fnFinalizeOutputFunction[iBody][iModule] = &FinalizeOutputFunctionRadheat;

}

/************* RADHEAT Functions ************/
// FIRST batch of subroutines are general for any species.
// N = N_0 * exp(-t/lambda)
// dN/dt = -(N_0/lambda) * exp(-t/lambda)

double fdRadPowerMan(BODY *body,UPDATE *update,int iBody) {
  return -(*(update[iBody].pdD238UNumManDt))*ENERGY238U - (*(update[iBody].pdD235UNumManDt))*ENERGY235U - (*(update[iBody].pdD232ThNumManDt))*ENERGY232TH - (*(update[iBody].pdD40KNumManDt))*ENERGY40K;
}

double fdRadPowerCore(BODY *body,UPDATE *update,int iBody) {
  return -(*(update[iBody].pdD238UNumCoreDt))*ENERGY238U - (*(update[iBody].pdD235UNumCoreDt))*ENERGY235U - (*(update[iBody].pdD232ThNumCoreDt))*ENERGY232TH - (*(update[iBody].pdD40KNumCoreDt))*ENERGY40K;
}

double fdRadPowerTotal(BODY *body,UPDATE *update,int iBody) {
    double dPowerMan;
    double dPowerCore;
    dPowerMan = fdRadPowerMan(body,update,iBody);
    dPowerCore = fdRadPowerCore(body,update,iBody);
    return dPowerMan+dPowerCore;
}

/* This is part of output[OUT_SURFENFLUX].fnOutput */
double fdSurfEnFluxRadheat(BODY *body,SYSTEM *system,UPDATE *update,int iBody,int iFoo) {
  double dPower;

  dPower = fdRadPowerMan(body,update,iBody);
  return dPower/(4*PI*body[iBody].dRadius*body[iBody].dRadius);
}

double fdRadheatConst(double dNum,double dAge,double dHalfLife) {
  return dNum/(exp(-dAge/dHalfLife));
}

double fdDNumRadDt(double dConst,double dHalfLife,double dAge) {  //dN/dt, can be used by any radioactive system?
  return -dConst/dHalfLife*exp(-dAge/dHalfLife);
}

double fdRadPower(double dConst,double dHalfLife,double dAge) {
    return dConst*exp(-dHalfLife/dAge);                      //Here const=N_0*energy_i*lambda, where energy_i=erg/num.
}

double fdRadEnFlux(double dConst,double dHalfLife,double dAge,double dRadius) {
  return fdRadPower(dConst,dHalfLife,dAge)/(4*PI*dRadius*dRadius);
}

//SECOND batch of subroutines are for individual variables of species.
/* Constant coefficients */
double fd40KConstant(double dNum,double dAge) {  
    return fdRadheatConst(dNum,dAge,HALFLIFE40K);   //redirects to fdRadheatConst
}

double fd232ThConstant(double dNum,double dAge) {  //PED: changed dPower to dNum.
  return fdRadheatConst(dNum,dAge,HALFLIFE232TH);  //redirects to fdRadheatConst
}

double fd238UConstant(double dNum,double dAge) {  //PED: changed dPower to dNum.
  return fdRadheatConst(dNum,dAge,HALFLIFE238U);  //redirects to fdRadheatConst
}

double fd235UConstant(double dNum,double dAge) {  //PED: changed dPower to dNum.
  return fdRadheatConst(dNum,dAge,HALFLIFE235U);  //redirects to fdRadheatConst
}

double fd40KPowerMan(BODY *body,SYSTEM *system,int *iaBody,int iBody) {
<<<<<<< HEAD
  return fdRadPower(body[iBody].d40KConstMan,HALFLIFE40K,body[iBody].dAge);   //redirects to fdRadPower
}

double fd232ThPowerMan(BODY *body,SYSTEM *system,int iBody) {
  return fdRadPower(body[iBody].d232ThConstMan,HALFLIFE232TH,body[iBody].dAge);    //redirects to fdRadPower
}

double fd238UPowerMan(BODY *body,SYSTEM *system,int iBody) {
  return fdRadPower(body[iBody].d238UConstMan,HALFLIFE238U,body[iBody].dAge);    //redirects to fdRadPower
}

double fd235UPowerMan(BODY *body,SYSTEM *system,int iBody) {
  return fdRadPower(body[iBody].d235UConstMan,HALFLIFE235U,body[iBody].dAge);    //redirects to fdRadPower
=======
  return fdRadPower(body[iBody].d40KConstMan,HALFLIFE40K,system->dAge);   //redirects to fdRadPower
}

double fd232ThPowerMan(BODY *body,SYSTEM *system,int iBody) {
  return fdRadPower(body[iBody].d232ThConstMan,HALFLIFE232TH,system->dAge);    //redirects to fdRadPower
}

double fd238UPowerMan(BODY *body,SYSTEM *system,int iBody) {
  return fdRadPower(body[iBody].d238UConstMan,HALFLIFE238U,system->dAge);    //redirects to fdRadPower
}

double fd235UPowerMan(BODY *body,SYSTEM *system,int iBody) {
  return fdRadPower(body[iBody].d235UConstMan,HALFLIFE235U,system->dAge);    //redirects to fdRadPower
>>>>>>> 20b355d6
}

/* Energy Flux */
double fd40KEnFlux(BODY *body,SYSTEM *system,int *iaBody,int iBody) {
<<<<<<< HEAD
  return fdRadEnFlux(body[iBody].d40KConstMan,HALFLIFE40K,body[iBody].dAge,body[iBody].dRadius);
}

double fd232ThEnFlux(BODY *body,SYSTEM *system,int iBody) {
  return fdRadEnFlux(body[iBody].d232ThConstMan,HALFLIFE232TH,body[iBody].dAge,body[iBody].dRadius);
}

double fd238UEnFlux(BODY *body,SYSTEM *system,int iBody) {
  return fdRadEnFlux(body[iBody].d238UConstMan,HALFLIFE238U,body[iBody].dAge,body[iBody].dRadius);
}

double fd235UEnFlux(BODY *body,SYSTEM *system,int iBody) {
  return fdRadEnFlux(body[iBody].d235UConstMan,HALFLIFE235U,body[iBody].dAge,body[iBody].dRadius);
=======
  return fdRadEnFlux(body[iBody].d40KConstMan,HALFLIFE40K,system->dAge,body[iBody].dRadius);
}

double fd232ThEnFlux(BODY *body,SYSTEM *system,int iBody) {
  return fdRadEnFlux(body[iBody].d232ThConstMan,HALFLIFE232TH,system->dAge,body[iBody].dRadius);
}

double fd238UEnFlux(BODY *body,SYSTEM *system,int iBody) {
  return fdRadEnFlux(body[iBody].d238UConstMan,HALFLIFE238U,system->dAge,body[iBody].dRadius);
}

double fd235UEnFlux(BODY *body,SYSTEM *system,int iBody) {
  return fdRadEnFlux(body[iBody].d235UConstMan,HALFLIFE235U,system->dAge,body[iBody].dRadius);
>>>>>>> 20b355d6
}

/* DN/Dt */
double fdD40KNumManDt(BODY *body,SYSTEM *system,int *iaBody,int iNumBodies) {
<<<<<<< HEAD
  return fdDNumRadDt(body[iaBody[0]].d40KConstMan,HALFLIFE40K,body[iaBody[0]].dAge);
}

double fdD232ThNumManDt(BODY *body,SYSTEM *system,int *iaBody,int iNumBodies) {
  return fdDNumRadDt(body[iaBody[0]].d232ThConstMan,HALFLIFE232TH,body[iaBody[0]].dAge);
}

double fdD238UNumManDt(BODY *body,SYSTEM *system,int *iaBody,int iNumBodies) {
  return fdDNumRadDt(body[iaBody[0]].d238UConstMan,HALFLIFE238U,body[iaBody[0]].dAge);
}

double fdD235UNumManDt(BODY *body,SYSTEM *system,int *iaBody,int iNumBodies) {
  return fdDNumRadDt(body[iaBody[0]].d235UConstMan,HALFLIFE235U,body[iaBody[0]].dAge);
}

double fdD40KNumCoreDt(BODY *body,SYSTEM *system,int *iaBody,int iNumBodies) {
  return fdDNumRadDt(body[iaBody[0]].d40KConstCore,HALFLIFE40K,body[iaBody[0]].dAge);
}

double fdD232ThNumCoreDt(BODY *body,SYSTEM *system,int *iaBody,int iNumBodies) {
  return fdDNumRadDt(body[iaBody[0]].d232ThConstCore,HALFLIFE232TH,body[iaBody[0]].dAge);
}

double fdD238UNumCoreDt(BODY *body,SYSTEM *system,int *iaBody,int iNumBodies) {
  return fdDNumRadDt(body[iaBody[0]].d238UConstCore,HALFLIFE238U,body[iaBody[0]].dAge);
}

double fdD235UNumCoreDt(BODY *body,SYSTEM *system,int *iaBody,int iNumBodies) {
  return fdDNumRadDt(body[iaBody[0]].d235UConstCore,HALFLIFE235U,body[iaBody[0]].dAge);
=======
  return fdDNumRadDt(body[iaBody[0]].d40KConstMan,HALFLIFE40K,system->dAge);
}

double fdD232ThNumManDt(BODY *body,SYSTEM *system,int *iaBody,int iNumBodies) {
  return fdDNumRadDt(body[iaBody[0]].d232ThConstMan,HALFLIFE232TH,system->dAge);
}

double fdD238UNumManDt(BODY *body,SYSTEM *system,int *iaBody,int iNumBodies) {
  return fdDNumRadDt(body[iaBody[0]].d238UConstMan,HALFLIFE238U,system->dAge);
}

double fdD235UNumManDt(BODY *body,SYSTEM *system,int *iaBody,int iNumBodies) {
  return fdDNumRadDt(body[iaBody[0]].d235UConstMan,HALFLIFE235U,system->dAge);
}

double fdD40KNumCoreDt(BODY *body,SYSTEM *system,int *iaBody,int iNumBodies) {
  return fdDNumRadDt(body[iaBody[0]].d40KConstCore,HALFLIFE40K,system->dAge);
}

double fdD232ThNumCoreDt(BODY *body,SYSTEM *system,int *iaBody,int iNumBodies) {
  return fdDNumRadDt(body[iaBody[0]].d232ThConstCore,HALFLIFE232TH,system->dAge);
}

double fdD238UNumCoreDt(BODY *body,SYSTEM *system,int *iaBody,int iNumBodies) {
  return fdDNumRadDt(body[iaBody[0]].d238UConstCore,HALFLIFE238U,system->dAge);
}

double fdD235UNumCoreDt(BODY *body,SYSTEM *system,int *iaBody,int iNumBodies) {
  return fdDNumRadDt(body[iaBody[0]].d235UConstCore,HALFLIFE235U,system->dAge);
>>>>>>> 20b355d6
}<|MERGE_RESOLUTION|>--- conflicted
+++ resolved
@@ -206,8 +206,6 @@
 }
 
 void Read232ThMassMan(BODY *body,CONTROL *control,FILES *files,OPTIONS *options,SYSTEM *system,int iFile) {
-<<<<<<< HEAD
-=======
   /* This parameter cannot exist in primary file */
   /* Must verify in conjuction with 232ThPower and 232ThNum */
   int lTmp=-1;
@@ -225,25 +223,6 @@
       body[iFile-1].d232ThMassMan = options->dDefault;
 }
 void Read232ThMassCore(BODY *body,CONTROL *control,FILES *files,OPTIONS *options,SYSTEM *system,int iFile) {
->>>>>>> 20b355d6
-  /* This parameter cannot exist in primary file */
-  /* Must verify in conjuction with 232ThPower and 232ThNum */
-  int lTmp=-1;
-  double dTmp;
-  AddOptionDouble(files->Infile[iFile].cIn,options->cName,&dTmp,&lTmp,control->Io.iVerbose);
-  if (lTmp >= 0) {
-    NotPrimaryInput(iFile,options->cName,files->Infile[iFile].cIn,lTmp,control->Io.iVerbose);
-    if (dTmp < 0)
-<<<<<<< HEAD
-      body[iFile-1].d232ThMassMan = dTmp*dNegativeDouble(*options,files->Infile[iFile].cIn,control->Io.iVerbose);
-   else
-      body[iFile-1].d232ThMassMan = dTmp*fdUnitsMass(control->Units[iFile].iMass);
-    UpdateFoundOption(&files->Infile[iFile],options,lTmp,iFile);
-  } else
-    if (iFile > 0)
-      body[iFile-1].d232ThMassMan = options->dDefault;
-}
-void Read232ThMassCore(BODY *body,CONTROL *control,FILES *files,OPTIONS *options,SYSTEM *system,int iFile) {
   /* This parameter cannot exist in primary file */
   /* Must verify in conjuction with 232ThPower and 232ThNum */
   int lTmp=-1;
@@ -258,19 +237,10 @@
     UpdateFoundOption(&files->Infile[iFile],options,lTmp,iFile);
   } else
     if (iFile > 0)
-=======
-      body[iFile-1].d232ThMassCore = dTmp*dNegativeDouble(*options,files->Infile[iFile].cIn,control->Io.iVerbose);
-   else
-      body[iFile-1].d232ThMassCore = dTmp*fdUnitsMass(control->Units[iFile].iMass);
-    UpdateFoundOption(&files->Infile[iFile],options,lTmp,iFile);
-  } else
-    if (iFile > 0)
->>>>>>> 20b355d6
       body[iFile-1].d232ThMassCore = options->dDefault;
 }
 
 void Read232ThNumMan(BODY *body,CONTROL *control,FILES *files,OPTIONS *options,SYSTEM *system,int iFile) {
-<<<<<<< HEAD
   /* This parameter cannot exist in primary file */
   /* Must verify in conjuction with 232ThPower and 232ThMass */
   int lTmp=-1;
@@ -288,33 +258,6 @@
       body[iFile-1].d232ThNumMan = options->dDefault;
 }
 void Read232ThNumCore(BODY *body,CONTROL *control,FILES *files,OPTIONS *options,SYSTEM *system,int iFile) {
-=======
->>>>>>> 20b355d6
-  /* This parameter cannot exist in primary file */
-  /* Must verify in conjuction with 232ThPower and 232ThMass */
-  int lTmp=-1;
-  double dTmp;
-  AddOptionDouble(files->Infile[iFile].cIn,options->cName,&dTmp,&lTmp,control->Io.iVerbose);
-  if (lTmp >= 0) {
-    NotPrimaryInput(iFile,options->cName,files->Infile[iFile].cIn,lTmp,control->Io.iVerbose);
-    if (dTmp < 0)
-<<<<<<< HEAD
-      body[iFile-1].d232ThNumCore = dTmp*dNegativeDouble(*options,files->Infile[iFile].cIn,control->Io.iVerbose);
-   else
-      body[iFile-1].d232ThNumCore = dTmp;
-    UpdateFoundOption(&files->Infile[iFile],options,lTmp,iFile);
-  } else
-    if (iFile > 0)
-=======
-      body[iFile-1].d232ThNumMan = dTmp*dNegativeDouble(*options,files->Infile[iFile].cIn,control->Io.iVerbose);
-   else
-      body[iFile-1].d232ThNumMan = dTmp;
-    UpdateFoundOption(&files->Infile[iFile],options,lTmp,iFile);
-  } else
-    if (iFile > 0)
-      body[iFile-1].d232ThNumMan = options->dDefault;
-}
-void Read232ThNumCore(BODY *body,CONTROL *control,FILES *files,OPTIONS *options,SYSTEM *system,int iFile) {
   /* This parameter cannot exist in primary file */
   /* Must verify in conjuction with 232ThPower and 232ThMass */
   int lTmp=-1;
@@ -329,7 +272,6 @@
     UpdateFoundOption(&files->Infile[iFile],options,lTmp,iFile);
   } else
     if (iFile > 0)
->>>>>>> 20b355d6
       body[iFile-1].d232ThNumCore = options->dDefault;
 }
 
@@ -371,7 +313,6 @@
     if (iFile > 0)
       body[iFile-1].d238UMassMan = options->dDefault;
 }
-<<<<<<< HEAD
 
 void Read238UNumMan(BODY *body,CONTROL *control,FILES *files,OPTIONS *options,SYSTEM *system,int iFile) {
   /* This parameter cannot exist in primary file */
@@ -414,61 +355,6 @@
 void Read238UMassCore(BODY *body,CONTROL *control,FILES *files,OPTIONS *options,SYSTEM *system,int iFile) {
   /* This parameter cannot exist in primary file */
   /* Must verify in conjuction with 238UPower and 238UNum */
-=======
-
-void Read238UNumMan(BODY *body,CONTROL *control,FILES *files,OPTIONS *options,SYSTEM *system,int iFile) {
-  /* This parameter cannot exist in primary file */
-  /* Must verify in conjuction with 238UPower and 238UMass */
->>>>>>> 20b355d6
-  int lTmp=-1;
-  double dTmp;
-  AddOptionDouble(files->Infile[iFile].cIn,options->cName,&dTmp,&lTmp,control->Io.iVerbose);
-  if (lTmp >= 0) {
-    NotPrimaryInput(iFile,options->cName,files->Infile[iFile].cIn,lTmp,control->Io.iVerbose);
-    if (dTmp < 0)
-<<<<<<< HEAD
-      body[iFile-1].d238UMassCore = dTmp*dNegativeDouble(*options,files->Infile[iFile].cIn,control->Io.iVerbose);
-   else
-      body[iFile-1].d238UMassCore = dTmp*fdUnitsMass(control->Units[iFile].iMass);
-    UpdateFoundOption(&files->Infile[iFile],options,lTmp,iFile);
-  } else
-    if (iFile > 0)
-      body[iFile-1].d238UMassCore = options->dDefault;
-}
-
-=======
-      body[iFile-1].d238UNumMan = dTmp*dNegativeDouble(*options,files->Infile[iFile].cIn,control->Io.iVerbose);
-   else
-      body[iFile-1].d238UNumMan = dTmp;
-    UpdateFoundOption(&files->Infile[iFile],options,lTmp,iFile);
-  } else
-    if (iFile > 0)
-      body[iFile-1].d238UNumMan = options->dDefault;
-}
-
-/* Core */
-void Read238UPowerCore(BODY *body,CONTROL *control,FILES *files,OPTIONS *options,SYSTEM *system,int iFile) {
-  /* This parameter cannot exist in primary file */
-  /* Must verify in conjuction with 238UMass and 232UNum */
-  int lTmp=-1;
-  double dTmp;
-  AddOptionDouble(files->Infile[iFile].cIn,options->cName,&dTmp,&lTmp,control->Io.iVerbose);
-  if (lTmp >= 0) {
-    NotPrimaryInput(iFile,options->cName,files->Infile[iFile].cIn,lTmp,control->Io.iVerbose);
-    if (dTmp < 0)
-      body[iFile-1].d238UPowerCore = dTmp*dNegativeDouble(*options,files->Infile[iFile].cIn,control->Io.iVerbose);
-   else
-       //      body[iFile-1].d238UPower = dTmp*fdUnitsMass(control->Units[iFile].iMass);
-       body[iFile-1].d238UPowerCore = dTmp*fdUnitsPower(control->Units[iFile].iTime,control->Units[iFile].iMass,control->Units[iFile].iLength);
-    UpdateFoundOption(&files->Infile[iFile],options,lTmp,iFile);
-  } else
-    if (iFile > 0)
-      body[iFile-1].d238UPowerCore = options->dDefault;
-}
-
-void Read238UMassCore(BODY *body,CONTROL *control,FILES *files,OPTIONS *options,SYSTEM *system,int iFile) {
-  /* This parameter cannot exist in primary file */
-  /* Must verify in conjuction with 238UPower and 238UNum */
   int lTmp=-1;
   double dTmp;
   AddOptionDouble(files->Infile[iFile].cIn,options->cName,&dTmp,&lTmp,control->Io.iVerbose);
@@ -484,7 +370,6 @@
       body[iFile-1].d238UMassCore = options->dDefault;
 }
 
->>>>>>> 20b355d6
 void Read238UNumCore(BODY *body,CONTROL *control,FILES *files,OPTIONS *options,SYSTEM *system,int iFile) {
   /* This parameter cannot exist in primary file */
   /* Must verify in conjuction with 238UPower and 238UMass */
@@ -505,8 +390,6 @@
 
 
 /* Uranium 235 PED */
-<<<<<<< HEAD
-
 void Read235UPowerMan(BODY *body,CONTROL *control,FILES *files,OPTIONS *options,SYSTEM *system,int iFile) {
   /* This parameter cannot exist in primary file */
   /* Must verify in conjuction with 235UMass and 232UNum */
@@ -529,42 +412,6 @@
 void Read235UMassMan(BODY *body,CONTROL *control,FILES *files,OPTIONS *options,SYSTEM *system,int iFile) {
   /* This parameter cannot exist in primary file */
   /* Must verify in conjuction with 235UPower and 235UNum */
-=======
-
-void Read235UPowerMan(BODY *body,CONTROL *control,FILES *files,OPTIONS *options,SYSTEM *system,int iFile) {
-  /* This parameter cannot exist in primary file */
-  /* Must verify in conjuction with 235UMass and 232UNum */
->>>>>>> 20b355d6
-  int lTmp=-1;
-  double dTmp;
-  AddOptionDouble(files->Infile[iFile].cIn,options->cName,&dTmp,&lTmp,control->Io.iVerbose);
-  if (lTmp >= 0) {
-    NotPrimaryInput(iFile,options->cName,files->Infile[iFile].cIn,lTmp,control->Io.iVerbose);
-    if (dTmp < 0)
-<<<<<<< HEAD
-      body[iFile-1].d235UMassMan = dTmp*dNegativeDouble(*options,files->Infile[iFile].cIn,control->Io.iVerbose);
-   else
-      body[iFile-1].d235UMassMan = dTmp*fdUnitsMass(control->Units[iFile].iMass);
-    UpdateFoundOption(&files->Infile[iFile],options,lTmp,iFile);
-  } else
-    if (iFile > 0)
-      body[iFile-1].d235UMassMan = options->dDefault;
-}
-
-=======
-      body[iFile-1].d235UPowerMan = dTmp*dNegativeDouble(*options,files->Infile[iFile].cIn,control->Io.iVerbose);
-   else
-       //      body[iFile-1].d235UPower = dTmp*fdUnitsMass(control->Units[iFile].iMass);
-       body[iFile-1].d235UPowerMan = dTmp*fdUnitsPower(control->Units[iFile].iTime,control->Units[iFile].iMass,control->Units[iFile].iLength);
-    UpdateFoundOption(&files->Infile[iFile],options,lTmp,iFile);
-  } else
-    if (iFile > 0)
-      body[iFile-1].d235UPowerMan = options->dDefault;
-}
-
-void Read235UMassMan(BODY *body,CONTROL *control,FILES *files,OPTIONS *options,SYSTEM *system,int iFile) {
-  /* This parameter cannot exist in primary file */
-  /* Must verify in conjuction with 235UPower and 235UNum */
   int lTmp=-1;
   double dTmp;
   AddOptionDouble(files->Infile[iFile].cIn,options->cName,&dTmp,&lTmp,control->Io.iVerbose);
@@ -580,7 +427,6 @@
       body[iFile-1].d235UMassMan = options->dDefault;
 }
 
->>>>>>> 20b355d6
 void Read235UNumMan(BODY *body,CONTROL *control,FILES *files,OPTIONS *options,SYSTEM *system,int iFile) {
   /* This parameter cannot exist in primary file */
   /* Must verify in conjuction with 235UPower and 235UMass */
@@ -739,7 +585,6 @@
   options[OPT_232THNUMMAN].dDefault = 0;
   sprintf(options[OPT_232THNUMMAN].cNeg,"Primordial Earth 232Th Number");
   fnRead[OPT_232THNUMMAN] = &Read232ThNumMan;
-<<<<<<< HEAD
   
   sprintf(options[OPT_232THPOWERMAN].cName,"d232ThPowerMan");
   sprintf(options[OPT_232THPOWERMAN].cDescr,"Initial Power Production from 232Th Atoms");
@@ -885,153 +730,6 @@
   sprintf(options[OPT_235UMASSCORE].cNeg,"Earth Masses");
   fnRead[OPT_235UMASSCORE] = &Read235UMassCore;
   
-=======
-  
-  sprintf(options[OPT_232THPOWERMAN].cName,"d232ThPowerMan");
-  sprintf(options[OPT_232THPOWERMAN].cDescr,"Initial Power Production from 232Th Atoms");
-  sprintf(options[OPT_232THPOWERMAN].cDefault,"Primordial Earth: xx TW");
-  options[OPT_232THPOWERMAN].iType = 2;
-  options[OPT_232THPOWERMAN].iMultiFile = 1;
-  options[OPT_232THPOWERMAN].dNeg = EPOWERMAN232TH;  //1e12*1e-7; // cgs
-  options[OPT_232THPOWERMAN].dDefault = 0;
-  sprintf(options[OPT_232THPOWERMAN].cNeg,"TW");
-  fnRead[OPT_232THPOWERMAN] = &Read232ThPowerMan;
-
-  sprintf(options[OPT_232THMASSCORE].cName,"d232ThMassCore");
-  sprintf(options[OPT_232THMASSCORE].cDescr,"Initial Core Mass of 232Th");
-  sprintf(options[OPT_232THMASSCORE].cDefault,"Primordial Earth: xxx");
-  options[OPT_232THMASSCORE].iType = 2;
-  options[OPT_232THMASSCORE].iMultiFile = 1;
-  options[OPT_232THMASSCORE].dNeg = EMASSCORE232TH;
-  options[OPT_232THMASSCORE].dDefault = 0;
-  sprintf(options[OPT_232THMASSCORE].cNeg,"Earth Masses");
-  fnRead[OPT_232THMASSCORE] = &Read232ThMassCore; 
-  
-  sprintf(options[OPT_232THNUMCORE].cName,"d232ThNumCore");
-  sprintf(options[OPT_232THNUMCORE].cDescr,"Initial Core Number of 232Th Atoms");
-  sprintf(options[OPT_232THNUMCORE].cDefault,"Primordial Earth: xxx");
-  options[OPT_232THNUMCORE].iType = 2;
-  options[OPT_232THNUMCORE].iMultiFile = 1;
-  options[OPT_232THNUMCORE].dNeg = ENUMCORE232TH;
-  options[OPT_232THNUMCORE].dDefault = 0;
-  sprintf(options[OPT_232THNUMCORE].cNeg,"Primordial Earth 232Th Number");
-  fnRead[OPT_232THNUMCORE] = &Read232ThNumCore;
-  
-  sprintf(options[OPT_232THPOWERCORE].cName,"d232ThPowerCore");
-  sprintf(options[OPT_232THPOWERCORE].cDescr,"Initial Core Power Production from 232Th Atoms");
-  sprintf(options[OPT_232THPOWERCORE].cDefault,"Primordial Earth: xx TW");
-  options[OPT_232THPOWERCORE].iType = 2;
-  options[OPT_232THPOWERCORE].iMultiFile = 1;
-  options[OPT_232THPOWERCORE].dNeg = EPOWERCORE232TH;  //1e12*1e-7; // cgs
-  options[OPT_232THPOWERCORE].dDefault = 0;
-  sprintf(options[OPT_232THPOWERCORE].cNeg,"TW");
-  fnRead[OPT_232THPOWERCORE] = &Read232ThPowerCore;
-
-  /* 238U*/
-  sprintf(options[OPT_238UMASSMAN].cName,"d238UMassMan");
-  sprintf(options[OPT_238UMASSMAN].cDescr,"Initial Mass of 238U");
-  sprintf(options[OPT_238UMASSMAN].cDefault,"Primordial Earth: xxx");
-  options[OPT_238UMASSMAN].iType = 2;
-  options[OPT_238UMASSMAN].iMultiFile = 1;
-  options[OPT_238UMASSMAN].dNeg = EMASSMAN238U;
-  options[OPT_238UMASSMAN].dDefault = 0;
-  sprintf(options[OPT_238UMASSMAN].cNeg,"Earth Masses");
-  fnRead[OPT_238UMASSMAN] = &Read238UMassMan;
-  
-  sprintf(options[OPT_238UNUMMAN].cName,"d238UNumMan");
-  sprintf(options[OPT_238UNUMMAN].cDescr,"Initial Number of 238U Atoms");
-  sprintf(options[OPT_238UNUMMAN].cDefault,"1");
-  options[OPT_238UNUMMAN].dDefault = 0;
-  options[OPT_238UNUMMAN].iType = 2;
-  options[OPT_238UNUMMAN].iMultiFile = 1;
-  options[OPT_238UNUMMAN].dNeg = ENUMMAN238U;
-  options[OPT_238UNUMMAN].dDefault = 0;
-  sprintf(options[OPT_238UNUMMAN].cNeg,"Primordial Earth 238U Number");
-  fnRead[OPT_238UNUMMAN] = &Read238UNumMan;
-
-  sprintf(options[OPT_238UPOWERMAN].cName,"d238UPowerMan");  //section added PED
-  sprintf(options[OPT_238UPOWERMAN].cDescr,"Initial Power Production from 238U Atoms");
-  sprintf(options[OPT_238UPOWERMAN].cDefault,"Primordial Earth: xx TW");
-  options[OPT_238UPOWERMAN].iType = 2;
-  options[OPT_238UPOWERMAN].iMultiFile = 1;
-  options[OPT_238UPOWERMAN].dNeg = EPOWERMAN238U;   //1e12*1e-7; // cgs
-  options[OPT_238UPOWERMAN].dDefault = 0;
-  sprintf(options[OPT_238UPOWERMAN].cNeg,"TW");
-  fnRead[OPT_238UPOWERMAN] = &Read238UPowerMan;
-
-  sprintf(options[OPT_238UMASSCORE].cName,"d238UMassCore");
-  sprintf(options[OPT_238UMASSCORE].cDescr,"Initial Core Mass of 238U");
-  sprintf(options[OPT_238UMASSCORE].cDefault,"Primordial Earth: xxx");
-  options[OPT_238UMASSCORE].iType = 2;
-  options[OPT_238UMASSCORE].iMultiFile = 1;
-  options[OPT_238UMASSCORE].dNeg = EMASSCORE238U;
-  options[OPT_238UMASSCORE].dDefault = 0;
-  sprintf(options[OPT_238UMASSCORE].cNeg,"Earth Masses");
-  fnRead[OPT_238UMASSCORE] = &Read238UMassCore;
-  
-  sprintf(options[OPT_238UNUMCORE].cName,"d238UNumCore");
-  sprintf(options[OPT_238UNUMCORE].cDescr,"Initial Core Number of 238U Atoms");
-  sprintf(options[OPT_238UNUMCORE].cDefault,"1");
-  options[OPT_238UNUMCORE].dDefault = 0;
-  options[OPT_238UNUMCORE].iType = 2;
-  options[OPT_238UNUMCORE].iMultiFile = 1;
-  options[OPT_238UNUMCORE].dNeg = ENUMCORE238U;
-  options[OPT_238UNUMCORE].dDefault = 0;
-  sprintf(options[OPT_238UNUMCORE].cNeg,"Primordial Earth 238U Number");
-  fnRead[OPT_238UNUMCORE] = &Read238UNumCore;
-
-  sprintf(options[OPT_238UPOWERCORE].cName,"d238UPowerCore");  //section added PED
-  sprintf(options[OPT_238UPOWERCORE].cDescr,"Initial Core Power Production from 238U Atoms");
-  sprintf(options[OPT_238UPOWERCORE].cDefault,"Primordial Earth: xx TW");
-  options[OPT_238UPOWERCORE].iType = 2;
-  options[OPT_238UPOWERCORE].iMultiFile = 1;
-  options[OPT_238UPOWERCORE].dNeg = EPOWERCORE238U;   //1e12*1e-7; // cgs
-  options[OPT_238UPOWERCORE].dDefault = 0;
-  sprintf(options[OPT_238UPOWERCORE].cNeg,"TW");
-  fnRead[OPT_238UPOWERCORE] = &Read238UPowerCore;
-
-  /* 235U */
-  sprintf(options[OPT_235UMASSMAN].cName,"d235UMassMan");  //PED
-  sprintf(options[OPT_235UMASSMAN].cDescr,"Initial Mass of 235U");
-  sprintf(options[OPT_235UMASSMAN].cDefault,"Primordial Earth: xxx");
-  options[OPT_235UMASSMAN].iType = 2;
-  options[OPT_235UMASSMAN].iMultiFile = 1;
-  options[OPT_235UMASSMAN].dNeg = EMASSMAN235U;
-  options[OPT_235UMASSMAN].dDefault = 0;
-  sprintf(options[OPT_235UMASSMAN].cNeg,"Earth Masses");
-  fnRead[OPT_235UMASSMAN] = &Read235UMassMan;
-  
-  sprintf(options[OPT_235UNUMMAN].cName,"d235UNumMan");  //PED
-  sprintf(options[OPT_235UNUMMAN].cDescr,"Initial Number of 235U Atoms");
-  sprintf(options[OPT_235UNUMMAN].cDefault,"1");
-  options[OPT_235UNUMMAN].iType = 2;
-  options[OPT_235UNUMMAN].iMultiFile = 1;
-  options[OPT_235UNUMMAN].dNeg = ENUMMAN235U;
-  options[OPT_235UNUMMAN].dDefault = 0;
-  sprintf(options[OPT_235UNUMMAN].cNeg,"Primordial Earth 235U Numer");
-  fnRead[OPT_235UNUMMAN] = &Read235UNumMan;
-
-  sprintf(options[OPT_235UPOWERMAN].cName,"d235UPowerMan");  //section added PED
-  sprintf(options[OPT_235UPOWERMAN].cDescr,"Initial Power Production from 235U Atoms");
-  sprintf(options[OPT_235UPOWERMAN].cDefault,"Primordial Earth: xx TW");
-  options[OPT_235UPOWERMAN].iType = 2;
-  options[OPT_235UPOWERMAN].iMultiFile = 1;
-  options[OPT_235UPOWERMAN].dNeg = EPOWERMAN235U;   //1e12*1e-7; // cgs
-  options[OPT_235UPOWERMAN].dDefault = 0;
-  sprintf(options[OPT_235UPOWERMAN].cNeg,"TW");
-  fnRead[OPT_235UPOWERMAN] = &Read235UPowerMan;
-  
-  sprintf(options[OPT_235UMASSCORE].cName,"d235UMassCore");  //PED
-  sprintf(options[OPT_235UMASSCORE].cDescr,"Initial Core Mass of 235U");
-  sprintf(options[OPT_235UMASSCORE].cDefault,"Primordial Earth: xxx");
-  options[OPT_235UMASSCORE].iType = 2;
-  options[OPT_235UMASSCORE].iMultiFile = 1;
-  options[OPT_235UMASSCORE].dNeg = EMASSCORE235U;
-  options[OPT_235UMASSCORE].dDefault = 0;
-  sprintf(options[OPT_235UMASSCORE].cNeg,"Earth Masses");
-  fnRead[OPT_235UMASSCORE] = &Read235UMassCore;
-  
->>>>>>> 20b355d6
   sprintf(options[OPT_235UNUMCORE].cName,"d235UNumCore");  //PED
   sprintf(options[OPT_235UNUMCORE].cDescr,"Initial Core Number of 235U Atoms");
   sprintf(options[OPT_235UNUMCORE].cDefault,"1");
@@ -1196,17 +894,10 @@
 	    exit(1);*/
       body[iBody].d235UNumCore=body[iBody].d235UMassCore/(MASS235U);
       printf("235UMassCore set, body[iBody].d235UNumCore=%e, ENUMCORE235U=%e\n",body[iBody].d235UNumCore,ENUMCORE235U);
-<<<<<<< HEAD
   }
   if (options[OPT_235UNUMCORE].iLine[iBody+1] >= 0) {
       printf("235UNumCore set, body[iBody].d235UNumCore=%e, ENUMCORE235U=%e\n",body[iBody].d235UNumCore,ENUMCORE235U);
   }
-=======
-  }
-  if (options[OPT_235UNUMCORE].iLine[iBody+1] >= 0) {
-      printf("235UNumCore set, body[iBody].d235UNumCore=%e, ENUMCORE235U=%e\n",body[iBody].d235UNumCore,ENUMCORE235U);
-  }
->>>>>>> 20b355d6
   if (options[OPT_235UPOWERCORE].iLine[iBody+1] >= 0) {
       body[iBody].d235UNumCore=body[iBody].d235UPowerCore/(ENERGY235U)*(HALFLIFE235U);
       printf("235UPowerCore set, .d235UPowerCore=%e, .d235UNumCore=%e, ENUMCORE235U=%e\n",body[iBody].d235UPowerCore,body[iBody].d235UNumCore,ENUMCORE235U);
@@ -1333,44 +1024,28 @@
   if (body[iBody].d40KNumMan > 0 || body[iBody].d40KMassMan > 0 || body[iBody].d40KPowerMan > 0 ||
       body[iBody].d40KNumCore > 0 || body[iBody].d40KMassCore > 0 || body[iBody].d40KPowerCore > 0) {
     NotMassAndNum(options,OPT_40KMASSMAN,OPT_40KNUMMAN,iBody+1);
-<<<<<<< HEAD
     Verify40K(body,options,update,body[iBody].dAge,fnUpdate,iBody);  //Verify Man and Core.
-=======
-    Verify40K(body,options,update,system->dAge,fnUpdate,iBody);  //Verify Man and Core.
->>>>>>> 20b355d6
     bRadheat = 1;
   }
 
   if (body[iBody].d232ThNumMan > 0 || body[iBody].d232ThMassMan > 0 || body[iBody].d232ThPowerMan > 0 ||
       body[iBody].d232ThNumCore > 0 || body[iBody].d232ThMassCore > 0 || body[iBody].d232ThPowerCore > 0) {
     NotMassAndNum(options,OPT_232THMASSMAN,OPT_232THNUMMAN,iBody+1);
-<<<<<<< HEAD
     Verify232Th(body,options,update,body[iBody].dAge,fnUpdate,iBody);
-=======
-    Verify232Th(body,options,update,system->dAge,fnUpdate,iBody);
->>>>>>> 20b355d6
     bRadheat = 1;
   }
 
   if (body[iBody].d238UNumMan > 0 || body[iBody].d238UMassMan > 0 || body[iBody].d238UPowerMan > 0 ||
       body[iBody].d238UNumCore > 0 || body[iBody].d238UMassCore > 0 || body[iBody].d238UPowerCore > 0) {
       NotMassAndNum(options,OPT_238UMASSMAN,OPT_238UNUMMAN,iBody+1);
-<<<<<<< HEAD
       Verify238U(body,options,update,body[iBody].dAge,fnUpdate,iBody);
-=======
-      Verify238U(body,options,update,system->dAge,fnUpdate,iBody);
->>>>>>> 20b355d6
       bRadheat = 1;
   }
 
   if (body[iBody].d235UNumMan > 0 || body[iBody].d235UMassMan > 0 || body[iBody].d235UPowerMan > 0 ||
       body[iBody].d235UNumCore > 0 || body[iBody].d235UMassCore > 0 || body[iBody].d235UPowerCore > 0) {  //PED
       NotMassAndNum(options,OPT_235UMASSMAN,OPT_235UNUMMAN,iBody+1);
-<<<<<<< HEAD
       Verify235U(body,options,update,body[iBody].dAge,fnUpdate,iBody);
-=======
-      Verify235U(body,options,update,system->dAge,fnUpdate,iBody);
->>>>>>> 20b355d6
       bRadheat = 1;
   }
 
@@ -1412,7 +1087,6 @@
     update[iBody].iNum235UMan++;
   }
   if (body[iBody].d40KNumCore > 0 || body[iBody].d40KMassCore > 0 || body[iBody].d40KPowerCore > 0) {
-<<<<<<< HEAD
     update[iBody].iNumVars++;
     update[iBody].iNum40KCore++;
   }
@@ -1426,21 +1100,6 @@
   }
   if (body[iBody].d235UNumCore > 0 || body[iBody].d235UMassCore > 0 || body[iBody].d235UPowerCore > 0) {  //PED
     update[iBody].iNumVars++;
-=======
-    update[iBody].iNumVars++;
-    update[iBody].iNum40KCore++;
-  }
-  if (body[iBody].d232ThNumCore > 0 || body[iBody].d232ThMassCore > 0 || body[iBody].d232ThPowerCore > 0) {
-    update[iBody].iNumVars++;
-    update[iBody].iNum232ThCore++;
-  }
-  if (body[iBody].d238UNumCore > 0 || body[iBody].d238UMassCore > 0 || body[iBody].d238UPowerCore > 0) {
-    update[iBody].iNumVars++;
-    update[iBody].iNum238UCore++;
-  }
-  if (body[iBody].d235UNumCore > 0 || body[iBody].d235UMassCore > 0 || body[iBody].d235UPowerCore > 0) {  //PED
-    update[iBody].iNumVars++;
->>>>>>> 20b355d6
     update[iBody].iNum235UCore++;
   }
 }
@@ -1550,25 +1209,15 @@
   return 0;
 }        
 
-<<<<<<< HEAD
 void CountHaltsRadHeat(HALT *halt,int *iNumHalts) {
-=======
-void CountHaltsRadHeat(HALT *halt,int *iHalt) {
->>>>>>> 20b355d6
   if (halt->dMin40KPower >= 0)
     (*iNumHalts)++;
   if (halt->dMin232ThPower >=0)
     (*iNumHalts)++;
   if (halt->dMin238UPower >= 0)
-<<<<<<< HEAD
     (*iNumHalts)++;
   if (halt->dMin235UPower >= 0)  //PED
     (*iNumHalts)++;
-=======
-    (iHalt)++;
-  if (halt->dMin235UPower >= 0)  //PED
-    (iHalt)++;
->>>>>>> 20b355d6
 }
 
 void VerifyHaltRadheat(BODY *body,CONTROL *control,OPTIONS *options,int iBody,int *iHalt) {
@@ -2522,7 +2171,6 @@
 }
 
 double fd40KPowerMan(BODY *body,SYSTEM *system,int *iaBody,int iBody) {
-<<<<<<< HEAD
   return fdRadPower(body[iBody].d40KConstMan,HALFLIFE40K,body[iBody].dAge);   //redirects to fdRadPower
 }
 
@@ -2536,26 +2184,10 @@
 
 double fd235UPowerMan(BODY *body,SYSTEM *system,int iBody) {
   return fdRadPower(body[iBody].d235UConstMan,HALFLIFE235U,body[iBody].dAge);    //redirects to fdRadPower
-=======
-  return fdRadPower(body[iBody].d40KConstMan,HALFLIFE40K,system->dAge);   //redirects to fdRadPower
-}
-
-double fd232ThPowerMan(BODY *body,SYSTEM *system,int iBody) {
-  return fdRadPower(body[iBody].d232ThConstMan,HALFLIFE232TH,system->dAge);    //redirects to fdRadPower
-}
-
-double fd238UPowerMan(BODY *body,SYSTEM *system,int iBody) {
-  return fdRadPower(body[iBody].d238UConstMan,HALFLIFE238U,system->dAge);    //redirects to fdRadPower
-}
-
-double fd235UPowerMan(BODY *body,SYSTEM *system,int iBody) {
-  return fdRadPower(body[iBody].d235UConstMan,HALFLIFE235U,system->dAge);    //redirects to fdRadPower
->>>>>>> 20b355d6
 }
 
 /* Energy Flux */
 double fd40KEnFlux(BODY *body,SYSTEM *system,int *iaBody,int iBody) {
-<<<<<<< HEAD
   return fdRadEnFlux(body[iBody].d40KConstMan,HALFLIFE40K,body[iBody].dAge,body[iBody].dRadius);
 }
 
@@ -2569,26 +2201,10 @@
 
 double fd235UEnFlux(BODY *body,SYSTEM *system,int iBody) {
   return fdRadEnFlux(body[iBody].d235UConstMan,HALFLIFE235U,body[iBody].dAge,body[iBody].dRadius);
-=======
-  return fdRadEnFlux(body[iBody].d40KConstMan,HALFLIFE40K,system->dAge,body[iBody].dRadius);
-}
-
-double fd232ThEnFlux(BODY *body,SYSTEM *system,int iBody) {
-  return fdRadEnFlux(body[iBody].d232ThConstMan,HALFLIFE232TH,system->dAge,body[iBody].dRadius);
-}
-
-double fd238UEnFlux(BODY *body,SYSTEM *system,int iBody) {
-  return fdRadEnFlux(body[iBody].d238UConstMan,HALFLIFE238U,system->dAge,body[iBody].dRadius);
-}
-
-double fd235UEnFlux(BODY *body,SYSTEM *system,int iBody) {
-  return fdRadEnFlux(body[iBody].d235UConstMan,HALFLIFE235U,system->dAge,body[iBody].dRadius);
->>>>>>> 20b355d6
 }
 
 /* DN/Dt */
 double fdD40KNumManDt(BODY *body,SYSTEM *system,int *iaBody,int iNumBodies) {
-<<<<<<< HEAD
   return fdDNumRadDt(body[iaBody[0]].d40KConstMan,HALFLIFE40K,body[iaBody[0]].dAge);
 }
 
@@ -2618,35 +2234,4 @@
 
 double fdD235UNumCoreDt(BODY *body,SYSTEM *system,int *iaBody,int iNumBodies) {
   return fdDNumRadDt(body[iaBody[0]].d235UConstCore,HALFLIFE235U,body[iaBody[0]].dAge);
-=======
-  return fdDNumRadDt(body[iaBody[0]].d40KConstMan,HALFLIFE40K,system->dAge);
-}
-
-double fdD232ThNumManDt(BODY *body,SYSTEM *system,int *iaBody,int iNumBodies) {
-  return fdDNumRadDt(body[iaBody[0]].d232ThConstMan,HALFLIFE232TH,system->dAge);
-}
-
-double fdD238UNumManDt(BODY *body,SYSTEM *system,int *iaBody,int iNumBodies) {
-  return fdDNumRadDt(body[iaBody[0]].d238UConstMan,HALFLIFE238U,system->dAge);
-}
-
-double fdD235UNumManDt(BODY *body,SYSTEM *system,int *iaBody,int iNumBodies) {
-  return fdDNumRadDt(body[iaBody[0]].d235UConstMan,HALFLIFE235U,system->dAge);
-}
-
-double fdD40KNumCoreDt(BODY *body,SYSTEM *system,int *iaBody,int iNumBodies) {
-  return fdDNumRadDt(body[iaBody[0]].d40KConstCore,HALFLIFE40K,system->dAge);
-}
-
-double fdD232ThNumCoreDt(BODY *body,SYSTEM *system,int *iaBody,int iNumBodies) {
-  return fdDNumRadDt(body[iaBody[0]].d232ThConstCore,HALFLIFE232TH,system->dAge);
-}
-
-double fdD238UNumCoreDt(BODY *body,SYSTEM *system,int *iaBody,int iNumBodies) {
-  return fdDNumRadDt(body[iaBody[0]].d238UConstCore,HALFLIFE238U,system->dAge);
-}
-
-double fdD235UNumCoreDt(BODY *body,SYSTEM *system,int *iaBody,int iNumBodies) {
-  return fdDNumRadDt(body[iaBody[0]].d235UConstCore,HALFLIFE235U,system->dAge);
->>>>>>> 20b355d6
 }