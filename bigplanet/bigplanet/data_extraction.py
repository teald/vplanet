"""
David Fleming (dflemin3) Spring 2016

Functions for processing results of VPLANET simulations from an ensemble of
simulations

"""

from __future__ import (absolute_import, division, print_function,
                        unicode_literals)
import numpy as np
import os
import sys
import pandas as pd
import h5py
import pickle
import multiprocessing as mlt

# Tell module what it's allowed to import
__all__ = ["reduce_dimensions",
           "aggregate_data",
           "Dataset",
           "extract_data_hdf5",
           "data_from_dir_hdf5",
           "add_column"]


def find_logfile(direct):
    """
    Find path to logfile in given directory.

    Parameters
    ----------
    direct : str
        path to directory where logfile lives

    Returns
    -------
    logfile : str
        complete path to direct's logfile, if it exists
    """

    logcount = 0
    for f in os.listdir(direct):
        if f.endswith(".log"):
            logfile = os.path.join(direct,f)
            logcount = logcount + 1

    # Ensure there's just one logfile
    assert logcount == 1, "ERROR: There can only be one (log)! Number of logs: %d" % logcount

    return logfile
# end function


def parse_log(logfile, body, param):
    """"
    Parse log file for one of a body's initial conditions and return it.  This
    is useful for when a parameter is not outputted but one needs it later on
    for bigplanet analysis.

    Parameters
    ----------
    logfile : str
        path to the logfile
    body : str
        name of body whose variable you're looking for
    param : str
        body's parameter

    Returns
    -------
    param : float
        initial condition of interest
    """

    # Open log file and get lines
    with open(logfile) as handle:
        lines = handle.readlines()

    # Loop over all lines in the input file looking for body string of the form
    # ----- BODY: planet ----
    to_find_body = "BODY: %s" % body
    for ii in range(0,len(lines)):

        line = lines[ii].strip(' \t\n\r') # Remove whitespace

        # Found it? If so, now loop over lines below it looking for param
        # of the form (param)
        if line.find(to_find_body) != -1:
            to_find_param = "(%s)" % param
            found_it = False
            while not found_it:

                # At the end of the file?
                if ii == len(lines) - 1:
                    raise RuntimeError("Couldn't find %s in %s." % (param, logfile))

                line = lines[ii].strip(' \t\n\r') # Remove whitespace

                # Found it? Done!
                if line.startswith(to_find_param):
                    words = line.split()
                    return float(words[-1])

                # On to the next line
                ii = ii + 1

    # Didn't find it
    raise RuntimeError("Couldn't find %s in %s." % (param, logfile))
# end function


def parse_infile(infile, param):
    """"
    Parse input file for one of a body's initial conditions and return it.  This
    is useful for when a parameter is not outputted but one needs it later on
    for analysis.

    Parameters
    ----------
    infile : str
        path to the input file.  Something like body.in
    param : str
        body's parameter

    Returns
    -------
    param : float
        initial condition of interest
    """

    # Open log file and get lines
    with open(infile) as handle:
        lines = handle.readlines()

    # Loop over line, look for parameter
    for ii in range(0,len(lines)):

        # Remove whitespace
        line = lines[ii].strip(' \t\n\r')

        # Found it? Done!
        # Correct line, if it exists, will look something like this:
        # dParameter some_number # comments
        if line.startswith(param):
            words = line.split()
            return float(words[1])

    # Didn't find it, so why did you tell me to look for it?
    raise RuntimeError("Couldn't find %s in %s." % (param, infile))
# end function


def get_cols(datadir=".",infiles=None):
    """
    Given a directory where simulation data are stored and the name of the input files,
    return the name of each body's output columns

    Parameters
    ----------
    datadir : str
        Name of directory where simulation results are kept
    infiles : list
        list containing input file names for each body.
        Compute using get_infiles function

    Returns
    -------
    data_cols : dict
        dictionary containing output variable names for each body
        like the following: data_cols["body0"] = ["Time","Radius",...]
    """

    if infiles is None:
        raise IOError("infiles is None!  Must be list of input files.")

    # Dict to hold all columns for each body [like time, semi, ecc ...]
    data_cols = {}

    # Loop over files corresponding to each body
    for infile in infiles:
        with open(os.path.join(datadir,infile)) as f:
            lines = f.readlines()

            # Loop over all lines in the input file
            for ii in range(0,len(lines)):
                line = lines[ii]
                line = str(line).strip(' \t\n\r') # Remove all kinds of whitespace from sides

                # Is this the saOutputOrder line and it isn't commented out?
                if line.find("saOutputOrder") != -1 and line[0] != "#":
                    cols = line.split()[1:] # ignore saOutputOrder

                    # Add all lines below it that have a "$", the line continuation character
                    while("$" in str(lines[ii]).strip(' \t\n\r')):

                        # Move to next line
                        ii = ii + 1

                        cols = cols + str(lines[ii]).strip(' \t\n\r').split()

                    # Remove any - if there are any
                    # Also ignore commented out (#) stuff
                    good_cols = []
                    for jj in range(0,len(cols)):
                        if "#" in cols[jj]: # First time this goes, rest of stuff is ignored
                            break

                        # Get rid of - sign if it's there
                        cols[jj] = cols[jj].replace("-", "")

                        # Column name is good and processed, so add it
                        good_cols.append(cols[jj])

                        # Get rid of $ sign if it's there
                        if "$" in good_cols:
                            good_cols.remove("$")

                    # Save the columns, break out of this infile!
                    data_cols[infile] = good_cols
                    break

    return data_cols
# end function


def get_dirs(src,order="none"):
    """
    Given a path to where simulation directories live,
    create a list of directories from which simulation
    data will be extracted in a user-specified order.

    Parameters
    ----------

    src : str
        Path to simulation suite directory which contains all simulation sub directories
    order : str
        How user wants dataset ordered.  Defaults to "None" which means
        the code loads in the data in whatever order the simulation dirs
        are in.  Options: "none", "grid"

    Returns
    -------
    dirs : list
        List of simulation directories ordered by order
    """

    # No order, return via listdir which does NOT preserve order
    print("Finding simulation subdirectories in %s ordered by %s." % \
         (src, order))
    sys.stdout.flush()

    # No order
    if order.lower() == "none":
        dirs = filter(lambda x: os.path.isdir(os.path.join(src, x)), os.listdir(src))
    # Grid order.  Preserves vspace-given order for a grid of simulations
    elif order.lower() == "grid":
        dirs = sorted(filter(lambda x: os.path.isdir(os.path.join(src, x)), os.listdir(src)))
    # Not a valid option!
    else:
        raise ValueError("Invalid order: %s." % order)

    return dirs
#end function


def get_infiles(datadir="."):
    """
    Given a directory where simulation data are stored, get the input files
    names (like body0.in, body1.in, ...)

    Parameters
    ----------
    datadir : str
        Name of directory where simulation results are kept

    Returns
    -------
    infiles : list
        list containing input file names for each body
    """

    infiles = []

    # Find all input files: end in .in but aren't vpl.in
    for f in os.listdir(datadir):
        if f.endswith(".in") and f != "vpl.in":
            infiles.append(f)

    return infiles
# end function


def halt_check(direct,TOL=1.0e-6):
    """
    Parse simulation's logfile to check if the simulation ran to completion.  If the simulation halted
    for some reason, find the halt code (not implemented in VPLANET yet) and return to user.

    Parameters
    ----------
    direct : str
        Path to simulation directory
    TOL : float (optional)
        Tolerance for float comparisons (for stop time to actual stop time comparison)

    Returns
    -------
    halt : int
        Indicates whether or not sim completed.  0 == sim completed, halt != 0 is the halt code
        and indicates the simulation ended before reaching the stop time.  Defaults to 1.

    Example
    -------
    >> direct = "/Users/dflemin3/Desktop/vplanet/examples/binary_test/"
    >> halt_check(direct)
       0 # Simulation ran to completion!
    """

    # Find the log file
    logcount = 0
    for f in os.listdir(direct):
        if f.endswith(".log"):
            logfile = os.path.join(direct,f)
            logcount = logcount + 1

    # Ensure there aren't two+ or 0 logfiles for whatever reason
    assert logcount == 1, "ERROR: There can only be one (log)! Number of logs: %d" % logcount

    # Parse logfile
    stoptime = -1.0
    lasttime = 0.0
    halt = 0
    with open(logfile) as f:
        content = f.readlines()

        for line in content:
            line = line.strip() # remove whitespace

            # Parse for stop time
            # Line looks like: Stop Time: 3.155760e+09
            if line.startswith("Stop Time:"):
                stoptime = float(line.split()[-1])
                continue

            # Parse for actual sim ending time
            # Line looks like: (Time) Simulation Time [sec] 3.155760e+09
            # Note: code finds this twice with 2nd being final system age
            if line.startswith("(Time) Simulation Time"):
                lasttime = float(line.split()[-1])
                continue

            # TODO: once implemented in VPLANET, search for halt code

    # Logfile parsed, see if it finished
    if np.fabs(lasttime - stoptime) < TOL and halt == 0:
        return halt
    # Didn't finish
    else:
        return 1
# end function


# Parallel stuff here


#############################################################################
#
# Below are data extraction functions that work with the hdf5 data format
#
# This is the preferred option!
#
#############################################################################

class Dataset(object):
    """
    Abstraction class for working with hdf5 datasets using the h5py
    python wrapper package for VPLANET data.

    TODO: better docs for this class

    """

    def __init__(self,data=None,size=0,order="none",number_to_sim=None,
                 count_map=None,input_files=None,data_cols=None):
        self.data = data # Path(s) to hdf5 dataset(s)
        self.size = size # Length of data (number of groups from root)
        self.order = order # How the simulations are ordered
                            # Defaults to None aka ordered as they were found
        self.input_files = input_files # List of names of input files
        self.data_cols = data_cols # Dict of parameters for each body

        # Map sim number to correct hdf5 file when many exist
        self.__count_map = count_map

        # Translates # to sim name
        self.__number_to_sim = number_to_sim

        # Check to see if data was extracted in parallel, i.e. data is list
        # of hdf5 files
        if hasattr(self.data, "__len__") and (not isinstance(self.data, str)) and (not isinstance(self.data, unicode)):
            self.__parallel = True
        else:
            self.__parallel = False
    # end function


    def get(self, simulation, body, variables, dtype=np.float64, parallel=False):
        """
        Wrapper for get_data_hdf5 function (see its docs).  This is a workhorse
        data accessing function.

        Parameters
        ----------
        simulation : int
            Integer identifier
        body : string
            Name of the body
        variables : string or list of string
            Name(s) of body's parameters you wish to access
        dtype : numpy datatype (optional)
            Datatype of data to retrieve.  99.999% of the time, it's a float64
        parallel : bool (optional)
            whether or not there are multiple hdf5 files to look through.
            Defaults to False

        Returns
        -------
        res : array

        """

        # Enforce array bounds for less-cryptic error message
        if simulation >= 0 and simulation < self.size:
            return get_data_hdf5(self.data, simulation, body, variables,
                                     dtype=dtype, parallel=self.__parallel)
        else:
            raise ValueError("Invalid simulation number: %d. Dataset size: %d" %
                  (simulation,self.size))
        # end function


    def sim_name(self,sim):
        """
        Given sim #, return the name.  Name is the name of the directory.

        Parameters
        ----------
        sim : int
            Integer identifier

        Returns
        -------
        name : string
            Name of the simulation directory
        """

        # Enforce array bounds for less-cryptic error message
        if sim >= 0 and sim < self.size and self.__number_to_sim is not None:
            return self.__number_to_sim[sim]
        else:
            raise ValueError("Invalid simulation number: %d. Dataset size: %d" %
                  (sim,self.size))
        # end function


    def id_to_sim(self):
        pass



    def __repr__(self):
        """
        For pretty prints.
        """
        return "Name: %s. Size: %d. Order: %s" % (self.data,self.size,self.order)
# end class


<<<<<<< HEAD
def data_from_dir_hdf5(f_set,grpname, datadir=".",data_cols=None,infiles=None,
=======
def data_from_dir_hdf5(f_set, grpname, datadir=".",data_cols=None,infiles=None,
>>>>>>> cf504bbc
                       compression="gzip",remove_halts=True, var_from_log=None,
                       var_from_infile=None):
    """
    Given a directory where simulation data are stored, the name of each body's output
    columns and the name of the input files, pull the data!

    Parameters
    ----------
    f_set : HDF5 group
        root dir-level hdf5 group
    grpname : string
        Name of the hdf5 dataset group that will contain directory's simulation
        data.  Typically named after sim #
    datadir : str
        Name of directory where simulation results are kept.  Defaults to .
    data_cols : dict
        dictionary contains each body's output variable names. Defaults to None.
    infiles : list
        list containing input file names for each body.  Defaults to None
    compression : str
        compression algorithm used to reduce dataset size.  Defaults to gzip.
        None (no quotes) turns off compression
    remove_halts : bool
        Whether or not to exclude simulations that did not run to completion
        Defaults to True
    var_from_log : dict
        Dict of bodies, parameters to extract from logfile.  Defaults to None.
        Something like dict = {"body1" : [var1, var2], "body2" : [var3, var4]}
    var_from_infile : dict
        Dict of input files, parameters to extract from input files.  Defaults
        to None. Looks like dict = {"body1" : [var1], "body2" : [var2]}

    Returns
    -------
    success : int (bool)
        1 if successful, 0 if not (i.e. halt, sim didn't finish, etc)
    """

    # data_cols and infiles must be given
    if data_cols is None or infiles is None:
        raise ValueError("data_cols and infiles must both be specified.")

    # If user wants to, look for halts/sims not finishing
    if remove_halts:
        halt = halt_check(datadir)
    else:
        halt = 0

    # Did it halt? ... assuming user cares
    if halt != 0:
        return 0

    # Find logfile for parsing later?
    if var_from_log is not None:
        logfile = find_logfile(datadir)

    # No halt, make the group!
    # Create group for each directory
    # Group's name == directory path
    grp = f_set.create_group(grpname)

    # Now loop over each output file to extract the data
    for infile in infiles:
        # Isolate the body name
        infile = infile.split(".")[0]

        # Loop over all files in dir, open the one that contains the body name
        for f in os.listdir(datadir):
            if f.endswith(".forward") and (f.find(infile) != -1):
                # For unexpected reasons, this *could* fail, so just chalk it up to
                # some crazy, unanticipated error.  Maybe vplanet output error?
                # This should never happen and if it does, who knows
                try:
                    # Read in data as pandas dataframe, use C engine for speed!
                    tmp = pd.read_table(os.path.join(datadir,f),
                                             header=None,
                                             delim_whitespace=True,
                                             engine="c",
                                             names=data_cols[infile + ".in"],
                                             dtype=np.float64,
                                             memory_map=True)

                    # Create corresponding hdf5 subgroup for body, store data as
                    # numpy array. Subgroup's name is body name
                    sub = grp.create_group(infile)
                    tmp_len = len(tmp[data_cols[infile + ".in"][0]]) # Store this for later

                    # Write columns to subgroup as datasets [allows for POSIX-like access]
                    for col in data_cols[infile + ".in"]:
<<<<<<< HEAD
                        tmp_len = len(tmp[col]) # Store this for later
                        sub.create_dataset(col, data = pd.np.array(tmp[col]), dtype="f",
                                          compression = compression)
=======
                        data = pd.np.array(tmp[col])
                        tmp_dset = sub.create_dataset(col, data.shape,
                                                      dtype="f",
                                                      compression=compression)
                        tmp_dset.id.write(h5py.h5s.ALL, h5py.h5s.ALL, data)
>>>>>>> cf504bbc

                    # Pull variables from logfile?
                    if var_from_log is not None:
                        # Loop over body's, infile's, params if any are given
                        if infile in var_from_log.keys():
                            for param in var_from_log[infile]:
                                var = parse_log(logfile, infile, param)

<<<<<<< HEAD
                                # Make var an array.  Wasteful, but whatever
                                var = np.ones(tmp_len) * var
                                sub.create_dataset(param, data = pd.np.array(var), dtype="f",
                                                  compression = compression)
=======
                                # Create/write dataset
                                # Make var an array.  Wasteful, but whatever
                                var = np.ones(tmp_len) * var
                                tmp_dset = sub.create_dataset(param,
                                                              var.shape,
                                                              dtype="f",
                                                              compression=compression)
                                tmp_dset.id.write(h5py.h5s.ALL, h5py.h5s.ALL, var)
>>>>>>> cf504bbc

                    # Pull variables from input file?
                    if var_from_infile is not None:
                        # Loop over body's, infile's, params if any are given
                        if infile in var_from_infile.keys():
                            for param in var_from_infile[infile]:
                                # Give path for input file
                                infile_path = os.path.join(datadir,(infile+".in"))
                                var = parse_infile(infile_path, param)

<<<<<<< HEAD
                                # Make var an array.  Wasteful, but whatever
                                var = np.ones(tmp_len) * var
                                sub.create_dataset(param, data = pd.np.array(var), dtype="f",
                                                  compression = compression)
=======
                                # Create/write dataset
                                # Make var an array.  Wasteful, but whatever
                                var = np.ones(tmp_len) * var
                                tmp_dset = sub.create_dataset(param,
                                                              var.shape,
                                                              dtype="f",
                                                              compression=compression)
                                tmp_dset.id.write(h5py.h5s.ALL, h5py.h5s.ALL, var)
>>>>>>> cf504bbc


                except RuntimeError:
                    print("Did you format var_from_infile/log correctly?")
                    print("var_from_infile = {'body'} : [list, of, params], ...")
                    raise RuntimeError("Unknown pd.read_table error.")

    # Return 1 since 1 new sim was successfully processed/stored
    return 1
# End function


<<<<<<< HEAD
def extract_data_hdf5(src=".", dataset="simulation.hdf5", order="none",
                      compression="gzip", remove_halts=False, cadence=None,
                     skip_body=None, var_from_log=None, var_from_infile=None):
=======
def batch_extraction(dirs, src, dset, counter=0, data_cols=None, infiles=None,
                     compression="gzip",remove_halts=True, var_from_log=None,
                     var_from_infile=None, cadence=None, order="none",core=None):
    """
    Extract the data from a batch of VPLANET simulation directories.
    Essentially, this calls data_from_dir_hdf5 len(dirs) times and stores the
    results in their own hdf5 files.

    Parameters
    ----------
    dirs : list
        list of paths to directories where VPLANET simulation results reside
    src : str
        Path to simulation suite directory which contains all simulation sub directories
    dset : string
        Name of the hdf5 dataset to create for this batch of simulations
    counter : int
        keeps track of how many directories this function parases.  Useful for
        determining total number of simulations
    data_cols : dict
        dictionary contains each body's output variable names. Defaults to None.
    infiles : list
        list containing input file names for each body.  Defaults to None
    compression : str
        compression algorithm used to reduce dataset size.  Defaults to gzip.
        None (no quotes) turns off compression
    remove_halts : bool
        Whether or not to exclude simulations that did not run to completion
        Defaults to True
    var_from_log : dict
        Dict of bodies, parameters to extract from logfile.  Defaults to None.
        Something like dict = {"body1" : [var1, var2], "body2" : [var3, var4]}
    var_from_infile : dict
        Dict of input files, parameters to extract from input files.  Defaults
        to None. Looks like dict = {"body1" : [var1], "body2" : [var2]}
    order : str
        How user wants dataset ordered.  Defaults to "none" which means
        the code loads in the data in whatever order the simulation dirs
        are in.  Currently, this does nothing for this function.
    core : int
        If processsing in parallel, keep track of core running this function
        for bookkeeping later on.  Defaults to None (aka serial process)

    Returns
    -------
    counter : int
        keeps track of how many directories this function parases.  Useful for
        determining total number of simulations
    number_to_sum : list
        dictionary to translate simulation number to simulation name
    """
    # Create new hdf5 file
    f_set = h5py.File(dset, "w")

    # List to store what dir sim # corresponds to
    number_to_sim = []

    # Loop over all directories and extract the simulation results
    for direct in dirs:

        # Store data from each simulation, increment counter if succesful
        res = data_from_dir_hdf5(f_set,str(counter),os.path.join(src,direct),
                                 data_cols,infiles,compression=compression,
                                 remove_halts=remove_halts,
                                 var_from_log=var_from_log,
                                 var_from_infile=var_from_infile)

        # Increment counter (keeps track of valid parsed simulation dirs)
        counter += res
        if res != 0:
            # store sim - counter mapping
            number_to_sim.append(direct)

        # Output progress to user?
        if cadence is not None and counter % int(cadence) == 0 and cadence > 0:
            print("Simulations processed so far: %d" % counter)
            sys.stdout.flush()

    # Done! Close file, return stuff
    f_set.close()

    if core is None:
        return counter, number_to_sim
    else:
        return core, counter, number_to_sim
# end function


def extract_data_hdf5(src=".", dataset="simulation", order="none",
                      compression="gzip", remove_halts=False, cadence=None,
                     skip_body=None, var_from_log=None, var_from_infile=None,
                     parallel=False):
>>>>>>> cf504bbc
    """
    Given the root directory path for a suite of simulations, pull all the data
    and store it in a hd5f database.  This allows for iteration/processing of data
    that is way too large to concurrently store in memory.

    Parameters
    ----------
    src : str
        Path to simulation suite directory which contains all simulation sub directories
    dataset : str
        Name (including path) of hdf5 dataset.  Don't include a file extension.
    order : str
        How user wants dataset ordered.  Defaults to "none" which means
        the code loads in the data in whatever order the simulation dirs
        are in
    compression : str
        compression algorithm used to reduce dataset size.  Defaults to gzip.
        None (no quotes) turns off compression. Options: "gzip", "lzf", None.
        If you're hurting for speed and have tons of storage space, set to None.
    remove_halts : bool
        Whether or not to exclude simulations that did not run to completion
    cadence : int (optional)
        Cadence at which function outputs what sim number it's on.
        Ex: cadence == 1,000 -> every 1,000 sims processed, function outputs sim number
    skip_body : list (optional)
        Bodies to not process.  Ex: Have a body, primary, who either has no output or
        the user doesn't care what its output is and hence does not want to save it.
        if skip_body = ["primary.in"], the body primary with input file primary.in will
        be ignored from all data processing
    var_from_log : dict
        Dict of bodies, parameters to extract from logfile.  Defaults to None.
        Something like dict = {"body1" : [var1, var2], "body2" : [var3, var4]}
    var_from_infile : dict
        Dict of input files, parameters to extract from input files.  Defaults
        to None. Looks like dict = {"body1" : [var1], "body2" : [var2]}
<<<<<<< HEAD
=======
    parallel : bool
        whether or not to extract data in parallel,i.e. use all available cores.
        Defaults to False.
>>>>>>> cf504bbc

    Returns
    -------
    data : Dataset object
        See Dataset object docs
    """

    # Make sure dataset path is clean (no extensions)
    dataset = os.path.splitext(dataset)[0]

<<<<<<< HEAD
        # Create hdf5 dataset
        print("Creating hdf5 dataset:",dataset)
        sys.stdout.flush()
        f_set = h5py.File(dataset, "w")

        # Dataset exists
    else:
        print("Hdf5 dataset already exists.  Reading from: %s." % dataset)
        print("Using size, order stored in dataset.")
=======
    # Only run this function if the dataset doesn't exist in the src dir
    # TODO: fix this
    if os.path.exists(dataset + ".hdf5"):

        # Dataset exists
        print("Hdf5 dataset already exists.  Reading from: %s" % dataset)
        print("Using metadata stored in dataset object.")
>>>>>>> cf504bbc
        sys.stdout.flush()

        # Load the metadata, return a dataset obj for data-wrangling
        return load_metadata(dataset)

    # No dataset exists: Make the dataset!

    # Create hdf5 dataset
    print("Creating hdf5 dataset:",(dataset+".hdf5"))
    sys.stdout.flush()

    # Get list of all data directories in src to iterate over
    dirs = get_dirs(src,order=order)

    # If using parallel, need some additional setup
    if parallel:

        # Get number of cores
        N_CORES = mlt.cpu_count()

        # If not using more than one core, why are you using parallel?
        assert N_CORES > 1, "To run in parallel, must use at least 2 cores."

        # Partition dirs list into one list for each core preserving order
        dirs_gen = np.array_split(np.array(dirs),N_CORES)

    # Find out what the input files (like body.in) are based on the first
    # directory since they are assumed to be the same in all directories
    infiles = get_infiles(os.path.join(src,dirs[0]))

    # Skip any bodies (i.e. some bodies didn't have output you care about)?
    if skip_body is not None:
        for sbody in skip_body:
            if sbody in infiles:
                infiles.remove(sbody)
                print("Skipped %s." % sbody)
                sys.stdout.flush()

    print("Infiles:",infiles)
    sys.stdout.flush()

    # Get the names of the output variables for each body
    data_cols = get_cols(os.path.join(src,dirs[0]),infiles)
    print("Data Columns:",data_cols)
    sys.stdout.flush()
<<<<<<< HEAD

    # Loop over directories (and hence simulations) and get the data
    # User counter for name of group/means to identify simulation
    counter = 0
=======

    # How should I process the data: In parallel or serially?
    if parallel:

        # Take the threads to the pool
        pool = mlt.Pool(processes=N_CORES)

        # Get base dataset name for naming smaller dataset chunks
        base_name = os.path.splitext(dataset)[0]

        # Make a list of dataset names for all hdf5 files
        dataset_names = []
        for ii in range(N_CORES):
            dataset_names.append(base_name+"_"+str(ii)+".hdf5")

        # Make list of counts to sync sim-number mapping
        #counts = [0,len(dirs_gen[0])]
        #for ii in range(2,N_CORES):
        #    counts.append(len(dirs_gen[ii-1])+counts[ii-1])

        # Map: Partition dirs out to corresponding cores, extract data
        results = [pool.apply_async(batch_extraction,
                                    (dirs_gen[ii], src, dataset_names[ii]),
                                    {"counter" : 0,
                                    "data_cols" : data_cols,
                                    "infiles" : infiles,
                                    "compression" : compression,
                                    "remove_halts" : remove_halts,
                                    "var_from_log" : var_from_log,
                                    "var_from_infile" : var_from_infile,
                                    "cadence" : cadence,
                                    "order" : order,
                                    "core" : ii})
                                    for ii in range(N_CORES)]

        # Reduce: Wrap all separate hdf5 files under one class

        # Get the results once they're done, sort by processor order
        results = [p.get() for p in results]
        results.sort()

        # Combine all counts, number_to_sims
        number_to_sim = []
        counts = []
        for res in results:
            counts.append(res[1])
            number_to_sim = number_to_sim + res[2]

        # Total number of parsed simulations
        counter = len(number_to_sim)

        # Make list to keep tracks of bounds of which sims live in which file
        count_map = [0] + list(np.cumsum(counts[1:]))

        # Make dataset object here, dump it into a pickle file
        # TODO

        print("It didn't break!")
        return None

    # Use just one processor like some sort of peasant
    else:
>>>>>>> cf504bbc

        # Loop over directories (and hence simulations) and get the data
        # User counter for name of group/means to identify simulation
        counter = 0

        # Load data into hdf5 file, get how many there were (counter) and make
        # a dict to translate between sim number and name (number_to_sim)
        counter, number_to_sim = batch_extraction(dirs, src, (dataset+".hdf5"),
                                                  counter=counter,
                                                  data_cols=data_cols,
                                                  infiles=infiles,
                                                  compression=compression,
                                                  remove_halts=remove_halts,
                                                  var_from_log=var_from_log,
                                                  var_from_infile=var_from_infile,
                                                  cadence=cadence)

        # Store metadata into a handler object
        try:

<<<<<<< HEAD
        # Store data from each simulation, increment counter if succesful
        res = data_from_dir_hdf5(f_set,str(counter),os.path.join(src,direct),
                                 data_cols,infiles,compression=compression,
                                 remove_halts=remove_halts,
                                 var_from_log=var_from_log,
                                 var_from_infile=var_from_infile)
=======
            # Save metadata into hdf5 file, return dataset object
            dataset_obj = save_metadata(dataset, counter, order, number_to_sim,
                                        infiles, data_cols, var_from_log,
                                        var_from_infile)
>>>>>>> cf504bbc

        # This can fail sometimes... but it shouldn't
        except RuntimeError:
            raise RuntimeError("Unable to store metadata.  Shouldn't happen!")

<<<<<<< HEAD
        # Output progress to user?
        if cadence is not None and counter % int(cadence) == 0 and cadence > 0:
            print("Simulations processed so far: %d" % counter)
            sys.stdout.flush()
=======
        # Create Dataset class to return
        return dataset_obj
# End function


def save_metadata(dataset, counter, order, number_to_sim, infiles, data_cols,
                  var_from_log, var_from_infile):
    """
    Save simulation suite metadata into a hdf5 file.

    Parameters
    ----------
    dataset : str
        Name (including path) of hdf5 dataset.  Don't include a file extension.
    counter : int
        number of processed simulations in the suite
    order : str
        How user wants dataset ordered.  Defaults to "none" which means
        the code loads in the data in whatever order the simulation dirs
        are in
    number_to_sim : list
        list of mapping between number (index) and simuatin name
    infiles : list
        list of the names of simulation input files
    data_cols : dict
        dict of bodies and their respective parameters which are simulation
        outputs
    var_from_log : dict
        Dict of bodies, parameters to extract from logfile.
        Something like dict = {"body1" : [var1, var2], "body2" : [var3, var4]}
    var_from_infile : dict
        Dict of input files, parameters to extract from input files. Looks like
        dict = {"body1" : [var1], "body2" : [var2]}

    Returns
    -------
    data : Dataset object
        See Dataset object docs
    """

    # TODO
    # Handle when the input isn't provided

    # Figure out path to where the dataset(s) live
    path = dataset.split("/")[:-1]
    path = os.path.join('/', *path)
>>>>>>> cf504bbc

    # Find all .hdf5 files, sort them so 0th one shows up first
    # Metadata always in 0th file
    datasets = []
    for d_file in os.listdir(path):
        if d_file.endswith(".hdf5"):
            datasets.append(os.path.join(path,d_file))
    datasets.sort()

    # Read existing dataset (always first one in sim dir)
    # Note that this one already ends in .hdf5
    f_set = h5py.File(datasets[0], "r+")

    # Make variable-length string dtype so hdf5 could understand it
    string_dt = h5py.special_dtype(vlen=str)

    # Store size of dataset, i.e. number of simulations
    f_set.create_dataset("size", data=np.array([counter]), dtype=np.int64)

    # Store how the dataset is ordered
    data = np.asarray([order], dtype=object)
    f_set.create_dataset("order", data=data, dtype=string_dt)

    # Store mapping between number, simulation name
    data = np.asarray(number_to_sim, dtype=object)
    f_set.create_dataset("number_to_sim", data=data, dtype=string_dt)

    # Store the name of the input files for each simulation
    data = np.asarray(infiles, dtype=object)
    f_set.create_dataset("input_files", data=data, dtype=string_dt)

    # Store the names of the variables you're saving
    data = []
    for key in data_cols.keys():
        for var in data_cols[key]:
            # Make variable look like body_variable
            data.append(str(key).replace(".in","") + "_" + str(var))

    # Any variables from the log file?
    if var_from_log is not None:
        for key in var_from_log.keys():
            for var in var_from_log[key]:
                # Make variable look like body_variable
                data.append(str(key).replace(".in","") + "_" + str(var))

    # Any variables from input files?
    if var_from_infile is not None:
        for key in var_from_infile.keys():
            for var in var_from_infile[key]:
                # Make variable look like body_variable
                data.append(str(key).replace(".in","") + "_" + str(var))

    data_cols = np.asarray(data, dtype=object)
    f_set.create_dataset("data_cols", data=data_cols, dtype=string_dt)

    # Close dataset
    f_set.close()

    # Create dataset object to wrangle all the data
    dataset_obj = Dataset(data=dataset+".hdf5",size=counter,order=order,
                          number_to_sim=number_to_sim,
                          input_files=infiles,
                          data_cols=data_cols)

    return dataset_obj
# end function


def load_metadata(dataset):
    """
    Load simulation suite metadata from a hdf5 file.

    Parameters
    ----------
    dataset : str
        Name (including path) of hdf5 dataset.  Don't include a file extension.
    counter : int
        number of processed simulations in the suite
    order : str
        How user wants dataset ordered.  Defaults to "none" which means
        the code loads in the data in whatever order the simulation dirs
        are in
    number_to_sim : list
        list of mapping between number (index) and simuatin name
    infiles : list
        list of the names of simulation input files
    data_cols : dict
        dict of bodies and their respective parameters which are simulation
        outputs
    var_from_log : dict
        Dict of bodies, parameters to extract from logfile.
        Something like dict = {"body1" : [var1, var2], "body2" : [var3, var4]}
    var_from_infile : dict
        Dict of input files, parameters to extract from input files. Looks like
        dict = {"body1" : [var1], "body2" : [var2]}

    Returns
    -------
    data : Dataset object
        See Dataset object docs
    """

    # Figure out path to where the dataset(s) live
    path = dataset.split("/")[:-1]
    path = os.path.join('/', *path)

    # Find all .hdf5 files, sort them so 0th one shows up first
    datasets = []
    for d_file in os.listdir(path):
        if d_file.endswith(".hdf5"):
            datasets.append(os.path.join(path,d_file))
    datasets.sort()

    # Read existing dataset (always first one in sim dir)
    # Note that this one already ends in .hdf5
    f_set = h5py.File(datasets[0], "r")

    # Try to load metadata
    # TODO: make this a function
    try:
        # Load size
        length = f_set["size"][0]
    except RuntimeError:
        raise RuntimeError("Failed to load size.")

    try:
        # Load order
        order = f_set["order"][0]
    except RuntimeError:
        raise RuntimeError("Failed to load order.")

<<<<<<< HEAD
        data = np.asarray([order], dtype=object)
        f_set.create_dataset("order", data=data, dtype=string_dt)
=======
    try:
        # Get list to convert from # -> sim name
        number_to_sim = list(f_set["number_to_sim"])
    except RuntimeError:
        raise RuntimeError("Failed to load number_to_sim.")
>>>>>>> cf504bbc

    try:
        # Get list to convert from # -> sim name
        input_files = list(f_set["input_files"])
    except RuntimeError:
        raise RuntimeError("Failed to load input_files.")

    try:
        # Get list to convert from # -> sim name
        data_cols = list(f_set["data_cols"])
    except RuntimeError:
        raise RuntimeError("Failed to load data_cols.")

    # Close dataset, return object handler
    f_set.close()

    # TODO: handle parallel datatsets case

    return Dataset(data=dataset+".hdf5",size=length,order=order,
                   number_to_sim=number_to_sim,
                   input_files=input_files,
                   data_cols=data_cols)
# end function


def get_data_hdf5(dataset, simulation, body, variables, dtype=np.float64,
                  parallel=False):
    """
    Given the simulation number, body and the variable, access and return the data.  For example,
    get_data(1,"secondary","Eccentricity") will return a numpy array containing the secondary's
    eccentricity vector.  A call like get_data(1,"secondary",["Time","Eccentricity"]) will return
    a 2D numpy array whose columns are Time and Eccentricity.

    Parameters
    ----------
    dataset : hdf5 dataset
        hdf5 dataset to open
    simulation : int
        Number corresponding to a given simulation
    body : str
        Name of the body whose data you wish to access
    variables : str or iterable
        Name(s) of the dataset to return for given body
    dtype : datatype (optional)
        Type of data to return.  Defaults to np.float64
    parallel : bool (optional)
        whether or not there are many dataset files to look at

    Returns
    -------
    data : numpy array
        Requested dataset as a numpy array
    """

    # Create dataset path
    path = os.path.join(str(simulation),body)

    # If many dataset files exist, figure out which one data lives in
    if parallel:
        pass
        # TODO

    data = []
    # Open dataset, access data
    try:
        with h5py.File(dataset, "r") as hf:

            # Multiple variables (not just a string)
            if hasattr(variables, "__len__") and (not isinstance(variables, str)) and (not isinstance(variables, unicode)):
                for var in variables:
                    data.append(np.array(hf.get(path)[var]))
            # Only one variables
            else:
                return np.array(hf.get(path)[variables]).squeeze()

        return np.asarray(data,dtype=dtype).squeeze()
    except RuntimeError:
        raise RuntimeError("Invalid get call.  Simulation, body, variable(s) : %s, %s, %s" %
              (simulation,body,variables))
# end function


#############################################################################
#
# Below are misc data processing functions for regularly gridded data
#
#############################################################################

def aggregate_data(data=None, bodies=None, funcs=None, new_cols=None,
                   cache="cache.pkl",fmt="hdf5",ind = 0,**kwargs):
    """
    Iterate through data and return the initial conditions for each simulation in addition
    to any other user-specified quantity.

    Parameters
    ----------
    data : DataSet object
        master data object produced by extract_data_hdf5
    bodies : dict
        body names are keys and values are list of body variables to extract
    funcs : dict of dict
        Dictionary of functions that operates on the listed body's variable.
        Example: Mean of cbp semimajor axis -> funcs = {"cbp" : {"SemimajorAxis" : np.mean}}
    new_cols : dict
        Similar to funcs, but caries function and name of data to be added to the dataframe
        Example: new_cols = {"cbp" : {"DampTime" : custom_function}}
        The custom_function takes the following args: data,i,body,**kwargs
        where i is the simulation number and body is the str name of the body.
    cache : str
        Name of the cache file
    fmt : str (optional)
        Name of data format.  If hdf5, will use those data accessing utilities.
        Options: "hdf5".  Note: if using "hdf5", data is the name of the
        dataset.
    ind : int
        Index of variable's array to select.  Defaults to initial condition
    kwargs : dict
        keyword arguments to be passed to new_cols functions

    Returns
    -------
    ret : dataframes
        Data frame containing simulation initial values for variables specified by user and
        any additional aggregate values.  1 row == 1 simulation.

    Example
    -------

        >>> bodies = {'cbp': ['Ecce'],'secondary': ['SemiMajorAxis','Eccentricity']}
        >>> new_cols = {"cbp" : {"DampTime" : de.find_damping_time}}
        >>> kw = {"key" : "Ecce", "last_time" : 7.0e9}

        >>> df = aggregate_data(data, bodies=bodies, funcs={"cbp" : {"Semim" : np.mean}},
                            new_cols=new_cols,cache="cache.pkl",fmt=fmt,**kw)

        >>> df["cbp_Ecce"]
            (some pandas Series)
    """

    # If cache exists, load that and return df
    if os.path.exists(cache):
        print("Reading data from cache:",cache)
        sys.stdout.flush()
        with open(cache, 'rb') as handle:
            return pickle.load(handle)

    # User forgot to specify data and cache
    if data is None:
        raise ValueError("No data or cache provided!")

    # No cache given, user must supply bodies
    if bodies is None:
        raise ValueError("No bodies dict provided!")

    # If funcs is None, make it empty dict
    if funcs is None:
        funcs = {}

    # Same with new_cols
    if new_cols is None:
        new_cols = {}

    res = {}

    # Define default function
    def default_func(arr, ind):
        return arr[ind]

    if fmt == "hdf5":
        # Init data
        for body in bodies.keys():
            # Loop over variables
            for var in bodies[body]:
                res[body + "_" + var] = np.zeros(data.size)
            # Loop over new columns, if there are any
            if body in new_cols.keys():
                for col in new_cols[body].keys():
                    res[body + "_" + col] = np.zeros(data.size)

        # Loop over simulations
        for i in range(data.size):
            # Loop over bodies
            for body in bodies.keys():
                # Loop over variables
                for var in bodies[body]:

                    # Apply function to data
                    # No function given or empty dict
                    if body not in funcs.keys() or var not in funcs[body].keys() or funcs[body] is None:
                        res[body + "_" + var][i] = default_func(data.get(i, body, var),ind)
                    else:
                        res[body + "_" + var][i] = funcs[body][var](data.get(i, body, var))
                # Loop over new cols, if there are any for this body
                if body in new_cols.keys():
                    for col in new_cols[body].keys():
                        res[body + "_" + col][i] = new_cols[body][col](data,i,body,fmt=fmt,**kwargs)

    else:
        raise ValueError("Invalid format: %s" % fmt)

    # Convert data dict -> pandas dataframe
    res = pd.DataFrame(res)

    # Cache the result?
    if cache is not None:
        print("Caching data at %s" % cache)
        sys.stdout.flush()
        with open(cache, 'wb') as handle:
            pickle.dump(res, handle)

    return res
# End function


def add_column(data, df=None, new_cols=None, cache=None, fmt="hdf5", **kwargs):
    """
    Add a new column computed as some user-defined function of simulation output
    to a dataframe made by aggregate_data.

    Parameters
    ----------
    data : DataSet object
        master data object produced by extract_data_hdf5
    df : pandas dataframe
        df produced/read in by aggregate_data
    new_cols : dict
        Nested dict which caries function and name of data to be added to the dataframe
        Example: new_cols = {"cbp" : {"DampTime" : custom_function}}
        The custom_function takes the following args: data,i,body,**kwargs
        where i is the simulation number and body is the str name of the body.
    cache : str
        Name of the cache file (a .pkl pickle file)
    fmt : str
        Name of data format.  If hdf5, will use those data accessing utilities.
        Options: "hdf5".  Note: if using "hdf5", data is the name of the
        dataset.
    kwargs : dict
        keyword arguments to be passed to new_cols functions

    Returns
    -------
    ret : dataframes
        Same dataframe as produced by aggregate_data but with additional columns specified
        by new_cols

    Example
    -------

    >>> def mean_func(data,i,body,fmt="hdf5",**kwargs):
    >>>    return np.mean(data.get(i,body,"Eccentricity"))

    >>> new_cols = {"cbp" : {"MeanEcc" : mean_func}}
    >>> df = add_column(df,new_cols=new_cols,cache=src+"trivial_cache.pkl")
    >>> df["cbp_MeanEcc"]
        (some pandas Series)
    """

    # User forgot to specify cache or df
    if cache is None and df is None:
        print("No cache or dataframe provided! Provide a cache path or dataframe.")
        return None

    if new_cols is None:
        raise ValueError("add_column called but no new_cols provided!")

    res = {}

    # Init data
    for body in new_cols.keys():
        # Loop over variables
        for var in new_cols[body]:
            # Make sure that column doesn't already exist, if so ignore
            next_col = body + "_" + var
            if next_col not in df.columns:
                res[next_col] = np.zeros(len(df))

    # Loop over simulations
    for i in range(len(df)):
        # Loop over bodies
        for body in new_cols.keys():
            # Loop over variables
            for col in new_cols[body]:
                next_col = body + "_" + col
                if next_col in res.keys():
                    res[next_col][i] = new_cols[body][col](data,i,body,fmt=fmt,**kwargs)

    # Convert data dict -> pandas dataframe
    res = pd.DataFrame(res)

    # Now merge the two
    df = pd.concat([df, res], axis=1)

    # Cache the result
    if cache is not None:
        print("Caching data at %s" % cache)
        with open(cache, 'wb') as handle:
            pickle.dump(df, handle)

    return df
# End function


def reduce_dimensions(x, y, z, shape, dims=(-1,), reduce_func = np.nanmean):
    """
    Reduce dimensionality of data for 2D plotting.  For example, if x is some variable
    tracked over 125 simulations and takes 5 values and similarly for for y, we want to
    compress over the 3rd dimension to produce a 5x5 grid for plotting

    Parameters
    ----------
    x : numpy array
    y : numpy array
    z : numpy array
        Color variable
    shape : tuple
        Dimensionality of data, e.g. (5, 4) for x,y,z of len 20
    dims : array-like
        Dimensions to compress, e.g. for a (5, 4, 3) dimensional data set that we
        wish to compress to (5, 4), dims == (-1)
    reduce_func : function
        Function used to compress color dimension, typically numpy mean

    Returns
    -------
    x, y, z : numpy arrays
        where x.shape == y.shape == z.shape == shape
    """

    # What is done here:
    # 1) Reshape x, y, z e.g. 20 -> (5, 4)
    # 2) Apply some function over axes to reduce dimension to 2 for plotting
    # 3) Apply squeeze to remove extra dimension, e.g. (5, 4, 1) -> (5, 4)
    # Call mean so dimensions compress properly for x, y
    x = np.squeeze(np.apply_over_axes(np.mean,x.reshape(shape),axes=dims))
    y = np.squeeze(np.apply_over_axes(np.mean,y.reshape(shape),axes=dims))
    z = np.squeeze(np.apply_over_axes(reduce_func,z.reshape(shape),axes=dims))

    return x, y, z
<<<<<<< HEAD
# End function
<<<<<<< HEAD
=======


"""

Misc

"""
>>>>>>> upstream/master
=======
# End function
>>>>>>> cf504bbc
<|MERGE_RESOLUTION|>--- conflicted
+++ resolved
@@ -478,11 +478,7 @@
 # end class
 
 
-<<<<<<< HEAD
-def data_from_dir_hdf5(f_set,grpname, datadir=".",data_cols=None,infiles=None,
-=======
 def data_from_dir_hdf5(f_set, grpname, datadir=".",data_cols=None,infiles=None,
->>>>>>> cf504bbc
                        compression="gzip",remove_halts=True, var_from_log=None,
                        var_from_infile=None):
     """
@@ -572,17 +568,11 @@
 
                     # Write columns to subgroup as datasets [allows for POSIX-like access]
                     for col in data_cols[infile + ".in"]:
-<<<<<<< HEAD
-                        tmp_len = len(tmp[col]) # Store this for later
-                        sub.create_dataset(col, data = pd.np.array(tmp[col]), dtype="f",
-                                          compression = compression)
-=======
                         data = pd.np.array(tmp[col])
                         tmp_dset = sub.create_dataset(col, data.shape,
                                                       dtype="f",
                                                       compression=compression)
                         tmp_dset.id.write(h5py.h5s.ALL, h5py.h5s.ALL, data)
->>>>>>> cf504bbc
 
                     # Pull variables from logfile?
                     if var_from_log is not None:
@@ -591,12 +581,6 @@
                             for param in var_from_log[infile]:
                                 var = parse_log(logfile, infile, param)
 
-<<<<<<< HEAD
-                                # Make var an array.  Wasteful, but whatever
-                                var = np.ones(tmp_len) * var
-                                sub.create_dataset(param, data = pd.np.array(var), dtype="f",
-                                                  compression = compression)
-=======
                                 # Create/write dataset
                                 # Make var an array.  Wasteful, but whatever
                                 var = np.ones(tmp_len) * var
@@ -605,7 +589,6 @@
                                                               dtype="f",
                                                               compression=compression)
                                 tmp_dset.id.write(h5py.h5s.ALL, h5py.h5s.ALL, var)
->>>>>>> cf504bbc
 
                     # Pull variables from input file?
                     if var_from_infile is not None:
@@ -616,12 +599,6 @@
                                 infile_path = os.path.join(datadir,(infile+".in"))
                                 var = parse_infile(infile_path, param)
 
-<<<<<<< HEAD
-                                # Make var an array.  Wasteful, but whatever
-                                var = np.ones(tmp_len) * var
-                                sub.create_dataset(param, data = pd.np.array(var), dtype="f",
-                                                  compression = compression)
-=======
                                 # Create/write dataset
                                 # Make var an array.  Wasteful, but whatever
                                 var = np.ones(tmp_len) * var
@@ -630,7 +607,6 @@
                                                               dtype="f",
                                                               compression=compression)
                                 tmp_dset.id.write(h5py.h5s.ALL, h5py.h5s.ALL, var)
->>>>>>> cf504bbc
 
 
                 except RuntimeError:
@@ -643,11 +619,6 @@
 # End function
 
 
-<<<<<<< HEAD
-def extract_data_hdf5(src=".", dataset="simulation.hdf5", order="none",
-                      compression="gzip", remove_halts=False, cadence=None,
-                     skip_body=None, var_from_log=None, var_from_infile=None):
-=======
 def batch_extraction(dirs, src, dset, counter=0, data_cols=None, infiles=None,
                      compression="gzip",remove_halts=True, var_from_log=None,
                      var_from_infile=None, cadence=None, order="none",core=None):
@@ -740,7 +711,6 @@
                       compression="gzip", remove_halts=False, cadence=None,
                      skip_body=None, var_from_log=None, var_from_infile=None,
                      parallel=False):
->>>>>>> cf504bbc
     """
     Given the root directory path for a suite of simulations, pull all the data
     and store it in a hd5f database.  This allows for iteration/processing of data
@@ -776,12 +746,9 @@
     var_from_infile : dict
         Dict of input files, parameters to extract from input files.  Defaults
         to None. Looks like dict = {"body1" : [var1], "body2" : [var2]}
-<<<<<<< HEAD
-=======
     parallel : bool
         whether or not to extract data in parallel,i.e. use all available cores.
         Defaults to False.
->>>>>>> cf504bbc
 
     Returns
     -------
@@ -792,17 +759,6 @@
     # Make sure dataset path is clean (no extensions)
     dataset = os.path.splitext(dataset)[0]
 
-<<<<<<< HEAD
-        # Create hdf5 dataset
-        print("Creating hdf5 dataset:",dataset)
-        sys.stdout.flush()
-        f_set = h5py.File(dataset, "w")
-
-        # Dataset exists
-    else:
-        print("Hdf5 dataset already exists.  Reading from: %s." % dataset)
-        print("Using size, order stored in dataset.")
-=======
     # Only run this function if the dataset doesn't exist in the src dir
     # TODO: fix this
     if os.path.exists(dataset + ".hdf5"):
@@ -810,7 +766,6 @@
         # Dataset exists
         print("Hdf5 dataset already exists.  Reading from: %s" % dataset)
         print("Using metadata stored in dataset object.")
->>>>>>> cf504bbc
         sys.stdout.flush()
 
         # Load the metadata, return a dataset obj for data-wrangling
@@ -856,12 +811,6 @@
     data_cols = get_cols(os.path.join(src,dirs[0]),infiles)
     print("Data Columns:",data_cols)
     sys.stdout.flush()
-<<<<<<< HEAD
-
-    # Loop over directories (and hence simulations) and get the data
-    # User counter for name of group/means to identify simulation
-    counter = 0
-=======
 
     # How should I process the data: In parallel or serially?
     if parallel:
@@ -924,7 +873,6 @@
 
     # Use just one processor like some sort of peasant
     else:
->>>>>>> cf504bbc
 
         # Loop over directories (and hence simulations) and get the data
         # User counter for name of group/means to identify simulation
@@ -945,30 +893,15 @@
         # Store metadata into a handler object
         try:
 
-<<<<<<< HEAD
-        # Store data from each simulation, increment counter if succesful
-        res = data_from_dir_hdf5(f_set,str(counter),os.path.join(src,direct),
-                                 data_cols,infiles,compression=compression,
-                                 remove_halts=remove_halts,
-                                 var_from_log=var_from_log,
-                                 var_from_infile=var_from_infile)
-=======
             # Save metadata into hdf5 file, return dataset object
             dataset_obj = save_metadata(dataset, counter, order, number_to_sim,
                                         infiles, data_cols, var_from_log,
                                         var_from_infile)
->>>>>>> cf504bbc
 
         # This can fail sometimes... but it shouldn't
         except RuntimeError:
             raise RuntimeError("Unable to store metadata.  Shouldn't happen!")
 
-<<<<<<< HEAD
-        # Output progress to user?
-        if cadence is not None and counter % int(cadence) == 0 and cadence > 0:
-            print("Simulations processed so far: %d" % counter)
-            sys.stdout.flush()
-=======
         # Create Dataset class to return
         return dataset_obj
 # End function
@@ -1015,7 +948,6 @@
     # Figure out path to where the dataset(s) live
     path = dataset.split("/")[:-1]
     path = os.path.join('/', *path)
->>>>>>> cf504bbc
 
     # Find all .hdf5 files, sort them so 0th one shows up first
     # Metadata always in 0th file
@@ -1147,16 +1079,11 @@
     except RuntimeError:
         raise RuntimeError("Failed to load order.")
 
-<<<<<<< HEAD
-        data = np.asarray([order], dtype=object)
-        f_set.create_dataset("order", data=data, dtype=string_dt)
-=======
     try:
         # Get list to convert from # -> sim name
         number_to_sim = list(f_set["number_to_sim"])
     except RuntimeError:
         raise RuntimeError("Failed to load number_to_sim.")
->>>>>>> cf504bbc
 
     try:
         # Get list to convert from # -> sim name
@@ -1495,18 +1422,4 @@
     z = np.squeeze(np.apply_over_axes(reduce_func,z.reshape(shape),axes=dims))
 
     return x, y, z
-<<<<<<< HEAD
-# End function
-<<<<<<< HEAD
-=======
-
-
-"""
-
-Misc
-
-"""
->>>>>>> upstream/master
-=======
-# End function
->>>>>>> cf504bbc
+# End function