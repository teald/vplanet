"""
dflemin3 July 2017

This script extracts/processes data from a suite of VPLANET simulations.

Use this as a template for all your future data processing needs.

"""

from __future__ import (absolute_import, division, print_function,
                        unicode_literals)
import os
from bigplanet import data_extraction as de

### Load in the data ###

# Define root dirctory where all sim sub directories are located
<<<<<<< HEAD
src = "/Users/dflemin3/Desktop/GM_run/"

# Path to the hdf5 dataset.  In general, does NOT have to be in the same
# location as src
dataset = os.path.join(src,"simulation")
=======
root_dir = "/Users/dflemin3/Desktop/GM_run" # Master sim directory
src = os.path.join(root_dir,"Data") # Where allll the sub dirs are
>>>>>>> 7dac6af1

# How you wish the data to be ordered (grid for grid simulation suites)
order = "none"

# Format of the data (default)
fmt = "hdf5"  # For backwards compatitiblity

# Ignore simulations that halted at some point?
remove_halts = False

# Any bodies whose output you wish to ignore?
skip_body = ["primary.in"]

# Any parameters not in a body's .forward files that you want?
var_from_log = {"secondary" : ["Mass"], "cbp" : ["Mass"]}

# An optional kwarg that has extract_data_hdf5 output which simulation it's on
# every cadence steps for int cadence
cadence = 100

# Compression algorithm to use
compression = None #"gzip"

# Use all processors? Best if used on a cluster
parallel = True

# Path to HDF5 dataset to make.  In general, doesn't have to be where data
# lives. cache_dir is where we'll save all the products
if not parallel:
    cache_dir = os.path.join(root_dir,"Serial")
    dataset = os.path.join(cache_dir,"simulation")
else:
    cache_dir = os.path.join(root_dir,"Parallel")
    dataset = os.path.join(cache_dir,"simulation")

# Extract the data!
data = de.extract_data_hdf5(src=src, dataset=dataset, order=order,
                            remove_halts=remove_halts, compression=compression,
                            var_from_log=var_from_log, cadence=cadence, parallel=parallel)

### Make a dataframe of initial conditions! ###

# Define the bodies and body variables to extract using a dictionary
bodies = {'cbp':["Eccentricity","SemimajorAxis","Mass"],
          'secondary':['SemimajorAxis','Eccentricity', "Mass"]}

# Define the new value (dataframe column) to produce for a given body.  The new column
# and how to calculate it are given as a dictionary for each body.

new_cols = {}

# Define any keyword arguments trivial might need
kw = {"key" : "Eccentricity"}

# Extract and save into a cache (or read from it if it already exists)
# Note ind=0 makes it clear that we want initial conditions stored for all non-new_cols variables
df = de.aggregate_data(data, bodies=bodies,new_cols=new_cols,
                       cache=os.path.join(cache_dir,"trivial_cache.pkl"),fmt=fmt,
                       **kw)<|MERGE_RESOLUTION|>--- conflicted
+++ resolved
@@ -15,16 +15,8 @@
 ### Load in the data ###
 
 # Define root dirctory where all sim sub directories are located
-<<<<<<< HEAD
-src = "/Users/dflemin3/Desktop/GM_run/"
-
-# Path to the hdf5 dataset.  In general, does NOT have to be in the same
-# location as src
-dataset = os.path.join(src,"simulation")
-=======
 root_dir = "/Users/dflemin3/Desktop/GM_run" # Master sim directory
 src = os.path.join(root_dir,"Data") # Where allll the sub dirs are
->>>>>>> 7dac6af1
 
 # How you wish the data to be ordered (grid for grid simulation suites)
 order = "none"
