--- conflicted
+++ resolved
@@ -1420,13 +1420,8 @@
 
   int iOtherBody, iEqn;
 
-<<<<<<< HEAD
-  // This equation only valid if BINARY, EQTIDE, and STELLAR used for 2nd body
-  if (body[iBody].bBinary && body[iBody].bStellar && body[iBody].bEqtide && iBody == 1)
-=======
   // This equation only valid if EQTIDE, and STELLAR used for 2nd body
   if((body[iBody].iBodyType == 1) && body[iBody].bStellar && body[iBody].bEqtide && iBody == 1)
->>>>>>> fb8d891c
   {
     /* Add change in semi-major axis due to EQTIDE-STELLAR coupling */
 
