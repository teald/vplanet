/******************** MODULE.C **************************/
/*
 * Rory Barnes, Mon Jan 19 13:00:54 PST 2015
 *
 * Functions to manipulate the MODULE struct.
 *
 */
#include <stdio.h>
#include <stdlib.h>
#include <string.h>
#include "vplanet.h"

/* NULL functions for all module function pointer matrices. All pointers are 
   initialized to point to these functions. Modules that require them reset
   the pointers in AddModuleX. */

void  InitializeControlNULL(CONTROL *control) {
  // Nothing
}

void InitializeBodyNULL(BODY *body,CONTROL *control,UPDATE *update,int iBody,int iModule) {
}

void InitializeModuleNULL(CONTROL *control,MODULE *module) {
}

void InitializeUpdateTmpBodyNULL(BODY *body,CONTROL *control,UPDATE *update,int iBody) {
}

void FinalizeUpdateNULL(BODY *body,UPDATE *update,int *iEqn,int iVar,int iBody,int iFoo) {
  /* Nothing */
}

// Functions that are helpful for integrations

double fdReturnOutputZero(BODY *body,SYSTEM *system,UPDATE *update,int iBody,int iBody1) {
  return 0;
}

double fdUpdateFunctionTiny(BODY *body,SYSTEM *system,int *iaBody) {
  return TINY;
}

// Reset function pointer to return TINY
void SetDerivTiny(fnUpdateVariable ***fnUpdate,int iBody,int iVar,int iEqn) {
  fnUpdate[iBody][iVar][iEqn] = &fdUpdateFunctionTiny;
}

void InitializeModule(MODULE *module,int iNumBodies) {
  int iBody;

  module->iNumModules = malloc(iNumBodies*sizeof(int));
  module->iaModule = malloc(iNumBodies*sizeof(int*));  

  // Function pointer vectors
  module->fnInitializeUpdate = malloc(iNumBodies*sizeof(fnInitializeUpdateModule));
  module->fnInitializeOutput = malloc(iNumBodies*sizeof(fnInitializeOutputModule*));
  module->fnFinalizeOutputFunction = malloc(iNumBodies*sizeof(fnFinalizeOutputFunctionModule*));

  // Finalize Primary Variable Functions
  //module->fnFinalizeUpdateEcc = malloc(iNumBodies*sizeof(fnFinalizeUpdateEccModule));
  module->fnFinalizeUpdate40KNumCore = malloc(iNumBodies*sizeof(fnFinalizeUpdate40KNumCoreModule));
  module->fnFinalizeUpdate40KNumMan = malloc(iNumBodies*sizeof(fnFinalizeUpdate40KNumManModule));
  module->fnFinalizeUpdate232ThNumCore = malloc(iNumBodies*sizeof(fnFinalizeUpdate232ThNumCoreModule));
  module->fnFinalizeUpdate232ThNumMan = malloc(iNumBodies*sizeof(fnFinalizeUpdate232ThNumManModule));
  module->fnFinalizeUpdate235UNumCore = malloc(iNumBodies*sizeof(fnFinalizeUpdate235UNumCoreModule));
  module->fnFinalizeUpdate235UNumMan = malloc(iNumBodies*sizeof(fnFinalizeUpdate235UNumManModule)); 
  module->fnFinalizeUpdate238UNumCore = malloc(iNumBodies*sizeof(fnFinalizeUpdate238UNumCoreModule));
  module->fnFinalizeUpdate238UNumMan = malloc(iNumBodies*sizeof(fnFinalizeUpdate238UNumManModule));
  module->fnFinalizeUpdateHecc = malloc(iNumBodies*sizeof(fnFinalizeUpdateHeccModule));
  module->fnFinalizeUpdateKecc = malloc(iNumBodies*sizeof(fnFinalizeUpdateKeccModule));
  module->fnFinalizeUpdatePinc = malloc(iNumBodies*sizeof(fnFinalizeUpdatePincModule));
  module->fnFinalizeUpdateQinc = malloc(iNumBodies*sizeof(fnFinalizeUpdateQincModule));
  module->fnFinalizeUpdateRot = malloc(iNumBodies*sizeof(fnFinalizeUpdateRotModule));
  module->fnFinalizeUpdateSemi = malloc(iNumBodies*sizeof(fnFinalizeUpdateSemiModule ));
  module->fnFinalizeUpdateTMan = malloc(iNumBodies*sizeof(fnFinalizeUpdateTManModule));
  module->fnFinalizeUpdateTCore = malloc(iNumBodies*sizeof(fnFinalizeUpdateTCoreModule));
  module->fnFinalizeUpdateXobl = malloc(iNumBodies*sizeof(fnFinalizeUpdateXoblModule));
  module->fnFinalizeUpdateYobl = malloc(iNumBodies*sizeof(fnFinalizeUpdateYoblModule));
  module->fnFinalizeUpdateZobl = malloc(iNumBodies*sizeof(fnFinalizeUpdateZoblModule));
  module->fnFinalizeUpdateIceMass = malloc(iNumBodies*sizeof(fnFinalizeUpdateIceMassModule));
  module->fnFinalizeUpdateLXUV = malloc(iNumBodies*sizeof(fnFinalizeUpdateIceMassModule));
  
  module->fnFinalizeUpdateSurfaceWaterMass = malloc(iNumBodies*sizeof(fnFinalizeUpdateSurfaceWaterMassModule));
  module->fnFinalizeUpdateEnvelopeMass = malloc(iNumBodies*sizeof(fnFinalizeUpdateEnvelopeMassModule));
  module->fnFinalizeUpdateLuminosity = malloc(iNumBodies*sizeof(fnFinalizeUpdateLuminosityModule));
  module->fnFinalizeUpdateTemperature = malloc(iNumBodies*sizeof(fnFinalizeUpdateTemperatureModule));
  module->fnFinalizeUpdateRadius = malloc(iNumBodies*sizeof(fnFinalizeUpdateRadiusModule));
  module->fnFinalizeUpdateMass = malloc(iNumBodies*sizeof(fnFinalizeUpdateMassModule));

  // Finalize Binary Primary Variable Functions
  module->fnFinalizeUpdateCBPR = malloc(iNumBodies*sizeof(fnFinalizeUpdateCBPRModule));
  module->fnFinalizeUpdateCBPZ = malloc(iNumBodies*sizeof(fnFinalizeUpdateCBPZModule));
  module->fnFinalizeUpdateCBPPhi = malloc(iNumBodies*sizeof(fnFinalizeUpdateCBPPhiModule));
  module->fnFinalizeUpdateCBPRDot = malloc(iNumBodies*sizeof(fnFinalizeUpdateCBPRDotModule));
  module->fnFinalizeUpdateCBPZDot = malloc(iNumBodies*sizeof(fnFinalizeUpdateCBPZDotModule));
  module->fnFinalizeUpdateCBPPhiDot = malloc(iNumBodies*sizeof(fnFinalizeUpdateCBPPhiDotModule));

  // Function Pointer Matrices
  module->fnLogBody = malloc(iNumBodies*sizeof(fnLogBodyModule*));
  module->fnInitializeBody = malloc(iNumBodies*sizeof(fnInitializeBodyModule*));
  module->fnInitializeControl = malloc(iNumBodies*sizeof(fnInitializeControlModule*));
  module->fnInitializeUpdateTmpBody = malloc(iNumBodies*sizeof(fnInitializeUpdateTmpBodyModule*));
  module->fnCountHalts = malloc(iNumBodies*sizeof(fnCountHaltsModule*));
  module->fnReadOptions = malloc(iNumBodies*sizeof(fnReadOptionsModule*));
  module->fnVerify = malloc(iNumBodies*sizeof(fnVerifyModule*));
  module->fnVerifyHalt = malloc(iNumBodies*sizeof(fnVerifyHaltModule*));

  /* Assume no modules per body to start */
  for (iBody=0;iBody<iNumBodies;iBody++) 
    module->iNumModules[iBody]=0;
}

void FinalizeModule(BODY *body,MODULE *module,int iBody) {
  int iModule=0,iNumModules = 0;

  /************************
   * ADD NEW MODULES HERE *
   ************************/

  if (body[iBody].bEqtide)
    iNumModules++;
  if (body[iBody].bDistOrb)
    iNumModules++;
  if (body[iBody].bDistRot)
    iNumModules++;
  if (body[iBody].bRadheat)
    iNumModules++;
  if (body[iBody].bThermint)
    iNumModules++;
  if (body[iBody].bAtmEsc)
    iNumModules++;
  if (body[iBody].bStellar)
    iNumModules++;
  if (body[iBody].bPoise)
    iNumModules++;
  if (body[iBody].bBinary)
    iNumModules++;
  if (body[iBody].bFlare)
    iNumModules++;

  module->iNumModules[iBody] = iNumModules;
  module->iaModule[iBody] = malloc(iNumModules*sizeof(int));

  module->fnLogBody[iBody] = malloc(iNumModules*sizeof(fnLogBodyModule));
  module->fnInitializeControl[iBody] = malloc(iNumModules*sizeof(fnInitializeControlModule));
  module->fnInitializeOutput[iBody] = malloc(iNumModules*sizeof(fnInitializeOutputModule));
  module->fnInitializeUpdateTmpBody[iBody] = malloc(iNumModules*sizeof(fnInitializeUpdateTmpBodyModule));

  module->fnFinalizeOutputFunction[iBody] = malloc(iNumModules*sizeof(fnInitializeOutputFunctionModule));

  module->fnCountHalts[iBody] = malloc(iNumModules*sizeof(fnCountHaltsModule));
  module->fnReadOptions[iBody] = malloc(iNumModules*sizeof(fnReadOptionsModule));
  module->fnVerify[iBody] = malloc(iNumModules*sizeof(fnVerifyModule));
  module->fnVerifyHalt[iBody] = malloc(iNumModules*sizeof(fnVerifyHaltModule));

  module->fnInitializeBody[iBody] = malloc(iNumModules*sizeof(fnInitializeBodyModule));
  module->fnInitializeUpdate[iBody] = malloc(iNumModules*sizeof(fnInitializeUpdateModule));

  // Finalize Primary Variable Functions
  //module->fnFinalizeUpdateEcc[iBody] = malloc(iNumModules*sizeof(fnFinalizeUpdateEccModule));
  module->fnFinalizeUpdate40KNumCore[iBody] = malloc(iNumModules*sizeof(fnFinalizeUpdate40KNumCoreModule));
  module->fnFinalizeUpdate40KNumMan[iBody] = malloc(iNumModules*sizeof(fnFinalizeUpdate40KNumManModule));
  module->fnFinalizeUpdate232ThNumCore[iBody] = malloc(iNumModules*sizeof(fnFinalizeUpdate232ThNumCoreModule));
  module->fnFinalizeUpdate232ThNumMan[iBody] = malloc(iNumModules*sizeof(fnFinalizeUpdate232ThNumManModule));
  module->fnFinalizeUpdate235UNumCore[iBody] = malloc(iNumModules*sizeof(fnFinalizeUpdate235UNumCoreModule));
  module->fnFinalizeUpdate235UNumMan[iBody] = malloc(iNumModules*sizeof(fnFinalizeUpdate235UNumManModule));  
  module->fnFinalizeUpdate238UNumCore[iBody] = malloc(iNumModules*sizeof(fnFinalizeUpdate238UNumCoreModule));
  module->fnFinalizeUpdate238UNumMan[iBody] = malloc(iNumModules*sizeof(fnFinalizeUpdate238UNumManModule));
  module->fnFinalizeUpdateHecc[iBody] = malloc(iNumModules*sizeof(fnFinalizeUpdateHeccModule));
  module->fnFinalizeUpdateKecc[iBody] = malloc(iNumModules*sizeof(fnFinalizeUpdateKeccModule));
  module->fnFinalizeUpdatePinc[iBody] = malloc(iNumModules*sizeof(fnFinalizeUpdatePincModule));
  module->fnFinalizeUpdateQinc[iBody] = malloc(iNumModules*sizeof(fnFinalizeUpdateQincModule));
  module->fnFinalizeUpdateRot[iBody] = malloc(iNumModules*sizeof(fnFinalizeUpdateRotModule));
  module->fnFinalizeUpdateSemi[iBody] = malloc(iNumModules*sizeof(fnFinalizeUpdateSemiModule));
  module->fnFinalizeUpdateTMan[iBody] = malloc(iNumModules*sizeof(fnFinalizeUpdateTManModule));
  module->fnFinalizeUpdateTCore[iBody] = malloc(iNumModules*sizeof(fnFinalizeUpdateTCoreModule));
  module->fnFinalizeUpdateXobl[iBody] = malloc(iNumModules*sizeof(fnFinalizeUpdateXoblModule));
  module->fnFinalizeUpdateYobl[iBody] = malloc(iNumModules*sizeof(fnFinalizeUpdateYoblModule));
  module->fnFinalizeUpdateZobl[iBody] = malloc(iNumModules*sizeof(fnFinalizeUpdateZoblModule));
  module->fnFinalizeUpdateIceMass[iBody] = malloc(iNumModules*sizeof(fnFinalizeUpdateIceMassModule));
  module->fnFinalizeUpdateLuminosity[iBody] = malloc(iNumModules*sizeof(fnFinalizeUpdateLuminosityModule));
  module->fnFinalizeUpdateTemperature[iBody] = malloc(iNumModules*sizeof(fnFinalizeUpdateTemperatureModule));
  module->fnFinalizeUpdateSurfaceWaterMass[iBody] = malloc(iNumModules*sizeof(fnFinalizeUpdateSurfaceWaterMassModule));
  module->fnFinalizeUpdateEnvelopeMass[iBody] = malloc(iNumModules*sizeof(fnFinalizeUpdateEnvelopeMassModule));
  module->fnFinalizeUpdateRadius[iBody] = malloc(iNumModules*sizeof(fnFinalizeUpdateRadiusModule));
  module->fnFinalizeUpdateMass[iBody] = malloc(iNumModules*sizeof(fnFinalizeUpdateMassModule));
 
  // Finalize Binary Primary Variable Functions
  module->fnFinalizeUpdateCBPR[iBody] = malloc(iNumModules*sizeof(fnFinalizeUpdateCBPRModule));
  module->fnFinalizeUpdateCBPZ[iBody] = malloc(iNumModules*sizeof(fnFinalizeUpdateCBPZModule));
  module->fnFinalizeUpdateCBPPhi[iBody] = malloc(iNumModules*sizeof(fnFinalizeUpdateCBPPhiModule));
  module->fnFinalizeUpdateCBPRDot[iBody] = malloc(iNumModules*sizeof(fnFinalizeUpdateCBPRDotModule));
  module->fnFinalizeUpdateCBPZDot[iBody] = malloc(iNumModules*sizeof(fnFinalizeUpdateCBPZDotModule));
  module->fnFinalizeUpdateCBPPhiDot[iBody] = malloc(iNumModules*sizeof(fnFinalizeUpdateCBPPhiDotModule));

  module->fnFinalizeUpdateLXUV[iBody] = malloc(iNumModules*sizeof(fnFinalizeUpdateMassModule));
  
  for(iModule = 0; iModule < iNumModules; iModule++) {
    /* Initialize all module functions pointers to point to their respective
       NULL function. The modules that need actual function will replace them 
       in AddModule. */

    module->fnInitializeControl[iBody][iModule] = &InitializeControlNULL;
    module->fnInitializeUpdateTmpBody[iBody][iModule] = &InitializeUpdateTmpBodyNULL;
    module->fnInitializeBody[iBody][iModule] = &InitializeBodyNULL;
    module->fnInitializeModule[iBody][iModule] = &InitializeModuleNULL;

    module->fnFinalizeUpdate40KNumCore[iBody][iModule] = &FinalizeUpdateNULL;
    module->fnFinalizeUpdate40KNumMan[iBody][iModule] = &FinalizeUpdateNULL;
    module->fnFinalizeUpdate232ThNumCore[iBody][iModule] = &FinalizeUpdateNULL;
    module->fnFinalizeUpdate232ThNumMan[iBody][iModule] = &FinalizeUpdateNULL;
    module->fnFinalizeUpdate235UNumCore[iBody][iModule] = &FinalizeUpdateNULL;
    module->fnFinalizeUpdate235UNumMan[iBody][iModule] = &FinalizeUpdateNULL;
    module->fnFinalizeUpdate238UNumCore[iBody][iModule] = &FinalizeUpdateNULL;
    module->fnFinalizeUpdate238UNumMan[iBody][iModule] = &FinalizeUpdateNULL;
    module->fnFinalizeUpdateHecc[iBody][iModule] = &FinalizeUpdateNULL;
    module->fnFinalizeUpdateKecc[iBody][iModule] = &FinalizeUpdateNULL;
    module->fnFinalizeUpdatePinc[iBody][iModule] = &FinalizeUpdateNULL;
    module->fnFinalizeUpdateQinc[iBody][iModule] = &FinalizeUpdateNULL;
    module->fnFinalizeUpdateRot[iBody][iModule] = &FinalizeUpdateNULL;
    module->fnFinalizeUpdateSemi[iBody][iModule] = &FinalizeUpdateNULL;
    module->fnFinalizeUpdateTMan[iBody][iModule] = &FinalizeUpdateNULL;
    module->fnFinalizeUpdateTCore[iBody][iModule] = &FinalizeUpdateNULL;
    module->fnFinalizeUpdateXobl[iBody][iModule] = &FinalizeUpdateNULL;
    module->fnFinalizeUpdateYobl[iBody][iModule] = &FinalizeUpdateNULL;
    module->fnFinalizeUpdateZobl[iBody][iModule] = &FinalizeUpdateNULL;
    module->fnFinalizeUpdateIceMass[iBody][iModule] = &FinalizeUpdateNULL;
    module->fnFinalizeUpdateLuminosity[iBody][iModule] = &FinalizeUpdateNULL;
    module->fnFinalizeUpdateTemperature[iBody][iModule] = &FinalizeUpdateNULL;
    module->fnFinalizeUpdateSurfaceWaterMass[iBody][iModule] = &FinalizeUpdateNULL;
    module->fnFinalizeUpdateEnvelopeMass[iBody][iModule] = &FinalizeUpdateNULL;
    module->fnFinalizeUpdateRadius[iBody][iModule] = &FinalizeUpdateNULL;
    module->fnFinalizeUpdateMass[iBody][iModule] = &FinalizeUpdateNULL;
    module->fnFinalizeUpdateCBPR[iBody][iModule] = &FinalizeUpdateNULL;
    module->fnFinalizeUpdateCBPZ[iBody][iModule] = &FinalizeUpdateNULL;
    module->fnFinalizeUpdateCBPPhi[iBody][iModule] = &FinalizeUpdateNULL;
    module->fnFinalizeUpdateCBPRDot[iBody][iModule] = &FinalizeUpdateNULL;
    module->fnFinalizeUpdateCBPZDot[iBody][iModule] = &FinalizeUpdateNULL;
    module->fnFinalizeUpdateCBPPhiDot[iBody][iModule] = &FinalizeUpdateNULL;
    module->fnFinalizeUpdateLXUV[iBody][iModule] = &FinalizeUpdateNULL;

<<<<<<< HEAD
    module->fnVerifyRotation[iBody][iModule] = &VerifyRotationNULL;
 
  
=======
>>>>>>> a665dd31
  }

  /************************
   * ADD NEW MODULES HERE *
   ************************/

  iModule = 0;
  if (body[iBody].bEqtide) {
    AddModuleEqtide(module,iBody,iModule);
    module->iaModule[iBody][iModule++] = EQTIDE;
  }
  if (body[iBody].bDistOrb) {
    AddModuleDistOrb(module,iBody,iModule);
    module->iaModule[iBody][iModule++] = DISTORB;
  }
   if (body[iBody].bDistRot) {
    AddModuleDistRot(module,iBody,iModule);
    module->iaModule[iBody][iModule++] = DISTROT;
  }
  if (body[iBody].bRadheat) {
    AddModuleRadheat(module,iBody,iModule);
    module->iaModule[iBody][iModule++] = RADHEAT;
  }
  if (body[iBody].bThermint) {
      AddModuleThermint(module,iBody,iModule);
    module->iaModule[iBody][iModule++] = THERMINT;
  }
  if (body[iBody].bAtmEsc) {
    AddModuleAtmEsc(module,iBody,iModule);
    module->iaModule[iBody][iModule++] = ATMESC;
  }
  if (body[iBody].bStellar) {
    AddModuleStellar(module,iBody,iModule);
    module->iaModule[iBody][iModule++] = STELLAR;
  }
  if (body[iBody].bPoise) {
    AddModulePoise(module,iBody,iModule);
    module->iaModule[iBody][iModule++] = POISE;
  }
  if (body[iBody].bBinary) {
    AddModuleBinary(module,iBody,iModule);
    module->iaModule[iBody][iModule++] = BINARY;
  }
  if (body[iBody].bFlare) {
    AddModuleFlare(module,iBody,iModule);
    module->iaModule[iBody][iModule++] = FLARE;
  }
}

void ReadModules(BODY *body,CONTROL *control,FILES *files,OPTIONS *options,int iFile){
  int iNumIndices=0,iNumLines=0,iModule;
  int *lTmp;
  char saTmp[MAXARRAY][OPTLEN];

  lTmp=malloc(MAXLINES*sizeof(int));

  AddOptionStringArray(files->Infile[iFile].cIn,options->cName,saTmp,&iNumIndices,&iNumLines,lTmp,control->Io.iVerbose);
  if (lTmp[0] >= 0) {
    NotPrimaryInput(iFile,options->cName,files->Infile[iFile].cIn,lTmp[0],control->Io.iVerbose);
    if (iNumIndices == 0) {
      if (control->Io.iVerbose >= VERBERR)
        fprintf(stderr,"ERROR: No modules input to option %s.\n",options->cName);
      LineExit(files->Infile[iFile].cIn,lTmp[0]);
    }

    for (iModule=0;iModule<iNumIndices;iModule++) {

      /************************
       * ADD NEW MODULES HERE *
       ************************/

      if (memcmp(sLower(saTmp[iModule]),"eqtide",6) == 0) {
        body[iFile-1].bEqtide = 1;
      } else if (memcmp(sLower(saTmp[iModule]),"radheat",7) == 0) {
        body[iFile-1].bRadheat = 1;
      } else if (memcmp(sLower(saTmp[iModule]),"distorb",8) == 0) {
        body[iFile-1].bDistOrb = 1;
      } else if (memcmp(sLower(saTmp[iModule]),"distrot",6) == 0) {
        body[iFile-1].bDistRot = 1;
      } else if (memcmp(sLower(saTmp[iModule]),"thermint",8) == 0) {
	body[iFile-1].bThermint = 1;
      } else if (memcmp(sLower(saTmp[iModule]),"atmesc",6) == 0) {
        body[iFile-1].bAtmEsc = 1;
      } else if (memcmp(sLower(saTmp[iModule]),"stellar",7) == 0) {
	body[iFile-1].bStellar = 1;
      } else if (memcmp(sLower(saTmp[iModule]),"poise",5) == 0) {
	body[iFile-1].bPoise = 1;
      } else if (memcmp(sLower(saTmp[iModule]),"binary",6) == 0) {
        body[iFile-1].bBinary = 1;
      } else if (memcmp(sLower(saTmp[iModule]),"flare",5) == 0) {
	body[iFile-1].bFlare = 1;
      } else {
        if (control->Io.iVerbose >= VERBERR)
          fprintf(stderr,"ERROR: Unknown Module %s provided to %s.\n",saTmp[iModule],options->cName);
        LineExit(files->Infile[iFile].cIn,lTmp[0]);
      }
    }
    UpdateFoundOptionMulti(&files->Infile[iFile],options,lTmp,iNumLines,0);
  
    } else {
    if (control->Io.iVerbose >= VERBERR && iFile > 0) 
      fprintf(stderr,"WARNING: %s not present in file %s. No evolution will occur for this body.\n",options->cName,files->Infile[iFile].cIn);
  }
  free(lTmp);
}

void InitializeBodyModules(BODY **body,int iNumBodies) {
  int iBody;

  for (iBody=0;iBody<iNumBodies;iBody++) {
      (*body)[iBody].bEqtide = 0;
      (*body)[iBody].bDistOrb = 0;
      (*body)[iBody].bDistRot = 0;
      (*body)[iBody].bRadheat = 0;
      (*body)[iBody].bThermint = 0;
      (*body)[iBody].bPoise = 0;
      (*body)[iBody].bStellar = 0;
      (*body)[iBody].bAtmEsc = 0;
      (*body)[iBody].bBinary = 0;
      (*body)[iBody].bFlare = 0;
  }
}

/*
 * Verify multi-module dependencies
 */

void VerifyModuleMultiDistOrbDistRot(BODY *body,CONTROL *control,FILES *files,OPTIONS *options,int iBody,int *iModuleProps,int *iModuleForce) {

  if (body[iBody].bDistRot) {
    if (!body[iBody].bDistOrb) {
      fprintf(stderr,"ERROR: Module DISTROT selected for %s, but DISTORB not selected.\n",body[iBody].cName);
      exit(EXIT_INPUT);
    }
  }
}

void VerifyModuleMultiRadheatThermint(BODY *body,CONTROL *control,FILES *files,OPTIONS *options,int iBody,int *iModuleProps,int *iModuleForce) {

  /* This will need modification if material can move between layers */

  if (body[iBody].bThermint) {
    if (!body[iBody].bRadheat) {
      if (control->Io.iVerbose > VERBINPUT)
        fprintf(stderr,"WARNING: Module THERMINT selected for %s, but RADHEAT not selected.\n",body[iBody].cName);
      body[iBody].dPowRadiogCore = 0;
      body[iBody].dPowRadiogMan = 0;
    } else
      control->Evolve.fnPropsAuxMulti[iBody][(*iModuleProps)++] = &PropsAuxRadheatThermint;
  }
}

void VerifyModuleMultiEqtideThermint(BODY *body,CONTROL *control,FILES *files,MODULE *module,OPTIONS *options,int iBody,int *iModuleProps,int *iModuleForce) {
  int iEqtide;

  if (body[iBody].bEqtide) {
    if (!body[iBody].bThermint) {
      // Set Im(k_2) here
      body[iBody].dImK2=body[iBody].dK2/body[iBody].dTidalQ;
      // Now set the "Man" functions as the WriteTidalQ uses them
      // This ensures that the write function works
      body[iBody].dImk2Man = body[iBody].dImK2;
      body[iBody].dK2Man = body[iBody].dK2;
    } else { // Thermint and Eqtide called
      /* When Thermint and Eqtide are called together, care must be taken as 
         Im(k_2) must be known in order to calculate TidalZ. As the individual 
         module PropsAux are called prior to PropsAuxMulti, we must call the 
         "PropsAuxEqtide" function after Im(k_2) is called. Thus, we replace
         "PropsAuxEqtide" with PropsAuxNULL and call "PropsAuxEqtide" in
         PropsAuxEqtideThermint. */
      iEqtide = fiGetModuleIntEqtide(module,iBody);
      control->Evolve.fnPropsAux[iBody][iEqtide] = &PropsAuxNULL;
      control->Evolve.fnPropsAuxMulti[iBody][(*iModuleProps)++] = &PropsAuxEqtideThermint;
    }
  }
}

void VerifyModuleMultiEqtideDistOrb(BODY *body,CONTROL *control,FILES *files,MODULE *module,OPTIONS *options,int iBody,int *iModuleProps,int *iModuleForce) {
  if (body[iBody].bEqtide) {
    if (body[iBody].bDistOrb) {
      control->fnForceBehaviorMulti[iBody][(*iModuleForce)++] = &ForceBehaviorEqtideDistOrb;
    }
  }
}

void VerifyModuleMultiFlareStellar(BODY *body,CONTROL *control,FILES *files,MODULE *module,OPTIONS *options,int iBody,int *iModuleProps,int *iModuleForce) {

  if (body[iBody].bFlare) {
    if (!body[iBody].bStellar) {
      fprintf(stderr,"ERROR: Must include module STELLAR ro run module FLARE.\n");
      LineExit(files->Infile[iBody+1].cIn,options[OPT_MODULES].iLine[iBody+1]);
    } else
      control->Evolve.fnPropsAuxMulti[iBody][(*iModuleProps)++] = &PropsAuxFlareStellar;
  }
}

 void VerifyModuleMultiBinaryEqtide(BODY *body,CONTROL *control,FILES *files,MODULE *module,OPTIONS *options,int iBody,int *iModuleProps,int *iModuleForce)
{
  // If binary AND eqtide are called for a body, the body MUST be a star
  if(body[iBody].bBinary) {
    if(body[iBody].bEqtide) {
      if(body[iBody].iBodyType != 1) { // Body isn't a star!
        fprintf(stderr,"ERROR: If both binary AND eqtide are used for a body, the body MUST be a star.\n");
        fprintf(stderr,"Errant body iBody, bBinary, bEqtide: %d, %d, %d.\n",iBody,body[iBody].bBinary,body[iBody].bEqtide);
        LineExit(files->Infile[iBody+1].cIn,options[OPT_MODULES].iLine[iBody+1]);
      }
    }
  }

}

void VerifyModuleMulti(BODY *body,CONTROL *control,FILES *files,MODULE *module,OPTIONS *options,int iBody) {
  int iNumMultiProps=0,iNumMultiForce=0;

  if (module->iNumModules[iBody] > 1) {
    /* XXX Note that the number of elements here is really a permutation, 
       but this should work for a while. */
    control->Evolve.fnPropsAuxMulti[iBody] = malloc(2*module->iNumModules[iBody]*sizeof(fnPropsAuxModule*));
    control->fnForceBehaviorMulti[iBody] = malloc(2*module->iNumModules[iBody]*sizeof(fnForceBehaviorModule*));
  }

  /* Now verify. Even if only module is called, we still need to call
     these functions as some default behavior is set if other modules aren't
     called. */
  VerifyModuleMultiDistOrbDistRot(body,control,files,options,iBody,&iNumMultiProps,&iNumMultiForce);
  
  VerifyModuleMultiRadheatThermint(body,control,files,options,iBody,&iNumMultiProps,&iNumMultiForce);
  
  VerifyModuleMultiEqtideDistOrb(body,control,files,module,options,iBody,&iNumMultiProps,&iNumMultiForce);

  VerifyModuleMultiEqtideThermint(body,control,files,module,options,iBody,&iNumMultiProps,&iNumMultiForce);
  
  VerifyModuleMultiFlareStellar(body,control,files,module,options,iBody,&iNumMultiProps,&iNumMultiForce);

  VerifyModuleMultiBinaryEqtide(body,control,files,module,options,iBody,&iNumMultiProps,&iNumMultiForce);

  control->Evolve.iNumMultiProps[iBody] = iNumMultiProps;
  control->iNumMultiForce[iBody] = iNumMultiForce;
  if (control->Io.iVerbose >= VERBALL)
    fprintf(stdout,"All of %s's modules verified.\n",body[iBody].cName);
}

/*
 * Auxiliary Properties for multi-module calculations
 */

void PropsAuxEqtideThermint(BODY *body,UPDATE *update,int iBody) {
  /* RB- These first 3 lines were taken from PropsAuxThermint, but 
   as they rely on eqtide being called, they belong here.*/
  body[iBody].dK2Man=fdK2Man(body,iBody);
  body[iBody].dImk2Man=fdImk2Man(body,iBody);
  body[iBody].dTidalPowMan=fdTidalPowMan(body,iBody);


  body[iBody].dImK2 = fdImk2Man(body,iBody);
  PropsAuxCPL(body,update,iBody);
  body[iBody].dTidePower = fdCPLTidePower(body,iBody);
}

/* This does not seem to be necessary
void PropertiesDistOrbDistRot(BODY *body,UPDATE *update,int iBody) {
  body[iBody].dEccSq = body[iBody].dHecc*body[iBody].dHecc + body[iBody].dKecc*body[iBody].dKecc;
}
*/

void PropsAuxRadheatThermint(BODY *body,UPDATE *update,int iBody) {
  body[iBody].dPowRadiogCore = fdRadPowerCore(update,iBody);
  body[iBody].dPowRadiogMan = fdRadPowerMan(update,iBody);
}

void PropsAuxFlareStellar(BODY *body,UPDATE *update,int iBody) {
  SYSTEM system; // dummy for LXUVStellar
  body[iBody].dLXUV = fdLXUVStellar(body,&system,update,iBody,iBody) + body[iBody].dLXUVFlare;
}

/*
 * Force Behavior for multi-module calculations
 */

void ForceBehaviorEqtideDistOrb(BODY *body,EVOLVE *evolve,IO *io,SYSTEM *system,UPDATE *update,fnUpdateVariable ***fnUpdate,int iFoo,int iBar) {
  if (evolve->iDistOrbModel == RD4) {
    RecalcLaplace(body,evolve,system,io->iVerbose);
  } else if (evolve->iDistOrbModel == LL2) {
    RecalcEigenVals(body,evolve,system);
  }
} <|MERGE_RESOLUTION|>--- conflicted
+++ resolved
@@ -240,12 +240,8 @@
     module->fnFinalizeUpdateCBPPhiDot[iBody][iModule] = &FinalizeUpdateNULL;
     module->fnFinalizeUpdateLXUV[iBody][iModule] = &FinalizeUpdateNULL;
 
-<<<<<<< HEAD
     module->fnVerifyRotation[iBody][iModule] = &VerifyRotationNULL;
  
-  
-=======
->>>>>>> a665dd31
   }
 
   /************************
