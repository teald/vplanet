--- conflicted
+++ resolved
@@ -722,16 +722,11 @@
    * Q, k_2 and Im(k_2) for the world
    */
 
-<<<<<<< HEAD
-  // If this is the star (iBodyType == 1), tidal radius == radius
-  if(iBody == 0 || (body[iBody].iBodyType == 1) || (body[iBody].bStellar))
-=======
    // dImK2Env has no read options, so must initialize here!
    body[iBody].dImK2Env = 1;
 
   // If this is the star (body 0 or body 1 in binary), tidal radius == radius
   if(iBody == 0 || (body[iBody].bBinary && iBody == 1) || (body[iBody].bStellar))
->>>>>>> bef25af8
   {
     body[iBody].dTidalRadius = body[iBody].dRadius;
      return;
