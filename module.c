/******************** MODULE.C **************************/
/*
 * Rory Barnes, Mon Jan 19 13:00:54 PST 2015
 *
 * Functions to manipulate the MODULE struct.
 *
 */
#include <stdio.h>
#include <stdlib.h>
#include <string.h>
#include "vplanet.h"

/* NULL functions for all module function pointer matrices. All pointers are
   initialized to point to these functions. Modules that require them reset
   the pointers in AddModuleX. */

void  InitializeControlNULL(CONTROL *control,int iBody) {
  // Nothing
}

void InitializeBodyNULL(BODY *body,CONTROL *control,UPDATE *update,int iBody,int iModule) {
}

void InitializeModuleNULL(CONTROL *control,MODULE *module) {
}

void InitializeUpdateTmpBodyNULL(BODY *body,CONTROL *control,UPDATE *update,int iBody) {
}

void FinalizeUpdateNULL(BODY *body,UPDATE *update,int *iEqn,int iVar,int iBody,int iFoo) {
  /* Nothing */
}

void PropsAuxNULL(BODY *body,EVOLVE *evolve,UPDATE *update,int iFoo) {
}

// Functions that are helpful for integrations

double fdReturnOutputZero(BODY *body,SYSTEM *system,UPDATE *update,int iBody,int iBody1) {
  return 0;
}

double fdUpdateFunctionTiny(BODY *body,SYSTEM *system,int *iaBody) {
  return TINY;
}

// Reset function pointer to return TINY
void SetDerivTiny(fnUpdateVariable ***fnUpdate,int iBody,int iVar,int iEqn) {
  fnUpdate[iBody][iVar][iEqn] = &fdUpdateFunctionTiny;
}

void InitializeModule(MODULE *module,int iNumBodies) {
  int iBody;

  module->iNumModules = malloc(iNumBodies*sizeof(int));
  module->iaModule = malloc(iNumBodies*sizeof(int*));
  module->iBitSum = malloc(iNumBodies*sizeof(int*));

  // Allow parameters that require no module
  for (iBody=0;iBody<iNumBodies;iBody++)
    module->iBitSum[iBody] = 1;

  // Function pointer vectors
  module->fnInitializeUpdate = malloc(iNumBodies*sizeof(fnInitializeUpdateModule));
  module->fnInitializeOutput = malloc(iNumBodies*sizeof(fnInitializeOutputModule*));

  // Finalize Primary Variable Functions
  //module->fnFinalizeUpdateEcc = malloc(iNumBodies*sizeof(fnFinalizeUpdateEccModule));
  module->fnFinalizeUpdate26AlNumCore = malloc(iNumBodies*sizeof(fnFinalizeUpdate26AlNumCoreModule));
  module->fnFinalizeUpdate26AlNumMan = malloc(iNumBodies*sizeof(fnFinalizeUpdate26AlNumManModule));
  module->fnFinalizeUpdate40KNumCore = malloc(iNumBodies*sizeof(fnFinalizeUpdate40KNumCoreModule));
  module->fnFinalizeUpdate40KNumCrust = malloc(iNumBodies*sizeof(fnFinalizeUpdate40KNumCrustModule));
  module->fnFinalizeUpdate40KNumMan = malloc(iNumBodies*sizeof(fnFinalizeUpdate40KNumManModule));
  module->fnFinalizeUpdate232ThNumCore = malloc(iNumBodies*sizeof(fnFinalizeUpdate232ThNumCoreModule));
  module->fnFinalizeUpdate232ThNumCrust = malloc(iNumBodies*sizeof(fnFinalizeUpdate232ThNumCrustModule));
  module->fnFinalizeUpdate232ThNumMan = malloc(iNumBodies*sizeof(fnFinalizeUpdate232ThNumManModule));
  module->fnFinalizeUpdate235UNumCore = malloc(iNumBodies*sizeof(fnFinalizeUpdate235UNumCoreModule));
  module->fnFinalizeUpdate235UNumCrust = malloc(iNumBodies*sizeof(fnFinalizeUpdate235UNumCrustModule));
  module->fnFinalizeUpdate235UNumMan = malloc(iNumBodies*sizeof(fnFinalizeUpdate235UNumManModule));
  module->fnFinalizeUpdate238UNumCore = malloc(iNumBodies*sizeof(fnFinalizeUpdate238UNumCoreModule));
  module->fnFinalizeUpdate238UNumCrust = malloc(iNumBodies*sizeof(fnFinalizeUpdate238UNumCrustModule));
  module->fnFinalizeUpdate238UNumMan = malloc(iNumBodies*sizeof(fnFinalizeUpdate238UNumManModule));

  module->fnFinalizeUpdateCBPR = malloc(iNumBodies*sizeof(fnFinalizeUpdateCBPRModule));
  module->fnFinalizeUpdateCBPZ = malloc(iNumBodies*sizeof(fnFinalizeUpdateCBPZModule));
  module->fnFinalizeUpdateCBPPhi = malloc(iNumBodies*sizeof(fnFinalizeUpdateCBPPhiModule));
  module->fnFinalizeUpdateCBPRDot = malloc(iNumBodies*sizeof(fnFinalizeUpdateCBPRDotModule));
  module->fnFinalizeUpdateCBPZDot = malloc(iNumBodies*sizeof(fnFinalizeUpdateCBPZDotModule));
  module->fnFinalizeUpdateCBPPhiDot = malloc(iNumBodies*sizeof(fnFinalizeUpdateCBPPhiDotModule));

  module->fnFinalizeUpdateDynEllip = malloc(iNumBodies*sizeof(fnFinalizeUpdateDynEllipModule));
  module->fnFinalizeUpdateEnvelopeMass = malloc(iNumBodies*sizeof(fnFinalizeUpdateEnvelopeMassModule));
  module->fnFinalizeUpdateHecc = malloc(iNumBodies*sizeof(fnFinalizeUpdateHeccModule));
  module->fnFinalizeUpdateIceMass = malloc(iNumBodies*sizeof(fnFinalizeUpdateIceMassModule));
  module->fnFinalizeUpdateKecc = malloc(iNumBodies*sizeof(fnFinalizeUpdateKeccModule));
  module->fnFinalizeUpdateLuminosity = malloc(iNumBodies*sizeof(fnFinalizeUpdateLuminosityModule));
  module->fnFinalizeUpdateLXUV = malloc(iNumBodies*sizeof(fnFinalizeUpdateIceMassModule));

  module->fnFinalizeUpdateMass = malloc(iNumBodies*sizeof(fnFinalizeUpdateMassModule));
  module->fnFinalizeUpdateOxygenMass = malloc(iNumBodies*sizeof(fnFinalizeUpdateOxygenMassModule));
  module->fnFinalizeUpdateOxygenMantleMass = malloc(iNumBodies*sizeof(fnFinalizeUpdateOxygenMantleMassModule));
  module->fnFinalizeUpdatePinc = malloc(iNumBodies*sizeof(fnFinalizeUpdatePincModule));
  module->fnFinalizeUpdateQinc = malloc(iNumBodies*sizeof(fnFinalizeUpdateQincModule));
  module->fnFinalizeUpdateRadius = malloc(iNumBodies*sizeof(fnFinalizeUpdateRadiusModule));
  module->fnFinalizeUpdateRot = malloc(iNumBodies*sizeof(fnFinalizeUpdateRotModule));
  module->fnFinalizeUpdateSemi = malloc(iNumBodies*sizeof(fnFinalizeUpdateSemiModule ));

  module->fnFinalizeUpdateSurfaceWaterMass = malloc(iNumBodies*sizeof(fnFinalizeUpdateSurfaceWaterMassModule));
  module->fnFinalizeUpdateTemperature = malloc(iNumBodies*sizeof(fnFinalizeUpdateTemperatureModule));
  module->fnFinalizeUpdateTMan = malloc(iNumBodies*sizeof(fnFinalizeUpdateTManModule));
  module->fnFinalizeUpdateTCore = malloc(iNumBodies*sizeof(fnFinalizeUpdateTCoreModule));
  module->fnFinalizeUpdateXobl = malloc(iNumBodies*sizeof(fnFinalizeUpdateXoblModule));
  module->fnFinalizeUpdateYobl = malloc(iNumBodies*sizeof(fnFinalizeUpdateYoblModule));
  module->fnFinalizeUpdateZobl = malloc(iNumBodies*sizeof(fnFinalizeUpdateZoblModule));

  module->fnFinalizeUpdateEccX = malloc(iNumBodies*sizeof(fnFinalizeUpdateEccXModule));
  module->fnFinalizeUpdateEccY = malloc(iNumBodies*sizeof(fnFinalizeUpdateEccYModule));
  module->fnFinalizeUpdateEccZ = malloc(iNumBodies*sizeof(fnFinalizeUpdateEccZModule));
  module->fnFinalizeUpdateAngMX = malloc(iNumBodies*sizeof(fnFinalizeUpdateAngMXModule));
  module->fnFinalizeUpdateAngMY = malloc(iNumBodies*sizeof(fnFinalizeUpdateAngMYModule));
  module->fnFinalizeUpdateAngMZ = malloc(iNumBodies*sizeof(fnFinalizeUpdateAngMZModule));

  // Function Pointer Matrices
  module->fnLogBody = malloc(iNumBodies*sizeof(fnLogBodyModule*));
  module->fnInitializeBody = malloc(iNumBodies*sizeof(fnInitializeBodyModule*));
  module->fnInitializeControl = malloc(iNumBodies*sizeof(fnInitializeControlModule*));
  module->fnInitializeUpdateTmpBody = malloc(iNumBodies*sizeof(fnInitializeUpdateTmpBodyModule*));
  module->fnCountHalts = malloc(iNumBodies*sizeof(fnCountHaltsModule*));
  module->fnReadOptions = malloc(iNumBodies*sizeof(fnReadOptionsModule*));
  module->fnVerify = malloc(iNumBodies*sizeof(fnVerifyModule*));
  module->fnVerifyHalt = malloc(iNumBodies*sizeof(fnVerifyHaltModule*));

  /* Assume no modules per body to start */
  for (iBody=0;iBody<iNumBodies;iBody++)
    module->iNumModules[iBody]=0;
}

void FinalizeModule(BODY *body,MODULE *module,int iBody) {
  int iModule=0,iNumModules = 0;

  /************************
   * ADD NEW MODULES HERE *
   ************************/

  if (body[iBody].bEqtide)
    iNumModules++;
  if (body[iBody].bDistOrb)
    iNumModules++;
  if (body[iBody].bDistRot)
    iNumModules++;
  if (body[iBody].bRadheat)
    iNumModules++;
  if (body[iBody].bThermint)
    iNumModules++;
  if (body[iBody].bAtmEsc)
    iNumModules++;
  if (body[iBody].bStellar)
    iNumModules++;
  if (body[iBody].bPoise)
    iNumModules++;
  if (body[iBody].bBinary)
    iNumModules++;
  if (body[iBody].bFlare)
    iNumModules++;
  if (body[iBody].bGalHabit)
    iNumModules++;

  module->iNumModules[iBody] = iNumModules;
  module->iaModule[iBody] = malloc(iNumModules*sizeof(int));

  module->fnLogBody[iBody] = malloc(iNumModules*sizeof(fnLogBodyModule));
  module->fnInitializeControl[iBody] = malloc(iNumModules*sizeof(fnInitializeControlModule));
  module->fnInitializeOutput[iBody] = malloc(iNumModules*sizeof(fnInitializeOutputModule));
  module->fnInitializeUpdateTmpBody[iBody] = malloc(iNumModules*sizeof(fnInitializeUpdateTmpBodyModule));

  module->fnCountHalts[iBody] = malloc(iNumModules*sizeof(fnCountHaltsModule));
  module->fnReadOptions[iBody] = malloc(iNumModules*sizeof(fnReadOptionsModule));
  module->fnVerify[iBody] = malloc(iNumModules*sizeof(fnVerifyModule));
  module->fnVerifyHalt[iBody] = malloc(iNumModules*sizeof(fnVerifyHaltModule));

  module->fnInitializeBody[iBody] = malloc(iNumModules*sizeof(fnInitializeBodyModule));
  module->fnInitializeUpdate[iBody] = malloc(iNumModules*sizeof(fnInitializeUpdateModule));

  // Finalize Primary Variable Functions
  module->fnFinalizeUpdate26AlNumCore[iBody] = malloc(iNumModules*sizeof(fnFinalizeUpdate26AlNumCoreModule));
  module->fnFinalizeUpdate26AlNumMan[iBody] = malloc(iNumModules*sizeof(fnFinalizeUpdate26AlNumManModule));
  module->fnFinalizeUpdate40KNumCore[iBody] = malloc(iNumModules*sizeof(fnFinalizeUpdate40KNumCoreModule));
  module->fnFinalizeUpdate40KNumCrust[iBody] = malloc(iNumModules*sizeof(fnFinalizeUpdate40KNumCrustModule));
  module->fnFinalizeUpdate40KNumMan[iBody] = malloc(iNumModules*sizeof(fnFinalizeUpdate40KNumManModule));
  module->fnFinalizeUpdate232ThNumCore[iBody] = malloc(iNumModules*sizeof(fnFinalizeUpdate232ThNumCoreModule));
  module->fnFinalizeUpdate232ThNumCrust[iBody] = malloc(iNumModules*sizeof(fnFinalizeUpdate232ThNumCrustModule));
  module->fnFinalizeUpdate232ThNumMan[iBody] = malloc(iNumModules*sizeof(fnFinalizeUpdate232ThNumManModule));
  module->fnFinalizeUpdate235UNumCore[iBody] = malloc(iNumModules*sizeof(fnFinalizeUpdate235UNumCoreModule));
  module->fnFinalizeUpdate235UNumCrust[iBody] = malloc(iNumModules*sizeof(fnFinalizeUpdate235UNumCrustModule));
  module->fnFinalizeUpdate235UNumMan[iBody] = malloc(iNumModules*sizeof(fnFinalizeUpdate235UNumManModule));
  module->fnFinalizeUpdate238UNumCore[iBody] = malloc(iNumModules*sizeof(fnFinalizeUpdate238UNumCoreModule));
  module->fnFinalizeUpdate238UNumCrust[iBody] = malloc(iNumModules*sizeof(fnFinalizeUpdate238UNumCrustModule));
  module->fnFinalizeUpdate238UNumMan[iBody] = malloc(iNumModules*sizeof(fnFinalizeUpdate238UNumManModule));

  module->fnFinalizeUpdateCBPR[iBody] = malloc(iNumModules*sizeof(fnFinalizeUpdateCBPRModule));
  module->fnFinalizeUpdateCBPZ[iBody] = malloc(iNumModules*sizeof(fnFinalizeUpdateCBPZModule));
  module->fnFinalizeUpdateCBPPhi[iBody] = malloc(iNumModules*sizeof(fnFinalizeUpdateCBPPhiModule));
  module->fnFinalizeUpdateCBPRDot[iBody] = malloc(iNumModules*sizeof(fnFinalizeUpdateCBPRDotModule));
  module->fnFinalizeUpdateCBPZDot[iBody] = malloc(iNumModules*sizeof(fnFinalizeUpdateCBPZDotModule));
  module->fnFinalizeUpdateCBPPhiDot[iBody] = malloc(iNumModules*sizeof(fnFinalizeUpdateCBPPhiDotModule));

  module->fnFinalizeUpdateDynEllip[iBody] = malloc(iNumModules*sizeof(fnFinalizeUpdateDynEllipModule));
  module->fnFinalizeUpdateEnvelopeMass[iBody] = malloc(iNumModules*sizeof(fnFinalizeUpdateEnvelopeMassModule));
  module->fnFinalizeUpdateHecc[iBody] = malloc(iNumModules*sizeof(fnFinalizeUpdateHeccModule));
  module->fnFinalizeUpdateIceMass[iBody] = malloc(iNumModules*sizeof(fnFinalizeUpdateIceMassModule));
  module->fnFinalizeUpdateKecc[iBody] = malloc(iNumModules*sizeof(fnFinalizeUpdateKeccModule));
  module->fnFinalizeUpdateLuminosity[iBody] = malloc(iNumModules*sizeof(fnFinalizeUpdateLuminosityModule));
  module->fnFinalizeUpdateLXUV[iBody] = malloc(iNumModules*sizeof(fnFinalizeUpdateMassModule));
  module->fnFinalizeUpdateMass[iBody] = malloc(iNumModules*sizeof(fnFinalizeUpdateMassModule));
  module->fnFinalizeUpdateOxygenMass[iBody] = malloc(iNumModules*sizeof(fnFinalizeUpdateOxygenMassModule));
  module->fnFinalizeUpdateOxygenMantleMass[iBody] = malloc(iNumModules*sizeof(fnFinalizeUpdateOxygenMantleMassModule));
  module->fnFinalizeUpdatePinc[iBody] = malloc(iNumModules*sizeof(fnFinalizeUpdatePincModule));
  module->fnFinalizeUpdateQinc[iBody] = malloc(iNumModules*sizeof(fnFinalizeUpdateQincModule));

  module->fnFinalizeUpdateRadius[iBody] = malloc(iNumModules*sizeof(fnFinalizeUpdateRadiusModule));
  module->fnFinalizeUpdateRot[iBody] = malloc(iNumModules*sizeof(fnFinalizeUpdateRotModule));
  module->fnFinalizeUpdateSemi[iBody] = malloc(iNumModules*sizeof(fnFinalizeUpdateSemiModule));
  module->fnFinalizeUpdateSurfaceWaterMass[iBody] = malloc(iNumModules*sizeof(fnFinalizeUpdateSurfaceWaterMassModule));
  module->fnFinalizeUpdateTCore[iBody] = malloc(iNumModules*sizeof(fnFinalizeUpdateTCoreModule));
  module->fnFinalizeUpdateTMan[iBody] = malloc(iNumModules*sizeof(fnFinalizeUpdateTManModule));
  module->fnFinalizeUpdateXobl[iBody] = malloc(iNumModules*sizeof(fnFinalizeUpdateXoblModule));
  module->fnFinalizeUpdateYobl[iBody] = malloc(iNumModules*sizeof(fnFinalizeUpdateYoblModule));
  module->fnFinalizeUpdateZobl[iBody] = malloc(iNumModules*sizeof(fnFinalizeUpdateZoblModule));
  module->fnFinalizeUpdateTemperature[iBody] = malloc(iNumModules*sizeof(fnFinalizeUpdateTemperatureModule));

  module->fnFinalizeUpdateEccX[iBody] = malloc(iNumModules*sizeof(fnFinalizeUpdateEccXModule));
  module->fnFinalizeUpdateEccY[iBody] = malloc(iNumModules*sizeof(fnFinalizeUpdateEccYModule));
  module->fnFinalizeUpdateEccZ[iBody] = malloc(iNumModules*sizeof(fnFinalizeUpdateEccZModule));
  module->fnFinalizeUpdateAngMX[iBody] = malloc(iNumModules*sizeof(fnFinalizeUpdateAngMXModule));
  module->fnFinalizeUpdateAngMY[iBody] = malloc(iNumModules*sizeof(fnFinalizeUpdateAngMYModule));
  module->fnFinalizeUpdateAngMZ[iBody] = malloc(iNumModules*sizeof(fnFinalizeUpdateAngMZModule));


  for(iModule = 0; iModule < iNumModules; iModule++) {
    /* Initialize all module functions pointers to point to their respective
       NULL function. The modules that need actual function will replace them
       in AddModule. */

    module->fnInitializeControl[iBody][iModule] = &InitializeControlNULL;
    module->fnInitializeUpdateTmpBody[iBody][iModule] = &InitializeUpdateTmpBodyNULL;
    module->fnInitializeBody[iBody][iModule] = &InitializeBodyNULL;

    module->fnFinalizeUpdate26AlNumCore[iBody][iModule] = &FinalizeUpdateNULL;
    module->fnFinalizeUpdate26AlNumMan[iBody][iModule] = &FinalizeUpdateNULL;
    module->fnFinalizeUpdate40KNumCore[iBody][iModule] = &FinalizeUpdateNULL;
    module->fnFinalizeUpdate40KNumCrust[iBody][iModule] = &FinalizeUpdateNULL;
    module->fnFinalizeUpdate40KNumMan[iBody][iModule] = &FinalizeUpdateNULL;
    module->fnFinalizeUpdate232ThNumCore[iBody][iModule] = &FinalizeUpdateNULL;
    module->fnFinalizeUpdate232ThNumCrust[iBody][iModule] = &FinalizeUpdateNULL;
    module->fnFinalizeUpdate232ThNumMan[iBody][iModule] = &FinalizeUpdateNULL;
    module->fnFinalizeUpdate235UNumCore[iBody][iModule] = &FinalizeUpdateNULL;
    module->fnFinalizeUpdate235UNumCrust[iBody][iModule] = &FinalizeUpdateNULL;
    module->fnFinalizeUpdate235UNumMan[iBody][iModule] = &FinalizeUpdateNULL;
    module->fnFinalizeUpdate238UNumCore[iBody][iModule] = &FinalizeUpdateNULL;
    module->fnFinalizeUpdate238UNumCrust[iBody][iModule] = &FinalizeUpdateNULL;
    module->fnFinalizeUpdate238UNumMan[iBody][iModule] = &FinalizeUpdateNULL;

    module->fnFinalizeUpdateCBPR[iBody][iModule] = &FinalizeUpdateNULL;
    module->fnFinalizeUpdateCBPZ[iBody][iModule] = &FinalizeUpdateNULL;
    module->fnFinalizeUpdateCBPPhi[iBody][iModule] = &FinalizeUpdateNULL;
    module->fnFinalizeUpdateCBPRDot[iBody][iModule] = &FinalizeUpdateNULL;
    module->fnFinalizeUpdateCBPZDot[iBody][iModule] = &FinalizeUpdateNULL;
    module->fnFinalizeUpdateCBPPhiDot[iBody][iModule] = &FinalizeUpdateNULL;

    module->fnFinalizeUpdateDynEllip[iBody][iModule] = &FinalizeUpdateNULL;
    module->fnFinalizeUpdateEnvelopeMass[iBody][iModule] = &FinalizeUpdateNULL;
    module->fnFinalizeUpdateHecc[iBody][iModule] = &FinalizeUpdateNULL;
    module->fnFinalizeUpdateIceMass[iBody][iModule] = &FinalizeUpdateNULL;
    module->fnFinalizeUpdateKecc[iBody][iModule] = &FinalizeUpdateNULL;
    module->fnFinalizeUpdateLuminosity[iBody][iModule] = &FinalizeUpdateNULL;
    module->fnFinalizeUpdateLXUV[iBody][iModule] = &FinalizeUpdateNULL;
    module->fnFinalizeUpdateMass[iBody][iModule] = &FinalizeUpdateNULL;
    module->fnFinalizeUpdateOxygenMass[iBody][iModule] = &FinalizeUpdateNULL;
    module->fnFinalizeUpdateOxygenMantleMass[iBody][iModule] = &FinalizeUpdateNULL;
    module->fnFinalizeUpdatePinc[iBody][iModule] = &FinalizeUpdateNULL;
    module->fnFinalizeUpdateQinc[iBody][iModule] = &FinalizeUpdateNULL;

    module->fnFinalizeUpdateRadius[iBody][iModule] = &FinalizeUpdateNULL;
    module->fnFinalizeUpdateRot[iBody][iModule] = &FinalizeUpdateNULL;
    module->fnFinalizeUpdateSemi[iBody][iModule] = &FinalizeUpdateNULL;
    module->fnFinalizeUpdateSurfaceWaterMass[iBody][iModule] = &FinalizeUpdateNULL;
    module->fnFinalizeUpdateTemperature[iBody][iModule] = &FinalizeUpdateNULL;
    module->fnFinalizeUpdateTMan[iBody][iModule] = &FinalizeUpdateNULL;
    module->fnFinalizeUpdateTCore[iBody][iModule] = &FinalizeUpdateNULL;
    module->fnFinalizeUpdateXobl[iBody][iModule] = &FinalizeUpdateNULL;
    module->fnFinalizeUpdateYobl[iBody][iModule] = &FinalizeUpdateNULL;
    module->fnFinalizeUpdateZobl[iBody][iModule] = &FinalizeUpdateNULL;

    module->fnFinalizeUpdateEccX[iBody][iModule] = &FinalizeUpdateNULL;
    module->fnFinalizeUpdateEccY[iBody][iModule] = &FinalizeUpdateNULL;
    module->fnFinalizeUpdateEccZ[iBody][iModule] = &FinalizeUpdateNULL;
    module->fnFinalizeUpdateAngMX[iBody][iModule] = &FinalizeUpdateNULL;
    module->fnFinalizeUpdateAngMY[iBody][iModule] = &FinalizeUpdateNULL;
    module->fnFinalizeUpdateAngMZ[iBody][iModule] = &FinalizeUpdateNULL;
  }

  /************************
   * ADD NEW MODULES HERE *
   ************************/

  iModule = 0;
  if (body[iBody].bEqtide) {
    AddModuleEqtide(module,iBody,iModule);
    module->iaModule[iBody][iModule++] = EQTIDE;
  }
  if (body[iBody].bDistOrb) {
    AddModuleDistOrb(module,iBody,iModule);
    module->iaModule[iBody][iModule++] = DISTORB;
  }
   if (body[iBody].bDistRot) {
    AddModuleDistRot(module,iBody,iModule);
    module->iaModule[iBody][iModule++] = DISTROT;
  }
  if (body[iBody].bRadheat) {
    AddModuleRadheat(module,iBody,iModule);
    module->iaModule[iBody][iModule++] = RADHEAT;
  }
  if (body[iBody].bThermint) {
      AddModuleThermint(module,iBody,iModule);
    module->iaModule[iBody][iModule++] = THERMINT;
  }
  if (body[iBody].bAtmEsc) {
    AddModuleAtmEsc(module,iBody,iModule);
    module->iaModule[iBody][iModule++] = ATMESC;
  }
  if (body[iBody].bStellar) {
    AddModuleStellar(module,iBody,iModule);
    module->iaModule[iBody][iModule++] = STELLAR;
  }
  if (body[iBody].bPoise) {
    AddModulePoise(module,iBody,iModule);
    module->iaModule[iBody][iModule++] = POISE;
  }
  if (body[iBody].bBinary) {
    AddModuleBinary(module,iBody,iModule);
    module->iaModule[iBody][iModule++] = BINARY;
  }
  if (body[iBody].bFlare) {
    AddModuleFlare(module,iBody,iModule);
    module->iaModule[iBody][iModule++] = FLARE;
  }
  if (body[iBody].bGalHabit) {
    AddModuleGalHabit(module,iBody,iModule);
    module->iaModule[iBody][iModule++] = GALHABIT;
  }
}

void ReadModules(BODY *body,CONTROL *control,FILES *files,MODULE *module,OPTIONS *options,int iFile){
  int iNumIndices=0,iNumLines=0,iModule;
  int *lTmp;
  char saTmp[MAXARRAY][OPTLEN];

  lTmp=malloc(MAXLINES*sizeof(int));

  AddOptionStringArray(files->Infile[iFile].cIn,options->cName,saTmp,&iNumIndices,&iNumLines,lTmp,control->Io.iVerbose);
  if (lTmp[0] >= 0) {
    NotPrimaryInput(iFile,options->cName,files->Infile[iFile].cIn,lTmp[0],control->Io.iVerbose);
    if (iNumIndices == 0) {
      if (control->Io.iVerbose >= VERBERR)
        fprintf(stderr,"ERROR: No modules input to option %s.\n",options->cName);
      LineExit(files->Infile[iFile].cIn,lTmp[0]);
    }

    /* The iBitSum field is to check that every output parameter is part
       of the input modules. The variables EQTIDE, RADHEAT, etc. are set
       in vpanet.h. Each module-specific parameter is given the appropriate
       bit in InitializeOutput. In ReadOutputOrder the field
       output->iModuleBit is compared bitwise to module->iBitSum.
       Parameters that can be specified for multiple modules are set to 1.
       iBitSum for each body is set 1 in InitializeModule.
    */

    for (iModule=0;iModule<iNumIndices;iModule++) {

      /************************
       * ADD NEW MODULES HERE *
       ************************/

      if (memcmp(sLower(saTmp[iModule]),"eqtide",6) == 0) {
        body[iFile-1].bEqtide = 1;
	module->iBitSum[iFile-1] += EQTIDE;
      } else if (memcmp(sLower(saTmp[iModule]),"radheat",7) == 0) {
        body[iFile-1].bRadheat = 1;
	module->iBitSum[iFile-1] += RADHEAT;
      } else if (memcmp(sLower(saTmp[iModule]),"distorb",8) == 0) {
        body[iFile-1].bDistOrb = 1;
	module->iBitSum[iFile-1] += DISTORB;
      } else if (memcmp(sLower(saTmp[iModule]),"distrot",6) == 0) {
        body[iFile-1].bDistRot = 1;
	module->iBitSum[iFile-1] += DISTROT;
      } else if (memcmp(sLower(saTmp[iModule]),"thermint",8) == 0) {
	body[iFile-1].bThermint = 1;
	module->iBitSum[iFile-1] += THERMINT;
      } else if (memcmp(sLower(saTmp[iModule]),"atmesc",6) == 0) {
        body[iFile-1].bAtmEsc = 1;
	module->iBitSum[iFile-1] += ATMESC;
      } else if (memcmp(sLower(saTmp[iModule]),"stellar",7) == 0) {
	body[iFile-1].bStellar = 1;
	module->iBitSum[iFile-1] += STELLAR;
      } else if (memcmp(sLower(saTmp[iModule]),"poise",5) == 0) {
	body[iFile-1].bPoise = 1;
	module->iBitSum[iFile-1] += POISE;
      } else if (memcmp(sLower(saTmp[iModule]),"binary",6) == 0) {
        body[iFile-1].bBinary = 1;
	module->iBitSum[iFile-1] += BINARY;
      } else if (memcmp(sLower(saTmp[iModule]),"flare",5) == 0) {
	body[iFile-1].bFlare = 1;
	module->iBitSum[iFile-1] += FLARE;
      } else if (memcmp(sLower(saTmp[iModule]),"galhabit",5) == 0) {
	body[iFile-1].bGalHabit = 1;
	module->iBitSum[iFile-1] += GALHABIT;
      } else {
        if (control->Io.iVerbose >= VERBERR)
          fprintf(stderr,"ERROR: Unknown Module %s provided to %s.\n",saTmp[iModule],options->cName);
        LineExit(files->Infile[iFile].cIn,lTmp[0]);
      }
    }
    UpdateFoundOptionMulti(&files->Infile[iFile],options,lTmp,iNumLines,iFile);

    } else {
    if (control->Io.iVerbose >= VERBERR && iFile > 0)
      fprintf(stderr,"WARNING: %s not present in file %s. No evolution will occur for this body.\n",options->cName,files->Infile[iFile].cIn);
  }
  free(lTmp);
}

void PrintModuleList(FILE *file,int iBitSum) {

  if (iBitSum & ATMESC)
    fprintf(file,"ATMESC ");
  if (iBitSum & BINARY)
    fprintf(file,"BINARY ");
  if (iBitSum & DISTORB)
    fprintf(file,"DISTORB ");
  if (iBitSum & DISTROT)
    fprintf(file,"DISTROT ");
  if (iBitSum & EQTIDE)
    fprintf(file,"EQTIDE ");
  if (iBitSum & FLARE)
    fprintf(file,"FLARE ");
  if (iBitSum & GALHABIT)
    fprintf(file,"GALHABIT ");
  if (iBitSum & POISE)
    fprintf(file,"POISE ");
  if (iBitSum & RADHEAT)
    fprintf(file,"RADHEAT ");
  if (iBitSum & STELLAR)
    fprintf(file,"STELLAR ");
  if (iBitSum & THERMINT)
    fprintf(file,"THERMINT ");

}

void InitializeBodyModules(BODY **body,int iNumBodies) {
  int iBody;

  for (iBody=0;iBody<iNumBodies;iBody++) {
      (*body)[iBody].bAtmEsc = 0;
      (*body)[iBody].bBinary = 0;
      (*body)[iBody].bDistOrb = 0;
      (*body)[iBody].bDistRot = 0;
      (*body)[iBody].bEqtide = 0;
      (*body)[iBody].bFlare = 0;
      (*body)[iBody].bGalHabit = 0;
      (*body)[iBody].bPoise = 0;
      (*body)[iBody].bRadheat = 0;
      (*body)[iBody].bStellar = 0;
      (*body)[iBody].bThermint = 0;
  }
}

/*
 * Verify multi-module dependencies
 */

void VerifyModuleMultiDistOrbDistRot(BODY *body,CONTROL *control,FILES *files,OPTIONS *options,int iBody,int *iModuleProps,int *iModuleForce) {

  if (body[iBody].bDistRot) {
    if (!body[iBody].bDistOrb) {
      fprintf(stderr,"ERROR: Module DISTROT selected for %s, but DISTORB not selected.\n",body[iBody].cName);
      exit(EXIT_INPUT);
    }
  }
}

void VerifyModuleMultiRadheatThermint(BODY *body,CONTROL *control,FILES *files,OPTIONS *options,int iBody,int *iModuleProps,int *iModuleForce) {

  /* This will need modification if material can move between layers */

  if (body[iBody].bThermint) {
    if (!body[iBody].bRadheat) {
      if (control->Io.iVerbose > VERBINPUT)
        fprintf(stderr,"WARNING: Module THERMINT selected for %s, but RADHEAT not selected.\n",body[iBody].cName);
      body[iBody].dRadPowerCore = 0.;
      body[iBody].dRadPowerCrust = 0.;
      body[iBody].dRadPowerMan = 0.;
    } else
      control->fnPropsAuxMulti[iBody][(*iModuleProps)++] = &PropsAuxRadheatThermint;
  }
}

void VerifyModuleMultiEqtideThermint(BODY *body,CONTROL *control,FILES *files,MODULE *module,OPTIONS *options,int iBody,int *iModuleProps,int *iModuleForce) {
  int iEqtide;

  // Eqtide, not thermint
  if (body[iBody].bEqtide) {
    if (!body[iBody].bThermint) {
      /* Eqtide called, but not thermint. Make sure that bOceanTides=0 and
	 check if dTidalQOcean and dK2Ocean are set. These should only be set if THERMINT
	 selected. */
      if (body[iBody].bOceanTides) {
	if (control->Io.iVerbose >= VERBINPUT)
	  fprintf(stderr,"ERROR: %s set, but module THERMINT not selected.\n",options[OPT_OCEANTIDES].cName);
        exit(EXIT_INPUT);
      }
      if (options[OPT_TIDALQOCEAN].iLine[iBody+1] > -1) {
	if (control->Io.iVerbose >= VERBINPUT)
	  fprintf(stderr,"ERROR: %s set, but module THERMINT not selected.\n",options[OPT_TIDALQOCEAN].cName);
	exit(EXIT_INPUT);
        }
      if (options[OPT_K2OCEAN].iLine[iBody+1] > -1) {
        if (control->Io.iVerbose >= VERBINPUT)
          fprintf(stderr,"ERROR: %s set, but module THERMINT not selected.\n",options[OPT_K2OCEAN].cName);
        exit(EXIT_INPUT);
      }

      // Set Im(k_2) here
      body[iBody].dImK2=body[iBody].dK2/body[iBody].dTidalQ;

      // No ocean contribution if not using thermint
      body[iBody].dImK2Ocean = 0.0;
      body[iBody].dK2Ocean = 0.0;
      body[iBody].dTidalQOcean = -1.0;

      // Now set the "Man" functions as the WriteTidalQ uses them
      // This ensures that the write function works
      body[iBody].dImk2Man = body[iBody].dImK2;
      body[iBody].dK2Man = body[iBody].dK2;
    } else { // Thermint and Eqtide called

      // If dTidalQ or K2 set, ignore/warn user as thermint computes these
      if (options[OPT_TIDALQ].iLine[iBody+1] > -1) {
        if (control->Io.iVerbose >= VERBINPUT)
          fprintf(stderr,"WARNING: %s set, but module THERMINT computes it.  Inputted value ignored.\n",options[OPT_TIDALQ].cName);
      }
      if (options[OPT_K2].iLine[iBody+1] > -1) {
        if (control->Io.iVerbose >= VERBINPUT)
          fprintf(stderr,"WARNING: %s set, but module THERMINT computes it.  Inputted value ignored.\n",options[OPT_K2].cName);
      }

      /* When Thermint and Eqtide are called together, care must be taken as
         Im(k_2) must be known in order to calculate TidalZ. As the individual
         module PropsAux are called prior to PropsAuxMulti, we must call the
         "PropsAuxEqtide" function after Im(k_2) is called. Thus, we replace
         "PropsAuxEqtide" with PropsAuxNULL and call "PropsAuxEqtide" in
         PropsAuxEqtideThermint. */

      // If using ocean tides...
      //Convert Q_ocean -> Im(k2)_ocean
      if(body[iBody].bOceanTides)
      {
        // Make sure both dK2Ocean AND dTidalQOcean are set, otherwise exit
        if(!(options[OPT_TIDALQOCEAN].iLine[iBody+1] > -1 && options[OPT_K2OCEAN].iLine[iBody+1] > -1))
        {
          fprintf(stderr,"ERROR: %s and/or %s not set.\n",options[OPT_OCEANTIDES].cName,options[OPT_K2OCEAN].cName);
          fprintf(stderr,"Must both be set when using EQTIDE and THERMINT with bOceanTides == True.\n");
          exit(EXIT_INPUT);
        }

        // Otherwise, we're good! set ImK2 for the ocean component
        body[iBody].dImK2Ocean = body[iBody].dK2Ocean/body[iBody].dTidalQOcean;
      }
      // If you're not using bOceanTides and Ocean params are set, exit
      else
      {
        if(options[OPT_TIDALQOCEAN].iLine[iBody+1] > -1 || options[OPT_K2OCEAN].iLine[iBody+1] > -1)
        {
          if (control->Io.iVerbose >= VERBINPUT)
          {
            fprintf(stderr,"ERROR: %s or %s set, but bOceanTides == 0.\n",options[OPT_TIDALQOCEAN].cName,options[OPT_K2OCEAN].cName);
            exit(EXIT_INPUT);
          }
        }

        // No ocean contribution
        body[iBody].dImK2Ocean = 0.0;
        body[iBody].dK2Ocean = 0.0;
        body[iBody].dTidalQOcean = -1.0;
      }

      iEqtide = fiGetModuleIntEqtide(module,iBody);
      control->fnPropsAux[iBody][iEqtide] = &PropsAuxNULL;
      control->fnPropsAuxMulti[iBody][(*iModuleProps)++] = &PropsAuxEqtideThermint;
    }
  }

  /*
  else if (body[iBody].bThermint) { // eqtide not called, but thermint is
    //exit(1);

    printf("%d\n",iBody);
    fflush(stdout);
    body[iBody].dImk2Man = fdImk2Man(body,iBody);
  }
  */
}

void VerifyModuleMultiEqtideDistOrb(BODY *body,CONTROL *control,FILES *files,MODULE *module,OPTIONS *options,int iBody,int *iModuleProps,int *iModuleForce) {
  if (body[iBody].bEqtide) {
    if (body[iBody].bDistOrb) {
      control->fnForceBehaviorMulti[iBody][(*iModuleForce)++] = &ForceBehaviorEqtideDistOrb;
    }
  }
}

void VerifyModuleMultiAtmescEqtide(BODY *body,CONTROL *control,FILES *files,MODULE *module,OPTIONS *options,int iBody,int *iModuleProps,int *iModuleForce) {
  /* Ensure that if using Lopez et al radius models, ATMESC uses Lopez et al radius for atmespheric escape
   * while EQTIDE uses a "tidal radius" as it is likely that the radius of the envelope does not really
   * impact tides since the tidal evolution has such a strong (r^5) radius dependent.  Effectively, we assume
   * that the core/ocean size of stuff controls that evolution while the atmosphere contributes to the Tidal
   * Q, k_2 and Im(k_2) for the world
   */

<<<<<<< HEAD
  // If this is the star (body 0 or body 1 in binary, bStellar set), ignore
  if(iBody == 0 || (body[iBody].bBinary && iBody == 1) || (body[iBody].bStellar && body[iBody].iStellarModel != STELLAR_MODEL_NONE))
  {
    body[iBody].dTidalRadius = body[iBody].dRadius;
    return;
=======
  // If this is the star (body 0 or body 1 in binary), tidal radius == radius
  if(iBody == 0 || (body[iBody].bBinary && iBody == 1) || (body[iBody].bStellar))
  {
     body[iBody].dTidalRadius = body[iBody].dRadius;
     return;
>>>>>>> 19133c37
  }

  if(body[iBody].bEqtide)
  {
    // CTL hack.  Pretty sure EQTIDE CTL is broken, but this will prevent additional hiccups
    // Ignore everything after this
    if(control->Evolve.iEqtideModel == CTL)
    {
      body[iBody].dTidalRadius = body[iBody].dRadius;
      return;
    }

    // Using ATMESC?
    if(body[iBody].bAtmEsc)
    {

      // Set a PropsAuxMultiAtmescEqtide here that controls dRadius/dTidalRadius
      control->fnPropsAuxMulti[iBody][(*iModuleProps)++] = &PropsAuxAtmescEqtide;

      // Using tidal radus
      if(body[iBody].bUseTidalRadius)
      {
        // If any tidal radius option is set, the other must be set as well!
        if(!((options[OPT_TIDALRADIUS].iLine[iBody+1] > -1) && (options[OPT_TIDALRADIUS].iLine[iBody+1] > -1)))
        {
          fprintf(stderr,"ERROR: if bTidalRadius == 1, must set %s.\n",options[OPT_TIDALRADIUS].cName);
          exit(EXIT_INPUT);
        }
      }
      // Not using tidal radius
      else
      {
        // Since no tidal radius specified, dRadius better be (or a radius evolution model)
        if(!(options[OPT_RADIUS].iLine[iBody+1] > -1) && !(options[OPT_PLANETRADIUSMODEL].iLine[iBody+1] > -1))
        {
          fprintf(stderr,"ERROR: Using EQTIDE and bUseTidalRadius == 0 but %s or %s not set!\n",options[OPT_RADIUS].cName,options[OPT_PLANETRADIUSMODEL].cName);
          exit(EXIT_INPUT);
        }

        // If dTidalRadius set, warn user since it's not considered
        if(options[OPT_TIDALRADIUS].iLine[iBody+1] > -1)
        {
          if(control->Io.iVerbose >= VERBINPUT)
          {
            fprintf(stderr,"WARNING: %s set but disregarded since bUseTidalRadius == 0.\n",options[OPT_TIDALRADIUS].cName);
          }
        }

        // No tidal radius given -> just use specified radius
        body[iBody].dTidalRadius = body[iBody].dRadius;
      }
    }
    // Not using ATMESC
    else
    {
      // Using tidal radius without atmesc doesn't make sense, just need to set radius
      // Ignore if using stellar with some radius relation
      if(!(options[OPT_RADIUS].iLine[iBody+1] > -1))
      {
        fprintf(stderr,"ERROR: Using EQTIDE but %s not set!\n",options[OPT_RADIUS].cName);
        exit(EXIT_INPUT);
      }

      // If dTidalRadius or bUseTidalRadius set, ignore and warn user as they do nothing
      if((options[OPT_USETIDALRADIUS].iLine[iBody+1] > -1) || (options[OPT_TIDALRADIUS].iLine[iBody+1] > -1))
      {
        if(control->Io.iVerbose >= VERBINPUT)
        {
          fprintf(stderr,"WARNING: %s and/or %s set for EQTIDE while ATMESC not used and hence will be ignored.\n",options[OPT_USETIDALRADIUS].cName,options[OPT_TIDALRADIUS].cName);
        }
      }

      // TidalRadius == radius as without ATMESC, planet radius doesn't evolve
      body[iBody].dTidalRadius = body[iBody].dRadius;
    }
  }
}

void VerifyModuleMultiAtmescEqtideThermint(BODY *body,CONTROL *control,FILES *files,MODULE *module,OPTIONS *options,int iBody,int *iModuleProps,int *iModuleForce) {

  // If you're using alllll of these, include the force behavior!
  // Also, you MUST have surface water information set if you're using bOceanTides
  // Note: VerifyEqtideThermint handles all things oceans

  // dImK2Env has no ReadOption, so we must initialize it here.
  body[iBody].dImK2Env = 1;

  if(body[iBody].bEqtide)
  {
    if(body[iBody].bThermint)
    {
      if(body[iBody].bAtmEsc)
      {
        // If modelling envelope tides
        if(body[iBody].bEnvTides)
        {
          // Make sure both dK2Env AND dTidalQEnv are set, otherwise exit
          if(!(options[OPT_TIDALQENV].iLine[iBody+1] > -1 && options[OPT_K2ENV].iLine[iBody+1] > -1))
          {
            fprintf(stderr,"ERROR: %s and/or %s not set.\n",options[OPT_TIDALQENV].cName,options[OPT_K2ENV].cName);
            fprintf(stderr,"Must both be set when using EQTIDE, THERMINT and ATMESC with bEnvTides == True.\n");
            exit(EXIT_INPUT);
          }

          // Otherwise, we're good! set ImK2 for the envelope component
          body[iBody].dImK2Env = body[iBody].dK2Env/body[iBody].dTidalQEnv;
        }
        // Not modelling envelope tides
        else
        {
          // Envelope tidal parameters can't be set
          if(options[OPT_TIDALQENV].iLine[iBody+1] > -1 || options[OPT_K2ENV].iLine[iBody+1] > -1)
          {
            if (control->Io.iVerbose >= VERBINPUT)
            {
              fprintf(stderr,"ERROR: %s or %s set, but bEnvTides == 0.\n",options[OPT_TIDALQENV].cName,options[OPT_K2ENV].cName);
              exit(EXIT_INPUT);
            }
          }

          // Zero things out so envelope can't play a role
          body[iBody].dK2Env = 0.0;
          body[iBody].dImK2Env = 0.0;
          body[iBody].dTidalQEnv = -1.0;
        }

        // Set function pointers so models play nice

        // Set force behavior
        control->fnForceBehaviorMulti[iBody][(*iModuleForce)++] = &ForceBehaviorAtmescEqtideThermint;

        // Switch PropAuxEqtideThermint -> PropsAuxAtmescEqtideThermint
        control->fnPropsAuxMulti[iBody][(*iModuleProps)++] = &PropsAuxAtmescEqtideThermint;
      }
      // No AtmEsc
      else
      {
        // Can't have any tidal envelope parameters set
        if(options[OPT_TIDALQENV].iLine[iBody+1] > -1 || options[OPT_K2ENV].iLine[iBody+1] > -1)
        {
          if (control->Io.iVerbose >= VERBINPUT)
          {
            fprintf(stderr,"ERROR: %s or %s set, but bOceanTides == 0.\n",options[OPT_TIDALQENV].cName,options[OPT_K2ENV].cName);
            exit(EXIT_INPUT);
          }
        }

        // Zero things out so envelope can't play a role
        body[iBody].dK2Env = 0.0;
        body[iBody].dImK2Env = 0.0;
        body[iBody].dTidalQEnv = -1.0;
      }
    }
  }

}

void VerifyModuleMultiFlareStellar(BODY *body,CONTROL *control,FILES *files,MODULE *module,OPTIONS *options,int iBody,int *iModuleProps,int *iModuleForce) {

  if (body[iBody].bFlare) {
    if (!body[iBody].bStellar) {
      fprintf(stderr,"ERROR: Must include module STELLAR to run module FLARE.\n");
      LineExit(files->Infile[iBody+1].cIn,options[OPT_MODULES].iLine[iBody+1]);
    } else
      control->fnPropsAuxMulti[iBody][(*iModuleProps)++] = &PropsAuxFlareStellar;
  }
}

void VerifyModuleMultiBinaryEqtide(BODY *body,CONTROL *control,FILES *files,MODULE *module,OPTIONS *options,int iBody,int *iModuleProps,int *iModuleForce)
{
  // If binary AND eqtide are called for a body, the body MUST be a star
  if(body[iBody].bBinary) {
    if(body[iBody].bEqtide) {
      // Body isn't a star!
      if(body[iBody].iBodyType != 1) {
        fprintf(stderr,"ERROR: If both binary AND eqtide are used for a body, the body MUST be a star.\n");
        fprintf(stderr,"Errant body iBody, bBinary, bEqtide: %d, %d, %d.\n",iBody,body[iBody].bBinary,body[iBody].bEqtide);
        LineExit(files->Infile[iBody+1].cIn,options[OPT_MODULES].iLine[iBody+1]);
      }

      // Body is a star, but has an ocean!
      if(body[iBody].bOceanTides)
      {
        fprintf(stderr,"ERROR: If both binary AND eqtide are used for a star, star cannot have bOceanTides set!\n");
        fprintf(stderr,"Body %d is a star and hence cannot have an ocean.\n",iBody);
        LineExit(files->Infile[iBody+1].cIn,options[OPT_MODULES].iLine[iBody+1]);
      }

    }
  }
}

void VerifyModuleMultiEqtideDistorb(BODY *body,CONTROL *control,FILES *files,MODULE *module,OPTIONS *options,int iBody,int *iModuleProps,int *iModuleForce) {
  if (body[iBody].bEqtide || body[iBody].bDistOrb)
      control->fnPropsAuxMulti[iBody][(*iModuleProps)++] = &PropsAuxEqtideDistorb;
}

void VerifyModuleMulti(BODY *body,CONTROL *control,FILES *files,MODULE *module,OPTIONS *options,int iBody) {
  int iNumMultiProps=0,iNumMultiForce=0;

  if (module->iNumModules[iBody] > 0) {
    /* XXX Note that the number of elements here is really a permutation,
       but this should work for a while. */
    control->fnPropsAuxMulti[iBody] = malloc(2*module->iNumModules[iBody]*sizeof(fnPropsAuxModule*));
    control->fnForceBehaviorMulti[iBody] = malloc(2*module->iNumModules[iBody]*sizeof(fnForceBehaviorModule*));
  }

  /* Now verify. Even if only module is called, we still need to call
     these functions as some default behavior is set if other modules aren't
     called. */
  VerifyModuleMultiDistOrbDistRot(body,control,files,options,iBody,&iNumMultiProps,&iNumMultiForce);

  VerifyModuleMultiRadheatThermint(body,control,files,options,iBody,&iNumMultiProps,&iNumMultiForce);

  VerifyModuleMultiEqtideDistOrb(body,control,files,module,options,iBody,&iNumMultiProps,&iNumMultiForce);

  VerifyModuleMultiAtmescEqtide(body,control,files,module,options,iBody,&iNumMultiProps,&iNumMultiForce);

  VerifyModuleMultiEqtideThermint(body,control,files,module,options,iBody,&iNumMultiProps,&iNumMultiForce);

  // Always call after VerifyModuleMultiEqtideThermint !!
  VerifyModuleMultiAtmescEqtideThermint(body,control,files,module,options,iBody,&iNumMultiProps,&iNumMultiForce);

  VerifyModuleMultiFlareStellar(body,control,files,module,options,iBody,&iNumMultiProps,&iNumMultiForce);

  VerifyModuleMultiBinaryEqtide(body,control,files,module,options,iBody,&iNumMultiProps,&iNumMultiForce);

  VerifyModuleMultiEqtideDistorb(body,control,files,module,options,iBody,&iNumMultiProps,&iNumMultiForce);

  control->iNumMultiProps[iBody] = iNumMultiProps;
  control->iNumMultiForce[iBody] = iNumMultiForce;
  if (control->Io.iVerbose >= VERBALL)
    fprintf(stdout,"All of %s's modules verified.\n",body[iBody].cName);
}

/*
 * Auxiliary Properties for multi-module calculations
 */

void PropsAuxAtmescEqtide(BODY *body,EVOLVE *evolve,UPDATE *update,int iBody) {
  // This function controls how tidal radius is set.

  // If bUseTidalRadius == 0, dTidalRadius <- dRadius
  if(!body[iBody].bUseTidalRadius)
    body[iBody].dTidalRadius = body[iBody].dRadius;

  // Otherwise, dTidalRadius fixed while dRadius can evolve (i.e. if using ATMESC dRadius(t) models)
}

void PropsAuxEqtideThermint(BODY *body,EVOLVE *evolve,UPDATE *update,int iBody) {
  /* RB- These first 3 lines were taken from PropsAuxThermint, but
   as they rely on eqtide being called, they belong here.*/
  body[iBody].dK2Man=fdK2Man(body,iBody);
  body[iBody].dImk2Man=fdImk2Man(body,iBody);

  // Include tidal dissapation due to oceans:
  if(body[iBody].bOceanTides)
  {
    body[iBody].dK2 = body[iBody].dK2Man + body[iBody].dK2Ocean;

    // Im(K_2) is weighted sum of mantle and oceam component
    // weighted by the love number of each component
    body[iBody].dImK2 = (body[iBody].dImk2Man + body[iBody].dImK2Ocean);
  }
  // No oceans, thermint dictates ImK2
  else
  {
    body[iBody].dImK2 = body[iBody].dImk2Man;
    body[iBody].dK2 = body[iBody].dK2Man;
  }

  // Sanity checks: enforce upper bound
  if(body[iBody].dK2 > 1.5)
    body[iBody].dK2 = 1.5;

  PropsAuxCPL(body,evolve,update,iBody);
  // Call dTidePowerMan
  body[iBody].dTidalPowMan = fdTidalPowMan(body,iBody);
}

void PropsAuxAtmescEqtideThermint(BODY *body,EVOLVE *evolve,UPDATE *update,int iBody) {
  // Set the mantle parameters first
  body[iBody].dK2Man=fdK2Man(body,iBody);
  body[iBody].dImk2Man=fdImk2Man(body,iBody);

  // Case: No oceans, no envelope
  if(!body[iBody].bOceanTides && !body[iBody].bEnvTides)
  {
    // Mantle controls evolution via thermint
    body[iBody].dImK2 = body[iBody].dImk2Man;
    body[iBody].dK2 = body[iBody].dK2Man;
  }
  // Case: Oceans, no envelope:
  else if(body[iBody].bOceanTides && !body[iBody].bEnvTides)
  {
    // Oceans dominate
    body[iBody].dK2 = body[iBody].dK2Man + body[iBody].dK2Ocean;

    // Im(K_2) is weighted sum of mantle and oceam component
    // weighted by the love number of each component
    body[iBody].dImK2 = (body[iBody].dImk2Man + body[iBody].dImK2Ocean);
  }
  // Case: No oceans, envelope (envelope evap while in runaway):
  else if(!body[iBody].bOceanTides && body[iBody].bEnvTides)
  {
    // Envelope dominates
    body[iBody].dK2 = body[iBody].dK2Man + body[iBody].dK2Env;

    // Im(K_2) is weighted sum of mantle and enevelope component
    // weighted by the love number of each component
    body[iBody].dImK2 = (body[iBody].dImk2Man + body[iBody].dImK2Env);
  }
  // Case: Oceans and evelope->envelope has massive pressure so oceans are super critical (?):
  // Also, envelope and ocean are mutually exclusive so envelope dominates
  else if(body[iBody].bOceanTides && body[iBody].bEnvTides)
  {
    // Envelope and ocean!
    body[iBody].dK2 = body[iBody].dK2Man + body[iBody].dK2Env;

    // Im(K_2) is weighted sum of mantle, envelope and ocean component
    // weighted by the love number of each component
    body[iBody].dImK2 = (body[iBody].dImk2Man + body[iBody].dImK2Env);
  }
  else
    assert(0); // Unknown envelope + ocean behavior

  // Sanity checks: enforce upper bound
  if(body[iBody].dK2 > 1.5)
    body[iBody].dK2 = 1.5;

  // Finally, call EQTIDE props aux then set mantle tidal power
  PropsAuxCPL(body,evolve,update,iBody);
  body[iBody].dTidalPowMan = fdTidalPowMan(body,iBody);

}
/* This does not seem to be necessary
void PropertiesDistOrbDistRot(BODY *body,UPDATE *update,int iBody) {
  body[iBody].dEccSq = body[iBody].dHecc*body[iBody].dHecc + body[iBody].dKecc*body[iBody].dKecc;
}
*/

void PropsAuxRadheatThermint(BODY *body,EVOLVE *evolve,UPDATE *update,int iBody) {
  body[iBody].dRadPowerCore = fdRadPowerCore(update,iBody);
  body[iBody].dRadPowerCrust = fdRadPowerCrust(update,iBody);
  body[iBody].dRadPowerMan = fdRadPowerMan(update,iBody);
}

void PropsAuxEqtideDistorb(BODY *body,EVOLVE *evolve,UPDATE *update,int iBody) {
  body[iBody].dEccSq = body[iBody].dHecc*body[iBody].dHecc + body[iBody].dKecc*body[iBody].dKecc;
}

void PropsAuxFlareStellar(BODY *body,EVOLVE *evolve,UPDATE *update,int iBody) {
  SYSTEM system; // dummy for LXUVStellar
  //body[iBody].dLXUV = fdLXUVStellar(body,&system,update,iBody,iBody) + body[iBody].dLXUVFlare;
}

/*
 * Force Behavior for multi-module calculations
 */

void ForceBehaviorEqtideDistOrb(BODY *body,EVOLVE *evolve,IO *io,SYSTEM *system,UPDATE *update,fnUpdateVariable ***fnUpdate,int iFoo,int iBar) {
  if (evolve->iDistOrbModel == RD4) {
    RecalcLaplace(body,evolve,system,io->iVerbose);
  } else if (evolve->iDistOrbModel == LL2) {
    RecalcEigenVals(body,evolve,system);
  }
}

void ForceBehaviorAtmescEqtideThermint(BODY *body,EVOLVE *evolve,IO *io,SYSTEM *system,UPDATE *update,fnUpdateVariable ***fnUpdate,int iFoo,int iBar) {

  // Loop over non-star bodies
  int iBody;

  // Keeps track of whether or not bOceanTides or bEnvTides were initially set
  // to ensure they don't get turned back on by force behavior
  // If oceans or envelope weren't initially set to be modeled, their Q == -HUGE
  int bOceans = 0;
  int bEnv = 0;

  for(iBody = 1; iBody < evolve->iNumBodies; iBody++)
  {
    // If body 1 is a star (aka using binary), pass
    if(iBody == 1 && body[iBody].bBinary)
      continue;

    // Ocean check
    if(body[iBody].dTidalQOcean < 0)
      bOceans = 0;
    else
      bOceans = 1;

    // Env check
    if(body[iBody].dTidalQEnv < 0)
      bEnv = 0;
    else
      bEnv = 1;

    // Note: With these checks, only do anything if user intended to model them
    // i.e. if bOceanTides == 1 from initial conditions

    // Case: No water -> no ocean tides
    if(bOceans && (body[iBody].dSurfaceWaterMass <= body[iBody].dMinSurfaceWaterMass))
    {
      body[iBody].bOceanTides = 0;
    }
    // Case: Water but it's in the atmosphere: RUNAWAY GREENHOUSE (this is when body actively loses water!)
    else if(bOceans && (body[iBody].dSurfaceWaterMass > 0.0) && body[iBody].bRunaway)
    {
      body[iBody].bOceanTides = 0;
    }
    // Case: Water and on the surface! (this is when body does NOT actively lose water!)
    else if(bOceans && (body[iBody].dSurfaceWaterMass > body[iBody].dMinSurfaceWaterMass) && !body[iBody].bRunaway)
    {
      body[iBody].bOceanTides = 1;
    }

    // Check to see if the envelope is gone: when dEnvelopeMass <= dMinEnvelopeMass
    if(bEnv && (body[iBody].dEnvelopeMass <= body[iBody].dMinEnvelopeMass))
    {
      body[iBody].bEnvTides = 0;
    }
    // Still have the envelope!
    else if(bEnv && (body[iBody].dEnvelopeMass > 0.0))
    {
      body[iBody].bEnvTides = 1;
    }

    // Enfore that they are mutually exclusive
    // i.e. if using EnvTides or an envelope exists, ocean can't do anything
    if(body[iBody].bEnvTides || (body[iBody].dEnvelopeMass > 0.0))
      body[iBody].bOceanTides = 0;
  }
}<|MERGE_RESOLUTION|>--- conflicted
+++ resolved
@@ -626,19 +626,11 @@
    * Q, k_2 and Im(k_2) for the world
    */
 
-<<<<<<< HEAD
-  // If this is the star (body 0 or body 1 in binary, bStellar set), ignore
-  if(iBody == 0 || (body[iBody].bBinary && iBody == 1) || (body[iBody].bStellar && body[iBody].iStellarModel != STELLAR_MODEL_NONE))
-  {
-    body[iBody].dTidalRadius = body[iBody].dRadius;
-    return;
-=======
   // If this is the star (body 0 or body 1 in binary), tidal radius == radius
   if(iBody == 0 || (body[iBody].bBinary && iBody == 1) || (body[iBody].bStellar))
   {
      body[iBody].dTidalRadius = body[iBody].dRadius;
      return;
->>>>>>> 19133c37
   }
 
   if(body[iBody].bEqtide)
