/******************** MODULE.C **************************/
/*
 * Rory Barnes, Mon Jan 19 13:00:54 PST 2015
 *
 * Functions to manipulate the MODULE struct.
 *
 */
#include <stdio.h>
#include <stdlib.h>
#include <string.h>
#include "vplanet.h"

void FinalizeUpdateNULL(BODY *body,UPDATE *update,int *iEqn,int iVar,int iBody) {
  /* Nothing */
}

void VerifyRotationNULL(BODY *body,CONTROL *control,OPTIONS *options,char cFile[],int iBody) {
  /* Nothing */
}

double fdReturnOutputZero(BODY *body,SYSTEM *system,UPDATE *update,int iBody,int iBody1) {
  return 0;
}

void InitializeModule(MODULE *module,int iNumBodies) {
  int iBody;

  module->iNumModules = malloc(iNumBodies*sizeof(int));
  module->iaModule = malloc(iNumBodies*sizeof(int*));  

  // Function pointer vectors
  module->fnInitializeUpdate = malloc(iNumBodies*sizeof(fnInitializeUpdateModule));
  module->fnInitializeOutput = malloc(iNumBodies*sizeof(fnInitializeOutputModule*));
  module->fnFinalizeOutputFunction = malloc(iNumBodies*sizeof(fnFinalizeOutputFunctionModule*));

  // Finalize Primary Variable Functions
  //module->fnFinalizeUpdateEcc = malloc(iNumBodies*sizeof(fnFinalizeUpdateEccModule));
  module->fnFinalizeUpdate40KNumCore = malloc(iNumBodies*sizeof(fnFinalizeUpdate40KNumCoreModule));
  module->fnFinalizeUpdate40KNumMan = malloc(iNumBodies*sizeof(fnFinalizeUpdate40KNumManModule));
  module->fnFinalizeUpdate232ThNumCore = malloc(iNumBodies*sizeof(fnFinalizeUpdate232ThNumCoreModule));
  module->fnFinalizeUpdate232ThNumMan = malloc(iNumBodies*sizeof(fnFinalizeUpdate232ThNumManModule));
  module->fnFinalizeUpdate235UNumCore = malloc(iNumBodies*sizeof(fnFinalizeUpdate235UNumCoreModule));
  module->fnFinalizeUpdate235UNumMan = malloc(iNumBodies*sizeof(fnFinalizeUpdate235UNumManModule)); 
  module->fnFinalizeUpdate238UNumCore = malloc(iNumBodies*sizeof(fnFinalizeUpdate238UNumCoreModule));
  module->fnFinalizeUpdate238UNumMan = malloc(iNumBodies*sizeof(fnFinalizeUpdate238UNumManModule));
  module->fnFinalizeUpdateHecc = malloc(iNumBodies*sizeof(fnFinalizeUpdateHeccModule));
  module->fnFinalizeUpdateKecc = malloc(iNumBodies*sizeof(fnFinalizeUpdateKeccModule));
  module->fnFinalizeUpdatePinc = malloc(iNumBodies*sizeof(fnFinalizeUpdatePincModule));
  module->fnFinalizeUpdateQinc = malloc(iNumBodies*sizeof(fnFinalizeUpdateQincModule));
  module->fnFinalizeUpdateRot = malloc(iNumBodies*sizeof(fnFinalizeUpdateRotModule));
  module->fnFinalizeUpdateSemi = malloc(iNumBodies*sizeof(fnFinalizeUpdateSemiModule ));
  module->fnFinalizeUpdateTMan = malloc(iNumBodies*sizeof(fnFinalizeUpdateTManModule));
  module->fnFinalizeUpdateTCore = malloc(iNumBodies*sizeof(fnFinalizeUpdateTCoreModule));
  module->fnFinalizeUpdateXobl = malloc(iNumBodies*sizeof(fnFinalizeUpdateXoblModule));
  module->fnFinalizeUpdateYobl = malloc(iNumBodies*sizeof(fnFinalizeUpdateYoblModule));
  module->fnFinalizeUpdateZobl = malloc(iNumBodies*sizeof(fnFinalizeUpdateZoblModule));
  
  // Function Pointer Matrices
  module->fnLogBody = malloc(iNumBodies*sizeof(fnLogBodyModule*));
  module->fnInitializeBody = malloc(iNumBodies*sizeof(fnInitializeBodyModule*));
  module->fnInitializeControl = malloc(iNumBodies*sizeof(fnInitializeControlModule*));
  module->fnInitializeUpdateTmpBody = malloc(iNumBodies*sizeof(fnInitializeUpdateTmpBodyModule*));
  module->fnCountHalts = malloc(iNumBodies*sizeof(fnCountHaltsModule*));
  module->fnReadOptions = malloc(iNumBodies*sizeof(fnReadOptionsModule*));
  module->fnVerify = malloc(iNumBodies*sizeof(fnVerifyModule*));
  module->fnVerifyHalt = malloc(iNumBodies*sizeof(fnVerifyHaltModule*));
  module->fnVerifyRotation = malloc(iNumBodies*sizeof(fnVerifyRotationModule*));

  /* Assume no modules per body to start */
  for (iBody=0;iBody<iNumBodies;iBody++) 
    module->iNumModules[iBody]=0;
}

void FinalizeModule(BODY *body,MODULE *module,int iBody) {
  int iModule=0,iNumModules = 0;

  /************************
   * ADD NEW MODULES HERE *
   ************************/

  if (body[iBody].bEqtide)
    iNumModules++;
<<<<<<< HEAD
  if (body[iBody].bRadheat)
    iNumModules++;

  if (body[iBody].bDistOrb)
=======
  if (body[iBody].bLagrange)
>>>>>>> c00d15af
    iNumModules++;
  if (body[iBody].bDistRot)
    iNumModules++;
  if (body[iBody].bRadheat)
    iNumModules++;
  if (body[iBody].bThermint)
    iNumModules++;

  module->iNumModules[iBody] = iNumModules;
  module->iaModule[iBody] = malloc(iNumModules*sizeof(int));

  module->fnLogBody[iBody] = malloc(iNumModules*sizeof(fnLogBodyModule));
  module->fnInitializeControl[iBody] = malloc(iNumModules*sizeof(fnInitializeControlModule));
  module->fnInitializeOutput[iBody] = malloc(iNumModules*sizeof(fnInitializeOutputModule));
  module->fnInitializeUpdateTmpBody[iBody] = malloc(iNumModules*sizeof(fnInitializeUpdateTmpBodyModule));

  module->fnFinalizeOutputFunction[iBody] = malloc(iNumModules*sizeof(fnInitializeOutputFunctionModule));

  module->fnCountHalts[iBody] = malloc(iNumModules*sizeof(fnCountHaltsModule));
  module->fnReadOptions[iBody] = malloc(iNumModules*sizeof(fnReadOptionsModule));
  module->fnVerify[iBody] = malloc(iNumModules*sizeof(fnVerifyModule));

  module->fnVerify[iBody] = malloc(iNumModules*sizeof(fnVerifyModule));
  module->fnVerifyHalt[iBody] = malloc(iNumModules*sizeof(fnVerifyHaltModule));
  module->fnVerifyRotation[iBody] = malloc(iNumModules*sizeof(fnVerifyRotationModule));

  module->fnInitializeBody[iBody] = malloc(iNumModules*sizeof(fnInitializeBodyModule));
  module->fnInitializeUpdate[iBody] = malloc(iNumModules*sizeof(fnInitializeUpdateModule));

  // Finalize Primary Variable Functions
  //module->fnFinalizeUpdateEcc[iBody] = malloc(iNumModules*sizeof(fnFinalizeUpdateEccModule));
  module->fnFinalizeUpdate40KNumCore[iBody] = malloc(iNumModules*sizeof(fnFinalizeUpdate40KNumCoreModule));
  module->fnFinalizeUpdate40KNumMan[iBody] = malloc(iNumModules*sizeof(fnFinalizeUpdate40KNumManModule));
  module->fnFinalizeUpdate232ThNumCore[iBody] = malloc(iNumModules*sizeof(fnFinalizeUpdate232ThNumCoreModule));
  module->fnFinalizeUpdate232ThNumMan[iBody] = malloc(iNumModules*sizeof(fnFinalizeUpdate232ThNumManModule));
  module->fnFinalizeUpdate235UNumCore[iBody] = malloc(iNumModules*sizeof(fnFinalizeUpdate235UNumCoreModule));
  module->fnFinalizeUpdate235UNumMan[iBody] = malloc(iNumModules*sizeof(fnFinalizeUpdate235UNumManModule));  
  module->fnFinalizeUpdate238UNumCore[iBody] = malloc(iNumModules*sizeof(fnFinalizeUpdate238UNumCoreModule));
  module->fnFinalizeUpdate238UNumMan[iBody] = malloc(iNumModules*sizeof(fnFinalizeUpdate238UNumManModule));
  module->fnFinalizeUpdateHecc[iBody] = malloc(iNumModules*sizeof(fnFinalizeUpdateHeccModule));
  module->fnFinalizeUpdateKecc[iBody] = malloc(iNumModules*sizeof(fnFinalizeUpdateKeccModule));
  module->fnFinalizeUpdatePinc[iBody] = malloc(iNumModules*sizeof(fnFinalizeUpdatePincModule));
  module->fnFinalizeUpdateQinc[iBody] = malloc(iNumModules*sizeof(fnFinalizeUpdateQincModule));
  module->fnFinalizeUpdateRot[iBody] = malloc(iNumModules*sizeof(fnFinalizeUpdateRotModule));
  module->fnFinalizeUpdateSemi[iBody] = malloc(iNumModules*sizeof(fnFinalizeUpdateSemiModule));
  module->fnFinalizeUpdateTMan[iBody] = malloc(iNumModules*sizeof(fnFinalizeUpdateTManModule));
  module->fnFinalizeUpdateTCore[iBody] = malloc(iNumModules*sizeof(fnFinalizeUpdateTCoreModule));
  module->fnFinalizeUpdateXobl[iBody] = malloc(iNumModules*sizeof(fnFinalizeUpdateXoblModule));
  module->fnFinalizeUpdateYobl[iBody] = malloc(iNumModules*sizeof(fnFinalizeUpdateYoblModule));
  module->fnFinalizeUpdateZobl[iBody] = malloc(iNumModules*sizeof(fnFinalizeUpdateZoblModule));
  
  /* Initialize all FinalizeUpdate functions to null. The modules that
     need them will replace them in AddModule. */
  for(iModule = 0; iModule < iNumModules; iModule++) {
    module->fnFinalizeUpdate40KNumCore[iBody][iModule] = &FinalizeUpdateNULL;
    module->fnFinalizeUpdate40KNumMan[iBody][iModule] = &FinalizeUpdateNULL;
    module->fnFinalizeUpdate232ThNumCore[iBody][iModule] = &FinalizeUpdateNULL;
    module->fnFinalizeUpdate232ThNumMan[iBody][iModule] = &FinalizeUpdateNULL;
    module->fnFinalizeUpdate235UNumCore[iBody][iModule] = &FinalizeUpdateNULL;
    module->fnFinalizeUpdate235UNumMan[iBody][iModule] = &FinalizeUpdateNULL;
    module->fnFinalizeUpdate238UNumCore[iBody][iModule] = &FinalizeUpdateNULL;
    module->fnFinalizeUpdate238UNumMan[iBody][iModule] = &FinalizeUpdateNULL;
    module->fnFinalizeUpdateHecc[iBody][iModule] = &FinalizeUpdateNULL;
    module->fnFinalizeUpdateKecc[iBody][iModule] = &FinalizeUpdateNULL;
    module->fnFinalizeUpdatePinc[iBody][iModule] = &FinalizeUpdateNULL;
    module->fnFinalizeUpdateQinc[iBody][iModule] = &FinalizeUpdateNULL;
    module->fnFinalizeUpdateRot[iBody][iModule] = &FinalizeUpdateNULL;
    module->fnFinalizeUpdateSemi[iBody][iModule] = &FinalizeUpdateNULL;
    module->fnFinalizeUpdateTMan[iBody][iModule] = &FinalizeUpdateNULL;
    module->fnFinalizeUpdateTCore[iBody][iModule] = &FinalizeUpdateNULL;
    module->fnFinalizeUpdateXobl[iBody][iModule] = &FinalizeUpdateNULL;
    module->fnFinalizeUpdateYobl[iBody][iModule] = &FinalizeUpdateNULL;
    module->fnFinalizeUpdateZobl[iBody][iModule] = &FinalizeUpdateNULL;
    
    module->fnVerifyRotation[iBody][iModule] = &VerifyRotationNULL;
    }

  /************************
   * ADD NEW MODULES HERE *
   ************************/

  iModule = 0;
  if (body[iBody].bEqtide) {
    AddModuleEqtide(module,iBody,iModule);
    module->iaModule[iBody][iModule++] = EQTIDE;
  }
<<<<<<< HEAD
  if (body[iBody].bRadheat) {
    AddModuleRadheat(module,iBody,iModule);
    module->iaModule[iBody][iModule++] = RADHEAT;
  }
  if (body[iBody].bDistOrb) {
    AddModuleDistOrb(module,iBody,iModule);
    module->iaModule[iBody][iModule++] = DISTORB;
=======
  if (body[iBody].bLagrange) {
    AddModuleLagrange(module,iBody,iModule);
    module->iaModule[iBody][iModule++] = LAGRANGE;
>>>>>>> c00d15af
  }
   if (body[iBody].bDistRot) {
    AddModuleDistRot(module,iBody,iModule);
    module->iaModule[iBody][iModule++] = DISTROT;
  }
  if (body[iBody].bRadheat) {
    AddModuleRadheat(module,iBody,iModule);
    module->iaModule[iBody][iModule++] = RADHEAT;
  }
  if (body[iBody].bThermint) {
      AddModuleThermint(module,iBody,iModule);
    module->iaModule[iBody][iModule++] = THERMINT;
  }
}

void ReadModules(BODY *body,CONTROL *control,FILES *files,OPTIONS *options,int iFile){
  int iNumIndices=0,iNumLines=0,iModule;
  int *lTmp;
  char saTmp[MAXARRAY][OPTLEN];

  lTmp=malloc(MAXLINES*sizeof(int));

  AddOptionStringArray(files->Infile[iFile].cIn,options->cName,saTmp,&iNumIndices,&iNumLines,lTmp,control->Io.iVerbose);
  if (lTmp[0] >= 0) {
    NotPrimaryInput(iFile,options->cName,files->Infile[iFile].cIn,lTmp[0],control->Io.iVerbose);
    if (iNumIndices == 0) {
      if (control->Io.iVerbose >= VERBERR)
	fprintf(stderr,"ERROR: No modules input to option %s.\n",options->cName);
      LineExit(files->Infile[iFile].cIn,lTmp[0]);
    }

    for (iModule=0;iModule<iNumIndices;iModule++) {

      /************************
       * ADD NEW MODULES HERE *
       ************************/

      if (memcmp(sLower(saTmp[iModule]),"eqtide",6) == 0) {
	body[iFile-1].bEqtide = 1;
<<<<<<< HEAD
      } else if (memcmp(sLower(saTmp[iModule]),"radheat",7) == 0) {
	body[iFile-1].bRadheat = 1;
      } else if (memcmp(sLower(saTmp[iModule]),"distorb",8) == 0) {
	body[iFile-1].bDistOrb = 1;
      } else if (memcmp(sLower(saTmp[iModule]),"distrot",6) == 0) {
	body[iFile-1].bDistRot = 1;
=======
      } else if (memcmp(sLower(saTmp[iModule]),"lagrange",8) == 0) {
	body[iFile-1].bLagrange = 1;
      } else if (memcmp(sLower(saTmp[iModule]),"laskar",6) == 0) {
	body[iFile-1].bLaskar = 1;
      } else if (memcmp(sLower(saTmp[iModule]),"radheat",7) == 0) {
	body[iFile-1].bRadheat = 1;
>>>>>>> c00d15af
      } else if (memcmp(sLower(saTmp[iModule]),"thermint",8) == 0) {
	body[iFile-1].bThermint = 1;
      } else {
	if (control->Io.iVerbose >= VERBERR)
	  fprintf(stderr,"ERROR: Unknown Module %s provided to %s.\n",saTmp[iModule],options->cName);
	LineExit(files->Infile[iFile].cIn,lTmp[0]);
      }
    }
    UpdateFoundOptionMulti(&files->Infile[iFile],options,lTmp,iNumLines,0);
  } else {
    if (control->Io.iVerbose >= VERBERR && iFile > 0) 
      fprintf(stderr,"WARNING: %s not present in file %s. No evolution will occur for this body.\n",options->cName,files->Infile[iFile].cIn);
  }

  free(lTmp);
}

/*
 * Verify multi-module dependencies
 */

<<<<<<< HEAD
void VerifyModuleMultiDistOrbDistRot(BODY *body,CONTROL *control,FILES *files,OPTIONS *options,int iBody,int *iModule) {
=======
void VerifyModuleMultiLagrangeLaskar(BODY *body,CONTROL *control,FILES *files,OPTIONS *options,int iBody,int *iModuleProps,int *iModuleForce) {
>>>>>>> c00d15af

  if (body[iBody].bDistRot) {
    if (!body[iBody].bDistOrb) {
      fprintf(stderr,"ERROR: Module DISTROT selected for %s, but DISTORB not selected.\n",body[iBody].cName);
      exit(EXIT_INPUT);
    }
  }
}

void VerifyModuleMultiRadheatThermint(BODY *body,CONTROL *control,FILES *files,OPTIONS *options,int iBody,int *iModuleProps,int *iModuleForce) {

  /* This will need modification if material can move between layers */

  if (body[iBody].bThermint) {
    if (!body[iBody].bRadheat) {
      if (control->Io.iVerbose > VERBINPUT)
	fprintf(stderr,"WARNING: Module THERMINT selected for %s, but RADHEAT not selected.\n",body[iBody].cName);
      body[iBody].dPowRadiogCore = 0;
      body[iBody].dPowRadiogMan = 0;
    } else
      control->Evolve.fnPropsAuxMulti[iBody][(*iModuleProps)++] = &PropsAuxRadheatThermint;
  }
}

void VerifyModuleMultiEqtideThermint(BODY *body,CONTROL *control,FILES *files,MODULE *module,OPTIONS *options,int iBody,int *iModuleProps,int *iModuleForce) {
  int iEqtide;

  if (body[iBody].bEqtide) {
    if (!body[iBody].bThermint) 
      // Set Im(k_2) here
      body[iBody].dImK2=body[iBody].dK2/body[iBody].dTidalQ;
    else { // Thermint and Eqtide called
      /* When Thermint and Eqtide are called together, care must be taken as 
	 Im(k_2) must be known in order to calculate TidalZ. As the individual 
	 module PropsAux are called prior to PropsAuxMulti, we must call the 
	 "PropsAuxEqtide" function after Im(k_2) is called. Thus, we replace
	 "PropsAuxEqtide" with PropsAuxNULL and call "PropsAuxEqtide" in
	 PropsAuxEqtideThermint. */
      iEqtide = fiGetModuleIntEqtide(module,iBody);
      control->Evolve.fnPropsAux[iBody][iEqtide] = &PropsAuxNULL;
      control->Evolve.fnPropsAuxMulti[iBody][(*iModuleProps)++] = &PropsAuxEqtideThermint;
    }
  }
}

void VerifyModuleMultiEqtideLagrange(BODY *body,CONTROL *control,FILES *files,MODULE *module,OPTIONS *options,int iBody,int *iModuleProps,int *iModuleForce) {
  if (body[iBody].bEqtide) {
    if (body[iBody].bLagrange) {
      control->fnForceBehaviorMulti[iBody][(*iModuleForce)++] = &ForceBehaviorEqtideLagrange;
    }
  }
}

void VerifyModuleMulti(BODY *body,CONTROL *control,FILES *files,MODULE *module,OPTIONS *options,int iBody) {
  int iNumMultiProps=0,iNumMultiForce=0;

  if (module->iNumModules[iBody] > 1) {
    /* XXX Note that the number of elements here is really a permutation, 
       but this should work for a while. */
    control->Evolve.fnPropsAuxMulti[iBody] = malloc(2*module->iNumModules[iBody]*sizeof(fnPropsAuxModule*));
    control->fnForceBehaviorMulti[iBody] = malloc(2*module->iNumModules[iBody]*sizeof(fnForceBehaviorModule*));
  }

  /* Now verify. Even if only module is called, we still need to call
     these functions as some default behavior is set if other modules aren't
     called. */
<<<<<<< HEAD
  VerifyModuleMultiDistOrbDistRot(body,control,files,options,iBody,&iNumMulti);
=======
  VerifyModuleMultiLagrangeLaskar(body,control,files,options,iBody,&iNumMultiProps,&iNumMultiForce);
>>>>>>> c00d15af
  
  VerifyModuleMultiRadheatThermint(body,control,files,options,iBody,&iNumMultiProps,&iNumMultiForce);
  
  VerifyModuleMultiEqtideLagrange(body,control,files,module,options,iBody,&iNumMultiProps,&iNumMultiForce);

  VerifyModuleMultiEqtideThermint(body,control,files,module,options,iBody,&iNumMultiProps,&iNumMultiForce);
  
  control->Evolve.iNumMultiProps[iBody] = iNumMultiProps;
  control->iNumMultiForce[iBody] = iNumMultiForce;
  if (control->Io.iVerbose >= VERBALL)
    fprintf(stdout,"All of %s's modules verified.\n",body[iBody].cName);
}

/*
 * Auxiliary Properties for multi-module calculations
 */

void PropsAuxEqtideThermint(BODY *body,UPDATE *update,int iBody) {
    body[iBody].dImK2 = fdImk2Man(body,iBody);
    PropsAuxCPL(body,update,iBody);
    body[iBody].dTidePower = fdCPLTidePower(body,iBody);
}

/* This does not seem to be necessary
void PropertiesDistOrbDistRot(BODY *body,UPDATE *update,int iBody) {
  body[iBody].dEccSq = body[iBody].dHecc*body[iBody].dHecc + body[iBody].dKecc*body[iBody].dKecc;
}
*/

void PropsAuxRadheatThermint(BODY *body,UPDATE *update,int iBody) {
  body[iBody].dPowRadiogCore = fdRadPowerCore(body,update,iBody);
  body[iBody].dPowRadiogMan = fdRadPowerMan(body,update,iBody);
}

/*
 * Force Behavior for multi-module calculations
 */

void ForceBehaviorEqtideLagrange(BODY *body,EVOLVE *evolve,IO *io,int iFoo,int iBar) {
  /*  
  // Insert Russell's code here.
  printf("Entered  ForceBehaviorEqtideLagrange.\n");

// XXX This function 
void RecalcLaplace(BODY *body, SYSTEM *system, int *iaBody) {
  double alpha1, dalpha;
  int j = 0;

  if (body[iaBody[0]].dSemi < body[iaBody[1]].dSemi) {
      alpha1 = body[iaBody[0]].dSemi/body[iaBody[1]].dSemi;
  } else if (body[iaBody[0]].dSemi > body[iaBody[1]].dSemi) {
      alpha1 = body[iaBody[1]].dSemi/body[iaBody[0]].dSemi;
  }
    
  for (j=0;j<LAPLNUM;j++) {
    dalpha = fabs(alpha1 - system->dmAlpha0[system->imLaplaceN[iaBody[0]][iaBody[1]]][j]);
    if (dalpha > system->dDfcrit/system->dmLaplaceD[system->imLaplaceN[iaBody[0]][iaBody[1]]][j]) {
	system->dmLaplaceC[system->imLaplaceN[iaBody[0]][iaBody[1]]][j] = 
	system->fnLaplaceF[j][0](alpha1, 0);
		
	system->dmLaplaceD[system->imLaplaceN[iaBody[0]][iaBody[1]]][j] = 
	system->fnLaplaceDeriv[j][0](alpha1, 0);
		
	system->dmAlpha0[system->imLaplaceN[iaBody[0]][iaBody[1]]][j] = alpha1;
    }
  }
  */
} <|MERGE_RESOLUTION|>--- conflicted
+++ resolved
@@ -80,14 +80,7 @@
 
   if (body[iBody].bEqtide)
     iNumModules++;
-<<<<<<< HEAD
-  if (body[iBody].bRadheat)
-    iNumModules++;
-
   if (body[iBody].bDistOrb)
-=======
-  if (body[iBody].bLagrange)
->>>>>>> c00d15af
     iNumModules++;
   if (body[iBody].bDistRot)
     iNumModules++;
@@ -174,19 +167,9 @@
     AddModuleEqtide(module,iBody,iModule);
     module->iaModule[iBody][iModule++] = EQTIDE;
   }
-<<<<<<< HEAD
-  if (body[iBody].bRadheat) {
-    AddModuleRadheat(module,iBody,iModule);
-    module->iaModule[iBody][iModule++] = RADHEAT;
-  }
   if (body[iBody].bDistOrb) {
     AddModuleDistOrb(module,iBody,iModule);
     module->iaModule[iBody][iModule++] = DISTORB;
-=======
-  if (body[iBody].bLagrange) {
-    AddModuleLagrange(module,iBody,iModule);
-    module->iaModule[iBody][iModule++] = LAGRANGE;
->>>>>>> c00d15af
   }
    if (body[iBody].bDistRot) {
     AddModuleDistRot(module,iBody,iModule);
@@ -226,21 +209,12 @@
 
       if (memcmp(sLower(saTmp[iModule]),"eqtide",6) == 0) {
 	body[iFile-1].bEqtide = 1;
-<<<<<<< HEAD
       } else if (memcmp(sLower(saTmp[iModule]),"radheat",7) == 0) {
 	body[iFile-1].bRadheat = 1;
       } else if (memcmp(sLower(saTmp[iModule]),"distorb",8) == 0) {
 	body[iFile-1].bDistOrb = 1;
       } else if (memcmp(sLower(saTmp[iModule]),"distrot",6) == 0) {
 	body[iFile-1].bDistRot = 1;
-=======
-      } else if (memcmp(sLower(saTmp[iModule]),"lagrange",8) == 0) {
-	body[iFile-1].bLagrange = 1;
-      } else if (memcmp(sLower(saTmp[iModule]),"laskar",6) == 0) {
-	body[iFile-1].bLaskar = 1;
-      } else if (memcmp(sLower(saTmp[iModule]),"radheat",7) == 0) {
-	body[iFile-1].bRadheat = 1;
->>>>>>> c00d15af
       } else if (memcmp(sLower(saTmp[iModule]),"thermint",8) == 0) {
 	body[iFile-1].bThermint = 1;
       } else {
@@ -262,11 +236,7 @@
  * Verify multi-module dependencies
  */
 
-<<<<<<< HEAD
-void VerifyModuleMultiDistOrbDistRot(BODY *body,CONTROL *control,FILES *files,OPTIONS *options,int iBody,int *iModule) {
-=======
-void VerifyModuleMultiLagrangeLaskar(BODY *body,CONTROL *control,FILES *files,OPTIONS *options,int iBody,int *iModuleProps,int *iModuleForce) {
->>>>>>> c00d15af
+void VerifyModuleMultiDistOrbDistRot(BODY *body,CONTROL *control,FILES *files,OPTIONS *options,int iBody,int *iModuleProps,int *iModuleForce) {
 
   if (body[iBody].bDistRot) {
     if (!body[iBody].bDistOrb) {
@@ -312,10 +282,10 @@
   }
 }
 
-void VerifyModuleMultiEqtideLagrange(BODY *body,CONTROL *control,FILES *files,MODULE *module,OPTIONS *options,int iBody,int *iModuleProps,int *iModuleForce) {
+void VerifyModuleMultiEqtideDistOrb(BODY *body,CONTROL *control,FILES *files,MODULE *module,OPTIONS *options,int iBody,int *iModuleProps,int *iModuleForce) {
   if (body[iBody].bEqtide) {
-    if (body[iBody].bLagrange) {
-      control->fnForceBehaviorMulti[iBody][(*iModuleForce)++] = &ForceBehaviorEqtideLagrange;
+    if (body[iBody].bDistOrb) {
+      control->fnForceBehaviorMulti[iBody][(*iModuleForce)++] = &ForceBehaviorEqtideDistOrb;
     }
   }
 }
@@ -333,15 +303,11 @@
   /* Now verify. Even if only module is called, we still need to call
      these functions as some default behavior is set if other modules aren't
      called. */
-<<<<<<< HEAD
-  VerifyModuleMultiDistOrbDistRot(body,control,files,options,iBody,&iNumMulti);
-=======
-  VerifyModuleMultiLagrangeLaskar(body,control,files,options,iBody,&iNumMultiProps,&iNumMultiForce);
->>>>>>> c00d15af
+  VerifyModuleMultiDistOrbDistRot(body,control,files,options,iBody,&iNumMultiProps,&iNumMultiForce);
   
   VerifyModuleMultiRadheatThermint(body,control,files,options,iBody,&iNumMultiProps,&iNumMultiForce);
   
-  VerifyModuleMultiEqtideLagrange(body,control,files,module,options,iBody,&iNumMultiProps,&iNumMultiForce);
+  VerifyModuleMultiEqtideDistOrb(body,control,files,module,options,iBody,&iNumMultiProps,&iNumMultiForce);
 
   VerifyModuleMultiEqtideThermint(body,control,files,module,options,iBody,&iNumMultiProps,&iNumMultiForce);
   
@@ -376,7 +342,7 @@
  * Force Behavior for multi-module calculations
  */
 
-void ForceBehaviorEqtideLagrange(BODY *body,EVOLVE *evolve,IO *io,int iFoo,int iBar) {
+void ForceBehaviorEqtideDistOrb(BODY *body,EVOLVE *evolve,IO *io,int iFoo,int iBar) {
   /*  
   // Insert Russell's code here.
   printf("Entered  ForceBehaviorEqtideLagrange.\n");
