--- conflicted
+++ resolved
@@ -87,13 +87,12 @@
     iNumModules++;
   if (body[iBody].bRadheat)
     iNumModules++;
-<<<<<<< HEAD
+
   if (body[iBody].bLagrange)
     iNumModules++;
   if (body[iBody].bLaskar)
-=======
+    iNumModules++;
   if (body[iBody].bThermint)
->>>>>>> 67662066
     iNumModules++;
 
   module->iNumModules[iBody] = iNumModules;
@@ -184,7 +183,6 @@
     AddModuleRadheat(module,iBody,iModule);
     module->iaModule[iBody][iModule++] = RADHEAT;
   }
-<<<<<<< HEAD
   if (body[iBody].bLagrange) {
     AddModuleLagrange(module,iBody,iModule);
     module->iaModule[iBody][iModule++] = LAGRANGE;
@@ -193,14 +191,10 @@
     AddModuleLaskar(module,iBody,iModule);
     module->iaModule[iBody][iModule++] = LASKAR;
   }
-  
-  
-=======
   if (body[iBody].bThermint) {
       AddModuleThermint(module,iBody,iModule);
     module->iaModule[iBody][iModule++] = THERMINT;
   }
->>>>>>> 67662066
 }
 
 void ReadModules(BODY *body,CONTROL *control,FILES *files,OPTIONS *options,int iFile){
@@ -229,15 +223,12 @@
 	body[iFile-1].bEqtide = 1;
       } else if (memcmp(sLower(saTmp[iModule]),"radheat",7) == 0) {
 	body[iFile-1].bRadheat = 1;
-<<<<<<< HEAD
       } else if (memcmp(sLower(saTmp[iModule]),"lagrange",8) == 0) {
 	body[iFile-1].bLagrange = 1;
       } else if (memcmp(sLower(saTmp[iModule]),"laskar",6) == 0) {
 	body[iFile-1].bLaskar = 1;
-=======
       } else if (memcmp(sLower(saTmp[iModule]),"thermint",8) == 0) {
 	body[iFile-1].bThermint = 1;
->>>>>>> 67662066
       } else {
 	if (control->Io.iVerbose >= VERBERR)
 	  fprintf(stderr,"ERROR: Unknown Module %s provided to %s.\n",saTmp[iModule],options->cName);
