--- conflicted
+++ resolved
@@ -392,40 +392,8 @@
  * Force Behavior for multi-module calculations
  */
 
-<<<<<<< HEAD
-void ForceBehaviorEqtideDistOrb(BODY *body,EVOLVE *evolve,IO *io,int iFoo,int iBar) {
+void ForceBehaviorEqtideDistOrb(BODY *body,EVOLVE *evolve,IO *io,SYSTEM *system,int iFoo,int iBar) {
   RecalcLaplace(body,evolve,system);
 
 //   printf("Entered  ForceBehaviorEqtideDistOrb.\n");
-=======
-void ForceBehaviorEqtideDistOrb(BODY *body,EVOLVE *evolve,IO *io,SYSTEM *system,int iFoo,int iBar) {
-  /*  
-  // Insert Russell's code here.
-  printf("Entered  ForceBehaviorEqtideLagrange.\n");
-
-// XXX This function 
-void RecalcLaplace(BODY *body, SYSTEM *system, int *iaBody) {
-  double alpha1, dalpha;
-  int j = 0;
-
-  if (body[iaBody[0]].dSemi < body[iaBody[1]].dSemi) {
-      alpha1 = body[iaBody[0]].dSemi/body[iaBody[1]].dSemi;
-  } else if (body[iaBody[0]].dSemi > body[iaBody[1]].dSemi) {
-      alpha1 = body[iaBody[1]].dSemi/body[iaBody[0]].dSemi;
-  }
-    
-  for (j=0;j<LAPLNUM;j++) {
-    dalpha = fabs(alpha1 - system->dmAlpha0[system->imLaplaceN[iaBody[0]][iaBody[1]]][j]);
-    if (dalpha > system->dDfcrit/system->dmLaplaceD[system->imLaplaceN[iaBody[0]][iaBody[1]]][j]) {
-        system->dmLaplaceC[system->imLaplaceN[iaBody[0]][iaBody[1]]][j] = 
-        system->fnLaplaceF[j][0](alpha1, 0);
-                
-        system->dmLaplaceD[system->imLaplaceN[iaBody[0]][iaBody[1]]][j] = 
-        system->fnLaplaceDeriv[j][0](alpha1, 0);
-                
-        system->dmAlpha0[system->imLaplaceN[iaBody[0]][iaBody[1]]][j] = alpha1;
-    }
-  }
-  */
->>>>>>> 48c590ec
 } 