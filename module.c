--- conflicted
+++ resolved
@@ -274,28 +274,14 @@
   }
 }
 
-<<<<<<< HEAD
-void VerifyModuleMultiEqtideThermint(BODY *body,CONTROL *control,FILES *files,OPTIONS *options,int iBody,int *iModule) {
-  UPDATE foo; // Dummy variable needed to call PropertiesCPL
-=======
 void VerifyModuleMultiEqtideThermint(BODY *body,CONTROL *control,FILES *files,MODULE *module,OPTIONS *options,int iBody,int *iModule) {
   int iEqtide;
->>>>>>> 73308030
 
   if (body[iBody].bEqtide) {
     if (!body[iBody].bThermint) 
       // Set Im(k_2) here
       body[iBody].dImK2=body[iBody].dK2/body[iBody].dTidalQ;
     else { // Thermint and Eqtide called
-<<<<<<< HEAD
-      /* This can be tricky as dTidalZ relies on dImK2. Thus, before we begin, 
-	 we set all the tidal properties based on thermint's value for 
-	 Im(k_2). */
-      body[iBody].dImK2 = fdImk2Man(body,iBody);
-      PropertiesCPL(body,&foo,iBody);
-      body[iBody].dTidePower = fdCPLTidePower(body,iBody);
-      control->Evolve.fnAuxPropsMulti[iBody][(*iModule)++] = &PropertiesEqtideThermint;
-=======
       /* When Thermint and Eqtide are called together, care must be taken as 
 	 Im(k_2) must be known in order to calculate TidalZ. As the individual 
 	 module PropsAux are called prior to PropsAuxMulti, we must call the 
@@ -305,7 +291,6 @@
       iEqtide = fiGetModuleIntEqtide(module,iBody);
       control->Evolve.fnPropsAux[iBody][iEqtide] = &PropsAuxNULL;
       control->Evolve.fnPropsAuxMulti[iBody][(*iModule)++] = &PropsAuxEqtideThermint;
->>>>>>> 73308030
     }
   }
 }
