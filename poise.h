/***************** POISE.H *********************** 
 *
 * Russell Deitrick, September 10, 2015
 *
 * This header file contains all the subroutines in
 * file poise.c.
 *
*/

void InitializeControlPoise(CONTROL*);
void AddModulePoise(MODULE*,int,int);
void BodyCopyPoise(BODY*,BODY*,int,int);
void InitializeBodyPoise(BODY*,CONTROL*,UPDATE*,int,int);
void InitializeUpdateTmpBodyPoise(BODY*,CONTROL*,UPDATE*,int);

/* Climate model */
#define ANN         0
#define SEA         1

/* Options Info */

#define OPTSTARTPOISE       1800 /* Start of POISE options */
#define OPTENDPOISE         1900 /* End of POISE options */

#define OPT_LATCELLNUM      1801
#define OPT_PLANCKA         1802
#define OPT_PLANCKB         1803
#define OPT_DIFFUSION       1804
#define OPT_HEATCAPANN      1805
#define OPT_HADLEY          1806
#define OPT_COLDSTART       1807
#define OPT_FIXICELAT       1808
#define OPT_ALBEDOZA        1809
#define OPT_JORMUNGAND      1810
#define OPT_CALCAB          1811
#define OPT_TGLOBALEST      1812
#define OPT_PCO2            1813
#define OPT_MEPDIFF         1814
#define OPT_ICESHEETS       1815
#define OPT_INITICELAT      1816
#define OPT_INITICEHEIGHT   1817
#define OPT_ICEALBEDO       1818
#define OPT_SURFALBEDO      1819
#define OPT_ICEDEPRATE      1820

//#define OPT_LANDGEOM      1840
#define OPT_HEATCAPLAND     1842
#define OPT_HEATCAPWATER    1843
#define OPT_FRZTSEAICE      1844
//#define OPT_LATENTHEAT    1845
#define OPT_ICECONDUCT      1846
#define OPT_MIXINGDEPTH     1847
#define OPT_NULANDWATER     1848 
#define OPT_NSTEPINYEAR     1849
#define OPT_NUMYEARS        1850 
#define OPT_SEAICEMODEL     1851
#define OPT_ALBEDOLAND      1852
#define OPT_ALBEDOWATER     1853

#define OPT_CLIMATEMODEL    1899

/* Options Functions */
void HelpOptionsPoise(OPTIONS*);
void InitializeOptionsPoise(OPTIONS*,fnReadOption[]);
void ReadOptionsPoise(BODY*,CONTROL*,FILES*,OPTIONS*,SYSTEM*,fnReadOption[],int);

/* Verify Functions */
void VerifyPoise(BODY*,CONTROL*,FILES*,OPTIONS*,OUTPUT*,SYSTEM*,UPDATE*,fnUpdateVariable***,int,int);

/* Update Functions */

void InitializeUpdatePoise(BODY*,UPDATE*,int);

/* Output Functinos */

/* POISE 1800 - 1899 */
/* System properties 1800-1819, body properties 1820-1899 */

#define OUTSTARTPOISE        1800 /* Start of POISE options */
#define OUTENDPOISE          1900 /* End of POISE options */
#define OUTBODYSTARTPOISE    1820 /* Start of POISE BODY options */

#define OUT_TGLOBAL          1821 
#define OUT_ALBEDOGLOBAL     1822
#define OUT_FLUXINGLOBAL     1823
#define OUT_FLUXOUTGLOBAL    1824
#define OUT_TOTICEMASS       1825

#define OUT_LATITUDE         1830
#define OUT_TEMPLAT          1831
#define OUT_ALBEDOLAT        1832
#define OUT_ANNUALINSOL      1833
#define OUT_DAILYINSOL       1834
#define OUT_FLUXMERID        1835
#define OUT_FLUXIN           1836
#define OUT_FLUXOUT          1837
#define OUT_DIVFLUX          1838
#define OUT_ICEMASS          1839
#define OUT_ICEHEIGHT        1840
#define OUT_DICEMASSDT       1841
#define OUT_ICEFLOW          1842
<<<<<<< HEAD
=======
//#define OUT_TIMELAT          1843
>>>>>>> 471a302e

void InitializeOptionsPoise(OPTIONS*,fnReadOption[]);
void FinalizeUpdateIceMassPoise(BODY*,UPDATE*,int*,int,int,int);


void HelpOutputPoise(OUTPUT*);
void WriteTGlobal(BODY*,CONTROL*,OUTPUT*,SYSTEM*,UNITS*,UPDATE*,int,double*,char[]);
void WriteAlbedoGlobal(BODY*,CONTROL*,OUTPUT*,SYSTEM*,UNITS*,UPDATE*,int,double*,char[]);
void WriteTempLat(BODY*,CONTROL*,OUTPUT*,SYSTEM*,UNITS*,UPDATE*,int,double*,char[]);
void WriteAlbedoLat(BODY*,CONTROL*,OUTPUT*,SYSTEM*,UNITS*,UPDATE*,int,double*,char[]);
void WriteAnnualInsol(BODY*,CONTROL*,OUTPUT*,SYSTEM*,UNITS*,UPDATE*,int,double*,char[]);
void WriteDailyInsol(BODY*,CONTROL*,OUTPUT*,SYSTEM*,UNITS*,UPDATE*,int,double*,char[]);
void WriteSeasonalTemp(BODY*,CONTROL*,OUTPUT*,SYSTEM*,UNITS*,UPDATE*,int,double*,char[]);
void WriteSeasonalIceBalance(BODY*,CONTROL*,OUTPUT*,SYSTEM*,UNITS*,UPDATE*,int,double*,char[]);
void WriteFluxMerid(BODY*,CONTROL*,OUTPUT*,SYSTEM*,UNITS*,UPDATE*,int,double*,char[]);
void WriteFluxIn(BODY*,CONTROL*,OUTPUT*,SYSTEM*,UNITS*,UPDATE*,int,double*,char[]);
void WriteFluxOut(BODY*,CONTROL*,OUTPUT*,SYSTEM*,UNITS*,UPDATE*,int,double*,char[]);
void WriteDivFlux(BODY*,CONTROL*,OUTPUT*,SYSTEM*,UNITS*,UPDATE*,int,double*,char[]);
void InitializeOutputPoise(OUTPUT*,fnWriteOutput[]);

/* Logging Functions */
void LogOptionsPoise(CONTROL*,FILE*);
void LogPoise(BODY*,CONTROL*,OUTPUT*,SYSTEM*,UPDATE*,fnWriteOutput[],FILE*);
void LogBodyPoise(BODY*,CONTROL*,OUTPUT*,SYSTEM*,UPDATE*,fnWriteOutput[],FILE*,int);

/* Poise Functions */
void PropertiesPoise(BODY*,UPDATE*,int);
void ForceBehaviorPoise(BODY*,EVOLVE*,IO*,SYSTEM*,UPDATE*,int,int);
void Albedo(BODY*,int);
void AlbedoSeasonal(BODY*,int,int);
void AnnualInsolation(BODY*,int);
double dOLRdTwk97(BODY*,int);
double OLRwk97(BODY*,int);
double dOLRdThm16(BODY*,int,int);
double OLRhm16(BODY*,int,int);

void PoiseAnnual(BODY*,int);
void PoiseSeasonal(BODY*,int);
void SeaIce(BODY*,int);
void MatrixSeasonal(BODY*,int);
void SourceFSeas(BODY*,int,int);

double IceMassBalance(BODY*,int,int);

double fdPoiseDIceMassDtDepMelt(BODY*,SYSTEM*,int*);
double fdPoiseDIceMassDtFlow(BODY*,SYSTEM*,int*);<|MERGE_RESOLUTION|>--- conflicted
+++ resolved
@@ -99,10 +99,7 @@
 #define OUT_ICEHEIGHT        1840
 #define OUT_DICEMASSDT       1841
 #define OUT_ICEFLOW          1842
-<<<<<<< HEAD
-=======
 //#define OUT_TIMELAT          1843
->>>>>>> 471a302e
 
 void InitializeOptionsPoise(OPTIONS*,fnReadOption[]);
 void FinalizeUpdateIceMassPoise(BODY*,UPDATE*,int*,int,int,int);
