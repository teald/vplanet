-------- Log file bin_eq_st.log -------

Executable: vplanet
System Name: bin_eq_st
Primary Input File: vpl.in
Body File #1: primary.in
Body File #2: secondary.in
Body File #3: cbp.in
Allow files to be overwitten: Yes
Mass Units: Kilograms
Length Units: Meters
Time Units: Seconds
Angle Units: Radians

------- FORMATTING -----
Verbosity Level: 0
Crossover Decade for Scientific Notation: 4
Number of Digits After Decimal: 6
Integration Method: Runge-Kutta4
Direction: Forward
Time Step: 3.155760e+07
Stop Time: 3.155760e+09
Output Interval: 3.155760e+07
Use Variable Timestep: Yes
dEta: 0.100000
Minimum Value of ecc and obl: 1.000000e-10


---- INITIAL SYSTEM PROPERTIES ----
(Age) System Age [sec]: 0.000000 
(Time) Simulation Time [sec]: 0.000000 
<<<<<<< HEAD
(TotAngMom) Total Angular Momentum [kg*m^2/sec]: 6.639519e+44 
(TotEnergy) Total System Energy [kg*m^2/sec^2]: -5.633197e+40 
=======
(TotAngMom) Total Angular Momentum [kg*m^2/sec]: 6.639522e+44 
(TotEnergy) Total System Energy [kg*m^2/sec^2]: -5.524198e+40 
>>>>>>> 263a9fce
(PotEnergy) Body's non-orbital Potential Energy [kg*m^2/sec^2]: -5.145169e+40 
(KinEnergy) Body's non-orbital Kinetic Energy [kg*m^2/sec^2]: 1.574965e+39 
(DeltaTime) Average Timestep Over Last Output Interval [sec]: inf 
(Density) Average Density [kg/m^3]: 1881.399177 
(LongP) Body's Longitude of pericenter [rad]: 0.000000 
(LXUVTot) Total XUV Luminosity [kg*m^2/sec^2/(m^2*sec)]: 4.075010e+23 

----- BODY: primary ----
Active Modules: BINARY EQTIDE STELLAR 
Module Bit Sum: 1091
Color: 000000
(Mass) Mass [kg]: 1.364042e+30 
(Obliquity) Obliquity [rad]: 0.000000 
(PrecA) Body's precession angle [rad]: 0.000000 
(Xobl) Body's sin(obl)*cos(pA) []: 0.000000 
(Yobl) Body's sin(obl)*sin(pA) []: 0.000000 
(Zobl) Body's cos(obl) []: 1.000000 
(Radius) Radius [m]: 1.448144e+09 
(RotAngMom) Rotational Angular Momentum [kg*m^2/sec]: 4.746202e+43 
(RotKinEnergy) Body's Rotational Energy [kg*m^2/sec^2]: 1.574965e+39 
(RotVel) Rotational Velocity [m/sec]: 9.610954e+04 
(BodyType) Type of Body (0 == planet) []: 1.000000 
(RotRate) Rotational Frequency [/sec]: 6.636738e-05 
(RotPer) Rotational Period [sec]: 9.467280e+04 
(SurfEnFluxTotal) Total Surface Energy Flux [kg*m^2/sec^2/(m^2*sec)]: 105.108424 
(TidalQ) Tidal Q []: 1.000000e+06 
(ImK2) Im(k_2) []: 5.000000e-07 
(K2) k_2 []: 0.500000 
(K2Man) Real Love Number k2 Mantle []: 0.500000 
(Imk2Man) Imaginary Love Number k2 Mantle []: 5.000000e-07 
(HEcc) Poincare's h (=e*sin(varpi) []: 0.000000 
(HZLimitDryRunaway) Semi-major axis of Dry Runaway HZ Limit [m]: -1.000000 
(KEcc) Poincare's k (=e*cos(varpi) []: 0.000000 
(Eccentricity) Orbital Eccentricity []: -1.000000 
(OrbEnergy) Body's Total Orbital Energy [kg*m^2/sec^2]: 0.000000 
(MeanMotion) Orbital Mean Motion [/sec]: -1.000000 
(OrbPeriod) Orbital Period [sec]: -1.000000 
(SemiMajorAxis) Semi-major Axis [m]: -1.000000 
(OrbAngMom) Orbital Angular Momentum [kg*m^2/sec]: 0.000000 
<<<<<<< HEAD
(TotOrbEnergy) System's Total Orbital Energy [kg*m^2/sec^2]: -5.449920e+38 
=======
(OrbKinEnergy) Body's Orbital Kinetic Energy [kg*m^2/sec^2]: 0.000000 
>>>>>>> 263a9fce
(OrbPotEnergy) Body's Orbital Potential Energy [kg*m^2/sec^2]: -1.000000 
(LostEnergy) Body's Total Lost Energy [kg*m^2/sec^2]: 0.000000 
(LostAngMom) Lost Angular Momentum due to Magnetic Braking [kg*m^2/sec]: 0.000000 
----- EQTIDE PARAMETERS (primary)------
(BodyDsemiDtEqtide) Body's Contribution to dSemi/dt in EQTIDE [m/sec]: -1.000000 
(BodyDeccDt) Body's Contribution to dEcc/dt in EQTIDE []: -1.000000 
(DOblDtEqtide) Time Rate of Change of Obliquity in EQTIDE [rad/sec]: 0.000000 
(DRotPerDtEqtide) Time Rate of Change of Rotation Period in EQTIDE []: 8.579406e-14 
(DRotRateDtEqtide) Time Rate of Change of Rotational Frequency in EQTIDE [/sec^2]: -6.014321e-23 
(EqRotRateDiscrete) CPL2 Discrete Equilibrium Spin Rate [/sec]: 1.766194e-06 
(EqRotPerDiscrete) CPL2 Discrete Equilibrium Spin Period [sec]: 3.557471e+06 
(EqRotRateCont) CPL2 Continuous Equilibrium Spin Rate [/sec]: 2.198314e-06 
(EqRotPerCont) CPL2 Continuous Equilibrium Rotation Period [sec]: 2.858184e+06 
(EqRotPer) Equilibrium Rotation Period [sec]: 3.557471e+06 
(EqRotRate) Equilibrium Rotation Rate [/sec]: 1.766194e-06 
(GammaRot) Gamma_Rotation [cgs]: -1.000000 
(GammaOrb) Gamma_Orbital [cgs]: -1.000000 
(OceanK2) K2_Ocean []: 1.000000 
(EnvTidalQ) Envelope Tidal Q []: 0.010000 
<<<<<<< HEAD
(OceanTidalQ) Ocean Tidal Q []: -nan 
=======
(OceanTidalQ) Ocean Tidal Q []: 30.000000 
>>>>>>> 263a9fce
(TideLock) Tidally Locked? []: 0.000000 
(RotTimeEqtide) Timescale for Rotational Evolution in EQTIDE [sec]: 1.103489e+18 
(EnvK2) K2_Env []: 0.010000 
(OblTimeEqtide) Timescale for Obliquity Evolution in EQTIDE []: -1.000000 
(PowerEqtide) Internal Power due to Tides in EQTIDE [kg*m^2/sec^3]: 2.769945e+21 
(SurfEnFluxEqtide) Surface Energy Flux due to Tides in EQTIDE [kg*m^2/sec^2/(m^2*sec)]: 105.108424 
Tidal Perturbers: secondary
----- STELLAR PARAMETERS (primary)------
(Luminosity) Luminosity [kg*m^2/sec^3]: 4.075010e+26 
(LXUVStellar) Base X-ray/XUV Luminosity [kg*m^2/sec^3]: 4.075010e+23 
(Temperature) Effective Temperature [K]: 4061.717198 
(LXUVFrac) X-ray/XUV Luminosity Fraction []: 0.001000 
(HZLimRecVenus) Recent Venus Habitable Zone Limit [m]: 1.226792e+11 
(HZLimRunaway) Runaway Greenhouse Habitable Zone Limit [m]: 1.628053e+11 
(HZLimMoistGreenhouse) Moist Greenhouse Habitable Zone Limit [m]: 1.623243e+11 
(HZLimMaxGreenhouse) Maximum Greenhouse Habitable Zone Limit [m]: 2.979785e+11 
(HZLimEarlyMars) Early Mars Habitable Zone Limit [m]: 3.250173e+11 
----- BINARY PARAMETERS (primary)------
(FreeEcc) CBP's Free Eccentricity in Binary []: -1.000000 
(FreeInc) CBP's Free Inclination in Binary [rad]: -1.000000 
(BinaryInc) CBP's Inclination in Binary [rad]: -1.000000 
(ArgPBinary) CBP's Argument of Perihelion in Binary [rad]: 0.000000 
(BinaryLongA) CBP's Longitude of the Ascending Node in Binary [rad]: 0.000000 
(BinaryLongP) CBP's Longitude of Perihelion in Binary [rad]: 0.000000 
(LL13N0) Leung+Lee 2013 Mean Motion [sec]: -1.000000 
(LL13K0) Leung+Lee 2013 Radial epicyclic frequency [sec]: -1.000000 
(LL13V0) Leung+Lee 2013 vertical epicyclic frequency [sec]: -1.000000 
(CBPR) CBP's Orbital Radius [m]: 0.000000 
(CBPZ) CBP's Orbital Cylindrical Height Out of the Orbital Plane [m]: 0.000000 
(CBPPhi) CBP Orbital Azimuthal Angle [rad]: -1.000000 
(CBPRDot) CBP's Radial Orbital Velocity [m/sec]: 0.000000 
(CBPZDot) CBP's Z Orbital Velocity [m/sec]: 0.000000 
(CBPPhiDot) CBP's Phi Angular Orbital Velocity [/sec]: 0.000000 
(R0) CBP's Orbital Guiding Center Radius [m]: 0.000000 
(CBPInsol) CBP's binary orbit-averaged Insolation [F/F_Earth]: -nan 
Output Order: Time[year]
Grid Output Order:

----- BODY: secondary ----
Active Modules: BINARY EQTIDE STELLAR 
Module Bit Sum: 1091
Color: 000000
(Mass) Mass [kg]: 4.017376e+29 
(Obliquity) Obliquity [rad]: 0.000000 
(PrecA) Body's precession angle [rad]: 0.000000 
(Xobl) Body's sin(obl)*cos(pA) []: 0.000000 
(Yobl) Body's sin(obl)*sin(pA) []: 0.000000 
(Zobl) Body's cos(obl) []: 1.000000 
(Radius) Radius [m]: 1.050193e+09 
(RotAngMom) Rotational Angular Momentum [kg*m^2/sec]: 7.351484e+42 
(RotKinEnergy) Body's Rotational Energy [kg*m^2/sec^2]: 2.439493e+38 
(RotVel) Rotational Velocity [m/sec]: 6.969852e+04 
(BodyType) Type of Body (0 == planet) []: 1.000000 
(RotRate) Rotational Frequency [/sec]: 6.636738e-05 
(RotPer) Rotational Period [sec]: 9.467280e+04 
(SurfEnFluxTotal) Total Surface Energy Flux [kg*m^2/sec^2/(m^2*sec)]: 462.146360 
(TidalQ) Tidal Q []: 1.000000e+06 
(ImK2) Im(k_2) []: 5.000000e-07 
(K2) k_2 []: 0.500000 
(K2Man) Real Love Number k2 Mantle []: 0.500000 
(Imk2Man) Imaginary Love Number k2 Mantle []: 5.000000e-07 
(HEcc) Poincare's h (=e*sin(varpi) []: -0.156850 
(HZLimitDryRunaway) Semi-major axis of Dry Runaway HZ Limit [m]: -1.000000 
(KEcc) Poincare's k (=e*cos(varpi) []: -0.033941 
(Eccentricity) Orbital Eccentricity []: 0.160480 
<<<<<<< HEAD
(OrbEnergy) Body's Total Orbital Energy [kg*m^2/sec^2]: -5.449920e+38 
(MeanMotion) Orbital Mean Motion [/sec]: 1.766194e-06 
(OrbPeriod) Orbital Period [sec]: 3.557471e+06 
(SemiMajorAxis) Semi-major Axis [m]: 3.355480e+10 
(OrbAngMom) Orbital Angular Momentum [kg*m^2/sec]: 6.091384e+44 
(TotOrbEnergy) System's Total Orbital Energy [kg*m^2/sec^2]: -5.449920e+38 
(OrbPotEnergy) Body's Orbital Potential Energy [kg*m^2/sec^2]: -1.089984e+39 
=======
(OrbEnergy) Body's Total Orbital Energy [kg*m^2/sec^2]: 5.449915e+38 
(MeanMotion) Orbital Mean Motion [/sec]: 1.766192e-06 
(OrbPeriod) Orbital Period [sec]: 3.557476e+06 
(SemiMajorAxis) Semi-major Axis [m]: 3.355483e+10 
(OrbAngMom) Orbital Angular Momentum [kg*m^2/sec]: 6.091387e+44 
(OrbKinEnergy) Body's Orbital Kinetic Energy [kg*m^2/sec^2]: 5.449915e+38 
(OrbPotEnergy) Body's Orbital Potential Energy [kg*m^2/sec^2]: 0.000000 
>>>>>>> 263a9fce
(LostEnergy) Body's Total Lost Energy [kg*m^2/sec^2]: 0.000000 
(LostAngMom) Lost Angular Momentum due to Magnetic Braking [kg*m^2/sec]: 0.000000 
----- EQTIDE PARAMETERS (secondary)------
(TidalRadius) Tidal Radius [m]: 1.050193e+09 
(DsemiDtEqtide) Total da/dt in EQTIDE [m/sec]: 1.724802e-08 
(DeccDtEqtide) Total de/dt in EQTIDE [/sec]: 1.474867e-19 
(DMeanMotionDtEqtide) Total dMeanMotion/dt in EQTIDE [/sec^2]: -1.361803e-24 
(DOrbPerDtEqtide) Total dOrbPer/dt in EQTIDE []: 2.742945e-12 
(EccTimeEqtide) Timescale for Eccentricity Evolution (e/[de/dt]) in EQTIDE [sec]: 1.088098e+18 
(SemiTimeEqtide) Timescale for Semi-major Axis Evolution (a/[da/dt]) in EQTIDE [sec]: 1.945430e+18 
(DHEccDtEqtide) Time Rate of Change of Poincare's h in EQTIDE [/sec]: -1.441504e-19 
(DKEccDtEqtide) Time Rate of Change of Poincare's k in EQTIDE [/sec]: -3.119275e-20 
(DXoblDtEqtide) Time Rate of Change of Laskar's X in EQTIDE [/sec]: 0.000000 
(DYoblDtEqtide) Time Rate of Change of Laskar's Y in EQTIDE [/sec]: 0.000000 
(DZoblDtEqtide) Time Rate of Change of Laskar's Z in EQTIDE [/sec]: 0.000000 
(BodyDsemiDtEqtide) Body's Contribution to dSemi/dt in EQTIDE [m/sec]: -1.000000 
(BodyDeccDt) Body's Contribution to dEcc/dt in EQTIDE []: -1.000000 
(DOblDtEqtide) Time Rate of Change of Obliquity in EQTIDE [rad/sec]: 0.000000 
(DRotPerDtEqtide) Time Rate of Change of Rotation Period in EQTIDE []: 1.280810e-12 
(DRotRateDtEqtide) Time Rate of Change of Rotational Frequency in EQTIDE [/sec^2]: -8.978712e-22 
(EqRotRateDiscrete) CPL2 Discrete Equilibrium Spin Rate [/sec]: 1.766194e-06 
(EqRotPerDiscrete) CPL2 Discrete Equilibrium Spin Period [sec]: 3.557471e+06 
(EqRotRateCont) CPL2 Continuous Equilibrium Spin Rate [/sec]: 2.198314e-06 
(EqRotPerCont) CPL2 Continuous Equilibrium Rotation Period [sec]: 2.858184e+06 
(EqRotPer) Equilibrium Rotation Period [sec]: 3.557471e+06 
(EqRotRate) Equilibrium Rotation Rate [/sec]: 1.766194e-06 
(GammaRot) Gamma_Rotation [cgs]: -1.000000 
(GammaOrb) Gamma_Orbital [cgs]: -1.000000 
(OceanK2) K2_Ocean []: 1.000000 
(EnvTidalQ) Envelope Tidal Q []: 0.010000 
<<<<<<< HEAD
(OceanTidalQ) Ocean Tidal Q []: -nan 
=======
(OceanTidalQ) Ocean Tidal Q []: 30.000000 
>>>>>>> 263a9fce
(TideLock) Tidally Locked? []: 0.000000 
(RotTimeEqtide) Timescale for Rotational Evolution in EQTIDE [sec]: 7.391637e+16 
(EnvK2) K2_Env []: 0.010000 
(OblTimeEqtide) Timescale for Obliquity Evolution in EQTIDE []: -1.000000 
(PowerEqtide) Internal Power due to Tides in EQTIDE [kg*m^2/sec^3]: 6.405120e+21 
(SurfEnFluxEqtide) Surface Energy Flux due to Tides in EQTIDE [kg*m^2/sec^2/(m^2*sec)]: 462.146360 
Tidal Perturbers: primary
----- STELLAR PARAMETERS (secondary)------
(Luminosity) Luminosity [kg*m^2/sec^3]: 8.588343e+25 
(LXUVStellar) Base X-ray/XUV Luminosity [kg*m^2/sec^3]: 8.588343e+22 
(Temperature) Effective Temperature [K]: 3231.063534 
(LXUVFrac) X-ray/XUV Luminosity Fraction []: 0.001000 
(HZLimRecVenus) Recent Venus Habitable Zone Limit [m]: 5.746059e+10 
(HZLimRunaway) Runaway Greenhouse Habitable Zone Limit [m]: 7.579631e+10 
(HZLimMoistGreenhouse) Moist Greenhouse Habitable Zone Limit [m]: 7.602980e+10 
(HZLimMaxGreenhouse) Maximum Greenhouse Habitable Zone Limit [m]: 1.443816e+11 
(HZLimEarlyMars) Early Mars Habitable Zone Limit [m]: 1.574640e+11 
----- BINARY PARAMETERS (secondary)------
(FreeEcc) CBP's Free Eccentricity in Binary []: -1.000000 
(FreeInc) CBP's Free Inclination in Binary [rad]: -1.000000 
(BinaryInc) CBP's Inclination in Binary [rad]: -1.000000 
(ArgPBinary) CBP's Argument of Perihelion in Binary [rad]: 0.000000 
(BinaryLongA) CBP's Longitude of the Ascending Node in Binary [rad]: 0.000000 
(BinaryLongP) CBP's Longitude of Perihelion in Binary [rad]: -1.783901 
(LL13N0) Leung+Lee 2013 Mean Motion [sec]: -1.000000 
(LL13K0) Leung+Lee 2013 Radial epicyclic frequency [sec]: -1.000000 
(LL13V0) Leung+Lee 2013 vertical epicyclic frequency [sec]: -1.000000 
(CBPR) CBP's Orbital Radius [m]: 0.000000 
(CBPZ) CBP's Orbital Cylindrical Height Out of the Orbital Plane [m]: 0.000000 
(CBPPhi) CBP Orbital Azimuthal Angle [rad]: -1.000000 
(CBPRDot) CBP's Radial Orbital Velocity [m/sec]: 0.000000 
(CBPZDot) CBP's Z Orbital Velocity [m/sec]: 0.000000 
(CBPPhiDot) CBP's Phi Angular Orbital Velocity [/sec]: 0.000000 
(R0) CBP's Orbital Guiding Center Radius [m]: 0.000000 
(CBPInsol) CBP's binary orbit-averaged Insolation [F/F_Earth]: -nan 
Output Order: Time[year]
Grid Output Order:

----- BODY: cbp ----
Active Modules: BINARY 
Module Bit Sum: 1025
Color: 000000
(Mass) Mass [kg]: 0.000000 
(Radius) Radius [m]: 6.378100e+06 
(RotAngMom) Rotational Angular Momentum [kg*m^2/sec]: 0.000000 
(BodyType) Type of Body (0 == planet) []: 0.000000 
(HZLimitDryRunaway) Semi-major axis of Dry Runaway HZ Limit [m]: 1.399232e+11 
(Eccentricity) Orbital Eccentricity []: 0.047201 
(OrbEnergy) Body's Total Orbital Energy [kg*m^2/sec^2]: 0.000000 
<<<<<<< HEAD
(MeanMotion) Orbital Mean Motion [/sec]: 3.192626e-07 
(OrbPeriod) Orbital Period [sec]: 1.968031e+07 
(SemiMajorAxis) Semi-major Axis [m]: 1.049579e+11 
(OrbAngMom) Orbital Angular Momentum [kg*m^2/sec]: 0.000000 
(TotOrbEnergy) System's Total Orbital Energy [kg*m^2/sec^2]: -5.449920e+38 
=======
(MeanMotion) Orbital Mean Motion [/sec]: 3.192622e-07 
(OrbPeriod) Orbital Period [sec]: 2.029845e+07 
(SemiMajorAxis) Semi-major Axis [m]: 1.071443e+11 
(OrbAngMom) Orbital Angular Momentum [kg*m^2/sec]: 0.000000 
(OrbKinEnergy) Body's Orbital Kinetic Energy [kg*m^2/sec^2]: 0.000000 
>>>>>>> 263a9fce
(OrbPotEnergy) Body's Orbital Potential Energy [kg*m^2/sec^2]: -0.000000 
----- BINARY PARAMETERS (cbp)------
(FreeEcc) CBP's Free Eccentricity in Binary []: 0.030000 
(FreeInc) CBP's Free Inclination in Binary [rad]: 0.005381 
(BinaryInc) CBP's Inclination in Binary [rad]: 0.005506 
(ArgPBinary) CBP's Argument of Perihelion in Binary [rad]: 1.116317 
(BinaryLongA) CBP's Longitude of the Ascending Node in Binary [rad]: 4.758971 
(BinaryLongP) CBP's Longitude of Perihelion in Binary [rad]: 5.875288 
(LL13N0) Leung+Lee 2013 Mean Motion [sec]: 3.215087e-07 
(LL13K0) Leung+Lee 2013 Radial epicyclic frequency [sec]: 3.167793e-07 
(LL13V0) Leung+Lee 2013 vertical epicyclic frequency [sec]: 3.261695e-07 
(CBPR) CBP's Orbital Radius [m]: 1.025977e+11 
(CBPZ) CBP's Orbital Cylindrical Height Out of the Orbital Plane [m]: 5.647625e+08 
(CBPPhi) CBP Orbital Azimuthal Angle [rad]: 0.067304 
(CBPRDot) CBP's Radial Orbital Velocity [m/sec]: 717.023947 
(CBPZDot) CBP's Z Orbital Velocity [m/sec]: -0.000000 
(CBPPhiDot) CBP's Phi Angular Orbital Velocity [/sec]: 3.372007e-07 
(R0) CBP's Orbital Guiding Center Radius [m]: 1.049579e+11 
(CBPInsol) CBP's binary orbit-averaged Insolation [F/F_Earth]: 2.719000 
Output Order: Time[year] SemiMajorAxis[AU] Eccentricity[] BinaryLongA[deg] BinaryInc[deg] BinaryLongP[deg]
Grid Output Order:



---- FINAL SYSTEM PROPERTIES ----
(Age) System Age [sec]: 3.155760e+09 
(Time) Simulation Time [sec]: 3.155760e+09 
<<<<<<< HEAD
(TotAngMom) Total Angular Momentum [kg*m^2/sec]: 6.639519e+44 
(TotEnergy) Total System Energy [kg*m^2/sec^2]: -5.633197e+40 
=======
(TotAngMom) Total Angular Momentum [kg*m^2/sec]: 6.639522e+44 
(TotEnergy) Total System Energy [kg*m^2/sec^2]: -5.524198e+40 
>>>>>>> 263a9fce
(PotEnergy) Body's non-orbital Potential Energy [kg*m^2/sec^2]: -5.145169e+40 
(KinEnergy) Body's non-orbital Kinetic Energy [kg*m^2/sec^2]: 1.574965e+39 
(DeltaTime) Average Timestep Over Last Output Interval [sec]: 2.608066e+05 
(Density) Average Density [kg/m^3]: 1881.399177 
(LongP) Body's Longitude of pericenter [rad]: 0.000000 
(LXUVTot) Total XUV Luminosity [kg*m^2/sec^2/(m^2*sec)]: 4.075010e+23 

----- BODY: primary ----
Active Modules: BINARY EQTIDE STELLAR 
Module Bit Sum: 1091
Color: 000000
(Mass) Mass [kg]: 1.364042e+30 
(Obliquity) Obliquity [rad]: 0.000000 
(PrecA) Body's precession angle [rad]: 0.000000 
(Xobl) Body's sin(obl)*cos(pA) []: 0.000000 
(Yobl) Body's sin(obl)*sin(pA) []: 0.000000 
(Zobl) Body's cos(obl) []: 1.000000 
(Radius) Radius [m]: 1.448144e+09 
(RotAngMom) Rotational Angular Momentum [kg*m^2/sec]: 4.746202e+43 
(RotKinEnergy) Body's Rotational Energy [kg*m^2/sec^2]: 1.574965e+39 
(RotVel) Rotational Velocity [m/sec]: 9.610954e+04 
(BodyType) Type of Body (0 == planet) []: 1.000000 
(RotRate) Rotational Frequency [/sec]: 6.636738e-05 
(RotPer) Rotational Period [sec]: 9.467280e+04 
(SurfEnFluxTotal) Total Surface Energy Flux [kg*m^2/sec^2/(m^2*sec)]: 105.108423 
(TidalQ) Tidal Q []: 1.000000e+06 
(ImK2) Im(k_2) []: 5.000000e-07 
(K2) k_2 []: 0.500000 
(K2Man) Real Love Number k2 Mantle []: 0.500000 
(Imk2Man) Imaginary Love Number k2 Mantle []: 5.000000e-07 
(HEcc) Poincare's h (=e*sin(varpi) []: 0.000000 
(HZLimitDryRunaway) Semi-major axis of Dry Runaway HZ Limit [m]: -1.000000 
(KEcc) Poincare's k (=e*cos(varpi) []: 0.000000 
(Eccentricity) Orbital Eccentricity []: -1.000000 
(OrbEnergy) Body's Total Orbital Energy [kg*m^2/sec^2]: 0.000000 
(MeanMotion) Orbital Mean Motion [/sec]: -1.000000 
(OrbPeriod) Orbital Period [sec]: -1.000000 
(SemiMajorAxis) Semi-major Axis [m]: -1.000000 
(OrbAngMom) Orbital Angular Momentum [kg*m^2/sec]: 0.000000 
<<<<<<< HEAD
(TotOrbEnergy) System's Total Orbital Energy [kg*m^2/sec^2]: -5.449920e+38 
(OrbPotEnergy) Body's Orbital Potential Energy [kg*m^2/sec^2]: -1.000000 
(LostEnergy) Body's Total Lost Energy [kg*m^2/sec^2]: 8.741280e+30 
=======
(OrbKinEnergy) Body's Orbital Kinetic Energy [kg*m^2/sec^2]: 0.000000 
(OrbPotEnergy) Body's Orbital Potential Energy [kg*m^2/sec^2]: -1.000000 
(LostEnergy) Body's Total Lost Energy [kg*m^2/sec^2]: 8.741235e+30 
>>>>>>> 263a9fce
(LostAngMom) Lost Angular Momentum due to Magnetic Braking [kg*m^2/sec]: 0.000000 
----- EQTIDE PARAMETERS (primary)------
(BodyDsemiDtEqtide) Body's Contribution to dSemi/dt in EQTIDE [m/sec]: -1.000000 
(BodyDeccDt) Body's Contribution to dEcc/dt in EQTIDE []: -1.000000 
(DOblDtEqtide) Time Rate of Change of Obliquity in EQTIDE [rad/sec]: 0.000000 
(DRotPerDtEqtide) Time Rate of Change of Rotation Period in EQTIDE []: 8.579406e-14 
(DRotRateDtEqtide) Time Rate of Change of Rotational Frequency in EQTIDE [/sec^2]: -6.014321e-23 
(EqRotRateDiscrete) CPL2 Discrete Equilibrium Spin Rate [/sec]: 1.766194e-06 
(EqRotPerDiscrete) CPL2 Discrete Equilibrium Spin Period [sec]: 3.557471e+06 
(EqRotRateCont) CPL2 Continuous Equilibrium Spin Rate [/sec]: 2.198314e-06 
(EqRotPerCont) CPL2 Continuous Equilibrium Rotation Period [sec]: 2.858184e+06 
(EqRotPer) Equilibrium Rotation Period [sec]: 3.557471e+06 
(EqRotRate) Equilibrium Rotation Rate [/sec]: 1.766194e-06 
(GammaRot) Gamma_Rotation [cgs]: -1.000000 
(GammaOrb) Gamma_Orbital [cgs]: -1.000000 
(OceanK2) K2_Ocean []: 1.000000 
(EnvTidalQ) Envelope Tidal Q []: 0.010000 
<<<<<<< HEAD
(OceanTidalQ) Ocean Tidal Q []: -nan 
=======
(OceanTidalQ) Ocean Tidal Q []: 30.000000 
>>>>>>> 263a9fce
(TideLock) Tidally Locked? []: 0.000000 
(RotTimeEqtide) Timescale for Rotational Evolution in EQTIDE [sec]: 1.103489e+18 
(EnvK2) K2_Env []: 0.010000 
(OblTimeEqtide) Timescale for Obliquity Evolution in EQTIDE []: -1.000000 
(PowerEqtide) Internal Power due to Tides in EQTIDE [kg*m^2/sec^3]: 2.769945e+21 
(SurfEnFluxEqtide) Surface Energy Flux due to Tides in EQTIDE [kg*m^2/sec^2/(m^2*sec)]: 105.108423 
Tidal Perturbers: secondary
----- STELLAR PARAMETERS (primary)------
(Luminosity) Luminosity [kg*m^2/sec^3]: 4.075010e+26 
(LXUVStellar) Base X-ray/XUV Luminosity [kg*m^2/sec^3]: 4.075010e+23 
(Temperature) Effective Temperature [K]: 4061.717198 
(LXUVFrac) X-ray/XUV Luminosity Fraction []: 0.001000 
(HZLimRecVenus) Recent Venus Habitable Zone Limit [m]: 1.226792e+11 
(HZLimRunaway) Runaway Greenhouse Habitable Zone Limit [m]: 1.628053e+11 
(HZLimMoistGreenhouse) Moist Greenhouse Habitable Zone Limit [m]: 1.623243e+11 
(HZLimMaxGreenhouse) Maximum Greenhouse Habitable Zone Limit [m]: 2.979785e+11 
(HZLimEarlyMars) Early Mars Habitable Zone Limit [m]: 3.250173e+11 
----- BINARY PARAMETERS (primary)------
(FreeEcc) CBP's Free Eccentricity in Binary []: -1.000000 
(FreeInc) CBP's Free Inclination in Binary [rad]: -1.000000 
(BinaryInc) CBP's Inclination in Binary [rad]: -1.000000 
(ArgPBinary) CBP's Argument of Perihelion in Binary [rad]: 0.000000 
(BinaryLongA) CBP's Longitude of the Ascending Node in Binary [rad]: 0.000000 
(BinaryLongP) CBP's Longitude of Perihelion in Binary [rad]: 0.000000 
(LL13N0) Leung+Lee 2013 Mean Motion [sec]: -1.000000 
(LL13K0) Leung+Lee 2013 Radial epicyclic frequency [sec]: -1.000000 
(LL13V0) Leung+Lee 2013 vertical epicyclic frequency [sec]: -1.000000 
(CBPR) CBP's Orbital Radius [m]: 0.000000 
(CBPZ) CBP's Orbital Cylindrical Height Out of the Orbital Plane [m]: 0.000000 
(CBPPhi) CBP Orbital Azimuthal Angle [rad]: -1.000000 
(CBPRDot) CBP's Radial Orbital Velocity [m/sec]: 0.000000 
(CBPZDot) CBP's Z Orbital Velocity [m/sec]: 0.000000 
(CBPPhiDot) CBP's Phi Angular Orbital Velocity [/sec]: 0.000000 
(R0) CBP's Orbital Guiding Center Radius [m]: 0.000000 
(CBPInsol) CBP's binary orbit-averaged Insolation [F/F_Earth]: -nan 
Output Order: Time[year]
Grid Output Order:

----- BODY: secondary ----
Active Modules: BINARY EQTIDE STELLAR 
Module Bit Sum: 1091
Color: 000000
(Mass) Mass [kg]: 4.017376e+29 
(Obliquity) Obliquity [rad]: 0.000000 
(PrecA) Body's precession angle [rad]: 0.000000 
(Xobl) Body's sin(obl)*cos(pA) []: 0.000000 
(Yobl) Body's sin(obl)*sin(pA) []: 0.000000 
(Zobl) Body's cos(obl) []: 1.000000 
(Radius) Radius [m]: 1.050193e+09 
(RotAngMom) Rotational Angular Momentum [kg*m^2/sec]: 7.351484e+42 
(RotKinEnergy) Body's Rotational Energy [kg*m^2/sec^2]: 2.439493e+38 
(RotVel) Rotational Velocity [m/sec]: 6.969852e+04 
(BodyType) Type of Body (0 == planet) []: 1.000000 
(RotRate) Rotational Frequency [/sec]: 6.636737e-05 
(RotPer) Rotational Period [sec]: 9.467280e+04 
(SurfEnFluxTotal) Total Surface Energy Flux [kg*m^2/sec^2/(m^2*sec)]: 462.146336 
(TidalQ) Tidal Q []: 1.000000e+06 
(ImK2) Im(k_2) []: 5.000000e-07 
(K2) k_2 []: 0.500000 
(K2Man) Real Love Number k2 Mantle []: 0.500000 
(Imk2Man) Imaginary Love Number k2 Mantle []: 5.000000e-07 
(HEcc) Poincare's h (=e*sin(varpi) []: -0.156850 
(HZLimitDryRunaway) Semi-major axis of Dry Runaway HZ Limit [m]: -1.000000 
(KEcc) Poincare's k (=e*cos(varpi) []: -0.033941 
(Eccentricity) Orbital Eccentricity []: 0.160480 
<<<<<<< HEAD
(OrbEnergy) Body's Total Orbital Energy [kg*m^2/sec^2]: -5.449920e+38 
(MeanMotion) Orbital Mean Motion [/sec]: 1.766194e-06 
(OrbPeriod) Orbital Period [sec]: 3.557471e+06 
(SemiMajorAxis) Semi-major Axis [m]: 3.355480e+10 
(OrbAngMom) Orbital Angular Momentum [kg*m^2/sec]: 6.091384e+44 
(TotOrbEnergy) System's Total Orbital Energy [kg*m^2/sec^2]: -5.449920e+38 
(OrbPotEnergy) Body's Orbital Potential Energy [kg*m^2/sec^2]: -1.089984e+39 
(LostEnergy) Body's Total Lost Energy [kg*m^2/sec^2]: 2.021302e+31 
=======
(OrbEnergy) Body's Total Orbital Energy [kg*m^2/sec^2]: 5.449915e+38 
(MeanMotion) Orbital Mean Motion [/sec]: 1.766192e-06 
(OrbPeriod) Orbital Period [sec]: 3.557476e+06 
(SemiMajorAxis) Semi-major Axis [m]: 3.355483e+10 
(OrbAngMom) Orbital Angular Momentum [kg*m^2/sec]: 6.091387e+44 
(OrbKinEnergy) Body's Orbital Kinetic Energy [kg*m^2/sec^2]: 5.449915e+38 
(OrbPotEnergy) Body's Orbital Potential Energy [kg*m^2/sec^2]: 0.000000 
(LostEnergy) Body's Total Lost Energy [kg*m^2/sec^2]: 2.021292e+31 
>>>>>>> 263a9fce
(LostAngMom) Lost Angular Momentum due to Magnetic Braking [kg*m^2/sec]: 0.000000 
----- EQTIDE PARAMETERS (secondary)------
(TidalRadius) Tidal Radius [m]: 1.050193e+09 
(DsemiDtEqtide) Total da/dt in EQTIDE [m/sec]: 1.724802e-08 
(DeccDtEqtide) Total de/dt in EQTIDE [/sec]: 1.474867e-19 
(DMeanMotionDtEqtide) Total dMeanMotion/dt in EQTIDE [/sec^2]: -1.361803e-24 
(DOrbPerDtEqtide) Total dOrbPer/dt in EQTIDE []: 2.742945e-12 
(EccTimeEqtide) Timescale for Eccentricity Evolution (e/[de/dt]) in EQTIDE [sec]: 1.088098e+18 
(SemiTimeEqtide) Timescale for Semi-major Axis Evolution (a/[da/dt]) in EQTIDE [sec]: 1.945430e+18 
(DHEccDtEqtide) Time Rate of Change of Poincare's h in EQTIDE [/sec]: -1.441504e-19 
(DKEccDtEqtide) Time Rate of Change of Poincare's k in EQTIDE [/sec]: -3.119275e-20 
(DXoblDtEqtide) Time Rate of Change of Laskar's X in EQTIDE [/sec]: 0.000000 
(DYoblDtEqtide) Time Rate of Change of Laskar's Y in EQTIDE [/sec]: 0.000000 
(DZoblDtEqtide) Time Rate of Change of Laskar's Z in EQTIDE [/sec]: 0.000000 
(BodyDsemiDtEqtide) Body's Contribution to dSemi/dt in EQTIDE [m/sec]: -1.000000 
(BodyDeccDt) Body's Contribution to dEcc/dt in EQTIDE []: -1.000000 
(DOblDtEqtide) Time Rate of Change of Obliquity in EQTIDE [rad/sec]: 0.000000 
(DRotPerDtEqtide) Time Rate of Change of Rotation Period in EQTIDE []: 1.280810e-12 
(DRotRateDtEqtide) Time Rate of Change of Rotational Frequency in EQTIDE [/sec^2]: -8.978712e-22 
(EqRotRateDiscrete) CPL2 Discrete Equilibrium Spin Rate [/sec]: 1.766194e-06 
(EqRotPerDiscrete) CPL2 Discrete Equilibrium Spin Period [sec]: 3.557471e+06 
(EqRotRateCont) CPL2 Continuous Equilibrium Spin Rate [/sec]: 2.198314e-06 
(EqRotPerCont) CPL2 Continuous Equilibrium Rotation Period [sec]: 2.858184e+06 
(EqRotPer) Equilibrium Rotation Period [sec]: 3.557471e+06 
(EqRotRate) Equilibrium Rotation Rate [/sec]: 1.766194e-06 
(GammaRot) Gamma_Rotation [cgs]: -1.000000 
(GammaOrb) Gamma_Orbital [cgs]: -1.000000 
(OceanK2) K2_Ocean []: 1.000000 
(EnvTidalQ) Envelope Tidal Q []: 0.010000 
<<<<<<< HEAD
(OceanTidalQ) Ocean Tidal Q []: -nan 
=======
(OceanTidalQ) Ocean Tidal Q []: 30.000000 
>>>>>>> 263a9fce
(TideLock) Tidally Locked? []: 0.000000 
(RotTimeEqtide) Timescale for Rotational Evolution in EQTIDE [sec]: 7.391636e+16 
(EnvK2) K2_Env []: 0.010000 
(OblTimeEqtide) Timescale for Obliquity Evolution in EQTIDE []: -1.000000 
(PowerEqtide) Internal Power due to Tides in EQTIDE [kg*m^2/sec^3]: 6.405119e+21 
(SurfEnFluxEqtide) Surface Energy Flux due to Tides in EQTIDE [kg*m^2/sec^2/(m^2*sec)]: 462.146336 
Tidal Perturbers: primary
----- STELLAR PARAMETERS (secondary)------
(Luminosity) Luminosity [kg*m^2/sec^3]: 8.588343e+25 
(LXUVStellar) Base X-ray/XUV Luminosity [kg*m^2/sec^3]: 8.588343e+22 
(Temperature) Effective Temperature [K]: 3231.063534 
(LXUVFrac) X-ray/XUV Luminosity Fraction []: 0.001000 
(HZLimRecVenus) Recent Venus Habitable Zone Limit [m]: 5.746059e+10 
(HZLimRunaway) Runaway Greenhouse Habitable Zone Limit [m]: 7.579631e+10 
(HZLimMoistGreenhouse) Moist Greenhouse Habitable Zone Limit [m]: 7.602980e+10 
(HZLimMaxGreenhouse) Maximum Greenhouse Habitable Zone Limit [m]: 1.443816e+11 
(HZLimEarlyMars) Early Mars Habitable Zone Limit [m]: 1.574640e+11 
----- BINARY PARAMETERS (secondary)------
(FreeEcc) CBP's Free Eccentricity in Binary []: -1.000000 
(FreeInc) CBP's Free Inclination in Binary [rad]: -1.000000 
(BinaryInc) CBP's Inclination in Binary [rad]: -1.000000 
(ArgPBinary) CBP's Argument of Perihelion in Binary [rad]: 0.000000 
(BinaryLongA) CBP's Longitude of the Ascending Node in Binary [rad]: 0.000000 
(BinaryLongP) CBP's Longitude of Perihelion in Binary [rad]: -1.783901 
(LL13N0) Leung+Lee 2013 Mean Motion [sec]: -1.000000 
(LL13K0) Leung+Lee 2013 Radial epicyclic frequency [sec]: -1.000000 
(LL13V0) Leung+Lee 2013 vertical epicyclic frequency [sec]: -1.000000 
(CBPR) CBP's Orbital Radius [m]: 0.000000 
(CBPZ) CBP's Orbital Cylindrical Height Out of the Orbital Plane [m]: 0.000000 
(CBPPhi) CBP Orbital Azimuthal Angle [rad]: -1.000000 
(CBPRDot) CBP's Radial Orbital Velocity [m/sec]: 0.000000 
(CBPZDot) CBP's Z Orbital Velocity [m/sec]: 0.000000 
(CBPPhiDot) CBP's Phi Angular Orbital Velocity [/sec]: 0.000000 
(R0) CBP's Orbital Guiding Center Radius [m]: 0.000000 
(CBPInsol) CBP's binary orbit-averaged Insolation [F/F_Earth]: -nan 
Output Order: Time[year]
Grid Output Order:

----- BODY: cbp ----
Active Modules: BINARY 
Module Bit Sum: 1025
Color: 000000
(Mass) Mass [kg]: 0.000000 
(Radius) Radius [m]: 6.378100e+06 
(RotAngMom) Rotational Angular Momentum [kg*m^2/sec]: 0.000000 
(BodyType) Type of Body (0 == planet) []: 0.000000 
<<<<<<< HEAD
(HZLimitDryRunaway) Semi-major axis of Dry Runaway HZ Limit [m]: 1.399341e+11 
(Eccentricity) Orbital Eccentricity []: 0.048829 
(OrbEnergy) Body's Total Orbital Energy [kg*m^2/sec^2]: 0.000000 
(MeanMotion) Orbital Mean Motion [/sec]: 3.192626e-07 
(OrbPeriod) Orbital Period [sec]: 1.968031e+07 
(SemiMajorAxis) Semi-major Axis [m]: 1.049579e+11 
(OrbAngMom) Orbital Angular Momentum [kg*m^2/sec]: 0.000000 
(TotOrbEnergy) System's Total Orbital Energy [kg*m^2/sec^2]: -5.449920e+38 
=======
(HZLimitDryRunaway) Semi-major axis of Dry Runaway HZ Limit [m]: 1.399346e+11 
(Eccentricity) Orbital Eccentricity []: 0.048891 
(OrbEnergy) Body's Total Orbital Energy [kg*m^2/sec^2]: 0.000000 
(MeanMotion) Orbital Mean Motion [/sec]: 3.192622e-07 
(OrbPeriod) Orbital Period [sec]: 2.009163e+07 
(SemiMajorAxis) Semi-major Axis [m]: 1.064152e+11 
(OrbAngMom) Orbital Angular Momentum [kg*m^2/sec]: 0.000000 
(OrbKinEnergy) Body's Orbital Kinetic Energy [kg*m^2/sec^2]: 0.000000 
>>>>>>> 263a9fce
(OrbPotEnergy) Body's Orbital Potential Energy [kg*m^2/sec^2]: -0.000000 
----- BINARY PARAMETERS (cbp)------
(FreeEcc) CBP's Free Eccentricity in Binary []: 0.030000 
(FreeInc) CBP's Free Inclination in Binary [rad]: 0.005381 
(BinaryInc) CBP's Inclination in Binary [rad]: 0.005402 
(ArgPBinary) CBP's Argument of Perihelion in Binary [rad]: 0.999773 
(BinaryLongA) CBP's Longitude of the Ascending Node in Binary [rad]: 2.523121 
(BinaryLongP) CBP's Longitude of Perihelion in Binary [rad]: 3.522894 
(LL13N0) Leung+Lee 2013 Mean Motion [sec]: 3.215087e-07 
(LL13K0) Leung+Lee 2013 Radial epicyclic frequency [sec]: 3.167793e-07 
(LL13V0) Leung+Lee 2013 vertical epicyclic frequency [sec]: 3.261695e-07 
(CBPR) CBP's Orbital Radius [m]: 1.019035e+11 
(CBPZ) CBP's Orbital Cylindrical Height Out of the Orbital Plane [m]: 2.411124e+08 
(CBPPhi) CBP Orbital Azimuthal Angle [rad]: 2.976446 
(CBPRDot) CBP's Radial Orbital Velocity [m/sec]: -845.853578 
(CBPZDot) CBP's Z Orbital Velocity [m/sec]: 166.577012 
(CBPPhiDot) CBP's Phi Angular Orbital Velocity [/sec]: 3.406090e-07 
(R0) CBP's Orbital Guiding Center Radius [m]: 1.049579e+11 
(CBPInsol) CBP's binary orbit-averaged Insolation [F/F_Earth]: 2.779424 
Output Order: Time[year] SemiMajorAxis[AU] Eccentricity[] BinaryLongA[deg] BinaryInc[deg] BinaryLongP[deg]
Grid Output Order:

Runtime = 1.000000 s
Total Number of Steps = 121<|MERGE_RESOLUTION|>--- conflicted
+++ resolved
@@ -29,13 +29,8 @@
 ---- INITIAL SYSTEM PROPERTIES ----
 (Age) System Age [sec]: 0.000000 
 (Time) Simulation Time [sec]: 0.000000 
-<<<<<<< HEAD
 (TotAngMom) Total Angular Momentum [kg*m^2/sec]: 6.639519e+44 
 (TotEnergy) Total System Energy [kg*m^2/sec^2]: -5.633197e+40 
-=======
-(TotAngMom) Total Angular Momentum [kg*m^2/sec]: 6.639522e+44 
-(TotEnergy) Total System Energy [kg*m^2/sec^2]: -5.524198e+40 
->>>>>>> 263a9fce
 (PotEnergy) Body's non-orbital Potential Energy [kg*m^2/sec^2]: -5.145169e+40 
 (KinEnergy) Body's non-orbital Kinetic Energy [kg*m^2/sec^2]: 1.574965e+39 
 (DeltaTime) Average Timestep Over Last Output Interval [sec]: inf 
@@ -75,11 +70,7 @@
 (OrbPeriod) Orbital Period [sec]: -1.000000 
 (SemiMajorAxis) Semi-major Axis [m]: -1.000000 
 (OrbAngMom) Orbital Angular Momentum [kg*m^2/sec]: 0.000000 
-<<<<<<< HEAD
 (TotOrbEnergy) System's Total Orbital Energy [kg*m^2/sec^2]: -5.449920e+38 
-=======
-(OrbKinEnergy) Body's Orbital Kinetic Energy [kg*m^2/sec^2]: 0.000000 
->>>>>>> 263a9fce
 (OrbPotEnergy) Body's Orbital Potential Energy [kg*m^2/sec^2]: -1.000000 
 (LostEnergy) Body's Total Lost Energy [kg*m^2/sec^2]: 0.000000 
 (LostAngMom) Lost Angular Momentum due to Magnetic Braking [kg*m^2/sec]: 0.000000 
@@ -99,11 +90,7 @@
 (GammaOrb) Gamma_Orbital [cgs]: -1.000000 
 (OceanK2) K2_Ocean []: 1.000000 
 (EnvTidalQ) Envelope Tidal Q []: 0.010000 
-<<<<<<< HEAD
-(OceanTidalQ) Ocean Tidal Q []: -nan 
-=======
 (OceanTidalQ) Ocean Tidal Q []: 30.000000 
->>>>>>> 263a9fce
 (TideLock) Tidally Locked? []: 0.000000 
 (RotTimeEqtide) Timescale for Rotational Evolution in EQTIDE [sec]: 1.103489e+18 
 (EnvK2) K2_Env []: 0.010000 
@@ -169,7 +156,6 @@
 (HZLimitDryRunaway) Semi-major axis of Dry Runaway HZ Limit [m]: -1.000000 
 (KEcc) Poincare's k (=e*cos(varpi) []: -0.033941 
 (Eccentricity) Orbital Eccentricity []: 0.160480 
-<<<<<<< HEAD
 (OrbEnergy) Body's Total Orbital Energy [kg*m^2/sec^2]: -5.449920e+38 
 (MeanMotion) Orbital Mean Motion [/sec]: 1.766194e-06 
 (OrbPeriod) Orbital Period [sec]: 3.557471e+06 
@@ -177,15 +163,6 @@
 (OrbAngMom) Orbital Angular Momentum [kg*m^2/sec]: 6.091384e+44 
 (TotOrbEnergy) System's Total Orbital Energy [kg*m^2/sec^2]: -5.449920e+38 
 (OrbPotEnergy) Body's Orbital Potential Energy [kg*m^2/sec^2]: -1.089984e+39 
-=======
-(OrbEnergy) Body's Total Orbital Energy [kg*m^2/sec^2]: 5.449915e+38 
-(MeanMotion) Orbital Mean Motion [/sec]: 1.766192e-06 
-(OrbPeriod) Orbital Period [sec]: 3.557476e+06 
-(SemiMajorAxis) Semi-major Axis [m]: 3.355483e+10 
-(OrbAngMom) Orbital Angular Momentum [kg*m^2/sec]: 6.091387e+44 
-(OrbKinEnergy) Body's Orbital Kinetic Energy [kg*m^2/sec^2]: 5.449915e+38 
-(OrbPotEnergy) Body's Orbital Potential Energy [kg*m^2/sec^2]: 0.000000 
->>>>>>> 263a9fce
 (LostEnergy) Body's Total Lost Energy [kg*m^2/sec^2]: 0.000000 
 (LostAngMom) Lost Angular Momentum due to Magnetic Braking [kg*m^2/sec]: 0.000000 
 ----- EQTIDE PARAMETERS (secondary)------
@@ -216,11 +193,7 @@
 (GammaOrb) Gamma_Orbital [cgs]: -1.000000 
 (OceanK2) K2_Ocean []: 1.000000 
 (EnvTidalQ) Envelope Tidal Q []: 0.010000 
-<<<<<<< HEAD
-(OceanTidalQ) Ocean Tidal Q []: -nan 
-=======
 (OceanTidalQ) Ocean Tidal Q []: 30.000000 
->>>>>>> 263a9fce
 (TideLock) Tidally Locked? []: 0.000000 
 (RotTimeEqtide) Timescale for Rotational Evolution in EQTIDE [sec]: 7.391637e+16 
 (EnvK2) K2_Env []: 0.010000 
@@ -270,19 +243,11 @@
 (HZLimitDryRunaway) Semi-major axis of Dry Runaway HZ Limit [m]: 1.399232e+11 
 (Eccentricity) Orbital Eccentricity []: 0.047201 
 (OrbEnergy) Body's Total Orbital Energy [kg*m^2/sec^2]: 0.000000 
-<<<<<<< HEAD
 (MeanMotion) Orbital Mean Motion [/sec]: 3.192626e-07 
-(OrbPeriod) Orbital Period [sec]: 1.968031e+07 
-(SemiMajorAxis) Semi-major Axis [m]: 1.049579e+11 
+(OrbPeriod) Orbital Period [sec]: 2.029842e+07 
+(SemiMajorAxis) Semi-major Axis [m]: 1.071442e+11 
 (OrbAngMom) Orbital Angular Momentum [kg*m^2/sec]: 0.000000 
 (TotOrbEnergy) System's Total Orbital Energy [kg*m^2/sec^2]: -5.449920e+38 
-=======
-(MeanMotion) Orbital Mean Motion [/sec]: 3.192622e-07 
-(OrbPeriod) Orbital Period [sec]: 2.029845e+07 
-(SemiMajorAxis) Semi-major Axis [m]: 1.071443e+11 
-(OrbAngMom) Orbital Angular Momentum [kg*m^2/sec]: 0.000000 
-(OrbKinEnergy) Body's Orbital Kinetic Energy [kg*m^2/sec^2]: 0.000000 
->>>>>>> 263a9fce
 (OrbPotEnergy) Body's Orbital Potential Energy [kg*m^2/sec^2]: -0.000000 
 ----- BINARY PARAMETERS (cbp)------
 (FreeEcc) CBP's Free Eccentricity in Binary []: 0.030000 
@@ -310,13 +275,8 @@
 ---- FINAL SYSTEM PROPERTIES ----
 (Age) System Age [sec]: 3.155760e+09 
 (Time) Simulation Time [sec]: 3.155760e+09 
-<<<<<<< HEAD
 (TotAngMom) Total Angular Momentum [kg*m^2/sec]: 6.639519e+44 
 (TotEnergy) Total System Energy [kg*m^2/sec^2]: -5.633197e+40 
-=======
-(TotAngMom) Total Angular Momentum [kg*m^2/sec]: 6.639522e+44 
-(TotEnergy) Total System Energy [kg*m^2/sec^2]: -5.524198e+40 
->>>>>>> 263a9fce
 (PotEnergy) Body's non-orbital Potential Energy [kg*m^2/sec^2]: -5.145169e+40 
 (KinEnergy) Body's non-orbital Kinetic Energy [kg*m^2/sec^2]: 1.574965e+39 
 (DeltaTime) Average Timestep Over Last Output Interval [sec]: 2.608066e+05 
@@ -356,15 +316,9 @@
 (OrbPeriod) Orbital Period [sec]: -1.000000 
 (SemiMajorAxis) Semi-major Axis [m]: -1.000000 
 (OrbAngMom) Orbital Angular Momentum [kg*m^2/sec]: 0.000000 
-<<<<<<< HEAD
 (TotOrbEnergy) System's Total Orbital Energy [kg*m^2/sec^2]: -5.449920e+38 
 (OrbPotEnergy) Body's Orbital Potential Energy [kg*m^2/sec^2]: -1.000000 
 (LostEnergy) Body's Total Lost Energy [kg*m^2/sec^2]: 8.741280e+30 
-=======
-(OrbKinEnergy) Body's Orbital Kinetic Energy [kg*m^2/sec^2]: 0.000000 
-(OrbPotEnergy) Body's Orbital Potential Energy [kg*m^2/sec^2]: -1.000000 
-(LostEnergy) Body's Total Lost Energy [kg*m^2/sec^2]: 8.741235e+30 
->>>>>>> 263a9fce
 (LostAngMom) Lost Angular Momentum due to Magnetic Braking [kg*m^2/sec]: 0.000000 
 ----- EQTIDE PARAMETERS (primary)------
 (BodyDsemiDtEqtide) Body's Contribution to dSemi/dt in EQTIDE [m/sec]: -1.000000 
@@ -382,11 +336,7 @@
 (GammaOrb) Gamma_Orbital [cgs]: -1.000000 
 (OceanK2) K2_Ocean []: 1.000000 
 (EnvTidalQ) Envelope Tidal Q []: 0.010000 
-<<<<<<< HEAD
-(OceanTidalQ) Ocean Tidal Q []: -nan 
-=======
 (OceanTidalQ) Ocean Tidal Q []: 30.000000 
->>>>>>> 263a9fce
 (TideLock) Tidally Locked? []: 0.000000 
 (RotTimeEqtide) Timescale for Rotational Evolution in EQTIDE [sec]: 1.103489e+18 
 (EnvK2) K2_Env []: 0.010000 
@@ -452,7 +402,6 @@
 (HZLimitDryRunaway) Semi-major axis of Dry Runaway HZ Limit [m]: -1.000000 
 (KEcc) Poincare's k (=e*cos(varpi) []: -0.033941 
 (Eccentricity) Orbital Eccentricity []: 0.160480 
-<<<<<<< HEAD
 (OrbEnergy) Body's Total Orbital Energy [kg*m^2/sec^2]: -5.449920e+38 
 (MeanMotion) Orbital Mean Motion [/sec]: 1.766194e-06 
 (OrbPeriod) Orbital Period [sec]: 3.557471e+06 
@@ -461,16 +410,6 @@
 (TotOrbEnergy) System's Total Orbital Energy [kg*m^2/sec^2]: -5.449920e+38 
 (OrbPotEnergy) Body's Orbital Potential Energy [kg*m^2/sec^2]: -1.089984e+39 
 (LostEnergy) Body's Total Lost Energy [kg*m^2/sec^2]: 2.021302e+31 
-=======
-(OrbEnergy) Body's Total Orbital Energy [kg*m^2/sec^2]: 5.449915e+38 
-(MeanMotion) Orbital Mean Motion [/sec]: 1.766192e-06 
-(OrbPeriod) Orbital Period [sec]: 3.557476e+06 
-(SemiMajorAxis) Semi-major Axis [m]: 3.355483e+10 
-(OrbAngMom) Orbital Angular Momentum [kg*m^2/sec]: 6.091387e+44 
-(OrbKinEnergy) Body's Orbital Kinetic Energy [kg*m^2/sec^2]: 5.449915e+38 
-(OrbPotEnergy) Body's Orbital Potential Energy [kg*m^2/sec^2]: 0.000000 
-(LostEnergy) Body's Total Lost Energy [kg*m^2/sec^2]: 2.021292e+31 
->>>>>>> 263a9fce
 (LostAngMom) Lost Angular Momentum due to Magnetic Braking [kg*m^2/sec]: 0.000000 
 ----- EQTIDE PARAMETERS (secondary)------
 (TidalRadius) Tidal Radius [m]: 1.050193e+09 
@@ -500,11 +439,7 @@
 (GammaOrb) Gamma_Orbital [cgs]: -1.000000 
 (OceanK2) K2_Ocean []: 1.000000 
 (EnvTidalQ) Envelope Tidal Q []: 0.010000 
-<<<<<<< HEAD
-(OceanTidalQ) Ocean Tidal Q []: -nan 
-=======
 (OceanTidalQ) Ocean Tidal Q []: 30.000000 
->>>>>>> 263a9fce
 (TideLock) Tidally Locked? []: 0.000000 
 (RotTimeEqtide) Timescale for Rotational Evolution in EQTIDE [sec]: 7.391636e+16 
 (EnvK2) K2_Env []: 0.010000 
@@ -551,25 +486,14 @@
 (Radius) Radius [m]: 6.378100e+06 
 (RotAngMom) Rotational Angular Momentum [kg*m^2/sec]: 0.000000 
 (BodyType) Type of Body (0 == planet) []: 0.000000 
-<<<<<<< HEAD
 (HZLimitDryRunaway) Semi-major axis of Dry Runaway HZ Limit [m]: 1.399341e+11 
 (Eccentricity) Orbital Eccentricity []: 0.048829 
 (OrbEnergy) Body's Total Orbital Energy [kg*m^2/sec^2]: 0.000000 
 (MeanMotion) Orbital Mean Motion [/sec]: 3.192626e-07 
-(OrbPeriod) Orbital Period [sec]: 1.968031e+07 
-(SemiMajorAxis) Semi-major Axis [m]: 1.049579e+11 
+(OrbPeriod) Orbital Period [sec]: 2.008981e+07 
+(SemiMajorAxis) Semi-major Axis [m]: 1.064088e+11 
 (OrbAngMom) Orbital Angular Momentum [kg*m^2/sec]: 0.000000 
 (TotOrbEnergy) System's Total Orbital Energy [kg*m^2/sec^2]: -5.449920e+38 
-=======
-(HZLimitDryRunaway) Semi-major axis of Dry Runaway HZ Limit [m]: 1.399346e+11 
-(Eccentricity) Orbital Eccentricity []: 0.048891 
-(OrbEnergy) Body's Total Orbital Energy [kg*m^2/sec^2]: 0.000000 
-(MeanMotion) Orbital Mean Motion [/sec]: 3.192622e-07 
-(OrbPeriod) Orbital Period [sec]: 2.009163e+07 
-(SemiMajorAxis) Semi-major Axis [m]: 1.064152e+11 
-(OrbAngMom) Orbital Angular Momentum [kg*m^2/sec]: 0.000000 
-(OrbKinEnergy) Body's Orbital Kinetic Energy [kg*m^2/sec^2]: 0.000000 
->>>>>>> 263a9fce
 (OrbPotEnergy) Body's Orbital Potential Energy [kg*m^2/sec^2]: -0.000000 
 ----- BINARY PARAMETERS (cbp)------
 (FreeEcc) CBP's Free Eccentricity in Binary []: 0.030000 
