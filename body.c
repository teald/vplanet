/******************* BODY.C ***********************/
/*
 * Rory Barnes, Wed May  7 14:40:51 PDT 2014
 *
 * This file contains subroutines that describe 
 * physical properties of any body. This include
 * conversions between the option parameter (a property
 * that may be used at input) and the system parameter 
 * (the property in the BODY struct that is always 
 * up-to-date). If unsure between here and orbit.c, put 
 * here. Also includes mathemtatical relationships.
*/

#include <stdio.h>
#include <stdlib.h>
#include <math.h>
#include <assert.h>
#include <ctype.h>
#include <string.h>
#include "vplanet.h"


/* 
 * Mathematical Relationships 
 */

int fiSign(double dValue) {
  int iSign;

  if (fabs(dValue) > EPS) 
    iSign = (int)(dValue/fabs(dValue));
  else 
    iSign = 0;

  return iSign;
}

double fdDPerDt(double dRotRate, double dDrotrateDt) {
    return -2*PI*dDrotrateDt/(dRotRate*dRotRate);
}

double fdTimescale(double dVar,double dDeriv) {
  if (dDeriv != 0)
    return fabs(dVar/dDeriv);
  else
    return 0;
}

double fdTimescaleMulti(double dVar,double *dDeriv,int iNum) {
  double dTime;
  int iPert;

  dTime=0;
  for (iPert=0;iPert<iNum;iPert++) {
    if (dDeriv[iPert] != 0)
      dTime += dDeriv[iPert]; // Note that here dTime is actullay the rate
    dTime = fabs(dVar/dTime);
  }
  return dTime;
}

/* Convert an angular frequency to a period */
double fdFreqToPer(double dFreq) {
  return 2*PI/dFreq;
}

/* Convert a period to an angular frequency */
double fdPerToFreq(double dPeriod) {
  return 2*PI/dPeriod;
}

/* 
 * Physical Relationships 
 */

double fdBodyPotEnergy(BODY body) {
  return -0.6*BIGG*body.dMass*body.dMass/body.dRadius;
}

double fdRotAngMom(double dRadGyra,double dMass,double dRad,double dOmega) {
  return dRadGyra*dRadGyra*dMass*dRad*dRad*dOmega;
}

double fdRotKinEnergy(double dMass,double dRadius,double dRadGyra,double dOmega) {
  return 0.5*dRadGyra*dRadGyra*dMass*dRadius*dRadius*dOmega*dOmega;
}

double fdRadiusFreqToRotVel(double dRadius,double dFreq) {
  return dRadius*dFreq;
}

double fdRadiusRotVelToFreq(double dRotVel,double dRadius){
  return dRotVel/dRadius;
}

double fdDensityMassToRadius(double dDensity,double dMass) {
  return pow( (3*dDensity/(4*PI*dMass)), (1./3) );
}

double fdMassFromRadiusDensity(double dRadius,double dDensity){
  return 4*PI*pow(dRadius,3)/(3*dDensity);
}

double fdRotVel(double dRadius,double dRotRate) {
  return dRadius*dRotRate;
}


/*
 * Published Mass - Radius Relationships
 */

/* Stellar mass-radius relationships from New Light on 
 * Dark Stars, Table 4.1. 
 * See Barnes et al. (2013) Astrobiology 13:225-250.  */

double fdRadToMass_ReidHawley(double dRadius) {
  double x,y;
    
    x = log10(dRadius/RSUN);
    y = 0.1277 + 2.185*x + 3.135*x*x + 1.9031*x*x*x;
    
    return pow(10,y)*MSUN;
}

double fdMassToRad_ReidHawley(double dMass) {
  double x,y;

  x = log10(dMass/MSUN);
  y = 0.1424 + 1.568*x - 0.2342*x*x - 0.5581*x*x*x;
  
  return pow(10,y)*RSUN;
}

/* Stellar mass-radius relationship from
 * Gorda, S. Yu. & Svechnikov, M. A. 1999, Astronomy 
 * Reports, 43, 521-525 */ 

double fdMassToRad_GordaSvech99(double dMass) {
  dMass = log10(dMass/MSUN);

  if (dMass > 0.14)
    return pow(10,(0.096 + 0.652*log10(dMass)))*RSUN;
  else
    return pow(10,(0.1 + 1.03*log10(dMass)))*RSUN;
}

/* Reverse fit from
 * Barnes et al. (2013) Astrobiology 13:225-250.  */

double fdRadToMass_GordaSvech99(double dRadius) {
    double x,y;
    
    x = log10(dRadius/RSUN);
    y = -0.09709 + 0.9709*x - 2.502e-5*x*x - 1.34e-5*x*x*x;
    
    return pow(10,y);
}


/* Stellar mass-radius relationships from 
 * Bayless, A.J. & Orosz, J.A. 2006, ApJ, 651, 1155-1165 */

double fdMassToRad_BaylessOrosz06(double dMass) {
    double dRadius;
    
    dMass = dMass/MSUN;
    dRadius = 0.0324 + 0.9343*dMass + 0.0374*dMass*dMass;
    
    return dRadius*RSUN;
}

double fdRadToMass_BaylessOrosz06(double dRadius) {
    double dMass;

    dRadius = dRadius/RSUN;
    dMass = -0.03477 + 1.07146*dRadius - 8.171*dRadius*dRadius -0.0412*dRadius*dRadius*dRadius;

    return dMass*MSUN;
}


/* Terrestrial planet mass-radius relationships from 
 * Sotin et al 2007, Icarus, 191, 337-351. */

double fdMassToRad_Sotin07(double dMass) {
    return pow(dMass/MEARTH,0.272)*REARTH;
}

double fdRadToMass_Sotin07(double dRadius) {
    return pow(dRadius/REARTH,3.6765)*MEARTH;
}

double fdMassToRad(double dMass,double iRelation) {

  if (iRelation == 0) 
    return fdMassToRad_ReidHawley(dMass);
  else if (iRelation == 1)
    return fdMassToRad_GordaSvech99(dMass);
  else if (iRelation == 2)
    return fdMassToRad_BaylessOrosz06(dMass);
  else if (iRelation == 3)
    return fdMassToRad_Sotin07(dMass);
 
  /* Need to add more! */
 
  /* Whoops! */
  return 1./0;
}

double fdRadToMass(double dMass,double iRelation) {

  if (iRelation == 0) 
    return fdRadToMass_ReidHawley(dMass);
  else if (iRelation == 1)
    return fdRadToMass_GordaSvech99(dMass);
  else if (iRelation == 2)
    return fdRadToMass_BaylessOrosz06(dMass);
  else if (iRelation == 3)
    return fdRadToMass_Sotin07(dMass);
 
  /* Need to add more! XXX */
 
  /* Whoops! */
  return 1./0;
}

void BodyCopy(BODY *dest,BODY *src,EVOLVE *evolve) {
  int iBody,iModule;

  /* This subroutine only includes parameters needed for more than 1 module,
     Module-specific parameters belong in the fnBodyCopy subroutines. */

  for (iBody=0;iBody<evolve->iNumBodies;iBody++) {
    dest[iBody].dMass = src[iBody].dMass;
    dest[iBody].dRadius = src[iBody].dRadius;
    dest[iBody].dRadGyra = src[iBody].dRadGyra;
    dest[iBody].dXobl = src[iBody].dXobl;
    dest[iBody].dYobl = src[iBody].dYobl;
    dest[iBody].dZobl = src[iBody].dZobl;
    dest[iBody].dRotRate = src[iBody].dRotRate;
    dest[iBody].dAge = src[iBody].dAge;
    //dest[iBody].dLXUV = src[iBody].dLXUV;

    /* Only orbiting bodies retain these parameters unless binary is used*/
    
    if (iBody > 0) {
      dest[iBody].dHecc = src[iBody].dHecc;
      dest[iBody].dKecc = src[iBody].dKecc;
      dest[iBody].dSemi = src[iBody].dSemi;
      dest[iBody].dRadius = src[iBody].dRadius;
      dest[iBody].dMeanMotion = src[iBody].dMeanMotion;
    }
    /* Copymodule specific properties */
    for (iModule=0;iModule<evolve->iNumModules[iBody];iModule++)
      // Only module reference in file -- can this be changed? XXX
      evolve->fnBodyCopy[iBody][iModule](dest,src,evolve->iEqtideModel,evolve->iNumBodies,iBody);
  }
}

void CalcXYZobl(BODY *body, int iBody) {
  body[iBody].dXobl = sin(body[iBody].dObliquity)*cos(body[iBody].dPrecA);
  body[iBody].dYobl = sin(body[iBody].dObliquity)*sin(body[iBody].dPrecA);
  body[iBody].dZobl = cos(body[iBody].dObliquity);

  if (body[iBody].dZobl > 1)
    printf("Zobl: %.16e\n",body[iBody].dZobl);

<<<<<<< HEAD
=======
}


double CalcDynEllipEq(BODY *body, int iBody) {
  /* calculate equilibrium shape of planet using scaling laws and solar system values */
  double J2Earth = 1.08262668e-3, J2Venus = 4.56e-6, CEarth = 8.034e37;
  double nuEarth, EdEarth, EdVenus, dTmp, dDynEllip;
  
  EdEarth = J2Earth*MEARTH*pow(REARTH,2)/CEarth;
  EdVenus = J2Venus/0.336;
  nuEarth = 2*PI/(DAYSEC);
  
  dTmp = EdEarth*MEARTH/(pow(nuEarth,2)*pow(REARTH,3));
  
  dDynEllip = dTmp*pow(body[iBody].dRotRate,2)*pow(body[iBody].dRadius,3)/body[iBody].dMass;
  
  if (dDynEllip < EdVenus) dDynEllip = EdVenus;
  
  return dDynEllip;
>>>>>>> 2fd5680c
}<|MERGE_RESOLUTION|>--- conflicted
+++ resolved
@@ -266,8 +266,6 @@
   if (body[iBody].dZobl > 1)
     printf("Zobl: %.16e\n",body[iBody].dZobl);
 
-<<<<<<< HEAD
-=======
 }
 
 
@@ -287,5 +285,4 @@
   if (dDynEllip < EdVenus) dDynEllip = EdVenus;
   
   return dDynEllip;
->>>>>>> 2fd5680c
 }