--- conflicted
+++ resolved
@@ -245,11 +245,8 @@
       dest[iBody].dHecc = src[iBody].dHecc;
       dest[iBody].dKecc = src[iBody].dKecc;
       dest[iBody].dSemi = src[iBody].dSemi;
-<<<<<<< HEAD
       dest[iBody].dRadius = src[iBody].dRadius;
       dest[iBody].dMeanMotion = src[iBody].dMeanMotion;
-=======
->>>>>>> c00d15af
     }
     /* Copymodule specific properties */
     for (iModule=0;iModule<evolve->iNumModules[iBody];iModule++)
