/******************* BODY.C ***********************/
/*
 * Rory Barnes, Wed May  7 14:40:51 PDT 2014
 *
 * This file contains subroutines that describe
 * physical properties of any body. This include
 * conversions between the option parameter (a property
 * that may be used at input) and the system parameter
 * (the property in the BODY struct that is always
 * up-to-date). If unsure between here and orbit.c, put
 * here. Also includes mathemtatical relationships
*/

#include <stdio.h>
#include <stdlib.h>
#include <math.h>
#include <assert.h>
#include <ctype.h>
#include <string.h>
#include "vplanet.h"

/*
 * Mathematical Relationships
 */


// Return the sign (-1,0, or 1).
int fiSign(double dValue) {
  int iSign;

  if (fabs(dValue) > EPS) // EPS set in vplanet.h
    iSign = (int)(dValue/fabs(dValue));
  else
    iSign = 0;

  return iSign;
}

// Covnert a rotation rate derivative to a period derivative
double fdDPerDt(double dRotRate,double dDrotrateDt) {
    return -2*PI*dDrotrateDt/(dRotRate*dRotRate);
}

// Caclulate the characteristic timescale of a variable (x/(dx/dt))
double fdTimescale(double dVar,double dDeriv) {
  if (dDeriv != 0)
    return fabs(dVar/dDeriv);
  else
    return 0;
}

// Timescale for multi-module process (x/Sum(dx/dt))
double fdTimescaleMulti(double dVar,double *dDeriv,int iNum) {
  double dTime;
  int iPert;

  dTime=0;
  for (iPert=0;iPert<iNum;iPert++) {
    if (dDeriv[iPert] != 0)
      dTime += dDeriv[iPert]; // Note that here dTime is actullay the rate
    dTime = fabs(dVar/dTime);
  }
  return dTime;
}

/* Convert an angular frequency to a period */
double fdFreqToPer(double dFreq) {
  return 2*PI/dFreq;
}

/* Convert a period to an angular frequency */
double fdPerToFreq(double dPeriod) {
  return 2*PI/dPeriod;
}

/*
 * Physical Relationships
 */

// A body's gravitational potential energy
double fdBodyPotEnergy(double dMass, double dRadius) {
  /* ALPHA_STRUCT  is structural constant for spherical mass distribution
     potential energy (E_pot = -ALPHA*BIGG*M^2/R = 0.6), see vplanet.h. */
  return -ALPHA_STRUCT*BIGG*dMass*dMass/dRadius;
}

// A body's rotational angular momentum
double fdRotAngMom(double dRadGyra,double dMass,double dRad,double dOmega) {
  return dRadGyra*dRadGyra*dMass*dRad*dRad*dOmega;
}

// A body's rotational kinetic energy
double fdRotKinEnergy(double dMass,double dRadius,double dRadGyra,double dOmega) {
  return 0.5*dRadGyra*dRadGyra*dMass*dRadius*dRadius*dOmega*dOmega;
}

// Convert a rotational frequency to a rotational velocity
double fdRadiusFreqToRotVel(double dRadius,double dFreq) {
  return dRadius*dFreq;
}

// Convert a rotational velocity to a frequency
double fdRadiusRotVelToFreq(double dRotVel,double dRadius){
  return dRotVel/dRadius;
}

// Calculate radius from density and mass
double fdDensityMassToRadius(double dDensity,double dMass) {
  return pow( (3*dDensity/(4*PI*dMass)), (1./3) );
}

// Calculate Mass from Radius and density
double fdMassFromRadiusDensity(double dRadius,double dDensity){
  return 4*PI*pow(dRadius,3)/(3*dDensity);
}

// Calculate rotational velocity from radius and rotation frequency
double fdRotVel(double dRadius,double dRotRate) {
  return dRadius*dRotRate;
}

// Calculate density for a uniform sphere
double fdSphereDensity(double dMass,double dRadius) {
  return 4*PI*dMass/pow(dRadius,3)/3;
}

/*
 * Published Mass - Radius Relationships
 */

/* Stellar mass-radius relationships from New Light on
 * Dark Stars, Table 4.1.
 * See Barnes et al. (2013) Astrobiology 13:225-250.  */

double fdRadToMass_ReidHawley(double dRadius) {
  double x,y;

    x = log10(dRadius/RSUN);
    y = 0.1277 + 2.185*x + 3.135*x*x + 1.9031*x*x*x;

    return pow(10,y)*MSUN;
}

double fdMassToRad_ReidHawley(double dMass) {
  double x,y;

  x = log10(dMass/MSUN);
  y = 0.1424 + 1.568*x - 0.2342*x*x - 0.5581*x*x*x;

  return pow(10,y)*RSUN;
}

/* Stellar mass-radius relationship from
 * Gorda, S. Yu. & Svechnikov, M. A. 1999, Astronomy
 * Reports, 43, 521-525 */

double fdMassToRad_GordaSvech99(double dMass) {
  dMass = log10(dMass/MSUN);

  if (dMass > 0.14)
    return pow(10,(0.096 + 0.652*log10(dMass)))*RSUN;
  else
    return pow(10,(0.1 + 1.03*log10(dMass)))*RSUN;
}

/* Reverse fit from
 * Barnes et al. (2013) Astrobiology 13:225-250.  */

double fdRadToMass_GordaSvech99(double dRadius) {
    double x,y;

    x = log10(dRadius/RSUN);
    y = -0.09709 + 0.9709*x - 2.502e-5*x*x - 1.34e-5*x*x*x;

    return pow(10,y);
}


/* Stellar mass-radius relationships from
 * Bayless, A.J. & Orosz, J.A. 2006, ApJ, 651, 1155-1165 */

double fdMassToRad_BaylessOrosz06(double dMass) {
    double dRadius;

    dMass = dMass/MSUN;
    dRadius = 0.0324 + 0.9343*dMass + 0.0374*dMass*dMass;

    return dRadius*RSUN;
}

double fdRadToMass_BaylessOrosz06(double dRadius) {
    double dMass;

    dRadius = dRadius/RSUN;
    dMass = -0.03477 + 1.07146*dRadius - 8.171*dRadius*dRadius -0.0412*dRadius*dRadius*dRadius;

    return dMass*MSUN;
}


/* Terrestrial planet mass-radius relationships from
 * Sotin et al 2007, Icarus, 191, 337-351. */

double fdMassToRad_Sotin07(double dMass) {
    return pow(dMass/MEARTH,0.272)*REARTH;
}

double fdRadToMass_Sotin07(double dRadius) {
    return pow(dRadius/REARTH,3.6765)*MEARTH;
}

// Assign Radius based on mass and published relationship
double fdMassToRad(double dMass,double iRelation) {

  if (iRelation == REIDHAWLEY)
    return fdMassToRad_ReidHawley(dMass);
  else if (iRelation == GORDASVECH99)
    return fdMassToRad_GordaSvech99(dMass);
  else if (iRelation == BAYLESSOROSZ06)
    return fdMassToRad_BaylessOrosz06(dMass);
  else if (iRelation == SOTIN07)
    return fdMassToRad_Sotin07(dMass);

  /* Need to add more! */

  /* Whoops! */
  return 1./0;
}

// Assign mass from radius and published relationship
double fdRadToMass(double dMass,double iRelation) {

  if (iRelation == REIDHAWLEY)
    return fdRadToMass_ReidHawley(dMass);
  else if (iRelation == GORDASVECH99)
    return fdRadToMass_GordaSvech99(dMass);
  else if (iRelation == BAYLESSOROSZ06)
    return fdRadToMass_BaylessOrosz06(dMass);
  else if (iRelation == SOTIN07)
    return fdRadToMass_Sotin07(dMass);

  /* Need to add more! XXX */

  /* Whoops! */
  return 1./0;
}

// Copy the body struct from src to dest
void BodyCopy(BODY *dest,BODY *src,EVOLVE *evolve) {
  int iBody,iModule;

  /* This subroutine only includes parameters needed for more than 1 module,
     Module-specific parameters belong in the fnBodyCopy subroutines. */

  for (iBody=0;iBody<evolve->iNumBodies;iBody++) {
    dest[iBody].iBodyType = src[iBody].iBodyType;
    dest[iBody].dMass = src[iBody].dMass;
    dest[iBody].dRadius = src[iBody].dRadius;
    dest[iBody].dRadGyra = src[iBody].dRadGyra;
    dest[iBody].dXobl = src[iBody].dXobl;
    dest[iBody].dYobl = src[iBody].dYobl;
    dest[iBody].dZobl = src[iBody].dZobl;
    dest[iBody].dRotRate = src[iBody].dRotRate;
    dest[iBody].dAge = src[iBody].dAge;
    dest[iBody].dEcc = src[iBody].dEcc; // XXX iBody=0 could be in galhabit?
    dest[iBody].dPrecA = src[iBody].dPrecA;
    dest[iBody].dObliquity = src[iBody].dObliquity;
    dest[iBody].dLostAngMom = src[iBody].dLostAngMom;
    dest[iBody].dLostEng = src[iBody].dLostEng;

    //dest[iBody].dLXUV = src[iBody].dLXUV;

    if (iBody > 0) {
      dest[iBody].dHecc = src[iBody].dHecc;
      dest[iBody].dKecc = src[iBody].dKecc;
      dest[iBody].dSemi = src[iBody].dSemi;
      dest[iBody].dRadius = src[iBody].dRadius;
      dest[iBody].dMeanMotion = src[iBody].dMeanMotion;
    }
    /* Copy module-specific properties */
    for (iModule=0;iModule<evolve->iNumModules[iBody];iModule++)
      evolve->fnBodyCopy[iBody][iModule](dest,src,evolve->iEqtideModel,evolve->iNumBodies,iBody);
  }
}

// Calculate rotational variables from obliquity and precession angle
void CalcXYZobl(BODY *body, int iBody) {
  body[iBody].dXobl = sin(body[iBody].dObliquity)*cos(body[iBody].dPrecA);
  body[iBody].dYobl = sin(body[iBody].dObliquity)*sin(body[iBody].dPrecA);
  body[iBody].dZobl = cos(body[iBody].dObliquity);
}

<<<<<<< HEAD

double fndCalcDynEllipEq(BODY *body, int iBody) {
  /* calculate equilibrium shape of planet using scaling laws and solar system values */
=======
/* Calculate equilibrium shape of planet using scaling laws and solar system
   values. If the value is less then Venus', return Venus'. */
double CalcDynEllipEq(BODY *body, int iBody) {
>>>>>>> cb6f8977
  double J2Earth = 1.08262668e-3, J2Venus = 4.56e-6, CEarth = 8.034e37;
  double nuEarth, EdEarth, EdVenus, dTmp, dDynEllip;

  EdEarth = J2Earth*MEARTH*pow(REARTH,2)/CEarth;
  EdVenus = J2Venus/0.336;
  nuEarth = 2*PI/(DAYSEC);

  dTmp = EdEarth*MEARTH/(pow(nuEarth,2)*pow(REARTH,3));

  dDynEllip = dTmp*pow(body[iBody].dRotRate,2)*pow(body[iBody].dRadius,3)/body[iBody].dMass;

  if (dDynEllip < EdVenus)
    dDynEllip = EdVenus;

  return dDynEllip;
}

/* Lehmer+ (2017)'s model for the radius of a planet losing its atmopshere
   due to XUV radiation. */
double fdLehmerRadius(double dMassEnv,double dGravAccel,double dRadSurf,double dPressXUV,double dScaleHeight,int iToggle) {
	double P;		  // pressure at surface due to envelope
	double Rxuv;	// radius from center of planet where optical depth of XUV is unity

	P = dGravAccel * dMassEnv / (4 * PI * dRadSurf * dRadSurf); // [kg/ms2]
	Rxuv = dRadSurf * dRadSurf / (dScaleHeight * log(dPressXUV/P) + dRadSurf);
	if (Rxuv <= dRadSurf) {
		Rxuv = dRadSurf;
	}
	if (iToggle == 1) {
		return P;
	}
	else {
		return Rxuv;
  }
}

/**
For use with `fdProximaCenStellar()` to interpolate stellar properties
(temperature, radius, luminosity) from a grid.
*/
int fiGetLowerBoundProximaCen(double val, const double *arr, int dim){
	int i;
	for (i=0;i<dim-2;i++){
	  if (val < arr[i+1]) break;
  }
	return i;
}

/**
For use with `fdProximaCenStellar()` to interpolate stellar properties
(temperature, radius, luminosity) from a grid. This function
linearly interpolates over data, given indices of lower bounds on grid xi, yi
and normalized distances to the interpolation point dx, dy.
*/
double fdProximaCenBiLinear(int iALEN, double const data_lo[iALEN], double const data_hi[iALEN], int xi, int yi, double dx, double dy) {
	double C0, C1, C;
	if (dx == 0) {
	  C0 = data_lo[xi];
	  C1 = data_hi[xi];
	} else {
	  C0 = data_lo[xi]*(1-dx) + data_lo[xi+1]*dx;
	  C1 = data_hi[xi]*(1-dx) + data_hi[xi+1]*dx;
	}
	if (dy == 0)
	  C = C0;
	else
	  C = C0*(1-dy) + C1*dy;
	return C;
}

/**
For use with `fdProximaCenStellar()` to interpolate stellar properties
(temperature, radius, luminosity) from a grid.
*/
double fdProximaCenInterpolate(int iALEN, int iMLEN, double const xarr[iALEN], double const yarr[iMLEN], double const data_lo[iALEN], double const data_hi[iALEN], double A, double M, int *iError){
  double dx,dy;
  int xi,yi;
  int dxi,dyi;
  double result = 0;

  // Let's enforce a minimum age of 0.001 GYR and a maximum age of 10.0 GYR
  // NOTE: This results in a constant luminosity at times beyond this range.
  if (A < 0.001) A = 0.001;
  if (A > 10.00) A = 10.00;

  // Bounds on mass
  if (M < 0.1) {
		*iError = STELLAR_ERR_OUTOFBOUNDS_LO;
		return 0;
	} else if (M > 0.15) {
		*iError = STELLAR_ERR_OUTOFBOUNDS_HI;
		return 0;
	}

  // Get the lower bound
  xi = fiGetLowerBoundProximaCen(log10(A),xarr,iALEN);
  yi = fiGetLowerBoundProximaCen(M,yarr,iMLEN);

  // Paranoia check (REMOVE)
  if (yi < 0) {
    *iError = STELLAR_ERR_OUTOFBOUNDS_LO;
    return 0;
  } else if (yi > 1) {
    *iError = STELLAR_ERR_OUTOFBOUNDS_HI;
    return 0;
  }

  // Normalized distance to grid points
  dx = (log10(A)-xarr[xi]) / (xarr[xi + 1] - xarr[xi]);
  dy = (M-yarr[yi]) / (yarr[yi + 1] - yarr[yi]);

  // Calculate
  result = fdProximaCenBiLinear(iALEN,data_lo,data_hi,xi,yi,dx,dy);
  if (isnan(result)) {
    *iError = PROXIMACEN_ERROR;
    return 0;
  }
  *iError = 0;
  return result;
}

/**
Computes the temperature, luminosity, or radius of Proxima Centauri
by interpolating from a grid. The isochrones are from the Y^2 website

http://www.astro.yale.edu/demarque/fs255_grid.tar.gz

with [Fe/H] = +0.3 track and mixing length parameter
alpha_MLT = 1.0. These were linearly interpolated between the 0.1 MSUN and
0.15 MSUN tracks to create luminosity, temperature, and radius
interpolants, which are functions of a single variable (the age).
The grid was then rectified and copied as constant arrays to `body.h`.

Note that in order to match the present-day luminosity (see below),
I had to fudge a bit. I ended up scaling the entire luminosity
track down by 15% to get it to match. I then re-computed the
temperature to be consistent with the radius. Now all three
quantities (L, R, and T) match within less than 1 sigma.

DATA FROM Boyajian+12; SECOND ROW FROM Demory+09 (direct measurements)

# Fe/H      Radius            Luminosity            Teff          Mass            Lx/Lbol
# 0.19      0.1410 ± 0.0070   0.00155 ± 0.00002     3054 ± 79     0.118           2.83E−04
                              0.00165 ± 0.00015     3098 ± 56     0.123 ± 0.006

*/
double fdProximaCenStellar(int iParam, double A, double M, int *iError) {
	double res;
	double dLum, dRad;

  if (iParam == PROXIMACEN_T) {
      // Get fudged luminosity
      dLum = fdProximaCenInterpolate(PROXIMACEN_ALEN, PROXIMACEN_MLEN, PROXIMACEN_AARR, PROXIMACEN_MARR, PROXIMACEN_LOGL_LO, PROXIMACEN_LOGL_HI, A / (1.e9 * YEARSEC), M / MSUN, iError);
      dLum = LSUN * pow(10., dLum * PROXIMACEN_FUDGE);
      // Get radius
      dRad = fdProximaCenInterpolate(PROXIMACEN_ALEN, PROXIMACEN_MLEN, PROXIMACEN_AARR, PROXIMACEN_MARR, PROXIMACEN_LOGR_LO, PROXIMACEN_LOGR_HI, A / (1.e9 * YEARSEC), M / MSUN, iError);
      dRad = RSUN * pow(10., dRad);
      // Compute self-consistent temperature
      res = pow(dLum / (4 * PI * dRad * dRad * SIGMA), 0.25);
      return res;
  } else if (iParam == PROXIMACEN_L) {
      res = fdProximaCenInterpolate(PROXIMACEN_ALEN, PROXIMACEN_MLEN, PROXIMACEN_AARR, PROXIMACEN_MARR, PROXIMACEN_LOGL_LO, PROXIMACEN_LOGL_HI, A / (1.e9 * YEARSEC), M / MSUN, iError);
      return LSUN * pow(10., res * PROXIMACEN_FUDGE);
  } else if (iParam == PROXIMACEN_R) {
      res = fdProximaCenInterpolate(PROXIMACEN_ALEN, PROXIMACEN_MLEN, PROXIMACEN_AARR, PROXIMACEN_MARR, PROXIMACEN_LOGR_LO, PROXIMACEN_LOGR_HI, A / (1.e9 * YEARSEC), M / MSUN, iError);
      return RSUN * pow(10., res);
  } else {
      *iError = PROXIMACEN_ERROR;
      return 0;
  }
}



/**
For use with `fdProximaCenBRadius()` to interpolate the radius of
Proxima Cen b from a grid, assuming it has a gaseous composition
*/
int fiGetLowerBoundProximaCenB(double val, const double *arr, int dim){
	int i;
	for (i=0;i<dim-2;i++){
	  if (val < arr[i+1]) break;
  }
	return i;
}

/**
For use with `fdProximaCenBRadius()` to interpolate the radius of
Proxima Cen b from a grid, assuming it has a gaseous composition
*/
double fdProximaCenBLinear(int xi, int yi, double dx, double dy) {
	// Linearly interpolate over data, given indices of lower bounds on grid xi, yi
	// and normalized distances to the interpolation point dx, dy.
	double C0, C1, C;
	if (dx == 0) {
	  C0 = daProxCenBRadius[xi][yi];
	  C1 = daProxCenBRadius[xi][yi+1];
	} else {
	  C0 = daProxCenBRadius[xi][yi]*(1-dx) + daProxCenBRadius[xi+1][yi]*dx;
	  C1 = daProxCenBRadius[xi][yi+1]*(1-dx) + daProxCenBRadius[xi+1][yi+1]*dx;
	}
	if (dy == 0)
	  C = C0;
	else
	  C = C0*(1-dy) + C1*dy;

	return C;
}

/**
For use with `fdProximaCenBRadius()` to interpolate the radius of
Proxima Cen b from a grid, assuming it has a gaseous composition

Here I'm assuming a mass of 1.27 MEARTH and a solid body radius of 1.074 REARTH.
I'm using the Lopez+12 grids from Luger et al. (2015)
and smoothing over sharp (presumably) numerical features.

*/
double fdProximaCenBRadius(double C, double A, double M){
	double dx, dy;
	int xi, yi;

	// Let's enforce a minimum age of 0.001 GYR and a maximum age of 10.0 GYR
	A /= YEARSEC;
	if (A < 1e7) A = 1e7;
	if (A > 1e10) A = 1e10;

	// If the planet is rocky, use the Sotin+07 relation
	if (C < 0.00001)
	  return fdMassToRad_Sotin07(M);

	// Let's enforce the bounds for the composition as well
	if (C > 0.01) C = 0.01;

	// Get the lower bounds
	xi = fiGetLowerBoundProximaCenB(C, daProxCenBComp, PROXCENBCOMPLEN);
	yi = fiGetLowerBoundProximaCenB(A, daProxCenBAge, PROXCENBTIMELEN);

	// Normalized distance to grid points
	dx = (C - daProxCenBComp[xi]) / (daProxCenBComp[xi + 1] - daProxCenBComp[xi]);
	dy = (A - daProxCenBAge[yi]) / (daProxCenBAge[yi + 1] - daProxCenBAge[yi]);

  // Calculate
  return fdProximaCenBLinear(xi,yi,dx,dy) * REARTH;
}

/**
Planet radius evolution from the Lopez et al. (2012) evolution grids.

*/
double fdLopezRadius(double dMass, double dComp, double dFlux, double dAge, int iMetal){
	int m, c, f, t, z;
	double dm, dc, df, dt;
	double R000,R001,R010,R011,R100,R101,R110,R111;
	double R00,R10,R01,R11;
	double R0,R1;
	double dMassEarth = dMass/MEARTH;
	double dAgeYears = dAge/YEARSEC;

	/* We're not going to bother interpolating between metallicities. */
	z = iMetal;

	// Add a small tolerance
	if ((dMassEarth/daLopezMass[0] < 1) && (dMassEarth/daLopezMass[0]) > 0.99) dMassEarth = daLopezMass[0];

	if ((dMassEarth/daLopezMass[0] < 1) || (dMassEarth >= daLopezMass[MASSLEN-1])){
		/* Out of bounds */
		return 0;
	} else {
		/* Get index just below desired mass */
		for (m = 0; m < MASSLEN-1; m++)
			if (dMassEarth < daLopezMass[m+1]) break;
	}
	if (dComp < daLopezComp[0]){
		/* Out of bounds, assuming it's OK to use min val */
		dComp = daLopezComp[0];
		c = 0;
	} else if (dComp >= daLopezComp[COMPLEN-1]){
		/* Out of bounds */
		return 0;
	} else {
		/* Get index just below desired composition */
		for (c = 0; c < COMPLEN-1; c++)
			if (dComp < daLopezComp[c+1]) break;
	}
	if (dFlux < daLopezFlux[0]){
		/* Out of bounds, assuming it's OK to use min val */
		dFlux = daLopezFlux[0];
		f = 0;
	} else if (dFlux >= daLopezFlux[FLUXLEN-1]){
		/* Out of bounds, assuming it's OK to use max val */
		dFlux = daLopezFlux[FLUXLEN-1];
		f = FLUXLEN - 1;
	} else {
		/* Get index just below desired composition */
		for (f = 0; f < FLUXLEN-1; f++)
			if (dFlux < daLopezFlux[f+1]) break;
	}
	if (dAgeYears < daLopezAge[0]){
		/* Out of bounds, assuming it's OK to use min val */
		dAgeYears = daLopezAge[0];
		t = 0;
	} else if (dAgeYears >= daLopezAge[TIMELEN-1]){
		/* Out of bounds, assuming it's OK to use max val */
		dAgeYears = daLopezAge[TIMELEN-1];
		t = TIMELEN - 1;
	} else {
		/* Get index just below desired time */
		for (t = 0; t < TIMELEN-1; t++)
			if (dAgeYears < daLopezAge[t+1]) break;
	}
	/* We now have the coordinates below our desired point.
	 * Let's use them to do a simple tetralinear interpolation.
	 * Adapted from the method described in
	 * http://en.wikipedia.org/wiki/Trilinear_interpolation */
	dm = (dMassEarth - daLopezMass[m])/(daLopezMass[m+1] - daLopezMass[m]);
	dc = (dComp - daLopezComp[c])/(daLopezComp[c+1] - daLopezComp[c]);
	df = (dFlux - daLopezFlux[f])/(daLopezFlux[f+1] - daLopezFlux[f]);
	dt = (dAgeYears - daLopezAge[t])/(daLopezAge[t+1] - daLopezAge[t]);
	R000 = daLopezRadius[m][c][f][z][t]*(1-dm) + daLopezRadius[m+1][c][f][z][t]*dm;
	R001 = daLopezRadius[m][c][f][z][t+1]*(1-dm) + daLopezRadius[m+1][c][f][z][t+1]*dm;
	R010 = daLopezRadius[m][c][f+1][z][t]*(1-dm) + daLopezRadius[m+1][c][f+1][z][t]*dm;
	R011 = daLopezRadius[m][c][f+1][z][t+1]*(1-dm) + daLopezRadius[m+1][c][f+1][z][t+1]*dm;
	R100 = daLopezRadius[m][c+1][f][z][t]*(1-dm) + daLopezRadius[m+1][c+1][f][z][t]*dm;
	R101 = daLopezRadius[m][c+1][f][z][t+1]*(1-dm) + daLopezRadius[m+1][c+1][f][z][t+1]*dm;
	R110 = daLopezRadius[m][c+1][f+1][z][t]*(1-dm) + daLopezRadius[m+1][c+1][f+1][z][t]*dm;
	R111 = daLopezRadius[m][c+1][f+1][z][t+1]*(1-dm) + daLopezRadius[m+1][c+1][f+1][z][t+1]*dm;
	R00 = R000*(1-dc) + R100*dc;
	R10 = R010*(1-dc) + R110*dc;
	R01 = R001*(1-dc) + R101*dc;
	R11 = R011*(1-dc) + R111*dc;
	R0 = R00*(1-df) + R10*df;
	R1 = R01*(1-df) + R11*df;
	return (R0*(1-dt) + R1*dt)*REARTH;
}

/**
Dot product of two vectors

*/
double fdDotProduct(const int *x, const double *y){
	double res = 0.0;
	int i;
	for (i = 0; i < 16; i++){
		res += x[i] * y[i];
	}
	return res;
}

/**
Matrix-vector multiplication

*/
void fvMatrixVectorMult(const int mat[16][16], const double *vec, double *result){ 
	// in matrix form: result = mat * vec;
	int i;
	for (i = 0; i < 16; i++){
		result[i] = fdDotProduct(mat[i], vec);
	}
}

/**
Helper function for interpolating Baraffe grid

*/
int fiGetLowerBound(double val, const double *arr, int dim){
	int i;
	if (val < arr[0]){
		return STELLAR_ERR_OUTOFBOUNDS_LO;
	} else if (val > arr[dim-1]) {
	  return STELLAR_ERR_OUTOFBOUNDS_HI;
	} else {
			for (i=0;i<dim-2;i++){
				if (val < arr[i+1]) break;
			}
	}
	// Check to see if i-1, i, i+1 and i+2 are all valid indices
	if (i == 0)
		return STELLAR_ERR_OUTOFBOUNDS_LO;
	else if (i>=dim-2)
		return STELLAR_ERR_OUTOFBOUNDS_HI;
	else
		return i;
}

/**
Helper function for interpolating Baraffe grid

*/
double fdBaraffeBiLinear(int iMLEN, int iALEN, double const data[iMLEN][iALEN], int xi, int yi, double dx, double dy) {
	// Linearly interpolate over data, given indices of lower bounds on grid xi, yi
	// and normalized distances to the interpolation point dx, dy.
	double C0, C1, C;	
	if (dx == 0) {
	  C0 = data[xi][yi];
	  C1 = data[xi][yi+1];
	} else {
	  C0 = data[xi][yi]*(1-dx) + data[xi+1][yi]*dx;
	  C1 = data[xi][yi+1]*(1-dx) + data[xi+1][yi+1]*dx;	
	}
	if (dy == 0)
	  C = C0;
	else
	  C = C0*(1-dy) + C1*dy;
	return C;
}

/**
Helper function for interpolating Baraffe grid

*/
double fdBaraffeBiCubic(int iMLEN, int iALEN, double const data[iMLEN][iALEN], int xi, int yi, double dx, double dy) {
	double dvCoeff[16];
	int j,k;
	int ijkn = 0;
  double dypow = 1;
  double result = 0;
  
	// Linear algebra time!
	// Adapted from http://en.wikipedia.org/wiki/Bicubic_interpolation
	double dvDeriv[16] = {
										// values of the function at each corner
										data[xi][yi],
										data[xi+1][yi],
										data[xi][yi+1],
										data[xi+1][yi+1],
										
										// values of df/dx at each corner.
										0.5*(data[xi+1][yi]-data[xi-1][yi]),
										0.5*(data[xi+2][yi]-data[xi][yi]),
										0.5*(data[xi+1][yi+1]-data[xi-1][yi+1]),
										0.5*(data[xi+2][yi+1]-data[xi][yi+1]),
										
										// values of df/dy at each corner.
										0.5*(data[xi][yi+1]-data[xi][yi-1]),
										0.5*(data[xi+1][yi+1]-data[xi+1][yi-1]),
										0.5*(data[xi][yi+2]-data[xi][yi]),
										0.5*(data[xi+1][yi+2]-data[xi+1][yi]),
										
										// values of d2f/dxdy at each corner.
										0.25*(data[xi+1][yi+1]-data[xi-1][yi+1]-data[xi+1][yi-1]+data[xi-1][yi-1]),
										0.25*(data[xi+2][yi+1]-data[xi][yi+1]-data[xi+2][yi-1]+data[xi][yi-1]),
										0.25*(data[xi+1][yi+2]-data[xi-1][yi+2]-data[xi+1][yi]+data[xi-1][yi]),
										0.25*(data[xi+2][yi+2]-data[xi][yi+2]-data[xi+2][yi]+data[xi][yi])
										};
										
	fvMatrixVectorMult(STELLAR_BICUBIC_MATRIX,dvDeriv,dvCoeff);
	dypow = 1;
	for(j = 0; j < 4; ++j) {
		result += dypow*(dvCoeff[ijkn] + dx*(dvCoeff[ijkn+1] + dx*(dvCoeff[ijkn+2] + dx*dvCoeff[ijkn+3])));
		ijkn += 4;
		dypow *= dy;
  }
  return result;
}

/**
Helper function for interpolating Baraffe grid

*/
double fdBaraffeInterpolate(int iMLEN, int iALEN, double const xarr[iMLEN], double const yarr[iALEN], double const data[iMLEN][iALEN], double M, double A, int iOrder, int *iError){
	double dx, dy;
	int xi,yi;
	int dxi, dyi;
  double result = 0;

	// Let's enforce a minimum age of 0.001 GYR
	// NOTE: This results in a constant luminosity at times earlier than this, which
	// is not realistic. Shouldn't be an issue for most planet evolution calculations,
	// since planets typically form after this time, but this issue needs to be
	// revisited eventually.
	if (A < 0.001) A = 0.001;
		
	// Get bounds on grid
	*iError = 0;
	xi = fiGetLowerBound(M,xarr,iMLEN);
	yi = fiGetLowerBound(A,yarr,iALEN);

	if (xi < 0) {
		*iError = xi;
		return 0;
	} else if (yi < 0) {
		*iError = yi;
		return 0;
	}

	// Normalized distance to grid points
	dx = (M-xarr[xi])/(xarr[xi+1]-xarr[xi]);
	dy = (A-yarr[yi])/(yarr[yi+1]-yarr[yi]);

	if (iOrder == 1) {
		result = fdBaraffeBiLinear(iMLEN,iALEN,data,xi,yi,dx,dy);
		if (isnan(result)) {
			*iError = STELLAR_ERR_ISNAN;
			return 0;
		}
		return result;
	} else if (iOrder == 3) {
		result = fdBaraffeBiCubic(iMLEN,iALEN,data,xi,yi,dx,dy);
		if (isnan(result)) {
			// Maybe we can still linearly interpolate. Let's check:
			if (dx == 0){
        for (dyi = 0; dyi<2; dyi++){
          if (isnan(data[xi][yi+dyi])){
            // Hopeless; you're bounded by
            // a NaN on at least one side
            *iError = STELLAR_ERR_ISNAN;
            return 0;
          }
        }
			} else if (dy == 0){
				for (dxi = 0; dxi<2; dxi++){
					if (isnan(data[xi+dxi][yi])){
						// Hopeless; you're bounded by
						// a NaN on at least one side
						*iError = STELLAR_ERR_ISNAN;
						return 0;
					}
				}
			} else {
        for (dxi = 0; dxi<2; dxi++){
          for (dyi = 0; dyi<2; dyi++){
            if (isnan(data[xi+dxi][yi+dyi])){
              // Hopeless; you're bounded by
              // a NaN on at least one side
              *iError = STELLAR_ERR_ISNAN;
              return 0;
            }
          }
        }
			}
			// We're good! A linear interpolation will save the day.
			*iError = STELLAR_ERR_LINEAR;
			return fdBaraffeBiLinear(iMLEN,iALEN,data,xi,yi,dx,dy);
  	}
  	return result;
	} else {
		*iError = STELLAR_ERR_BADORDER;
		return 0;
	}
}

/**
Returns the stellar T, L, or R by interpolating over the Baraffe grid
using either a bilinear (iOrder = 1) or a bicubic (iOrder = 3) interpolation.
*/
double fdBaraffe(int iParam, double A, double M, int iOrder, int *iError) {
	double res;

  if (iParam == STELLAR_T) {			
      res = fdBaraffeInterpolate(STELLAR_BAR_MLEN, STELLAR_BAR_ALEN, STELLAR_BAR_MARR, STELLAR_BAR_AARR, DATA_LOGT, M / MSUN, A / (1.e9 * YEARSEC), iOrder, iError);
      return pow(10., res);
  } else if (iParam == STELLAR_L) {
      res = fdBaraffeInterpolate(STELLAR_BAR_MLEN, STELLAR_BAR_ALEN, STELLAR_BAR_MARR, STELLAR_BAR_AARR, DATA_LOGL, M / MSUN, A / (1.e9 * YEARSEC), iOrder, iError);
      return LSUN * pow(10., res);
  } else if (iParam == STELLAR_R) {	
      res = fdBaraffeInterpolate(STELLAR_BAR_MLEN, STELLAR_BAR_ALEN, STELLAR_BAR_MARR, STELLAR_BAR_AARR, DATA_RADIUS, M / MSUN, A / (1.e9 * YEARSEC), iOrder, iError);
      return RSUN * res;
  } else {
      *iError = STELLAR_ERR_FILE;
      return 0;
  }
}<|MERGE_RESOLUTION|>--- conflicted
+++ resolved
@@ -290,15 +290,9 @@
   body[iBody].dZobl = cos(body[iBody].dObliquity);
 }
 
-<<<<<<< HEAD
-
-double fndCalcDynEllipEq(BODY *body, int iBody) {
-  /* calculate equilibrium shape of planet using scaling laws and solar system values */
-=======
 /* Calculate equilibrium shape of planet using scaling laws and solar system
    values. If the value is less then Venus', return Venus'. */
 double CalcDynEllipEq(BODY *body, int iBody) {
->>>>>>> cb6f8977
   double J2Earth = 1.08262668e-3, J2Venus = 4.56e-6, CEarth = 8.034e37;
   double nuEarth, EdEarth, EdVenus, dTmp, dDynEllip;
 
