--- conflicted
+++ resolved
@@ -964,15 +964,8 @@
     fprintf(fp,"\n----- BODY: %s ----\n",body[iBody].cName);
     for (iOut=OUTBODYSTART;iOut<OUTEND;iOut++) {
       LogBodyRelations(control,fp,iBody);
-<<<<<<< HEAD
-      if (output[iOut].iNum > 0) {
-	       WriteLogEntry(body,control,&output[iOut],system,update,fnWrite[iOut],fp,iBody);
-	    }
-=======
       if (output[iOut].iNum > 0) 
         WriteLogEntry(body,control,&output[iOut],system,update,fnWrite[iOut],fp,iBody);
->>>>>>> fa3b7e2a
-
     }
     /* Log modules */
     for (iModule=0;iModule<module->iNumModules[iBody];iModule++)
