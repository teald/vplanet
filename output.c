--- conflicted
+++ resolved
@@ -116,15 +116,7 @@
 
 void WriteObliquity(BODY *body,CONTROL *control,OUTPUT *output,SYSTEM *system,UNITS *units,UPDATE *update,int iBody,double *dTmp,char cUnit[]) {
 
-<<<<<<< HEAD
-  if (body[iBody].bDistRot) {
-    *dTmp = atan2(sqrt(pow(body[iBody].dXobl,2)+pow(body[iBody].dYobl,2)),body[iBody].dZobl);
-  } else {
-    *dTmp = body[iBody].dObliquity;
-  }
-=======
   *dTmp = atan2(sqrt(pow(body[iBody].dXobl,2)+pow(body[iBody].dYobl,2)),body[iBody].dZobl);
->>>>>>> c00d15af
   
   if (output->bDoNeg[iBody]) {
     *dTmp *= output->dNeg;
@@ -151,15 +143,7 @@
 
 void WriteOrbEcc(BODY *body,CONTROL *control,OUTPUT *output,SYSTEM *system,UNITS *units,UPDATE *update,int iBody,double *dTmp,char cUnit[]) {
   if (iBody > 0)
-<<<<<<< HEAD
-    if (body[iBody].bDistOrb) {
-      *dTmp = sqrt(pow(body[iBody].dHecc,2)+pow(body[iBody].dKecc,2));
-    } else {
-      *dTmp = body[iBody].dEcc;
-    }
-=======
     *dTmp = sqrt(pow(body[iBody].dHecc,2)+pow(body[iBody].dKecc,2));
->>>>>>> c00d15af
   else
     *dTmp = -1;
   sprintf(cUnit,"");
