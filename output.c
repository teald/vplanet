
/************************ OUTPUT.C **********************/
/*
 * Rory Barnes, Wed May  7 16:38:28 PDT 2014
 *
 * Subroutines for output and logging.
*/


#include <stdio.h>
#include <stdlib.h>
#include <math.h>
#include <assert.h>
#include <ctype.h>
#include <string.h>
#include "vplanet.h"
#include "output.h"

/* Individual WriteOutput functions */

/*
 * A
 */

void WriteAge(BODY *body,CONTROL *control,OUTPUT *output,SYSTEM *system,UNITS *units,UPDATE *update,int iBody,double *dTmp,char cUnit[]) {
  *dTmp = system->dAge;
  if (output->bDoNeg[iBody]) {
    *dTmp *= output->dNeg;
    strcpy(cUnit,output->cNeg);
  } else {
    *dTmp /= fdUnitsTime(units->iTime);
    fsUnitsTime(units->iTime,cUnit);
  }
}

/*
 * D
 */

void WriteDeltaTime(BODY *body,CONTROL *control,OUTPUT *output,SYSTEM *system,UNITS *units,UPDATE *update,int iBody,double *dTmp,char cUnit[]) {

  if (control->Evolve.dTime > 0) 
    *dTmp = control->Io.dOutputTime/control->Evolve.nSteps;
  else
    *dTmp = 0;
  if (output->bDoNeg[iBody]) {
    *dTmp *= output->dNeg;
    strcpy(cUnit,output->cNeg);
  } else {
    *dTmp /= fdUnitsTime(units->iTime);
    fsUnitsTime(units->iTime,cUnit);
  }
}

/*
 * M
 */

void WriteMass(BODY *body,CONTROL *control,OUTPUT *output,SYSTEM *system,UNITS *units,UPDATE *update,int iBody,double *dTmp,char cUnit[]) {

  *dTmp = body[iBody].dMass;
  if (output->bDoNeg[iBody]) {
    *dTmp *= output->dNeg;
    strcpy(cUnit,output->cNeg);
  } else {
    *dTmp /= fdUnitsMass(units->iMass);
    fsUnitsMass(units->iMass,cUnit);
  }
}

/*
 * O
 */

void WriteObliquity(BODY *body,CONTROL *control,OUTPUT *output,SYSTEM *system,UNITS *units,UPDATE *update,int iBody,double *dTmp,char cUnit[]) {

  *dTmp = body[iBody].dObliquity;
  if (output->bDoNeg[iBody]) {
    *dTmp *= output->dNeg;
    strcpy(cUnit,output->cNeg);
  } else {
    *dTmp /= fdUnitsAngle(units->iAngle);
    fsUnitsAngle(units->iAngle,cUnit);
  }
}


void WriteOrbAngMom(BODY *body,CONTROL *control,OUTPUT *output,SYSTEM *system,UNITS *units,UPDATE *update,int iBody,double *dTmp,char cUnit[]) {
  char cTmp;

  *dTmp = fdOrbAngMom(body);
  if (output->bDoNeg[iBody]) {
    *dTmp *= output->dNeg;
    strcpy(cUnit,output->cNeg);
  } else {
    *dTmp *= fdUnitsTime(units->iTime)/(fdUnitsMass(units->iMass)*fdUnitsLength(units->iLength)*fdUnitsLength(units->iLength));
    fsUnitsAngMom(units,cUnit);
  }
}

void WriteOrbEcc(BODY *body,CONTROL *control,OUTPUT *output,SYSTEM *system,UNITS *units,UPDATE *update,int iBody,double *dTmp,char cUnit[]) {
  if (iBody > 0)
    *dTmp = body[iBody].dEcc;
  else
    *dTmp = -1;
  sprintf(cUnit,"");
}

void WriteOrbEnergy(BODY *body,CONTROL *control,OUTPUT *output,SYSTEM *system,UNITS *units,UPDATE *update,int iBody,double *dTmp,char cUnit[]) {

  *dTmp = fdOrbEnergy(body,iBody);
  if (output->bDoNeg[iBody]) {
    *dTmp *= output->dNeg;
    strcpy(cUnit,output->cNeg);
  } else {
    *dTmp /= fdUnitsEnergy(units->iTime,units->iMass,units->iLength);
    fsUnitsEnergy(units,cUnit);
  }
}

void WriteOrbMeanMotion(BODY *body,CONTROL *control,OUTPUT *output,SYSTEM *system,UNITS *units,UPDATE *update,int iBody,double *dTmp,char cUnit[]) {

  if (iBody > 0)
    *dTmp = body[iBody].dMeanMotion;
  else
    *dTmp = -1;

  if (output->bDoNeg[iBody]) {
    *dTmp *= output->dNeg;
    strcpy(cUnit,output->cNeg);
  } else {
    *dTmp /= fdUnitsTime(units->iTime);
    fsUnitsRate(units->iTime,cUnit);
  }
}

void WriteOrbPeriod(BODY *body,CONTROL *control,OUTPUT *output,SYSTEM *system,UNITS *units,UPDATE *update,int iBody,double *dTmp,char cUnit[]) {

  if (iBody > 0)
    *dTmp = fdSemiToPeriod(body[iBody].dSemi,(body[0].dMass+body[iBody].dMass));
  else
    *dTmp=-1;

  if (output->bDoNeg[iBody]) {
    *dTmp *= output->dNeg;
    strcpy(cUnit,output->cNeg);
  } else {
    *dTmp *= fdUnitsTime(units->iTime);
    fsUnitsTime(units->iTime,cUnit);
  }
}

void WriteOrbSemi(BODY *body,CONTROL *control,OUTPUT *output,SYSTEM *system,UNITS *units,UPDATE *update,int iBody,double *dTmp,char cUnit[]) {
  if (iBody > 0)
    *dTmp = body[iBody].dSemi;
  else
    *dTmp = -1;

  if (output->bDoNeg[iBody]) {
    *dTmp *= output->dNeg;
    strcpy(cUnit,output->cNeg);
  } else {
    *dTmp /= fdUnitsLength(units->iLength);
    fsUnitsLength(units->iLength,cUnit);
  }
}

/*
 * R
 */

void WriteRadius(BODY *body,CONTROL *control,OUTPUT *output,SYSTEM *system,UNITS *units,UPDATE *update,int iBody,double *dTmp,char cUnit[]) {

  *dTmp = body[iBody].dRadius;
  if (output->bDoNeg[iBody]) {
    *dTmp *= output->dNeg;
    strcpy(cUnit,output->cNeg);
  } else {
    *dTmp /= fdUnitsLength(units->iLength);
    fsUnitsLength(units->iLength,cUnit);
  }
}

void WriteRotAngMom(BODY *body,CONTROL *control,OUTPUT *output,SYSTEM *system,UNITS *units,UPDATE *update,int iBody,double *dTmp,char cUnit[]) {

  *dTmp = fdRotAngMom(body[iBody].dRadGyra,body[iBody].dMass,body[iBody].dRadius,body[iBody].dRotRate);

  if (output->bDoNeg[iBody]) {
    *dTmp *= output->dNeg;
    strcpy(cUnit,output->cNeg);
  } else {
    *dTmp *= fdUnitsTime(units->iTime)/(fdUnitsMass(units->iMass)*fdUnitsLength(units->iLength)*fdUnitsLength(units->iLength));
    fsUnitsAngMom(units,cUnit);
  }
}

void WriteRotKinEnergy(BODY *body,CONTROL *control,OUTPUT *output,SYSTEM *system,UNITS *units,UPDATE *update,int iBody,double *dTmp,char cUnit[]) {

  *dTmp = fdRotKinEnergy(body[iBody].dMass,body[iBody].dRadius,body[iBody].dRadGyra,body[iBody].dRotRate);
  if (output->bDoNeg[iBody]) {
    *dTmp *= output->dNeg;
    strcpy(cUnit,output->cNeg);
  } else {
    *dTmp /= fdUnitsEnergy(units->iTime,units->iMass,units->iLength);
    fsUnitsEnergy(units,cUnit);
  }
}

void WriteRotRate(BODY *body,CONTROL *control,OUTPUT *output,SYSTEM *system,UNITS *units,UPDATE *update,int iBody,double *dTmp,char cUnit[]) {

  *dTmp = body[iBody].dRotRate;
  if (output->bDoNeg[iBody]) {
    *dTmp *= output->dNeg;
    strcpy(cUnit,output->cNeg);
  } else {
    *dTmp *= fdUnitsTime(units->iTime);
    fsUnitsRate(units->iTime,cUnit);
  }
}

void WriteRotPer(BODY *body,CONTROL *control,OUTPUT *output,SYSTEM *system,UNITS *units,UPDATE *update,int iBody,double *dTmp,char cUnit[]) {

  *dTmp = fdFreqToPer(body[iBody].dRotRate);
  if (output->bDoNeg[iBody]) {
    *dTmp *= output->dNeg;
    strcpy(cUnit,output->cNeg);
  } else {
    *dTmp /= fdUnitsTime(units->iTime);
    fsUnitsTime(units->iTime,cUnit);
  }
}


void WriteRotVel(BODY *body,CONTROL *control,OUTPUT *output,SYSTEM *system,UNITS *units,UPDATE *update,int iBody,double *dTmp,char cUnit[]) {

  *dTmp = fdRotVel(body[iBody].dRadius,body[iBody].dRotRate);
  if (output->bDoNeg[iBody]) {
    *dTmp *= output->dNeg;
    strcpy(cUnit,output->cNeg);
  } else {
    *dTmp *= fdUnitsTime(units->iTime)/fdUnitsLength(units->iLength);
    fsUnitsVel(units,cUnit);
  }
}

void WriteSurfaceEnergyFlux(BODY *body,CONTROL *control,OUTPUT *output,SYSTEM *system,UNITS *units,UPDATE *update,int iBody,double *dTmp,char cUnit[]) {
  /* Multiple modules can contribute to this output */
  int iModule;

  *dTmp=0;
  for (iModule=0;iModule<control->Evolve.iNumModules[iBody];iModule++)
    // Only module reference in file, can this be changed? XXX
    *dTmp += output->fnOutput[iBody][iModule](body,system,update,iBody,control->Evolve.iEqtideModel);

  if (output->bDoNeg[iBody]) {
    *dTmp *= output->dNeg;
    strcpy(cUnit,output->cNeg);
  } else {
    *dTmp /= fdUnitsEnergyFlux(units->iTime,units->iMass,units->iLength);
    fsUnitsEnergyFlux(units,cUnit);
  }
}

void WriteTime(BODY *body,CONTROL *control,OUTPUT *output,SYSTEM *system,UNITS *units,UPDATE *update,int iBody,double *dTmp,char cUnit[]) {

  *dTmp = control->Evolve.dTime;
  if (output->bDoNeg[iBody]) {
    *dTmp *= output->dNeg;
    strcpy(cUnit,output->cNeg);
  } else {
    *dTmp /= fdUnitsTime(units->iTime);
    fsUnitsTime(units->iTime,cUnit);
  }
}

void WriteTotAngMom(BODY *body,CONTROL *control,OUTPUT *output,SYSTEM *system,UNITS *units,UPDATE *update,int iBody,double *dTmp,char cUnit[]) {

  *dTmp = fdTotAngMom(body);

  if (output->bDoNeg[iBody]) {
    *dTmp *= output->dNeg;
    strcpy(cUnit,output->cNeg);
  } else {
    *dTmp *= fdUnitsTime(units->iTime)/(fdUnitsMass(units->iMass)*fdUnitsLength(units->iLength)*fdUnitsLength(units->iLength));
    fsUnitsAngMom(units,cUnit);
  }
}

void WriteTotEnergy(BODY *body,CONTROL *control,OUTPUT *output,SYSTEM *system,UNITS *units,UPDATE *update,int iBody,double *dTmp,char cUnit[]) {

  *dTmp = fdTotEnergy(body);

  if (output->bDoNeg[iBody]) {
    *dTmp *= output->dNeg;
    strcpy(cUnit,output->cNeg);
  } else {
    *dTmp /= fdUnitsEnergy(units->iTime,units->iMass,units->iLength);
    fsUnitsEnergy(units,cUnit);
  }
}

void WritePotEnergy(BODY *body,CONTROL *control,OUTPUT *output,SYSTEM *system,UNITS *units,UPDATE *update,int iBody,double *dTmp,char cUnit[]) {

  *dTmp = fdPotEnergy(body);

  if (output->bDoNeg[iBody]) {
    *dTmp *= output->dNeg;
    strcpy(cUnit,output->cNeg);
  } else {
    *dTmp /= fdUnitsEnergy(units->iTime,units->iMass,units->iLength);
    fsUnitsEnergy(units,cUnit);
  }
}

void WriteKinEnergy(BODY *body,CONTROL *control,OUTPUT *output,SYSTEM *system,UNITS *units,UPDATE *update,int iBody,double *dTmp,char cUnit[]) {

  *dTmp = fdKinEnergy(body);

  if (output->bDoNeg[iBody]) {
    *dTmp *= output->dNeg;
    strcpy(cUnit,output->cNeg);
  } else {
    *dTmp /= fdUnitsEnergy(units->iTime,units->iMass,units->iLength);
    fsUnitsEnergy(units,cUnit);
  }
}

void WriteOrbKinEnergy(BODY *body,CONTROL *control,OUTPUT *output,SYSTEM *system,UNITS *units,UPDATE *update,int iBody,double *dTmp,char cUnit[]) {

  if (iBody > 0)
    *dTmp = fdOrbKinEnergy(body[0].dMass,body[iBody].dMass,body[iBody].dSemi);
  else
    *dTmp = -1;

  if (output->bDoNeg[iBody]) {
    *dTmp *= output->dNeg;
    strcpy(cUnit,output->cNeg);
  } else {
    *dTmp /= fdUnitsEnergy(units->iTime,units->iMass,units->iLength);
    fsUnitsEnergy(units,cUnit);
  }
}

void WriteOrbPotEnergy(BODY *body,CONTROL *control,OUTPUT *output,SYSTEM *system,UNITS *units,UPDATE *update,int iBody,double *dTmp,char cUnit[]) {

  if (iBody > 0)
    *dTmp = fdOrbPotEnergy(body[0].dMass,body[iBody].dMass,body[iBody].dSemi);
  else
    *dTmp = -1;

  if (output->bDoNeg[iBody]) {
    *dTmp *= output->dNeg;
    strcpy(cUnit,output->cNeg);
  } else {
    *dTmp /= fdUnitsEnergy(units->iTime,units->iMass,units->iLength);
    fsUnitsEnergy(units,cUnit);
  }
}

/*
 * End individual write functions
 */

void InitializeOutputGeneral(OUTPUT *output,fnWriteOutput fnWrite[]) {
  /*
   * Age
   */
  
  sprintf(output[OUT_AGE].cName,"Age");
  sprintf(output[OUT_AGE].cDescr,"System Age");
  sprintf(output[OUT_AGE].cNeg,"Gyr");
  output[OUT_AGE].bNeg = 1;
  output[OUT_AGE].dNeg = 1./(YEARSEC*1e9);
  output[OUT_AGE].iNum = 1;
  fnWrite[OUT_AGE] = &WriteAge;

  /*
   * D
   */
  
  sprintf(output[OUT_DT].cName,"DeltaTime");
  sprintf(output[OUT_DT].cDescr,"Average Timestep Over Last Output Interval");
  sprintf(output[OUT_DT].cNeg,"years");
  output[OUT_DT].bNeg = 1;
  output[OUT_DT].dNeg = 1./YEARSEC;
  output[OUT_DT].iNum = 1;
  fnWrite[OUT_DT] = &WriteDeltaTime;
  

    /*
     * M
     */
    
    sprintf(output[OUT_MASS].cName,"Mass");
    sprintf(output[OUT_MASS].cDescr,"Mass");
    output[OUT_MASS].bNeg = 0;
    output[OUT_MASS].iNum = 1;
    fnWrite[OUT_MASS] = &WriteMass;


    /*
     *   O
     */

    sprintf(output[OUT_OBL].cName,"Obliquity");
    sprintf(output[OUT_OBL].cDescr,"Obliquity");
    output[OUT_OBL].bNeg = 0;
    output[OUT_OBL].iNum = 1;
    fnWrite[OUT_OBL] = &WriteObliquity;


    sprintf(output[OUT_ORBANGMOM].cName,"OrbAngMom");
    sprintf(output[OUT_ORBANGMOM].cDescr,"Orbital Angular Momentum");
    output[OUT_ORBANGMOM].iNum = 1;
    fnWrite[OUT_ORBANGMOM] = &WriteOrbAngMom;

    sprintf(output[OUT_ORBECC].cName,"Eccentricity");
    sprintf(output[OUT_ORBECC].cDescr,"Orbital Eccentricity");
    output[OUT_ORBECC].iNum = 1;
    output[OUT_ORBECC].bNeg = 0;
    fnWrite[OUT_ORBECC] = &WriteOrbEcc;

    sprintf(output[OUT_ORBEN].cName,"OrbEnergy");
    sprintf(output[OUT_ORBEN].cDescr,"Orbital Energy");
    sprintf(output[OUT_ORBEN].cNeg,"ergs");
    output[OUT_ORBEN].bNeg = 1;
    output[OUT_ORBEN].iNum = 1;
    fnWrite[OUT_ORBEN] = &WriteOrbEnergy;

    sprintf(output[OUT_ORBMEANMOTION].cName,"MeanMotion");
    sprintf(output[OUT_ORBMEANMOTION].cDescr,"Orbital Mean Motion");
    sprintf(output[OUT_ORBMEANMOTION].cNeg,"/day");
    output[OUT_ORBMEANMOTION].bNeg = 1;
    output[OUT_ORBMEANMOTION].dNeg = DAYSEC;
    output[OUT_ORBMEANMOTION].iNum = 1;
    fnWrite[OUT_ORBMEANMOTION] = &WriteOrbMeanMotion;

    sprintf(output[OUT_ORBPER].cName,"OrbPeriod");
    sprintf(output[OUT_ORBPER].cDescr,"Orbital Period");
    sprintf(output[OUT_ORBPER].cNeg,"days");
    output[OUT_ORBPER].bNeg = 1;
    output[OUT_ORBPER].dNeg = 1./DAYSEC;
    output[OUT_ORBPER].iNum = 1;
    fnWrite[OUT_ORBPER] = &WriteOrbPeriod;

    sprintf(output[OUT_ORBSEMI].cName,"SemiMajorAxis");
    sprintf(output[OUT_ORBSEMI].cDescr,"Semi-major Axis");
    sprintf(output[OUT_ORBSEMI].cNeg,"AU"); 
    output[OUT_ORBSEMI].bNeg = 1;
    output[OUT_ORBSEMI].dNeg = 1./AUCM;
    output[OUT_ORBSEMI].iNum = 1;
    fnWrite[OUT_ORBSEMI] = &WriteOrbSemi;

    /*
     * R
     */
    
    sprintf(output[OUT_RADIUS].cName,"Radius");
    sprintf(output[OUT_RADIUS].cDescr,"Radius");
    output[OUT_RADIUS].bNeg = 1;
    sprintf(output[OUT_RADIUS].cNeg,"Solar");
    output[OUT_RADIUS].dNeg = 1./RSUN;
    output[OUT_RADIUS].iNum = 1;
    fnWrite[OUT_RADIUS] = &WriteRadius;

    sprintf(output[OUT_ROTANGMOM].cName,"RotAngMom");
    sprintf(output[OUT_ROTANGMOM].cDescr,"Rotational Angular Momentum");
    output[OUT_ROTANGMOM].bNeg = 0;
    output[OUT_ROTANGMOM].iNum = 1;
    fnWrite[OUT_ROTANGMOM] = &WriteRotAngMom;

    sprintf(output[OUT_ROTKINENERGY].cName,"RotKinEnergy");
    sprintf(output[OUT_ROTKINENERGY].cDescr,"Rotational Energy");
    sprintf(output[OUT_ROTKINENERGY].cNeg,"ergs");
    output[OUT_ROTKINENERGY].iNum = 1;
    fnWrite[OUT_ROTKINENERGY] = &WriteRotKinEnergy;

    sprintf(output[OUT_ROTPER].cName,"RotPer");
    sprintf(output[OUT_ROTPER].cDescr,"Rotational Period");
    sprintf(output[OUT_ROTPER].cNeg,"days");
    output[OUT_ROTPER].bNeg = 1;
    output[OUT_ROTPER].dNeg = 1./DAYSEC;
    output[OUT_ROTPER].iNum = 1;
    fnWrite[OUT_ROTPER] = &WriteRotPer;

    sprintf(output[OUT_ROTRATE].cName,"RotRate");
    sprintf(output[OUT_ROTRATE].cDescr,"Rotational Frequency");
    sprintf(output[OUT_ROTRATE].cNeg,"/day");
    output[OUT_ROTRATE].bNeg = 1;
    output[OUT_ROTRATE].dNeg = DAYSEC;
    output[OUT_ROTRATE].iNum = 1;
    fnWrite[OUT_ROTRATE] = &WriteRotRate;

    sprintf(output[OUT_ROTVEL].cName,"RotVel");
    sprintf(output[OUT_ROTVEL].cDescr,"Rotational Velocity");
    sprintf(output[OUT_ROTVEL].cNeg,"km/s");
    output[OUT_ROTVEL].bNeg = 1;
    output[OUT_ROTVEL].dNeg = 1e-5;
    output[OUT_ROTVEL].iNum = 1;
    fnWrite[OUT_ROTVEL] = &WriteRotVel;

    sprintf(output[OUT_SURFENFLUX].cName,"SurfEnFluxTotal");
    sprintf(output[OUT_SURFENFLUX].cDescr,"Total Surface Energy Flux");
    sprintf(output[OUT_SURFENFLUX].cNeg,"W/m^2");
    output[OUT_SURFENFLUX].bNeg = 1;
    output[OUT_SURFENFLUX].dNeg = 1e-3;
    output[OUT_SURFENFLUX].iNum = 1;
    fnWrite[OUT_SURFENFLUX] = &WriteSurfaceEnergyFlux;

    sprintf(output[OUT_TIME].cName,"Time");
    sprintf(output[OUT_TIME].cDescr,"Simulation Time");
    output[OUT_TIME].bNeg = 1;
    output[OUT_TIME].dNeg = 1./(YEARSEC*1e9);
    output[OUT_TIME].iNum = 1;
    fnWrite[OUT_TIME] = &WriteTime;

    sprintf(output[OUT_TOTANGMOM].cName,"TotAngMom");
    sprintf(output[OUT_TOTANGMOM].cDescr,"Total Angular Momentum");
    output[OUT_TOTANGMOM].iNum = 1;
    fnWrite[OUT_TOTANGMOM] = &WriteTotAngMom;

    sprintf(output[OUT_TOTENERGY].cName,"TotEnergy");
    sprintf(output[OUT_TOTENERGY].cDescr,"Total Energy");
    sprintf(output[OUT_TOTENERGY].cNeg,"ergs");
    output[OUT_TOTENERGY].bNeg = 1;
    output[OUT_TOTENERGY].dNeg = 1;
    output[OUT_TOTENERGY].iNum = 1;
    fnWrite[OUT_TOTENERGY] = &WriteTotEnergy;

    sprintf(output[OUT_POTENERGY].cName,"PotEnergy");
    sprintf(output[OUT_POTENERGY].cDescr,"Total Potential Energy");
    sprintf(output[OUT_POTENERGY].cNeg,"ergs");
    output[OUT_POTENERGY].bNeg = 1;
    output[OUT_POTENERGY].dNeg = 1;
    output[OUT_POTENERGY].iNum = 1;
    fnWrite[OUT_POTENERGY] = &WritePotEnergy;

    sprintf(output[OUT_KINENERGY].cName,"KinEnergy");
    sprintf(output[OUT_KINENERGY].cDescr,"Total Kinetic Energy");
    sprintf(output[OUT_KINENERGY].cNeg,"ergs");
    output[OUT_KINENERGY].bNeg = 1;
    output[OUT_KINENERGY].dNeg = 1;
    output[OUT_KINENERGY].iNum = 1;
    fnWrite[OUT_KINENERGY] = &WriteKinEnergy;

    sprintf(output[OUT_ORBKINENERGY].cName,"OrbKinEnergy");
    sprintf(output[OUT_ORBKINENERGY].cDescr,"Orbital Kinetic Energy");
    sprintf(output[OUT_ORBKINENERGY].cNeg,"ergs");
    output[OUT_ORBKINENERGY].bNeg = 1;
    output[OUT_ORBKINENERGY].dNeg = 1;
    output[OUT_ORBKINENERGY].iNum = 1;
    fnWrite[OUT_ORBKINENERGY] = &WriteOrbKinEnergy;

    sprintf(output[OUT_ORBPOTENERGY].cName,"OrbPotEnergy");
    sprintf(output[OUT_ORBPOTENERGY].cDescr,"Orbital Potential Energy");
    sprintf(output[OUT_ORBPOTENERGY].cNeg,"ergs");
    output[OUT_ORBPOTENERGY].bNeg = 1;
    output[OUT_ORBPOTENERGY].dNeg = 1;
    output[OUT_ORBPOTENERGY].iNum = 1;
    fnWrite[OUT_ORBPOTENERGY] = &WriteOrbPotEnergy;

    sprintf(output[OUT_ORBENERGY].cName,"OrbEnergy");
    sprintf(output[OUT_ORBENERGY].cDescr,"Orbital Energy");
    sprintf(output[OUT_ORBENERGY].cNeg,"ergs");
    output[OUT_ORBENERGY].bNeg = 1;
    output[OUT_ORBENERGY].dNeg = 1;
    output[OUT_ORBENERGY].iNum = 1;
    fnWrite[OUT_ORBENERGY] = &WriteOrbEnergy;

}

void InitializeOutputFunctions(MODULE *module,OUTPUT *output,int iNumBodies) {
  int iBody,iModule;

  output[OUT_SURFENFLUX].fnOutput = malloc(iNumBodies*sizeof(fnOutputModule*));

  for (iBody=0;iBody<iNumBodies;iBody++) {
    for (iModule=0;iModule<module->iNumModules[iBody];iModule++) 
      output[OUT_SURFENFLUX].fnOutput[iBody] = malloc(module->iNumModules[iBody]*sizeof(fnOutputModule));
  }
}

/*
void FinalizeOutputFunctions(MODULE *module,OUTPUT *output,int iBody) {
  First initialize functions for the number of bodies 
  module->fnFinalizeOutput[iBody] = malloc(module->iNumModules[iBody]*sizeof(fnOutputModule));
  for (iModule=0;iModule<module->iNumModules[iBody];iModule++) 
    module->fnFinalizeOutput[iBody][iModule];
}
*/

void CGSUnits(UNITS *units) {
  units->iTime = 0;
  units->iLength = 0;
  units->iMass = 0;
  units->iAngle = 0;
}

void WriteLogEntry(BODY *body,CONTROL *control,OUTPUT *output,SYSTEM *system,UPDATE *update,fnWriteOutput fnWrite,FILE *fp,int iBody) {
  double *dTmp;
  char cUnit[48];
  UNITS units;
  int i,j,iNumIndices;


  cUnit[0]='\0';
  dTmp=malloc(output->iNum*sizeof(double));
  CGSUnits(&units);
  fnWrite(body,control,output,system,&units,update,iBody,dTmp,cUnit);

  fprintf(fp,"(%s) %s [%s]: ",output->cName,output->cDescr,cUnit);
  for (j=0;j<output->iNum;j++) {
    fprintd(fp,dTmp[j],control->Io.iSciNot,control->Io.iDigits);
    fprintf(fp," ");
  }
  fprintf(fp,"\n");
}

void LogUnits(FILE *fp) {
  /* Mass Units */
  UNITS units;

  CGSUnits(&units);

  fprintf(fp,"Mass Units: ");
  if (units.iMass == 0) {
    fprintf(fp,"Grams\n");
  } else if (units.iMass == 1) {
    fprintf(fp,"Kilograms\n");
  } else if (units.iMass == 2) {
    fprintf(fp,"Solar\n");
  } else if (units.iMass == 3) {
    fprintf(fp,"Earth\n");
  } else if (units.iMass == 4) {
    fprintf(fp,"Jupiter\n");
  } else if (units.iMass == 5) {
    fprintf(fp,"Saturn\n");
  }
  
  /* Length Units */
  
  fprintf(fp,"Length Units: ");
  if (units.iLength == 0) {
    fprintf(fp,"Centimeters\n");
  } else if (units.iLength == 1) {
    fprintf(fp,"Meters\n");
  } else if (units.iLength == 2) {
    fprintf(fp,"Kilometers\n");
  } else if (units.iLength == 3) {
    fprintf(fp,"Solar\n");
  } else if (units.iLength == 4) {
    fprintf(fp,"Earth\n");
  } else if (units.iLength == 5) {
    fprintf(fp,"Jupiter\n");
  } else if (units.iLength == 6) {
    fprintf(fp,"AU\n");
  }
  
  /* Time Units */
  
  fprintf(fp,"Time Units: ");
  if (units.iTime == 0) {
    fprintf(fp,"Seconds\n");
  } else if (units.iTime == 1) {
    fprintf(fp,"Days\n");
  } else if (units.iTime == 2) {
    fprintf(fp,"Years\n");
  } else if (units.iTime == 3) {
    fprintf(fp,"Megayears\n");
  } else if (units.iTime == 4) {
    fprintf(fp,"Gigayears\n");
  }
  
  /* Angle Units */
  
  fprintf(fp,"Angle Units: ");
  if (units.iAngle == 0) {
    fprintf(fp,"Radians\n");
  } else if (units.iAngle == 1) {
    fprintf(fp,"Degrees\n");
  }
  
}

void LogIntegration(CONTROL *control,FILE *fp) {

  fprintf(fp,"Integration Method: ");
  if (control->Evolve.iOneStep == EULER)
    fprintf(fp,"Euler");
  else if (control->Evolve.iOneStep == RUNGEKUTTA)
    fprintf(fp,"Runge-Kutta4");
  fprintf(fp,"\n");

  fprintf(fp,"Direction: ");
  if (control->Evolve.bDoBackward) 
    fprintf(fp,"Backward\n");
  else
    fprintf(fp,"Forward\n");

  fprintf(fp,"Time Step: ");
  fprintd(fp,control->Evolve.dTimeStep,control->Io.iSciNot,control->Io.iDigits);
  fprintf(fp,"\n");
  
  fprintf(fp,"Stop Time: ");
  fprintd(fp,control->Evolve.dStopTime,control->Io.iSciNot,control->Io.iDigits);
  fprintf(fp,"\n");
  
  fprintf(fp,"Output Interval: ");
  fprintd(fp,control->Io.dOutputTime,control->Io.iSciNot,control->Io.iDigits);
  fprintf(fp,"\n");
  
  fprintf(fp,"Use Variable Timestep: ");
  if (control->Evolve.bVarDt == 0) {
    fprintf(fp,"No\n");
  } else {
    fprintf(fp,"Yes\n");
    fprintf(fp,"dEta: ");
    fprintd(fp,control->Evolve.dEta,control->Io.iSciNot,control->Io.iDigits);
    fprintf(fp,"\n");
  }
}

void LogHalt(CONTROL *control,FILE *fp) {

  fprintf(fp,"Minimum Value of ecc and obl: ");
  fprintd(fp,control->Evolve.dMinValue,control->Io.iSciNot,control->Io.iDigits);
  fprintf(fp,"\n");
  fprintf(fp,"\n");

}

void LogBodyRelations(CONTROL *control,FILE *fp,int iBody) {

  if (control->iMassRad[iBody] > 0) {
    fprintf(fp,"Mass-Radius Relationship: ");
    if (control->iMassRad[iBody] == 1) {
      fprintf(fp,"New Light On Dark Stars\n");
    } else if (control->iMassRad[iBody] == 2) {
      fprintf(fp,"Gorda, S.Y. & Svechnikov, M.A. 1999, Astronomy Reports, 43, 521-525.\n");
    } else if (control->iMassRad[iBody] == 3) {
      fprintf(fp,"Bayless, A.J. & Orosz, J.A. 2006, ApJ, 651, 1155-1165.\n");
    } else if (control->iMassRad[iBody] == 4) {
      fprintf(fp,"Sotin, C. et al. 2007, Icarus, 191, 337-351.\n");
    } else {
      fprintf(fp,"Unknown!\n");
      fprintf(stderr,"Unknown Mass-Radius Relationship!\n");
      exit(EXIT_INPUT);
    }
  }
}

void LogOutputOrder(BODY *body,CONTROL *control,FILES *files,OUTPUT *output,SYSTEM *system,UPDATE *update,fnWriteOutput fnWrite[],FILE *fp,int iBody) {
  int iFile,iOut,iSubOut,iExtra=0;
  char cCol[NUMOUT][OPTLEN];
  double *dTmp;
  char cUnit[48],cTmp[48];
  
  for (iFile=0;iFile<files->Outfile[iBody].iNumCols;iFile++) {
    for (iOut=0;iOut<MODULEOUTEND;iOut++) {
      if (memcmp(files->Outfile[iBody].caCol[iFile],output[iOut].cName,strlen(output[iOut].cName)) == 0) {
 	/* Match! */
	dTmp=malloc(output[iOut].iNum*sizeof(double));
	fnWrite[iOut](body,control,&output[iOut],system,&control->Units[iBody],update,iBody,dTmp,cUnit);
	for (iSubOut=0;iSubOut<output[iOut].iNum;iSubOut++) {
	  strcpy(cCol[iFile+iSubOut+iExtra],files->Outfile[iBody].caCol[iFile]);
	  sprintf(cTmp,"[%s]",cUnit);
	  strcat(cCol[iFile+iSubOut+iExtra],cTmp);
	}
	iExtra += (output[iOut].iNum-1);
      }
      
    }
  }

  fprintf(fp,"Output Order:");
  for (iFile=0;iFile<(files->Outfile[iBody].iNumCols + iExtra);iFile++)
    fprintf(fp," %s",cCol[iFile]);
  fprintf(fp, "\n");
}

void LogOptions(CONTROL *control,FILES *files,MODULE *module,SYSTEM *system,FILE *fp) {
  int iFile,iModule;

  fprintf(fp,"-------- Log file %s -------\n\n",files->cLog);
  fprintf(fp,"Executable: %s\n",files->cExe);
  
  fprintf(fp,"System Name: %s\n",system->cName);
  fprintf(fp,"Primary Input File: %s\n",files->Infile[0].cIn);
  for (iFile=1;iFile<files->iNumInputs;iFile++) 
    fprintf(fp,"Body File #%d: %s\n",iFile,files->Infile[iFile].cIn);
  fprintf(fp,"Allow files to be overwitten: ");
  if (control->Io.bOverwrite)
    fprintf(fp,"Yes");
  else
    fprintf(fp,"No");
  fprintf(fp,"\n");
  
  /* Log modules XXX?
  for (iModule=0;iModule<module->iNumModules;iModule++)
    module->fnLogOptions[iModule](control,fp);
  */  

  LogUnits(fp);

  fprintf(fp,"\n------- FORMATTING -----\n");
  fprintf(fp,"Verbosity Level: %d\n",control->Io.iVerbose);
  fprintf(fp,"Crossover Decade for Scientific Notation: %d\n",control->Io.iSciNot);
  fprintf(fp,"Number of Digits After Decimal: %d\n",control->Io.iDigits);
  
  if (control->Evolve.bDoForward || control->Evolve.bDoBackward) {
    LogIntegration(control,fp);
    LogHalt(control,fp);
  }
} 

void LogSystem(BODY *body,CONTROL *control,MODULE *module,OUTPUT *output,SYSTEM *system,UPDATE *update,fnWriteOutput fnWrite[],FILE *fp) {
  int iOut,iModule;

  fprintf(fp,"SYSTEM PROPERTIES ----\n");

  for (iOut=OUTSTART;iOut<OUTBODYSTART;iOut++) {
    if (output[iOut].iNum > 0) 
      WriteLogEntry(body,control,&output[iOut],system,update,fnWrite[iOut],fp,0);
  }

  /* Log modules? XXX
  for (iModule=0;iModule<module->iNumModules;iModule++) 
    module->fnLog[iModule](control,output,body,system,update,fnWrite,fp);
 */
}

void LogBody(BODY *body,CONTROL *control,FILES *files,MODULE *module,OUTPUT *output,SYSTEM *system,fnWriteOutput fnWrite[],FILE *fp,UPDATE *update) {
  int iBody,iOut,iModule;

  for (iBody=0;iBody<control->Evolve.iNumBodies;iBody++) {
    fprintf(fp,"\n----- BODY: %s ----\n",body[iBody].cName);
    /* Get auxiliary properties */
    for (iModule=0;iModule<module->iNumModules[iBody];iModule++)
      control->Evolve.fnAuxProps[iBody][iModule](body,iBody);
    
    for (iOut=OUTBODYSTART;iOut<OUTEND;iOut++) {
      LogBodyRelations(control,fp,iBody);
      if (output[iOut].iNum > 0) 
	WriteLogEntry(body,control,&output[iOut],system,update,fnWrite[iOut],fp,iBody);

    }
    /* Log modules */
    for (iModule=0;iModule<module->iNumModules[iBody];iModule++)
      module->fnLogBody[iBody][iModule](body,control,output,system,update,fnWrite,fp,iBody);
    
    LogOutputOrder(body,control,files,output,system,update,fnWrite,fp,iBody);
  }
}

void WriteLog(BODY *body,CONTROL *control,FILES *files,MODULE *module,OPTIONS *options,OUTPUT *output,SYSTEM *system,UPDATE *update,fnUpdateVariable ***fnUpdate,fnWriteOutput fnWrite[],int iEnd) {
  char cTime[OPTLEN];
  FILE *fp;
  double dDt;

  /* Get derivatives */
<<<<<<< HEAD
  PropertiesAuxiliary(body,control);
  dDt=fdGetUpdateInfo(body,control,system,update,fnUpdate);
=======
  /* Needs to be vectorized VPL */
  fvPropertiesEqtide(control,body);

  dDt=fdGetUpdateInfo(control,body,update,fnUpdate);
>>>>>>> a005dea5

  if (iEnd == 0) {
    sprintf(cTime,"Input");
    fp=fopen(files->cLog,"w");
  } else if (iEnd == 1) {
    sprintf(cTime,"Final");
    fp=fopen(files->cLog,"a");
  } else if (iEnd == -1) {
    sprintf(cTime,"Initial");
    fp=fopen(files->cLog,"w");
  }
  
  if (!iEnd) {
    LogOptions(control,files,module,system,fp);

    fprintf(fp,"\n---- INITIAL ");
  } else 
    fprintf(fp,"\n\n\n---- FINAL ");

  /* System Properties */
  LogSystem(body,control,module,output,system,update,fnWrite,fp);
  
  /* Bodies' Properties */
  LogBody(body,control,files,module,output,system,fnWrite,fp,update);

  fclose(fp);
}

void WriteOutput(BODY *body,CONTROL *control,FILES *files,OUTPUT *output,SYSTEM *system,UPDATE *update,fnWriteOutput *fnWrite,double dTime,double dDt){
  int iBody,iCol,iOut,iSubOut,iExtra=0;
  double dCol[NUMOPT],*dTmp;
  FILE *fp;
  char cUnit[OPTLEN];

  /* Write out all data columns for each body. As some data may span more than
     1 column, we search the input list sequentially, adding iExtra to the 
     total number of columns as we go. The calls to fnWrite return the column
     value in the correct units, and output.iNum already contains the 
     number of columns. */

  for (iBody=0;iBody<control->Evolve.iNumBodies;iBody++) {
    for (iCol=0;iCol<files->Outfile[iBody].iNumCols;iCol++) {
      for (iOut=0;iOut<MODULEOUTEND;iOut++) {
	if (memcmp(files->Outfile[iBody].caCol[iCol],output[iOut].cName,strlen(output[iOut].cName)) == 0) {
	  /* Match! */
	  dTmp=malloc(output[iOut].iNum*sizeof(double));
	  fnWrite[iOut](body,control,&output[iOut],system,&control->Units[iBody],update,iBody,dTmp,cUnit);
	  for (iSubOut=0;iSubOut<output[iOut].iNum;iSubOut++)
	    dCol[iCol+iSubOut+iExtra]=dTmp[iSubOut];
	  iExtra += (output[iOut].iNum-1);
	}
      }
    }

    /* Now write the columns */
    fp = fopen(files->Outfile[iBody].cOut,"a");
    for (iCol=0;iCol<files->Outfile[iBody].iNumCols+iExtra;iCol++) {
      fprintd(fp,dCol[iCol],control->Io.iSciNot,control->Io.iDigits);
      fprintf(fp," ");
    }
    fprintf(fp,"\n");
    fclose(fp);
  }
}

void InitializeOutput(OUTPUT *output,fnWriteOutput fnWrite[]) {
  int iOut,iBody,iModule;

  for (iOut=0;iOut<MODULEOUTEND;iOut++) {
    sprintf(output[iOut].cName,"null");
    output[iOut].bNeg = 0; /* Is a negative option allowed */
    output[iOut].dNeg = 1; /* Conversion factor for negative options */
    output[iOut].iNum = 0; /* Number of parameters associated with option */
    output[iOut].bDoNeg = malloc(2*sizeof(int));
  }

  
  InitializeOutputGeneral(output,fnWrite);

  /* How can I do this without the developer needing to modify output.c??? I want the code to know about all possible output options so it can flag ouput parameters that do not apply to any uploaded module. XXXX*/

  /*
  for (iBody=0;iBody<control->Evolve.iNumBodies;iBody++) {
    output[iOut].bDoNeg[iBody] = 0;
    Initialize modules 
    for (iModule=0;iModule<module->iNumModules[iBody];iModule++)
      module->fnInitializeOutput[iBody][iModule](output,fnWrite);
  }
  */

  /************************
   * ADD NEW MODULES HERE *
   ************************/

  InitializeOutputEqtide(output,fnWrite);
  InitializeOutputRadheat(output,fnWrite);

}


<|MERGE_RESOLUTION|>--- conflicted
+++ resolved
@@ -1,4 +1,3 @@
-
 /************************ OUTPUT.C **********************/
 /*
  * Rory Barnes, Wed May  7 16:38:28 PDT 2014
@@ -858,15 +857,8 @@
   double dDt;
 
   /* Get derivatives */
-<<<<<<< HEAD
   PropertiesAuxiliary(body,control);
   dDt=fdGetUpdateInfo(body,control,system,update,fnUpdate);
-=======
-  /* Needs to be vectorized VPL */
-  fvPropertiesEqtide(control,body);
-
-  dDt=fdGetUpdateInfo(control,body,update,fnUpdate);
->>>>>>> a005dea5
 
   if (iEnd == 0) {
     sprintf(cTime,"Input");
