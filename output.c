/************************ OUTPUT.C **********************/
/*
 * Rory Barnes, Wed May  7 16:38:28 PDT 2014
 *
 * Subroutines for output and logging.
*/


#include <stdio.h>
#include <stdlib.h>
#include <math.h>
#include <assert.h>
#include <ctype.h>
#include <string.h>
#include "vplanet.h"
#include "output.h"

/* Individual WriteOutput functions */

/*
 * A
 */

void WriteAge(BODY *body,CONTROL *control,OUTPUT *output,SYSTEM *system,UNITS *units,UPDATE *update,int iBody,double *dTmp,char cUnit[]) {
  *dTmp = body[iBody].dAge;
  if (output->bDoNeg[iBody]) {
    *dTmp *= output->dNeg;
    strcpy(cUnit,output->cNeg);
  } else {
    *dTmp /= fdUnitsTime(units->iTime);
    fsUnitsTime(units->iTime,cUnit);
  }
}

/*
 * D
 */

void WriteDeltaTime(BODY *body,CONTROL *control,OUTPUT *output,SYSTEM *system,UNITS *units,UPDATE *update,int iBody,double *dTmp,char cUnit[]) {

  if (control->Evolve.dTime > 0) 
    *dTmp = control->Io.dOutputTime/control->Evolve.nSteps;
  else
    *dTmp = 0;
  if (output->bDoNeg[iBody]) {
    *dTmp *= output->dNeg;
    strcpy(cUnit,output->cNeg);
  } else {
    *dTmp /= fdUnitsTime(units->iTime);
    fsUnitsTime(units->iTime,cUnit);
  }
}

/*
 * M
 */

void WriteMass(BODY *body,CONTROL *control,OUTPUT *output,SYSTEM *system,UNITS *units,UPDATE *update,int iBody,double *dTmp,char cUnit[]) {

  *dTmp = body[iBody].dMass;
  if (output->bDoNeg[iBody]) {
    *dTmp *= output->dNeg;
    strcpy(cUnit,output->cNeg);
  } else {
    *dTmp /= fdUnitsMass(units->iMass);
    fsUnitsMass(units->iMass,cUnit);
  }
}

/*
 * O
 */

void WriteObliquity(BODY *body,CONTROL *control,OUTPUT *output,SYSTEM *system,UNITS *units,UPDATE *update,int iBody,double *dTmp,char cUnit[]) {

  if (body[iBody].bLaskar) {
    *dTmp = atan2(sqrt(pow(body[iBody].dXobl,2)+pow(body[iBody].dYobl,2)),body[iBody].dZobl);
  } else {
    *dTmp = body[iBody].dObliquity;
  }
  
  if (output->bDoNeg[iBody]) {
    *dTmp *= output->dNeg;
    strcpy(cUnit,output->cNeg);
  } else {
    *dTmp /= fdUnitsAngle(units->iAngle);
    fsUnitsAngle(units->iAngle,cUnit);
  }
}


void WriteOrbAngMom(BODY *body,CONTROL *control,OUTPUT *output,SYSTEM *system,UNITS *units,UPDATE *update,int iBody,double *dTmp,char cUnit[]) {
  char cTmp;

  *dTmp = fdOrbAngMom(body);
  if (output->bDoNeg[iBody]) {
    *dTmp *= output->dNeg;
    strcpy(cUnit,output->cNeg);
  } else {
    *dTmp *= fdUnitsTime(units->iTime)/(fdUnitsMass(units->iMass)*fdUnitsLength(units->iLength)*fdUnitsLength(units->iLength));
    fsUnitsAngMom(units,cUnit);
  }
}

void WriteOrbEcc(BODY *body,CONTROL *control,OUTPUT *output,SYSTEM *system,UNITS *units,UPDATE *update,int iBody,double *dTmp,char cUnit[]) {
  if (iBody > 0)
    if (body[iBody].bLagrange) {
      *dTmp = sqrt(pow(body[iBody].dHecc,2)+pow(body[iBody].dKecc,2));
    } else {
      *dTmp = body[iBody].dEcc;
    }
  else
    *dTmp = -1;
  sprintf(cUnit,"");
}

void WriteOrbEnergy(BODY *body,CONTROL *control,OUTPUT *output,SYSTEM *system,UNITS *units,UPDATE *update,int iBody,double *dTmp,char cUnit[]) {

  *dTmp = fdOrbEnergy(body,iBody);
  if (output->bDoNeg[iBody]) {
    *dTmp *= output->dNeg;
    strcpy(cUnit,output->cNeg);
  } else {
    *dTmp /= fdUnitsEnergy(units->iTime,units->iMass,units->iLength);
    fsUnitsEnergy(units,cUnit);
  }
}

void WriteOrbMeanMotion(BODY *body,CONTROL *control,OUTPUT *output,SYSTEM *system,UNITS *units,UPDATE *update,int iBody,double *dTmp,char cUnit[]) {

  if (iBody > 0)
    *dTmp = body[iBody].dMeanMotion;
  else
    *dTmp = -1;

  if (output->bDoNeg[iBody]) {
    *dTmp *= output->dNeg;
    strcpy(cUnit,output->cNeg);
  } else {
    *dTmp /= fdUnitsTime(units->iTime);
    fsUnitsRate(units->iTime,cUnit);
  }
}

void WriteOrbPeriod(BODY *body,CONTROL *control,OUTPUT *output,SYSTEM *system,UNITS *units,UPDATE *update,int iBody,double *dTmp,char cUnit[]) {

  if (iBody > 0)
    *dTmp = fdSemiToPeriod(body[iBody].dSemi,(body[0].dMass+body[iBody].dMass));
  else
    *dTmp=-1;

  if (output->bDoNeg[iBody]) {
    *dTmp *= output->dNeg;
    strcpy(cUnit,output->cNeg);
  } else {
    *dTmp *= fdUnitsTime(units->iTime);
    fsUnitsTime(units->iTime,cUnit);
  }
}

void WriteOrbSemi(BODY *body,CONTROL *control,OUTPUT *output,SYSTEM *system,UNITS *units,UPDATE *update,int iBody,double *dTmp,char cUnit[]) {
  if (iBody > 0)
    *dTmp = body[iBody].dSemi;
  else
    *dTmp = -1;

  if (output->bDoNeg[iBody]) {
    *dTmp *= output->dNeg;
    strcpy(cUnit,output->cNeg);
  } else {
    *dTmp /= fdUnitsLength(units->iLength);
    fsUnitsLength(units->iLength,cUnit);
  }
}

/*
 * R
 */

void WriteRadius(BODY *body,CONTROL *control,OUTPUT *output,SYSTEM *system,UNITS *units,UPDATE *update,int iBody,double *dTmp,char cUnit[]) {

  *dTmp = body[iBody].dRadius;
  if (output->bDoNeg[iBody]) {
    *dTmp *= output->dNeg;
    strcpy(cUnit,output->cNeg);
  } else {
    *dTmp /= fdUnitsLength(units->iLength);
    fsUnitsLength(units->iLength,cUnit);
  }
}

void WriteRotAngMom(BODY *body,CONTROL *control,OUTPUT *output,SYSTEM *system,UNITS *units,UPDATE *update,int iBody,double *dTmp,char cUnit[]) {

  *dTmp = fdRotAngMom(body[iBody].dRadGyra,body[iBody].dMass,body[iBody].dRadius,body[iBody].dRotRate);

  if (output->bDoNeg[iBody]) {
    *dTmp *= output->dNeg;
    strcpy(cUnit,output->cNeg);
  } else {
    *dTmp *= fdUnitsTime(units->iTime)/(fdUnitsMass(units->iMass)*fdUnitsLength(units->iLength)*fdUnitsLength(units->iLength));
    fsUnitsAngMom(units,cUnit);
  }
}

void WriteRotKinEnergy(BODY *body,CONTROL *control,OUTPUT *output,SYSTEM *system,UNITS *units,UPDATE *update,int iBody,double *dTmp,char cUnit[]) {

  *dTmp = fdRotKinEnergy(body[iBody].dMass,body[iBody].dRadius,body[iBody].dRadGyra,body[iBody].dRotRate);
  if (output->bDoNeg[iBody]) {
    *dTmp *= output->dNeg;
    strcpy(cUnit,output->cNeg);
  } else {
    *dTmp /= fdUnitsEnergy(units->iTime,units->iMass,units->iLength);
    fsUnitsEnergy(units,cUnit);
  }
}

void WriteRotRate(BODY *body,CONTROL *control,OUTPUT *output,SYSTEM *system,UNITS *units,UPDATE *update,int iBody,double *dTmp,char cUnit[]) {

  *dTmp = body[iBody].dRotRate;
  if (output->bDoNeg[iBody]) {
    *dTmp *= output->dNeg;
    strcpy(cUnit,output->cNeg);
  } else {
    *dTmp *= fdUnitsTime(units->iTime);
    fsUnitsRate(units->iTime,cUnit);
  }
}

void WriteRotPer(BODY *body,CONTROL *control,OUTPUT *output,SYSTEM *system,UNITS *units,UPDATE *update,int iBody,double *dTmp,char cUnit[]) {

  *dTmp = fdFreqToPer(body[iBody].dRotRate);
  if (output->bDoNeg[iBody]) {
    *dTmp *= output->dNeg;
    strcpy(cUnit,output->cNeg);
  } else {
    *dTmp /= fdUnitsTime(units->iTime);
    fsUnitsTime(units->iTime,cUnit);
  }
}

void WriteRotVel(BODY *body,CONTROL *control,OUTPUT *output,SYSTEM *system,UNITS *units,UPDATE *update,int iBody,double *dTmp,char cUnit[]) {

  *dTmp = fdRotVel(body[iBody].dRadius,body[iBody].dRotRate);
  if (output->bDoNeg[iBody]) {
    *dTmp *= output->dNeg;
    strcpy(cUnit,output->cNeg);
  } else {
    *dTmp *= fdUnitsTime(units->iTime)/fdUnitsLength(units->iLength);
    fsUnitsVel(units,cUnit);
  }
}

void WriteSurfaceEnergyFlux(BODY *body,CONTROL *control,OUTPUT *output,SYSTEM *system,UNITS *units,UPDATE *update,int iBody,double *dTmp,char cUnit[]) {
  /* Multiple modules can contribute to this output */
  int iModule;

  *dTmp=0;
  for (iModule=0;iModule<control->Evolve.iNumModules[iBody];iModule++)
    // Only module reference in file, can this be changed? XXX
    *dTmp += output->fnOutput[iBody][iModule](body,system,update,iBody,control->Evolve.iEqtideModel);

  if (output->bDoNeg[iBody]) {
    *dTmp *= output->dNeg;
    strcpy(cUnit,output->cNeg);
  } else {
    *dTmp /= fdUnitsEnergyFlux(units->iTime,units->iMass,units->iLength);
    fsUnitsEnergyFlux(units,cUnit);
  }
}

void WriteTime(BODY *body,CONTROL *control,OUTPUT *output,SYSTEM *system,UNITS *units,UPDATE *update,int iBody,double *dTmp,char cUnit[]) {

  *dTmp = control->Evolve.dTime;
  if (output->bDoNeg[iBody]) {
    *dTmp *= output->dNeg;
    strcpy(cUnit,output->cNeg);
  } else {
    *dTmp /= fdUnitsTime(units->iTime);
    fsUnitsTime(units->iTime,cUnit);
  }
}

void WriteTotAngMom(BODY *body,CONTROL *control,OUTPUT *output,SYSTEM *system,UNITS *units,UPDATE *update,int iBody,double *dTmp,char cUnit[]) {

  *dTmp = fdTotAngMom(body);

  if (output->bDoNeg[iBody]) {
    *dTmp *= output->dNeg;
    strcpy(cUnit,output->cNeg);
  } else {
    *dTmp *= fdUnitsTime(units->iTime)/(fdUnitsMass(units->iMass)*fdUnitsLength(units->iLength)*fdUnitsLength(units->iLength));
    fsUnitsAngMom(units,cUnit);
  }
}

void WriteTotEnergy(BODY *body,CONTROL *control,OUTPUT *output,SYSTEM *system,UNITS *units,UPDATE *update,int iBody,double *dTmp,char cUnit[]) {

  *dTmp = fdTotEnergy(body);

  if (output->bDoNeg[iBody]) {
    *dTmp *= output->dNeg;
    strcpy(cUnit,output->cNeg);
  } else {
    *dTmp /= fdUnitsEnergy(units->iTime,units->iMass,units->iLength);
    fsUnitsEnergy(units,cUnit);
  }
}

void WritePotEnergy(BODY *body,CONTROL *control,OUTPUT *output,SYSTEM *system,UNITS *units,UPDATE *update,int iBody,double *dTmp,char cUnit[]) {

  *dTmp = fdPotEnergy(body);

  if (output->bDoNeg[iBody]) {
    *dTmp *= output->dNeg;
    strcpy(cUnit,output->cNeg);
  } else {
    *dTmp /= fdUnitsEnergy(units->iTime,units->iMass,units->iLength);
    fsUnitsEnergy(units,cUnit);
  }
}

void WriteKinEnergy(BODY *body,CONTROL *control,OUTPUT *output,SYSTEM *system,UNITS *units,UPDATE *update,int iBody,double *dTmp,char cUnit[]) {

  *dTmp = fdKinEnergy(body);

  if (output->bDoNeg[iBody]) {
    *dTmp *= output->dNeg;
    strcpy(cUnit,output->cNeg);
  } else {
    *dTmp /= fdUnitsEnergy(units->iTime,units->iMass,units->iLength);
    fsUnitsEnergy(units,cUnit);
  }
}

void WriteOrbKinEnergy(BODY *body,CONTROL *control,OUTPUT *output,SYSTEM *system,UNITS *units,UPDATE *update,int iBody,double *dTmp,char cUnit[]) {

  if (iBody > 0)
    *dTmp = fdOrbKinEnergy(body[0].dMass,body[iBody].dMass,body[iBody].dSemi);
  else
    *dTmp = -1;

  if (output->bDoNeg[iBody]) {
    *dTmp *= output->dNeg;
    strcpy(cUnit,output->cNeg);
  } else {
    *dTmp /= fdUnitsEnergy(units->iTime,units->iMass,units->iLength);
    fsUnitsEnergy(units,cUnit);
  }
}

void WriteOrbPotEnergy(BODY *body,CONTROL *control,OUTPUT *output,SYSTEM *system,UNITS *units,UPDATE *update,int iBody,double *dTmp,char cUnit[]) {

  if (iBody > 0)
    *dTmp = fdOrbPotEnergy(body[0].dMass,body[iBody].dMass,body[iBody].dSemi);
  else
    *dTmp = -1;

  if (output->bDoNeg[iBody]) {
    *dTmp *= output->dNeg;
    strcpy(cUnit,output->cNeg);
  } else {
    *dTmp /= fdUnitsEnergy(units->iTime,units->iMass,units->iLength);
    fsUnitsEnergy(units,cUnit);
  }
}

/*
 * End individual write functions
 */

void InitializeOutputGeneral(OUTPUT *output,fnWriteOutput fnWrite[]) {
  /*
   * Age
   */
  
  sprintf(output[OUT_AGE].cName,"Age");
  sprintf(output[OUT_AGE].cDescr,"System Age");
  sprintf(output[OUT_AGE].cNeg,"Gyr");
  output[OUT_AGE].bNeg = 1;
  output[OUT_AGE].dNeg = 1./(YEARSEC*1e9);
  output[OUT_AGE].iNum = 1;
  fnWrite[OUT_AGE] = &WriteAge;

  /*
   * D
   */
  
  sprintf(output[OUT_DT].cName,"DeltaTime");
  sprintf(output[OUT_DT].cDescr,"Average Timestep Over Last Output Interval");
  sprintf(output[OUT_DT].cNeg,"years");
  output[OUT_DT].bNeg = 1;
  output[OUT_DT].dNeg = 1./YEARSEC;
  output[OUT_DT].iNum = 1;
  fnWrite[OUT_DT] = &WriteDeltaTime;
  

    /*
     * M
     */
    
    sprintf(output[OUT_MASS].cName,"Mass");
    sprintf(output[OUT_MASS].cDescr,"Mass");
    output[OUT_MASS].bNeg = 0;
    output[OUT_MASS].iNum = 1;
    fnWrite[OUT_MASS] = &WriteMass;


    /*
     *   O
     */

    sprintf(output[OUT_OBL].cName,"Obliquity");
    sprintf(output[OUT_OBL].cDescr,"Obliquity");
    sprintf(output[OUT_OBL].cNeg,"deg");
    output[OUT_OBL].bNeg = 1;
    output[OUT_OBL].dNeg = DEGRAD;
    output[OUT_OBL].iNum = 1;
    fnWrite[OUT_OBL] = &WriteObliquity;


    sprintf(output[OUT_ORBANGMOM].cName,"OrbAngMom");
    sprintf(output[OUT_ORBANGMOM].cDescr,"Orbital Angular Momentum");
    output[OUT_ORBANGMOM].iNum = 1;
    fnWrite[OUT_ORBANGMOM] = &WriteOrbAngMom;

    sprintf(output[OUT_ORBECC].cName,"Eccentricity");
    sprintf(output[OUT_ORBECC].cDescr,"Orbital Eccentricity");
    output[OUT_ORBECC].iNum = 1;
    output[OUT_ORBECC].bNeg = 0;
    fnWrite[OUT_ORBECC] = &WriteOrbEcc;

    sprintf(output[OUT_ORBEN].cName,"OrbEnergy");
    sprintf(output[OUT_ORBEN].cDescr,"Orbital Energy");
    sprintf(output[OUT_ORBEN].cNeg,"ergs");
    output[OUT_ORBEN].bNeg = 1;
    output[OUT_ORBEN].iNum = 1;
    fnWrite[OUT_ORBEN] = &WriteOrbEnergy;

    sprintf(output[OUT_ORBMEANMOTION].cName,"MeanMotion");
    sprintf(output[OUT_ORBMEANMOTION].cDescr,"Orbital Mean Motion");
    sprintf(output[OUT_ORBMEANMOTION].cNeg,"/day");
    output[OUT_ORBMEANMOTION].bNeg = 1;
    output[OUT_ORBMEANMOTION].dNeg = DAYSEC;
    output[OUT_ORBMEANMOTION].iNum = 1;
    fnWrite[OUT_ORBMEANMOTION] = &WriteOrbMeanMotion;

    sprintf(output[OUT_ORBPER].cName,"OrbPeriod");
    sprintf(output[OUT_ORBPER].cDescr,"Orbital Period");
    sprintf(output[OUT_ORBPER].cNeg,"days");
    output[OUT_ORBPER].bNeg = 1;
    output[OUT_ORBPER].dNeg = 1./DAYSEC;
    output[OUT_ORBPER].iNum = 1;
    fnWrite[OUT_ORBPER] = &WriteOrbPeriod;

    sprintf(output[OUT_ORBSEMI].cName,"SemiMajorAxis");
    sprintf(output[OUT_ORBSEMI].cDescr,"Semi-major Axis");
    sprintf(output[OUT_ORBSEMI].cNeg,"AU"); 
    output[OUT_ORBSEMI].bNeg = 1;
    output[OUT_ORBSEMI].dNeg = 1./AUCM;
    output[OUT_ORBSEMI].iNum = 1;
    fnWrite[OUT_ORBSEMI] = &WriteOrbSemi;

    /*
     * R
     */
    
    sprintf(output[OUT_RADIUS].cName,"Radius");
    sprintf(output[OUT_RADIUS].cDescr,"Radius");
    output[OUT_RADIUS].bNeg = 1;
    sprintf(output[OUT_RADIUS].cNeg,"Solar");
    output[OUT_RADIUS].dNeg = 1./RSUN;
    output[OUT_RADIUS].iNum = 1;
    fnWrite[OUT_RADIUS] = &WriteRadius;

    sprintf(output[OUT_ROTANGMOM].cName,"RotAngMom");
    sprintf(output[OUT_ROTANGMOM].cDescr,"Rotational Angular Momentum");
    output[OUT_ROTANGMOM].bNeg = 0;
    output[OUT_ROTANGMOM].iNum = 1;
    fnWrite[OUT_ROTANGMOM] = &WriteRotAngMom;

    sprintf(output[OUT_ROTKINENERGY].cName,"RotKinEnergy");
    sprintf(output[OUT_ROTKINENERGY].cDescr,"Rotational Energy");
    sprintf(output[OUT_ROTKINENERGY].cNeg,"ergs");
    output[OUT_ROTKINENERGY].iNum = 1;
    fnWrite[OUT_ROTKINENERGY] = &WriteRotKinEnergy;

    sprintf(output[OUT_ROTPER].cName,"RotPer");
    sprintf(output[OUT_ROTPER].cDescr,"Rotational Period");
    sprintf(output[OUT_ROTPER].cNeg,"days");
    output[OUT_ROTPER].bNeg = 1;
    output[OUT_ROTPER].dNeg = 1./DAYSEC;
    output[OUT_ROTPER].iNum = 1;
    fnWrite[OUT_ROTPER] = &WriteRotPer;

    sprintf(output[OUT_ROTRATE].cName,"RotRate");
    sprintf(output[OUT_ROTRATE].cDescr,"Rotational Frequency");
    sprintf(output[OUT_ROTRATE].cNeg,"/day");
    output[OUT_ROTRATE].bNeg = 1;
    output[OUT_ROTRATE].dNeg = DAYSEC;
    output[OUT_ROTRATE].iNum = 1;
    fnWrite[OUT_ROTRATE] = &WriteRotRate;

    sprintf(output[OUT_ROTVEL].cName,"RotVel");
    sprintf(output[OUT_ROTVEL].cDescr,"Rotational Velocity");
    sprintf(output[OUT_ROTVEL].cNeg,"km/s");
    output[OUT_ROTVEL].bNeg = 1;
    output[OUT_ROTVEL].dNeg = 1e-5;
    output[OUT_ROTVEL].iNum = 1;
    fnWrite[OUT_ROTVEL] = &WriteRotVel;

    sprintf(output[OUT_SURFENFLUX].cName,"SurfEnFluxTotal");
    sprintf(output[OUT_SURFENFLUX].cDescr,"Total Surface Energy Flux");
    sprintf(output[OUT_SURFENFLUX].cNeg,"W/m^2");
    output[OUT_SURFENFLUX].bNeg = 1;
    output[OUT_SURFENFLUX].dNeg = 1e-3;
    output[OUT_SURFENFLUX].iNum = 1;
    fnWrite[OUT_SURFENFLUX] = &WriteSurfaceEnergyFlux;

    sprintf(output[OUT_TIME].cName,"Time");
    sprintf(output[OUT_TIME].cDescr,"Simulation Time");
    output[OUT_TIME].bNeg = 1;
    output[OUT_TIME].dNeg = 1./(YEARSEC*1e9);
    output[OUT_TIME].iNum = 1;
    fnWrite[OUT_TIME] = &WriteTime;

    sprintf(output[OUT_TOTANGMOM].cName,"TotAngMom");
    sprintf(output[OUT_TOTANGMOM].cDescr,"Total Angular Momentum");
    output[OUT_TOTANGMOM].iNum = 1;
    fnWrite[OUT_TOTANGMOM] = &WriteTotAngMom;

    sprintf(output[OUT_TOTENERGY].cName,"TotEnergy");
    sprintf(output[OUT_TOTENERGY].cDescr,"Total Energy");
    sprintf(output[OUT_TOTENERGY].cNeg,"ergs");
    output[OUT_TOTENERGY].bNeg = 1;
    output[OUT_TOTENERGY].dNeg = 1;
    output[OUT_TOTENERGY].iNum = 1;
    fnWrite[OUT_TOTENERGY] = &WriteTotEnergy;

    sprintf(output[OUT_POTENERGY].cName,"PotEnergy");
    sprintf(output[OUT_POTENERGY].cDescr,"Total Potential Energy");
    sprintf(output[OUT_POTENERGY].cNeg,"ergs");
    output[OUT_POTENERGY].bNeg = 1;
    output[OUT_POTENERGY].dNeg = 1;
    output[OUT_POTENERGY].iNum = 1;
    fnWrite[OUT_POTENERGY] = &WritePotEnergy;

    sprintf(output[OUT_KINENERGY].cName,"KinEnergy");
    sprintf(output[OUT_KINENERGY].cDescr,"Total Kinetic Energy");
    sprintf(output[OUT_KINENERGY].cNeg,"ergs");
    output[OUT_KINENERGY].bNeg = 1;
    output[OUT_KINENERGY].dNeg = 1;
    output[OUT_KINENERGY].iNum = 1;
    fnWrite[OUT_KINENERGY] = &WriteKinEnergy;

    sprintf(output[OUT_ORBKINENERGY].cName,"OrbKinEnergy");
    sprintf(output[OUT_ORBKINENERGY].cDescr,"Orbital Kinetic Energy");
    sprintf(output[OUT_ORBKINENERGY].cNeg,"ergs");
    output[OUT_ORBKINENERGY].bNeg = 1;
    output[OUT_ORBKINENERGY].dNeg = 1;
    output[OUT_ORBKINENERGY].iNum = 1;
    fnWrite[OUT_ORBKINENERGY] = &WriteOrbKinEnergy;

    sprintf(output[OUT_ORBPOTENERGY].cName,"OrbPotEnergy");
    sprintf(output[OUT_ORBPOTENERGY].cDescr,"Orbital Potential Energy");
    sprintf(output[OUT_ORBPOTENERGY].cNeg,"ergs");
    output[OUT_ORBPOTENERGY].bNeg = 1;
    output[OUT_ORBPOTENERGY].dNeg = 1;
    output[OUT_ORBPOTENERGY].iNum = 1;
    fnWrite[OUT_ORBPOTENERGY] = &WriteOrbPotEnergy;

    sprintf(output[OUT_ORBENERGY].cName,"OrbEnergy");
    sprintf(output[OUT_ORBENERGY].cDescr,"Orbital Energy");
    sprintf(output[OUT_ORBENERGY].cNeg,"ergs");
    output[OUT_ORBENERGY].bNeg = 1;
    output[OUT_ORBENERGY].dNeg = 1;
    output[OUT_ORBENERGY].iNum = 1;
    fnWrite[OUT_ORBENERGY] = &WriteOrbEnergy;

}

void InitializeOutputFunctions(MODULE *module,OUTPUT *output,int iNumBodies) {
  int iBody,iModule;

  // Add new mult-module outputs here
  output[OUT_SURFENFLUX].fnOutput = malloc(iNumBodies*sizeof(fnOutputModule*));

  for (iBody=0;iBody<iNumBodies;iBody++) {
    // Malloc number of modules for each multi-module output
    output[OUT_SURFENFLUX].fnOutput[iBody] = malloc(module->iNumModules[iBody]*sizeof(fnOutputModule));
    for (iModule=0;iModule<module->iNumModules[iBody];iModule++) {
      /* Initialize them all to return nothing, then they get changed 
	 from AddModule subroutines */
      output[OUT_SURFENFLUX].fnOutput[iBody][iModule] = &fdReturnOutputZero;
    }
  }
}

/*
void FinalizeOutputFunctions(MODULE *module,OUTPUT *output,int iBody) {
  First initialize functions for the number of bodies 
  module->fnFinalizeOutput[iBody] = malloc(module->iNumModules[iBody]*sizeof(fnOutputModule));
  for (iModule=0;iModule<module->iNumModules[iBody];iModule++) 
    module->fnFinalizeOutput[iBody][iModule];
}
*/

void CGSUnits(UNITS *units) {
  units->iTime = 0;
  units->iLength = 0;
  units->iMass = 0;
  units->iAngle = 0;
}

void WriteLogEntry(BODY *body,CONTROL *control,OUTPUT *output,SYSTEM *system,UPDATE *update,fnWriteOutput fnWrite,FILE *fp,int iBody) {
  double *dTmp;
  char cUnit[48];
  UNITS units;
  int i,j,iNumIndices;


  cUnit[0]='\0';
  dTmp=malloc(output->iNum*sizeof(double));
  CGSUnits(&units);
  fnWrite(body,control,output,system,&units,update,iBody,dTmp,cUnit);

  fprintf(fp,"(%s) %s [%s]: ",output->cName,output->cDescr,cUnit);
  for (j=0;j<output->iNum;j++) {
    fprintd(fp,dTmp[j],control->Io.iSciNot,control->Io.iDigits);
    fprintf(fp," ");
  }
  fprintf(fp,"\n");
}

void LogUnits(FILE *fp) {
  /* Mass Units */
  UNITS units;

  CGSUnits(&units);

  fprintf(fp,"Mass Units: ");
  if (units.iMass == 0) {
    fprintf(fp,"Grams\n");
  } else if (units.iMass == 1) {
    fprintf(fp,"Kilograms\n");
  } else if (units.iMass == 2) {
    fprintf(fp,"Solar\n");
  } else if (units.iMass == 3) {
    fprintf(fp,"Earth\n");
  } else if (units.iMass == 4) {
    fprintf(fp,"Jupiter\n");
  } else if (units.iMass == 5) {
    fprintf(fp,"Saturn\n");
  }
  
  /* Length Units */
  
  fprintf(fp,"Length Units: ");
  if (units.iLength == 0) {
    fprintf(fp,"Centimeters\n");
  } else if (units.iLength == 1) {
    fprintf(fp,"Meters\n");
  } else if (units.iLength == 2) {
    fprintf(fp,"Kilometers\n");
  } else if (units.iLength == 3) {
    fprintf(fp,"Solar\n");
  } else if (units.iLength == 4) {
    fprintf(fp,"Earth\n");
  } else if (units.iLength == 5) {
    fprintf(fp,"Jupiter\n");
  } else if (units.iLength == 6) {
    fprintf(fp,"AU\n");
  }
  
  /* Time Units */
  
  fprintf(fp,"Time Units: ");
  if (units.iTime == 0) {
    fprintf(fp,"Seconds\n");
  } else if (units.iTime == 1) {
    fprintf(fp,"Days\n");
  } else if (units.iTime == 2) {
    fprintf(fp,"Years\n");
  } else if (units.iTime == 3) {
    fprintf(fp,"Megayears\n");
  } else if (units.iTime == 4) {
    fprintf(fp,"Gigayears\n");
  }
  
  /* Angle Units */
  
  fprintf(fp,"Angle Units: ");
  if (units.iAngle == 0) {
    fprintf(fp,"Radians\n");
  } else if (units.iAngle == 1) {
    fprintf(fp,"Degrees\n");
  }
  
}

void LogIntegration(CONTROL *control,FILE *fp) {

  fprintf(fp,"Integration Method: ");
  if (control->Evolve.iOneStep == EULER)
    fprintf(fp,"Euler");
  else if (control->Evolve.iOneStep == RUNGEKUTTA)
    fprintf(fp,"Runge-Kutta4");
  fprintf(fp,"\n");

  fprintf(fp,"Direction: ");
  if (control->Evolve.bDoBackward) 
    fprintf(fp,"Backward\n");
  else
    fprintf(fp,"Forward\n");

  fprintf(fp,"Time Step: ");
  fprintd(fp,control->Evolve.dTimeStep,control->Io.iSciNot,control->Io.iDigits);
  fprintf(fp,"\n");
  
  fprintf(fp,"Stop Time: ");
  fprintd(fp,control->Evolve.dStopTime,control->Io.iSciNot,control->Io.iDigits);
  fprintf(fp,"\n");
  
  fprintf(fp,"Output Interval: ");
  fprintd(fp,control->Io.dOutputTime,control->Io.iSciNot,control->Io.iDigits);
  fprintf(fp,"\n");
  
  fprintf(fp,"Use Variable Timestep: ");
  if (control->Evolve.bVarDt == 0) {
    fprintf(fp,"No\n");
  } else {
    fprintf(fp,"Yes\n");
    fprintf(fp,"dEta: ");
    fprintd(fp,control->Evolve.dEta,control->Io.iSciNot,control->Io.iDigits);
    fprintf(fp,"\n");
  }
}

void LogHalt(CONTROL *control,FILE *fp) {

  fprintf(fp,"Minimum Value of ecc and obl: ");
  fprintd(fp,control->Evolve.dMinValue,control->Io.iSciNot,control->Io.iDigits);
  fprintf(fp,"\n");
  fprintf(fp,"\n");

}

void LogBodyRelations(CONTROL *control,FILE *fp,int iBody) {

  if (control->iMassRad[iBody] > 0) {
    fprintf(fp,"Mass-Radius Relationship: ");
    if (control->iMassRad[iBody] == 1) {
      fprintf(fp,"New Light On Dark Stars\n");
    } else if (control->iMassRad[iBody] == 2) {
      fprintf(fp,"Gorda, S.Y. & Svechnikov, M.A. 1999, Astronomy Reports, 43, 521-525.\n");
    } else if (control->iMassRad[iBody] == 3) {
      fprintf(fp,"Bayless, A.J. & Orosz, J.A. 2006, ApJ, 651, 1155-1165.\n");
    } else if (control->iMassRad[iBody] == 4) {
      fprintf(fp,"Sotin, C. et al. 2007, Icarus, 191, 337-351.\n");
    } else {
      fprintf(fp,"Unknown!\n");
      fprintf(stderr,"Unknown Mass-Radius Relationship!\n");
      exit(EXIT_INPUT);
    }
  }
}

void LogOutputOrder(BODY *body,CONTROL *control,FILES *files,OUTPUT *output,SYSTEM *system,UPDATE *update,fnWriteOutput fnWrite[],FILE *fp,int iBody) {
  int iFile,iOut,iSubOut,iExtra=0;
  char cCol[NUMOUT][OPTLEN];
  double *dTmp;
  char cUnit[48],cTmp[48];
  
  for (iFile=0;iFile<files->Outfile[iBody].iNumCols;iFile++) {
    for (iOut=0;iOut<MODULEOUTEND;iOut++) {
      if (memcmp(files->Outfile[iBody].caCol[iFile],output[iOut].cName,strlen(output[iOut].cName)) == 0) {
 	/* Match! */
	dTmp=malloc(output[iOut].iNum*sizeof(double));
	fnWrite[iOut](body,control,&output[iOut],system,&control->Units[iBody],update,iBody,dTmp,cUnit);
	for (iSubOut=0;iSubOut<output[iOut].iNum;iSubOut++) {
	  strcpy(cCol[iFile+iSubOut+iExtra],files->Outfile[iBody].caCol[iFile]);
	  sprintf(cTmp,"[%s]",cUnit);
	  strcat(cCol[iFile+iSubOut+iExtra],cTmp);
	}
	iExtra += (output[iOut].iNum-1);
      }
      
    }
  }

  fprintf(fp,"Output Order:");
  for (iFile=0;iFile<(files->Outfile[iBody].iNumCols + iExtra);iFile++)
    fprintf(fp," %s",cCol[iFile]);
  fprintf(fp, "\n");
}

void LogOptions(CONTROL *control,FILES *files,MODULE *module,SYSTEM *system,FILE *fp) {
  int iFile,iModule;

  fprintf(fp,"-------- Log file %s -------\n\n",files->cLog);
  fprintf(fp,"Executable: %s\n",files->cExe);
  
  fprintf(fp,"System Name: %s\n",system->cName);
  fprintf(fp,"Primary Input File: %s\n",files->Infile[0].cIn);
  for (iFile=1;iFile<files->iNumInputs;iFile++) 
    fprintf(fp,"Body File #%d: %s\n",iFile,files->Infile[iFile].cIn);
  fprintf(fp,"Allow files to be overwitten: ");
  if (control->Io.bOverwrite)
    fprintf(fp,"Yes");
  else
    fprintf(fp,"No");
  fprintf(fp,"\n");
  
  /* Log modules XXX?
  for (iModule=0;iModule<module->iNumModules;iModule++)
    module->fnLogOptions[iModule](control,fp);
  */  

  LogUnits(fp);

  fprintf(fp,"\n------- FORMATTING -----\n");
  fprintf(fp,"Verbosity Level: %d\n",control->Io.iVerbose);
  fprintf(fp,"Crossover Decade for Scientific Notation: %d\n",control->Io.iSciNot);
  fprintf(fp,"Number of Digits After Decimal: %d\n",control->Io.iDigits);
  
  if (control->Evolve.bDoForward || control->Evolve.bDoBackward) {
    LogIntegration(control,fp);
    LogHalt(control,fp);
  }
} 

void LogSystem(BODY *body,CONTROL *control,MODULE *module,OUTPUT *output,SYSTEM *system,UPDATE *update,fnWriteOutput fnWrite[],FILE *fp) {
  int iOut,iModule;

  fprintf(fp,"SYSTEM PROPERTIES ----\n");

  for (iOut=OUTSTART;iOut<OUTBODYSTART;iOut++) {
    if (output[iOut].iNum > 0) 
      WriteLogEntry(body,control,&output[iOut],system,update,fnWrite[iOut],fp,0);
  }

  /* Log modules? XXX
  for (iModule=0;iModule<module->iNumModules;iModule++) 
    module->fnLog[iModule](control,output,body,system,update,fnWrite,fp);
 */
}

void LogBody(BODY *body,CONTROL *control,FILES *files,MODULE *module,OUTPUT *output,SYSTEM *system,fnWriteOutput fnWrite[],FILE *fp,UPDATE *update) {
  int iBody,iOut,iModule;

  for (iBody=0;iBody<control->Evolve.iNumBodies;iBody++) {
    fprintf(fp,"\n----- BODY: %s ----\n",body[iBody].cName);
    for (iOut=OUTBODYSTART;iOut<OUTEND;iOut++) {
      LogBodyRelations(control,fp,iBody);
      if (output[iOut].iNum > 0) 
	WriteLogEntry(body,control,&output[iOut],system,update,fnWrite[iOut],fp,iBody);

    }
    /* Log modules */
    for (iModule=0;iModule<module->iNumModules[iBody];iModule++)
      module->fnLogBody[iBody][iModule](body,control,output,system,update,fnWrite,fp,iBody);
    
    LogOutputOrder(body,control,files,output,system,update,fnWrite,fp,iBody);
  }
}

void WriteLog(BODY *body,CONTROL *control,FILES *files,MODULE *module,OPTIONS *options,OUTPUT *output,SYSTEM *system,UPDATE *update,fnUpdateVariable ***fnUpdate,fnWriteOutput fnWrite[],int iEnd) {
  char cTime[OPTLEN];
  FILE *fp;
  double dDt;

  /* Get derivatives */
  PropertiesAuxiliary(body,control,update);
  dDt=fdGetUpdateInfo(body,control,system,update,fnUpdate);

  if (iEnd == 0) {
    sprintf(cTime,"Input");
    fp=fopen(files->cLog,"w");
  } else if (iEnd == 1) {
    sprintf(cTime,"Final");
    fp=fopen(files->cLog,"a");
  } else if (iEnd == -1) {
    sprintf(cTime,"Initial");
    fp=fopen(files->cLog,"w");
  }
  
  if (!iEnd) {
    LogOptions(control,files,module,system,fp);

    fprintf(fp,"\n---- INITIAL ");
  } else 
    fprintf(fp,"\n\n\n---- FINAL ");

  /* System Properties */
  LogSystem(body,control,module,output,system,update,fnWrite,fp);
  
  /* Bodies' Properties */
  LogBody(body,control,files,module,output,system,fnWrite,fp,update);

  fclose(fp);
}

void WriteOutput(BODY *body,CONTROL *control,FILES *files,OUTPUT *output,SYSTEM *system,UPDATE *update,fnWriteOutput *fnWrite,double dTime,double dDt){
  int iBody,iCol,iOut,iSubOut,iExtra=0;
  double dCol[NUMOPT],*dTmp;
  FILE *fp;
  char cUnit[OPTLEN];

  /* Write out all data columns for each body. As some data may span more than
     1 column, we search the input list sequentially, adding iExtra to the 
     total number of columns as we go. The calls to fnWrite return the column
     value in the correct units, and output.iNum already contains the 
     number of columns. */

  for (iBody=0;iBody<control->Evolve.iNumBodies;iBody++) {
    for (iCol=0;iCol<files->Outfile[iBody].iNumCols;iCol++) {
      for (iOut=0;iOut<MODULEOUTEND;iOut++) {
	if (memcmp(files->Outfile[iBody].caCol[iCol],output[iOut].cName,strlen(output[iOut].cName)) == 0) {
	  /* Match! */
	  dTmp=malloc(output[iOut].iNum*sizeof(double));
	  fnWrite[iOut](body,control,&output[iOut],system,&control->Units[iBody],update,iBody,dTmp,cUnit);
	  for (iSubOut=0;iSubOut<output[iOut].iNum;iSubOut++)
	    dCol[iCol+iSubOut+iExtra]=dTmp[iSubOut];
	  iExtra += (output[iOut].iNum-1);
	}
      }
    }

    /* Now write the columns */
    fp = fopen(files->Outfile[iBody].cOut,"a");
    for (iCol=0;iCol<files->Outfile[iBody].iNumCols+iExtra;iCol++) {
      fprintd(fp,dCol[iCol],control->Io.iSciNot,control->Io.iDigits);
      fprintf(fp," ");
    }
    fprintf(fp,"\n");
    fclose(fp);
  }
}

void InitializeOutput(OUTPUT *output,fnWriteOutput fnWrite[]) {
  int iOut,iBody,iModule;

  for (iOut=0;iOut<MODULEOUTEND;iOut++) {
    sprintf(output[iOut].cName,"null");
    output[iOut].bNeg = 0; /* Is a negative option allowed */
    output[iOut].dNeg = 1; /* Conversion factor for negative options */
    output[iOut].iNum = 0; /* Number of parameters associated with option */
    output[iOut].bDoNeg = malloc(2*sizeof(int));
  }

  
  InitializeOutputGeneral(output,fnWrite);

  /* How can I do this without the developer needing to modify output.c??? I want the code to know about all possible output options so it can flag ouput parameters that do not apply to any uploaded module. XXXX*/

  /*
  for (iBody=0;iBody<control->Evolve.iNumBodies;iBody++) {
    output[iOut].bDoNeg[iBody] = 0;
    Initialize modules 
    for (iModule=0;iModule<module->iNumModules[iBody];iModule++)
      module->fnInitializeOutput[iBody][iModule](output,fnWrite);
  }
  */

  /************************
   * ADD NEW MODULES HERE *
   ************************/

  InitializeOutputEqtide(output,fnWrite);
  InitializeOutputRadheat(output,fnWrite);
<<<<<<< HEAD
  InitializeOutputLagrange(output,fnWrite);
  InitializeOutputLaskar(output,fnWrite);
=======
  InitializeOutputThermint(output,fnWrite);
>>>>>>> 67662066

}


<|MERGE_RESOLUTION|>--- conflicted
+++ resolved
@@ -967,13 +967,10 @@
 
   InitializeOutputEqtide(output,fnWrite);
   InitializeOutputRadheat(output,fnWrite);
-<<<<<<< HEAD
   InitializeOutputLagrange(output,fnWrite);
   InitializeOutputLaskar(output,fnWrite);
-=======
   InitializeOutputThermint(output,fnWrite);
->>>>>>> 67662066
-
-}
-
-
+
+}
+
+
