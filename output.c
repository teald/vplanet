/************************ OUTPUT.C **********************/
/*
 * Rory Barnes, Wed May  7 16:38:28 PDT 2014
 *
 * Subroutines for output and logging.
*/

#include <stdio.h>
#include <stdlib.h>
#include <math.h>
#include <assert.h>
#include <ctype.h>
#include <string.h>
#include "vplanet.h"
#include "output.h"

/* Individual WriteOutput functions */

/*
 * A
 */

void WriteAge(BODY *body,CONTROL *control,OUTPUT *output,SYSTEM *system,UNITS *units,UPDATE *update,int iBody,double *dTmp,char cUnit[]) {
  *dTmp = body[iBody].dAge;
  if (output->bDoNeg[iBody]) {
    *dTmp *= output->dNeg;
    strcpy(cUnit,output->cNeg);
  } else {
    *dTmp /= fdUnitsTime(units->iTime);
    fsUnitsTime(units->iTime,cUnit);
  }
}

/* iBodyType */
void WriteBodyType(BODY *body,CONTROL *control,OUTPUT *output,SYSTEM *system,UNITS *units,UPDATE *update,int iBody,double *dTmp,char cUnit[]) {
  if(body[iBody].bBinary) {
    *dTmp = body[iBody].iBodyType;
  }
  else
    *dTmp = -1;

  strcpy(cUnit,"");
}

/*
 * D
 */

void WriteDeltaTime(BODY *body,CONTROL *control,OUTPUT *output,SYSTEM *system,UNITS *units,UPDATE *update,int iBody,double *dTmp,char cUnit[]) {

  if (control->Evolve.dTime > 0) 
    *dTmp = control->Io.dOutputTime/control->Evolve.nSteps;
  else
    *dTmp = 0;
  if (output->bDoNeg[iBody]) {
    *dTmp *= output->dNeg;
    strcpy(cUnit,output->cNeg);
  } else {
    *dTmp /= fdUnitsTime(units->iTime);
    fsUnitsTime(units->iTime,cUnit);
  }
}

/*
 * H
 */

void WriteHecc(BODY *body,CONTROL *control,OUTPUT *output,SYSTEM *system,UNITS *units,UPDATE *update,int iBody,double *dTmp,char cUnit[]) {

  *dTmp = body[iBody].dHecc;
  strcpy(cUnit,"");
}

/*
 * K
 */

void WriteKecc(BODY *body,CONTROL *control,OUTPUT *output,SYSTEM *system,UNITS *units,UPDATE *update,int iBody,double *dTmp,char cUnit[]) {

  *dTmp = body[iBody].dKecc;
  strcpy(cUnit,"");
}

/*
 * L
 */

void WriteLongP(BODY *body,CONTROL *control,OUTPUT *output,SYSTEM *system,UNITS *units,UPDATE *update,int iBody,double *dTmp,char cUnit[]) {
  *dTmp = atan2(body[iBody].dHecc, body[iBody].dKecc);

  while (*dTmp < 0.0) {
    *dTmp += 2*PI;
  }
  while (*dTmp > 2*PI) {
    *dTmp -= 2*PI;
  }
  
  if (output->bDoNeg[iBody]) {
    *dTmp *= output->dNeg;
    strcpy(cUnit,output->cNeg);
  } else {
    *dTmp /= fdUnitsAngle(units->iAngle);
    fsUnitsAngle(units->iAngle,cUnit);
  }
}  

void WriteLXUVTot(BODY *body,CONTROL *control,OUTPUT *output,SYSTEM *system,UNITS *units,UPDATE *update,int iBody,double *dTmp,char cUnit[]) {
  /* Multiple modules can contribute to this output */
  int iModule;

  *dTmp=0;
  /*
  for (iModule=0;iModule<control->Evolve.iNumModules[iBody];iModule++)
    // Only module reference in file, can this be changed? XXX
    *dTmp += output->fnOutput[iBody][iModule](body,system,update,iBody,control->Evolve.iEqtideModel);

  */

  *dTmp = body[iBody].dLXUVFlare;
  *dTmp += body[iBody].dLXUV;

  if (output->bDoNeg[iBody]) {
    *dTmp *= output->dNeg;
    strcpy(cUnit,output->cNeg);
  } else {
    *dTmp /= fdUnitsEnergyFlux(units->iTime,units->iMass,units->iLength);
    fsUnitsEnergyFlux(units,cUnit);
  }

}

/*
 * M
 */

void WriteMass(BODY *body,CONTROL *control,OUTPUT *output,SYSTEM *system,UNITS *units,UPDATE *update,int iBody,double *dTmp,char cUnit[]) {

  *dTmp = body[iBody].dMass;
  if (output->bDoNeg[iBody]) {
    *dTmp *= output->dNeg;
    strcpy(cUnit,output->cNeg);
  } else {
    *dTmp /= fdUnitsMass(units->iMass);
    fsUnitsMass(units->iMass,cUnit);
  }
}

/*
 * O
 */

void WriteObliquity(BODY *body,CONTROL *control,OUTPUT *output,SYSTEM *system,UNITS *units,UPDATE *update,int iBody,double *dTmp,char cUnit[]) {

  *dTmp = atan2(sqrt(pow(body[iBody].dXobl,2)+pow(body[iBody].dYobl,2)),body[iBody].dZobl);
  
  if (output->bDoNeg[iBody]) {
    *dTmp *= output->dNeg;
    strcpy(cUnit,output->cNeg);
  } else {
    *dTmp /= fdUnitsAngle(units->iAngle);
    fsUnitsAngle(units->iAngle,cUnit);
  }
}

void WriteBodyPrecA(BODY *body,CONTROL *control,OUTPUT *output,SYSTEM *system,UNITS *units,UPDATE *update,int iBody,double *dTmp,char cUnit[]) {
  if (body[iBody].bDistRot == 0 && body[iBody].bPoise == 1) {
    *dTmp = body[iBody].dPrecA;
  } else {
    *dTmp = atan2(body[iBody].dYobl,body[iBody].dXobl);  
  }
  
  while (*dTmp < 0.0) {
    *dTmp += 2*PI;
  }
  while (*dTmp > 2*PI) {
    *dTmp -= 2*PI;
  }
  
  if (output->bDoNeg[iBody]) {
    *dTmp *= output->dNeg;
    strcpy(cUnit,output->cNeg);
  } else {
    *dTmp /= fdUnitsAngle(units->iAngle);
    fsUnitsAngle(units->iAngle,cUnit);
  }
}  

void WriteOrbAngMom(BODY *body,CONTROL *control,OUTPUT *output,SYSTEM *system,UNITS *units,UPDATE *update,int iBody,double *dTmp,char cUnit[]) {
  char cTmp;

  *dTmp = fdOrbAngMom(body);
  if (output->bDoNeg[iBody]) {
    *dTmp *= output->dNeg;
    strcpy(cUnit,output->cNeg);
  } else {
    *dTmp *= fdUnitsTime(units->iTime)/(fdUnitsMass(units->iMass)*fdUnitsLength(units->iLength)*fdUnitsLength(units->iLength));
    fsUnitsAngMom(units,cUnit);
  }
}

void WriteOrbEcc(BODY *body,CONTROL *control,OUTPUT *output,SYSTEM *system,UNITS *units,UPDATE *update,int iBody,double *dTmp,char cUnit[]) {
  if(body[iBody].bBinary != 1) { // Not doing binary
    if (iBody > 0)
      *dTmp = sqrt(pow(body[iBody].dHecc,2)+pow(body[iBody].dKecc,2));
    else
      *dTmp = -1;
  }
  else // Doing binary
  {
    if(body[iBody].iBodyType == 0) // CBP
      *dTmp = sqrt(pow(body[iBody].dHecc,2)+pow(body[iBody].dKecc,2));
    else if(body[iBody].iBodyType == 1 && iBody == 1) // binary
      *dTmp = sqrt(pow(body[iBody].dHecc,2)+pow(body[iBody].dKecc,2));
    else
      *dTmp = -1;
  }
  sprintf(cUnit,"");
}

void WriteOrbEnergy(BODY *body,CONTROL *control,OUTPUT *output,SYSTEM *system,UNITS *units,UPDATE *update,int iBody,double *dTmp,char cUnit[]) {

  *dTmp = fdOrbEnergy(body,iBody);
  if (output->bDoNeg[iBody]) {
    *dTmp *= output->dNeg;
    strcpy(cUnit,output->cNeg);
  } else {
    *dTmp /= fdUnitsEnergy(units->iTime,units->iMass,units->iLength);
    fsUnitsEnergy(units,cUnit);
  }
}

void WriteOrbMeanMotion(BODY *body,CONTROL *control,OUTPUT *output,SYSTEM *system,UNITS *units,UPDATE *update,int iBody,double *dTmp,char cUnit[]) {

  if(body[iBody].bBinary == 0) { // Not doing binary
  if (iBody > 0)
    *dTmp = body[iBody].dMeanMotion; 
  else
    *dTmp = -1;
  }
  else { // doing binary 
  if(iBody > 0)
  {
    *dTmp = body[iBody].dMeanMotion;
  }
  else
    *dTmp = -1;
  } 

  if (output->bDoNeg[iBody]) {
    *dTmp *= output->dNeg;
    strcpy(cUnit,output->cNeg);
  } else {
    *dTmp /= fdUnitsTime(units->iTime);
    fsUnitsRate(units->iTime,cUnit);
  }
}

void WriteOrbPeriod(BODY *body,CONTROL *control,OUTPUT *output,SYSTEM *system,UNITS *units,UPDATE *update,int iBody,double *dTmp,char cUnit[]) {

  if(body[iBody].bBinary == 0) { // Not doing binary
    if (iBody > 0)
      *dTmp = fdSemiToPeriod(body[iBody].dSemi,(body[0].dMass+body[iBody].dMass));
    else
      *dTmp=-1;
  }
  else // Doing binary
  {
    if(body[iBody].iBodyType == 0) // CBP
      *dTmp = fdSemiToPeriod(body[iBody].dSemi,(body[0].dMass+body[1].dMass+body[iBody].dMass));
    else if(body[iBody].iBodyType == 1 && iBody == 1) // Binary
      *dTmp = fdSemiToPeriod(body[iBody].dSemi,(body[0].dMass+body[iBody].dMass));
    else
      *dTmp = -1;
  }

  if (output->bDoNeg[iBody]) {
    *dTmp *= output->dNeg;
    strcpy(cUnit,output->cNeg);
  } else {
    *dTmp *= fdUnitsTime(units->iTime);
    fsUnitsTime(units->iTime,cUnit);
  }
}

void WriteOrbSemi(BODY *body,CONTROL *control,OUTPUT *output,SYSTEM *system,UNITS *units,UPDATE *update,int iBody,double *dTmp,char cUnit[]) {
  
  if(body[iBody].bBinary == 0) { // Not doing binary
    if (iBody > 0)
      *dTmp = body[iBody].dSemi;
    else
      *dTmp = -1;
  }
  else { // Doing binary
    if(body[iBody].iBodyType == 0) // CBP
      *dTmp = body[iBody].dSemi;
    else if(body[iBody].iBodyType == 1 && iBody == 1) // Binary
      *dTmp = body[iBody].dSemi;
    else
      *dTmp = -1;
  }

  if (output->bDoNeg[iBody]) {
    *dTmp *= output->dNeg;
    strcpy(cUnit,output->cNeg);
  } else {
    *dTmp /= fdUnitsLength(units->iLength);
    fsUnitsLength(units->iLength,cUnit);
  }
}

/*
 * R
 */

void WriteRadius(BODY *body,CONTROL *control,OUTPUT *output,SYSTEM *system,UNITS *units,UPDATE *update,int iBody,double *dTmp,char cUnit[]) {

  *dTmp = body[iBody].dRadius;
  if (output->bDoNeg[iBody]) {
    *dTmp *= output->dNeg;
    strcpy(cUnit,output->cNeg);
  } else {
    *dTmp /= fdUnitsLength(units->iLength);
    fsUnitsLength(units->iLength,cUnit);
  }
}

void WriteRotAngMom(BODY *body,CONTROL *control,OUTPUT *output,SYSTEM *system,UNITS *units,UPDATE *update,int iBody,double *dTmp,char cUnit[]) {

  *dTmp = fdRotAngMom(body[iBody].dRadGyra,body[iBody].dMass,body[iBody].dRadius,body[iBody].dRotRate);

  if (output->bDoNeg[iBody]) {
    *dTmp *= output->dNeg;
    strcpy(cUnit,output->cNeg);
  } else {
    *dTmp *= fdUnitsTime(units->iTime)/(fdUnitsMass(units->iMass)*fdUnitsLength(units->iLength)*fdUnitsLength(units->iLength));
    fsUnitsAngMom(units,cUnit);
  }
}

void WriteRotKinEnergy(BODY *body,CONTROL *control,OUTPUT *output,SYSTEM *system,UNITS *units,UPDATE *update,int iBody,double *dTmp,char cUnit[]) {

  *dTmp = fdRotKinEnergy(body[iBody].dMass,body[iBody].dRadius,body[iBody].dRadGyra,body[iBody].dRotRate);
  if (output->bDoNeg[iBody]) {
    *dTmp *= output->dNeg;
    strcpy(cUnit,output->cNeg);
  } else {
    *dTmp /= fdUnitsEnergy(units->iTime,units->iMass,units->iLength);
    fsUnitsEnergy(units,cUnit);
  }
}

void WriteRotRate(BODY *body,CONTROL *control,OUTPUT *output,SYSTEM *system,UNITS *units,UPDATE *update,int iBody,double *dTmp,char cUnit[]) {

  *dTmp = body[iBody].dRotRate;
  if (output->bDoNeg[iBody]) {
    *dTmp *= output->dNeg;
    strcpy(cUnit,output->cNeg);
  } else {
    *dTmp *= fdUnitsTime(units->iTime);
    fsUnitsRate(units->iTime,cUnit);
  }
}

void WriteRotPer(BODY *body,CONTROL *control,OUTPUT *output,SYSTEM *system,UNITS *units,UPDATE *update,int iBody,double *dTmp,char cUnit[]) {

  *dTmp = fdFreqToPer(body[iBody].dRotRate);
  if (output->bDoNeg[iBody]) {
    *dTmp *= output->dNeg;
    strcpy(cUnit,output->cNeg);
  } else {
    *dTmp /= fdUnitsTime(units->iTime);
    fsUnitsTime(units->iTime,cUnit);
  }
}

void WriteRotVel(BODY *body,CONTROL *control,OUTPUT *output,SYSTEM *system,UNITS *units,UPDATE *update,int iBody,double *dTmp,char cUnit[]) {

  *dTmp = fdRotVel(body[iBody].dRadius,body[iBody].dRotRate);
  if (output->bDoNeg[iBody]) {
    *dTmp *= output->dNeg;
    strcpy(cUnit,output->cNeg);
  } else {
    *dTmp *= fdUnitsTime(units->iTime)/fdUnitsLength(units->iLength);
    fsUnitsVel(units,cUnit);
  }
}

void WriteSurfaceEnergyFlux(BODY *body,CONTROL *control,OUTPUT *output,SYSTEM *system,UNITS *units,UPDATE *update,int iBody,double *dTmp,char cUnit[]) {
  /* Multiple modules can contribute to this output */
  int iModule;

  *dTmp=0;
  for (iModule=0;iModule<control->Evolve.iNumModules[iBody];iModule++)
    // Only module reference in file, can this be changed? XXX
    *dTmp += output->fnOutput[iBody][iModule](body,system,update,iBody,control->Evolve.iEqtideModel);

  if (output->bDoNeg[iBody]) {
    *dTmp *= output->dNeg;
    strcpy(cUnit,output->cNeg);
  } else {
    *dTmp /= fdUnitsEnergyFlux(units->iTime,units->iMass,units->iLength);
    fsUnitsEnergyFlux(units,cUnit);
  }
}

void WriteTime(BODY *body,CONTROL *control,OUTPUT *output,SYSTEM *system,UNITS *units,UPDATE *update,int iBody,double *dTmp,char cUnit[]) {

  *dTmp = control->Evolve.dTime;
  if (output->bDoNeg[iBody]) {
    *dTmp *= output->dNeg;
    strcpy(cUnit,output->cNeg);
  } else {
    *dTmp /= fdUnitsTime(units->iTime);
    fsUnitsTime(units->iTime,cUnit);
  }
}

void WriteTotAngMom(BODY *body,CONTROL *control,OUTPUT *output,SYSTEM *system,UNITS *units,UPDATE *update,int iBody,double *dTmp,char cUnit[]) {

  *dTmp = fdTotAngMom(body);

  if (output->bDoNeg[iBody]) {
    *dTmp *= output->dNeg;
    strcpy(cUnit,output->cNeg);
  } else {
    *dTmp *= fdUnitsTime(units->iTime)/(fdUnitsMass(units->iMass)*fdUnitsLength(units->iLength)*fdUnitsLength(units->iLength));
    fsUnitsAngMom(units,cUnit);
  }
}

void WriteTotEnergy(BODY *body,CONTROL *control,OUTPUT *output,SYSTEM *system,UNITS *units,UPDATE *update,int iBody,double *dTmp,char cUnit[]) {

  *dTmp = fdTotEnergy(body);

  if (output->bDoNeg[iBody]) {
    *dTmp *= output->dNeg;
    strcpy(cUnit,output->cNeg);
  } else {
    *dTmp /= fdUnitsEnergy(units->iTime,units->iMass,units->iLength);
    fsUnitsEnergy(units,cUnit);
  }
}

void WritePotEnergy(BODY *body,CONTROL *control,OUTPUT *output,SYSTEM *system,UNITS *units,UPDATE *update,int iBody,double *dTmp,char cUnit[]) {

  *dTmp = fdPotEnergy(body);

  if (output->bDoNeg[iBody]) {
    *dTmp *= output->dNeg;
    strcpy(cUnit,output->cNeg);
  } else {
    *dTmp /= fdUnitsEnergy(units->iTime,units->iMass,units->iLength);
    fsUnitsEnergy(units,cUnit);
  }
}

void WriteKinEnergy(BODY *body,CONTROL *control,OUTPUT *output,SYSTEM *system,UNITS *units,UPDATE *update,int iBody,double *dTmp,char cUnit[]) {

  *dTmp = fdKinEnergy(body);

  if (output->bDoNeg[iBody]) {
    *dTmp *= output->dNeg;
    strcpy(cUnit,output->cNeg);
  } else {
    *dTmp /= fdUnitsEnergy(units->iTime,units->iMass,units->iLength);
    fsUnitsEnergy(units,cUnit);
  }
}

void WriteOrbKinEnergy(BODY *body,CONTROL *control,OUTPUT *output,SYSTEM *system,UNITS *units,UPDATE *update,int iBody,double *dTmp,char cUnit[]) {

  if (iBody > 0)
    *dTmp = fdOrbKinEnergy(body[0].dMass,body[iBody].dMass,body[iBody].dSemi);
  else
    *dTmp = -1;

  if (output->bDoNeg[iBody]) {
    *dTmp *= output->dNeg;
    strcpy(cUnit,output->cNeg);
  } else {
    *dTmp /= fdUnitsEnergy(units->iTime,units->iMass,units->iLength);
    fsUnitsEnergy(units,cUnit);
  }
}

void WriteOrbPotEnergy(BODY *body,CONTROL *control,OUTPUT *output,SYSTEM *system,UNITS *units,UPDATE *update,int iBody,double *dTmp,char cUnit[]) {

  if (iBody > 0)
    *dTmp = fdOrbPotEnergy(body[0].dMass,body[iBody].dMass,body[iBody].dSemi);
  else
    *dTmp = -1;

  if (output->bDoNeg[iBody]) {
    *dTmp *= output->dNeg;
    strcpy(cUnit,output->cNeg);
  } else {
    *dTmp /= fdUnitsEnergy(units->iTime,units->iMass,units->iLength);
    fsUnitsEnergy(units,cUnit);
  }
}

void WriteTidalQ(BODY *body,CONTROL *control,OUTPUT *output,SYSTEM *system,UNITS *units,UPDATE *update,int iBody,double *dTmp,char cUnit[]) {

  // XXX This doesn't work with just eqtide!

  *dTmp = body[iBody].dK2Man/body[iBody].dImk2Man;
  //*dTmp = body[iBody].dViscUMan*body[iBody].dMeanMotion/body[iBody].dShmodUMan;
  strcpy(cUnit,"");
}

void WriteXobl(BODY *body,CONTROL *control,OUTPUT *output,SYSTEM *system,UNITS *units,UPDATE *update,int iBody,double *dTmp,char cUnit[]) {

  *dTmp = body[iBody].dXobl;
  strcpy(cUnit,"");
}

void WriteYobl(BODY *body,CONTROL *control,OUTPUT *output,SYSTEM *system,UNITS *units,UPDATE *update,int iBody,double *dTmp,char cUnit[]) {

  *dTmp = body[iBody].dYobl;
  strcpy(cUnit,"");
}

void WriteZobl(BODY *body,CONTROL *control,OUTPUT *output,SYSTEM *system,UNITS *units,UPDATE *update,int iBody,double *dTmp,char cUnit[]) {

  *dTmp = body[iBody].dZobl;
  strcpy(cUnit,"");
}

/*
 * End individual write functions
 */

void InitializeOutputGeneral(OUTPUT *output,fnWriteOutput fnWrite[]) {
  /*
   * Age
   */
  
  sprintf(output[OUT_AGE].cName,"Age");
  sprintf(output[OUT_AGE].cDescr,"System Age");
  sprintf(output[OUT_AGE].cNeg,"Gyr");
  output[OUT_AGE].bNeg = 1;
  output[OUT_AGE].dNeg = 1./(YEARSEC*1e9);
  output[OUT_AGE].iNum = 1;
  output[OUT_AGE].iModuleBit = 1;
  fnWrite[OUT_AGE] = &WriteAge;

  /*
   * BodyType
   */

  sprintf(output[OUT_BODYTYPE].cName,"BodyType");
  sprintf(output[OUT_BODYTYPE].cDescr,"Type of Body (0 == planet)");
  output[OUT_BODYTYPE].iNum = 1;
  output[OUT_BODYTYPE].iModuleBit = 1;
  fnWrite[OUT_BODYTYPE] = &WriteBodyType;

  /*
   * D
   */
  
  sprintf(output[OUT_DT].cName,"DeltaTime");
  sprintf(output[OUT_DT].cDescr,"Average Timestep Over Last Output Interval");
  sprintf(output[OUT_DT].cNeg,"years");
  output[OUT_DT].bNeg = 1;
  output[OUT_DT].dNeg = 1./YEARSEC;
  output[OUT_DT].iNum = 1;
  output[OUT_DT].iModuleBit = 1;
  fnWrite[OUT_DT] = &WriteDeltaTime;
  
  /*
   * H
   */

  sprintf(output[OUT_HECC].cName,"HEcc");
  sprintf(output[OUT_HECC].cDescr,"Poincare's h (=e*sin(varpi)");
  output[OUT_HECC].bNeg = 0;
  output[OUT_HECC].iNum = 1;
  output[OUT_HECC].iModuleBit = EQTIDE + DISTORB;
  fnWrite[OUT_HECC] = &WriteHecc;
  
  /*
   * K
   */

  sprintf(output[OUT_KECC].cName,"KEcc");
  sprintf(output[OUT_KECC].cDescr,"Poincare's k (=e*cos(varpi)");
  output[OUT_KECC].bNeg = 0;
  output[OUT_KECC].iNum = 1;
  output[OUT_KECC].iModuleBit = EQTIDE + DISTORB;
  fnWrite[OUT_KECC] = &WriteKecc;

  /*
   * L
   */

  sprintf(output[OUT_LONGP].cName,"LongP");
  sprintf(output[OUT_LONGP].cDescr,"Body's Longitude of pericenter in Lagrange");
  sprintf(output[OUT_LONGP].cNeg,"Deg");
  output[OUT_LONGP].bNeg = 1;
  output[OUT_LONGP].dNeg = 1./DEGRAD;
  output[OUT_LONGP].iNum = 1;
  output[OUT_LONGP].iModuleBit = EQTIDE + DISTORB;
  fnWrite[OUT_LONGP] = &WriteLongP; 
  
  sprintf(output[OUT_LXUVTOT].cName,"LXUVTot");
  sprintf(output[OUT_LXUVTOT].cDescr,"Total XUV Luminosity");
  sprintf(output[OUT_LXUVTOT].cNeg,"LSUN");
  output[OUT_LXUVTOT].bNeg = 1;
  output[OUT_LXUVTOT].dNeg = 1./LSUN;
  output[OUT_LXUVTOT].iNum = 1;
  output[OUT_LXUVTOT].iModuleBit = STELLAR + ATMESC;
  fnWrite[OUT_LXUVTOT] = &WriteLXUVTot;

  /*
   * M
   */
  
  sprintf(output[OUT_MASS].cName,"Mass");
  sprintf(output[OUT_MASS].cDescr,"Mass");
  sprintf(output[OUT_MASS].cNeg,"Earth");
  output[OUT_MASS].bNeg = 1;
  output[OUT_MASS].dNeg = 1./MEARTH;
  output[OUT_MASS].iNum = 1;
  output[OUT_MASS].iModuleBit = 1;
  fnWrite[OUT_MASS] = &WriteMass;
  
  
  /*
   *   O
   */
  
  sprintf(output[OUT_OBL].cName,"Obliquity");
  sprintf(output[OUT_OBL].cDescr,"Obliquity");
  sprintf(output[OUT_OBL].cNeg,"deg");
  output[OUT_OBL].bNeg = 1;
  output[OUT_OBL].dNeg = DEGRAD;
  output[OUT_OBL].iNum = 1;
  output[OUT_OBL].iModuleBit = EQTIDE + DISTROT;
  fnWrite[OUT_OBL] = &WriteObliquity;
  
  sprintf(output[OUT_PRECA].cName,"PrecA");
  sprintf(output[OUT_PRECA].cDescr,"Body's precession parameter in DistRot");
  sprintf(output[OUT_PRECA].cNeg,"Deg");
  output[OUT_PRECA].bNeg = 1;
  output[OUT_PRECA].dNeg = 1./DEGRAD;
  output[OUT_PRECA].iNum = 1;
  output[OUT_PRECA].iModuleBit = EQTIDE + DISTROT + POISE;
  fnWrite[OUT_PRECA] = &WriteBodyPrecA;
  
  sprintf(output[OUT_ORBANGMOM].cName,"OrbAngMom");
  sprintf(output[OUT_ORBANGMOM].cDescr,"Orbital Angular Momentum");
  output[OUT_ORBANGMOM].iNum = 1;
  output[OUT_ORBANGMOM].iModuleBit = EQTIDE + DISTORB + BINARY;
  fnWrite[OUT_ORBANGMOM] = &WriteOrbAngMom;
  
  sprintf(output[OUT_ORBECC].cName,"Eccentricity");
  sprintf(output[OUT_ORBECC].cDescr,"Orbital Eccentricity");
  output[OUT_ORBECC].iNum = 1;
  output[OUT_ORBECC].bNeg = 0;
  output[OUT_ORBECC].iModuleBit = EQTIDE + DISTORB + BINARY;
  fnWrite[OUT_ORBECC] = &WriteOrbEcc;
  
  sprintf(output[OUT_ORBEN].cName,"OrbEnergy");
  sprintf(output[OUT_ORBEN].cDescr,"Orbital Energy");
  sprintf(output[OUT_ORBEN].cNeg,"ergs");
  output[OUT_ORBEN].bNeg = 1;
  output[OUT_ORBEN].iNum = 1;
  output[OUT_ORBEN].iModuleBit = EQTIDE + DISTORB + BINARY;
  fnWrite[OUT_ORBEN] = &WriteOrbEnergy;
  
  sprintf(output[OUT_ORBMEANMOTION].cName,"MeanMotion");
  sprintf(output[OUT_ORBMEANMOTION].cDescr,"Orbital Mean Motion");
  sprintf(output[OUT_ORBMEANMOTION].cNeg,"/day");
  output[OUT_ORBMEANMOTION].bNeg = 1;
  output[OUT_ORBMEANMOTION].dNeg = DAYSEC;
  output[OUT_ORBMEANMOTION].iNum = 1;
  output[OUT_ORBMEANMOTION].iModuleBit = EQTIDE + DISTORB + BINARY;
  fnWrite[OUT_ORBMEANMOTION] = &WriteOrbMeanMotion;
  
  sprintf(output[OUT_ORBPER].cName,"OrbPeriod");
  sprintf(output[OUT_ORBPER].cDescr,"Orbital Period");
  sprintf(output[OUT_ORBPER].cNeg,"days");
  output[OUT_ORBPER].bNeg = 1;
  output[OUT_ORBPER].dNeg = 1./DAYSEC;
  output[OUT_ORBPER].iNum = 1;
  output[OUT_ORBPER].iModuleBit = EQTIDE + DISTORB + BINARY;
  fnWrite[OUT_ORBPER] = &WriteOrbPeriod;
  
  sprintf(output[OUT_ORBSEMI].cName,"SemiMajorAxis");
  sprintf(output[OUT_ORBSEMI].cDescr,"Semi-major Axis");
  sprintf(output[OUT_ORBSEMI].cNeg,"AU"); 
  output[OUT_ORBSEMI].bNeg = 1;
  output[OUT_ORBSEMI].dNeg = 1./AUCM;
  output[OUT_ORBSEMI].iNum = 1;
  output[OUT_ORBSEMI].iModuleBit = EQTIDE + DISTORB + BINARY;
  fnWrite[OUT_ORBSEMI] = &WriteOrbSemi;
  
  /*
   * R
   */
  
  sprintf(output[OUT_RADIUS].cName,"Radius");
  sprintf(output[OUT_RADIUS].cDescr,"Radius");
  output[OUT_RADIUS].bNeg = 1;
  sprintf(output[OUT_RADIUS].cNeg,"Solar");
  output[OUT_RADIUS].dNeg = 1./RSUN;
  output[OUT_RADIUS].iNum = 1;
  output[OUT_RADIUS].iModuleBit = 1;
  fnWrite[OUT_RADIUS] = &WriteRadius;
  
  sprintf(output[OUT_ROTANGMOM].cName,"RotAngMom");
  sprintf(output[OUT_ROTANGMOM].cDescr,"Rotational Angular Momentum");
  output[OUT_ROTANGMOM].bNeg = 0;
  output[OUT_ROTANGMOM].iNum = 1;
  output[OUT_ROTANGMOM].iModuleBit = EQTIDE + DISTROT + STELLAR;
  fnWrite[OUT_ROTANGMOM] = &WriteRotAngMom;
  
  sprintf(output[OUT_ROTKINENERGY].cName,"RotKinEnergy");
  sprintf(output[OUT_ROTKINENERGY].cDescr,"Rotational Energy");
  sprintf(output[OUT_ROTKINENERGY].cNeg,"ergs");
  output[OUT_ROTKINENERGY].iNum = 1;
  output[OUT_ROTKINENERGY].iModuleBit = EQTIDE + DISTORB;
  fnWrite[OUT_ROTKINENERGY] = &WriteRotKinEnergy;
  
  sprintf(output[OUT_ROTPER].cName,"RotPer");
  sprintf(output[OUT_ROTPER].cDescr,"Rotational Period");
  sprintf(output[OUT_ROTPER].cNeg,"days");
  output[OUT_ROTPER].bNeg = 1;
  output[OUT_ROTPER].dNeg = 1./DAYSEC;
  output[OUT_ROTPER].iNum = 1;
  output[OUT_ROTPER].iModuleBit = EQTIDE + DISTROT + STELLAR;
  fnWrite[OUT_ROTPER] = &WriteRotPer;
  
  sprintf(output[OUT_ROTRATE].cName,"RotRate");
  sprintf(output[OUT_ROTRATE].cDescr,"Rotational Frequency");
  sprintf(output[OUT_ROTRATE].cNeg,"/day");
  output[OUT_ROTRATE].bNeg = 1;
  output[OUT_ROTRATE].dNeg = DAYSEC;
  output[OUT_ROTRATE].iNum = 1;
  output[OUT_ROTRATE].iModuleBit = EQTIDE + DISTROT + STELLAR;
  fnWrite[OUT_ROTRATE] = &WriteRotRate;
  
  sprintf(output[OUT_ROTVEL].cName,"RotVel");
  sprintf(output[OUT_ROTVEL].cDescr,"Rotational Velocity");
  sprintf(output[OUT_ROTVEL].cNeg,"km/s");
  output[OUT_ROTVEL].bNeg = 1;
  output[OUT_ROTVEL].dNeg = 1e-5;
  output[OUT_ROTVEL].iNum = 1;
  output[OUT_ROTVEL].iModuleBit = EQTIDE + DISTORB + STELLAR;
  fnWrite[OUT_ROTVEL] = &WriteRotVel;
  
  sprintf(output[OUT_SURFENFLUX].cName,"SurfEnFluxTotal");
  sprintf(output[OUT_SURFENFLUX].cDescr,"Total Surface Energy Flux");
  sprintf(output[OUT_SURFENFLUX].cNeg,"W/m^2");
  output[OUT_SURFENFLUX].bNeg = 1;
  output[OUT_SURFENFLUX].dNeg = 1;
  output[OUT_SURFENFLUX].iNum = 1;
  output[OUT_SURFENFLUX].iModuleBit = EQTIDE + RADHEAT + THERMINT;
  fnWrite[OUT_SURFENFLUX] = &WriteSurfaceEnergyFlux;
  
  sprintf(output[OUT_TIME].cName,"Time");
  sprintf(output[OUT_TIME].cDescr,"Simulation Time");
  sprintf(output[OUT_TIME].cNeg,"Gyr");
  output[OUT_TIME].bNeg = 1;
  output[OUT_TIME].dNeg = 1./(YEARSEC*1e9);
  output[OUT_TIME].iNum = 1;
  output[OUT_TIME].bGrid = 2;
  output[OUT_TIME].iModuleBit = 1;
  fnWrite[OUT_TIME] = &WriteTime;
  
  sprintf(output[OUT_TOTANGMOM].cName,"TotAngMom");
  sprintf(output[OUT_TOTANGMOM].cDescr,"Total Angular Momentum");
  output[OUT_TOTANGMOM].iNum = 1;
  output[OUT_TOTANGMOM].iModuleBit = EQTIDE + DISTORB + DISTROT + STELLAR;
  fnWrite[OUT_TOTANGMOM] = &WriteTotAngMom;
  
  sprintf(output[OUT_TOTENERGY].cName,"TotEnergy");
  sprintf(output[OUT_TOTENERGY].cDescr,"Total Energy");
  sprintf(output[OUT_TOTENERGY].cNeg,"ergs");
  output[OUT_TOTENERGY].bNeg = 1;
  output[OUT_TOTENERGY].dNeg = 1;
  output[OUT_TOTENERGY].iNum = 1;
  output[OUT_TOTENERGY].iModuleBit = EQTIDE + DISTORB;
  fnWrite[OUT_TOTENERGY] = &WriteTotEnergy;
  
  sprintf(output[OUT_POTENERGY].cName,"PotEnergy");
  sprintf(output[OUT_POTENERGY].cDescr,"Total Potential Energy");
  sprintf(output[OUT_POTENERGY].cNeg,"ergs");
  output[OUT_POTENERGY].bNeg = 1;
  output[OUT_POTENERGY].dNeg = 1;
  output[OUT_POTENERGY].iNum = 1;
  output[OUT_POTENERGY].iModuleBit = 1;
  fnWrite[OUT_POTENERGY] = &WritePotEnergy;
  
  sprintf(output[OUT_KINENERGY].cName,"KinEnergy");
  sprintf(output[OUT_KINENERGY].cDescr,"Total Kinetic Energy");
  sprintf(output[OUT_KINENERGY].cNeg,"ergs");
  output[OUT_KINENERGY].bNeg = 1;
  output[OUT_KINENERGY].dNeg = 1;
  output[OUT_KINENERGY].iNum = 1;
  output[OUT_KINENERGY].iModuleBit = 1;
  fnWrite[OUT_KINENERGY] = &WriteKinEnergy;
  
  sprintf(output[OUT_ORBKINENERGY].cName,"OrbKinEnergy");
  sprintf(output[OUT_ORBKINENERGY].cDescr,"Orbital Kinetic Energy");
  sprintf(output[OUT_ORBKINENERGY].cNeg,"ergs");
  output[OUT_ORBKINENERGY].bNeg = 1;
  output[OUT_ORBKINENERGY].dNeg = 1;
  output[OUT_ORBKINENERGY].iNum = 1;
  output[OUT_ORBKINENERGY].iModuleBit = EQTIDE + DISTORB + BINARY;
  fnWrite[OUT_ORBKINENERGY] = &WriteOrbKinEnergy;
  
  sprintf(output[OUT_ORBPOTENERGY].cName,"OrbPotEnergy");
  sprintf(output[OUT_ORBPOTENERGY].cDescr,"Orbital Potential Energy");
  sprintf(output[OUT_ORBPOTENERGY].cNeg,"ergs");
  output[OUT_ORBPOTENERGY].bNeg = 1;
  output[OUT_ORBPOTENERGY].dNeg = 1;
  output[OUT_ORBPOTENERGY].iNum = 1;
  output[OUT_ORBPOTENERGY].iModuleBit = EQTIDE + DISTORB + BINARY;
  fnWrite[OUT_ORBPOTENERGY] = &WriteOrbPotEnergy;
  
  sprintf(output[OUT_ORBENERGY].cName,"OrbEnergy");
  sprintf(output[OUT_ORBENERGY].cDescr,"Orbital Energy");
  sprintf(output[OUT_ORBENERGY].cNeg,"ergs");
  output[OUT_ORBENERGY].bNeg = 1;
  output[OUT_ORBENERGY].dNeg = 1;
  output[OUT_ORBENERGY].iNum = 1;
  output[OUT_ORBENERGY].iModuleBit = EQTIDE + DISTORB + BINARY;
  fnWrite[OUT_ORBENERGY] = &WriteOrbEnergy;

  sprintf(output[OUT_TIDALQ].cName,"TidalQ");
  sprintf(output[OUT_TIDALQ].cDescr,"Tidal Q");
  output[OUT_TIDALQ].bNeg = 0;
  output[OUT_TIDALQ].iNum = 1;
  output[OUT_TIDALQ].iModuleBit = EQTIDE + THERMINT;
  fnWrite[OUT_TIDALQ] = WriteTidalQ;

  sprintf(output[OUT_XOBL].cName,"Xobl");
  sprintf(output[OUT_XOBL].cDescr,"Body's sin(obl)*cos(pA)");
  output[OUT_XOBL].iNum = 1;
  output[OUT_XOBL].iModuleBit = EQTIDE + DISTROT;
  fnWrite[OUT_XOBL] = &WriteXobl;
  
  sprintf(output[OUT_YOBL].cName,"Yobl");
  sprintf(output[OUT_YOBL].cDescr,"Body's sin(obl)*sin(pA)");
  output[OUT_YOBL].iNum = 1;
  output[OUT_YOBL].iModuleBit = EQTIDE + DISTROT;
  fnWrite[OUT_YOBL] = &WriteYobl;
  
  sprintf(output[OUT_ZOBL].cName,"Zobl");
  sprintf(output[OUT_ZOBL].cDescr,"Body's cos(obl)");
  output[OUT_ZOBL].iNum = 1;
  output[OUT_ZOBL].iModuleBit = EQTIDE + DISTROT;
  fnWrite[OUT_ZOBL] = &WriteZobl;  

}

void InitializeOutputFunctions(MODULE *module,OUTPUT *output,int iNumBodies) {
  int iBody,iModule;

  // Add new mult-module outputs here

  output[OUT_SURFENFLUX].fnOutput = malloc(iNumBodies*sizeof(fnOutputModule*));
  for (iBody=0;iBody<iNumBodies;iBody++) {
    // Malloc number of modules for each multi-module output
    output[OUT_SURFENFLUX].fnOutput[iBody] = malloc(module->iNumModules[iBody]*sizeof(fnOutputModule));
    for (iModule=0;iModule<module->iNumModules[iBody];iModule++) {
      /* Initialize them all to return nothing, then they get changed 
      from AddModule subroutines */
      output[OUT_SURFENFLUX].fnOutput[iBody][iModule] = &fdReturnOutputZero;
    }
  }

  output[OUT_LXUVTOT].fnOutput = malloc(iNumBodies*sizeof(fnOutputModule*));
  for (iBody=0;iBody<iNumBodies;iBody++) {
    // Malloc number of modules for each multi-module output
    output[OUT_LXUVTOT].fnOutput[iBody] = malloc(module->iNumModules[iBody]*sizeof(fnOutputModule));
    for (iModule=0;iModule<module->iNumModules[iBody];iModule++) {
      /* Initialize them all to return nothing, then they get changed 
      from AddModule subroutines */
      output[OUT_LXUVTOT].fnOutput[iBody][iModule] = &fdReturnOutputZero;
    }
  }

}

/*
void FinalizeOutputFunctions(MODULE *module,OUTPUT *output,int iBody) {
  First initialize functions for the number of bodies 
  module->fnFinalizeOutput[iBody] = malloc(module->iNumModules[iBody]*sizeof(fnOutputModule));
  for (iModule=0;iModule<module->iNumModules[iBody];iModule++) 
    module->fnFinalizeOutput[iBody][iModule];
}
*/

void CGSUnits(UNITS *units) {
  units->iTime = 0;
  units->iLength = 0;
  units->iMass = 0;
  units->iAngle = 0;
}

void WriteLogEntry(BODY *body,CONTROL *control,OUTPUT *output,SYSTEM *system,UPDATE *update,fnWriteOutput fnWrite,FILE *fp,int iBody) {
  double *dTmp;
  char cUnit[48];
  UNITS units;
  int i,j,iNumIndices;


  cUnit[0]='\0';
  dTmp=malloc(output->iNum*sizeof(double));
  CGSUnits(&units);
  fnWrite(body,control,output,system,&units,update,iBody,dTmp,cUnit);

  fprintf(fp,"(%s) %s [%s]: ",output->cName,output->cDescr,cUnit);
  for (j=0;j<output->iNum;j++) {
    fprintd(fp,dTmp[j],control->Io.iSciNot,control->Io.iDigits);
    fprintf(fp," ");
  }
  free(dTmp);
  fprintf(fp,"\n");
}

void LogUnits(FILE *fp) {
  /* Mass Units */
  UNITS units;

  CGSUnits(&units);

  fprintf(fp,"Mass Units: ");
  if (units.iMass == 0) {
    fprintf(fp,"Kilograms\n");
  } else if (units.iMass == 1) {
    fprintf(fp,"Grams\n");
  } else if (units.iMass == 2) {
    fprintf(fp,"Solar\n");
  } else if (units.iMass == 3) {
    fprintf(fp,"Earth\n");
  } else if (units.iMass == 4) {
    fprintf(fp,"Jupiter\n");
  } else if (units.iMass == 5) {
    fprintf(fp,"Saturn\n");
  }
  
  /* Length Units */
  
  fprintf(fp,"Length Units: ");
  if (units.iLength == 0) {
    fprintf(fp,"Meters\n");
  } else if (units.iLength == 1) {
    fprintf(fp,"Centimeters\n");
  } else if (units.iLength == 2) {
    fprintf(fp,"Kilometers\n");
  } else if (units.iLength == 3) {
    fprintf(fp,"Solar\n");
  } else if (units.iLength == 4) {
    fprintf(fp,"Earth\n");
  } else if (units.iLength == 5) {
    fprintf(fp,"Jupiter\n");
  } else if (units.iLength == 6) {
    fprintf(fp,"AU\n");
  }
  
  /* Time Units */
  
  fprintf(fp,"Time Units: ");
  if (units.iTime == 0) {
    fprintf(fp,"Seconds\n");
  } else if (units.iTime == 1) {
    fprintf(fp,"Days\n");
  } else if (units.iTime == 2) {
    fprintf(fp,"Years\n");
  } else if (units.iTime == 3) {
    fprintf(fp,"Megayears\n");
  } else if (units.iTime == 4) {
    fprintf(fp,"Gigayears\n");
  }
  
  /* Angle Units */
  
  fprintf(fp,"Angle Units: ");
  if (units.iAngle == 0) {
    fprintf(fp,"Radians\n");
  } else if (units.iAngle == 1) {
    fprintf(fp,"Degrees\n");
  }
  
}

void LogIntegration(CONTROL *control,FILE *fp) {

  fprintf(fp,"Integration Method: ");
  if (control->Evolve.iOneStep == EULER)
    fprintf(fp,"Euler");
  else if (control->Evolve.iOneStep == RUNGEKUTTA)
    fprintf(fp,"Runge-Kutta4");
  fprintf(fp,"\n");

  fprintf(fp,"Direction: ");
  if (control->Evolve.bDoBackward) 
    fprintf(fp,"Backward\n");
  else
    fprintf(fp,"Forward\n");

  fprintf(fp,"Time Step: ");
  fprintd(fp,control->Evolve.dTimeStep,control->Io.iSciNot,control->Io.iDigits);
  fprintf(fp,"\n");
  
  fprintf(fp,"Stop Time: ");
  fprintd(fp,control->Evolve.dStopTime,control->Io.iSciNot,control->Io.iDigits);
  fprintf(fp,"\n");
  
  fprintf(fp,"Output Interval: ");
  fprintd(fp,control->Io.dOutputTime,control->Io.iSciNot,control->Io.iDigits);
  fprintf(fp,"\n");
  
  fprintf(fp,"Use Variable Timestep: ");
  if (control->Evolve.bVarDt == 0) {
    fprintf(fp,"No\n");
  } else {
    fprintf(fp,"Yes\n");
    fprintf(fp,"dEta: ");
    fprintd(fp,control->Evolve.dEta,control->Io.iSciNot,control->Io.iDigits);
    fprintf(fp,"\n");
  }
}

void LogHalt(CONTROL *control,FILE *fp) {

  fprintf(fp,"Minimum Value of ecc and obl: ");
  fprintd(fp,control->Evolve.dMinValue,control->Io.iSciNot,control->Io.iDigits);
  fprintf(fp,"\n");
  fprintf(fp,"\n");

}

void LogBodyRelations(CONTROL *control,FILE *fp,int iBody) {

  if (control->iMassRad[iBody] > 0) {
    fprintf(fp,"Mass-Radius Relationship: ");
    if (control->iMassRad[iBody] == 1) {
      fprintf(fp,"New Light On Dark Stars\n");
    } else if (control->iMassRad[iBody] == 2) {
      fprintf(fp,"Gorda, S.Y. & Svechnikov, M.A. 1999, Astronomy Reports, 43, 521-525.\n");
    } else if (control->iMassRad[iBody] == 3) {
      fprintf(fp,"Bayless, A.J. & Orosz, J.A. 2006, ApJ, 651, 1155-1165.\n");
    } else if (control->iMassRad[iBody] == 4) {
      fprintf(fp,"Sotin, C. et al. 2007, Icarus, 191, 337-351.\n");
    } else {
      fprintf(fp,"Unknown!\n");
      fprintf(stderr,"Unknown Mass-Radius Relationship!\n");
      exit(EXIT_INPUT);
    }
  }
}

void LogOutputOrder(BODY *body,CONTROL *control,FILES *files,OUTPUT *output,SYSTEM *system,UPDATE *update,fnWriteOutput fnWrite[],FILE *fp,int iBody) {
  int iCol,iOut,iSubOut,iExtra=0;
  char cCol[NUMOUT][OUTLEN];
  double *dTmp;
  char cUnit[OUTLEN],cTmp[OUTLEN];
  
  for (iCol=0;iCol<files->Outfile[iBody].iNumCols;iCol++) {
    for (iOut=0;iOut<MODULEOUTEND;iOut++) {
      if (memcmp(files->Outfile[iBody].caCol[iCol],output[iOut].cName,strlen(output[iOut].cName)) == 0) {
        /* Match! */
        dTmp=malloc(output[iOut].iNum*sizeof(double));
        fnWrite[iOut](body,control,&output[iOut],system,&control->Units[iBody],update,iBody,dTmp,cUnit);
        for (iSubOut=0;iSubOut<output[iOut].iNum;iSubOut++) {
          strcpy(cCol[iCol+iSubOut+iExtra],files->Outfile[iBody].caCol[iCol]);
          sprintf(cTmp,"[%s]",cUnit);
          strcat(cCol[iCol+iSubOut+iExtra],cTmp);
        }
        iExtra += (output[iOut].iNum-1);
	free(dTmp);
      }
      
    }
  }

  fprintf(fp,"Output Order:");
  for (iCol=0;iCol<(files->Outfile[iBody].iNumCols + iExtra);iCol++)
    fprintf(fp," %s",cCol[iCol]);
  fprintf(fp, "\n");
}

void LogGridOutput(BODY *body,CONTROL *control,FILES *files,OUTPUT *output,SYSTEM *system,UPDATE *update,fnWriteOutput fnWrite[],FILE *fp,int iBody) {
  int iCol,iOut,iSubOut,iExtra=0;
  char cCol[NUMOUT][OUTLEN];
  double *dTmp;
  char cUnit[OUTLEN],cTmp[OUTLEN];
  

  for (iCol=0;iCol<files->Outfile[iBody].iNumGrid;iCol++) {
    for (iOut=0;iOut<MODULEOUTEND;iOut++) {
      if (memcmp(files->Outfile[iBody].caGrid[iCol],output[iOut].cName,strlen(output[iOut].cName)) == 0) {
        /* Match! */
        dTmp=malloc(output[iOut].iNum*sizeof(double));
        fnWrite[iOut](body,control,&output[iOut],system,&control->Units[iBody],update,iBody,dTmp,cUnit);
        for (iSubOut=0;iSubOut<output[iOut].iNum;iSubOut++) {
          strcpy(cCol[iCol+iSubOut+iExtra],files->Outfile[iBody].caGrid[iCol]);
          sprintf(cTmp,"[%s]",cUnit);
          strcat(cCol[iCol+iSubOut+iExtra],cTmp);
        }
        iExtra += (output[iOut].iNum-1);
  free(dTmp);
      }
    }
  }
  
  
  fprintf(fp,"Grid Output Order:");
  for (iCol=0;iCol<(files->Outfile[iBody].iNumGrid + iExtra);iCol++)
    fprintf(fp," %s",cCol[iCol]);
  fprintf(fp, "\n");
}

void LogOptions(CONTROL *control,FILES *files,MODULE *module,SYSTEM *system,FILE *fp) {
  int iFile,iModule;

  fprintf(fp,"-------- Log file %s -------\n\n",files->cLog);
  fprintf(fp,"Executable: %s\n",files->cExe);
  
  fprintf(fp,"System Name: %s\n",system->cName);
  fprintf(fp,"Primary Input File: %s\n",files->Infile[0].cIn);
  for (iFile=1;iFile<files->iNumInputs;iFile++) 
    fprintf(fp,"Body File #%d: %s\n",iFile,files->Infile[iFile].cIn);
  fprintf(fp,"Allow files to be overwitten: ");
  if (control->Io.bOverwrite)
    fprintf(fp,"Yes");
  else
    fprintf(fp,"No");
  fprintf(fp,"\n");
  
  /* Log modules XXX?
  for (iModule=0;iModule<module->iNumModules;iModule++)
    module->fnLogOptions[iModule](control,fp);
  */  

  LogUnits(fp);

  fprintf(fp,"\n------- FORMATTING -----\n");
  fprintf(fp,"Verbosity Level: %d\n",control->Io.iVerbose);
  fprintf(fp,"Crossover Decade for Scientific Notation: %d\n",control->Io.iSciNot);
  fprintf(fp,"Number of Digits After Decimal: %d\n",control->Io.iDigits);
  
  if (control->Evolve.bDoForward || control->Evolve.bDoBackward) {
    LogIntegration(control,fp);
    LogHalt(control,fp);
  }
} 

void LogSystem(BODY *body,CONTROL *control,MODULE *module,OUTPUT *output,SYSTEM *system,UPDATE *update,fnWriteOutput fnWrite[],FILE *fp) {
  int iOut,iModule;

  fprintf(fp,"SYSTEM PROPERTIES ----\n");

  for (iOut=OUTSTART;iOut<OUTBODYSTART;iOut++) {
    if (output[iOut].iNum > 0) 
      WriteLogEntry(body,control,&output[iOut],system,update,fnWrite[iOut],fp,0);
  }

  /* Log modules? XXX
  for (iModule=0;iModule<module->iNumModules;iModule++) 
    module->fnLog[iModule](control,output,body,system,update,fnWrite,fp);
 */
}

void LogBody(BODY *body,CONTROL *control,FILES *files,MODULE *module,OUTPUT *output,SYSTEM *system,fnWriteOutput fnWrite[],FILE *fp,UPDATE *update) {
  int iBody,iOut,iModule;

  for (iBody=0;iBody<control->Evolve.iNumBodies;iBody++) {
    fprintf(fp,"\n----- BODY: %s ----\n",body[iBody].cName);
    fprintf(fp,"Active Modules: ");
    PrintModuleList(fp,module->iBitSum[iBody]);
    fprintf(fp,"\n");
    fprintf(fp,"Module Bit Sum: %d\n",module->iBitSum[iBody]);
    fprintf(fp,"Color: %s\n", body[iBody].cColor);
    for (iOut=OUTBODYSTART;iOut<OUTEND;iOut++) {
      LogBodyRelations(control,fp,iBody);
      if (output[iOut].iNum > 0) 
        WriteLogEntry(body,control,&output[iOut],system,update,fnWrite[iOut],fp,iBody);
    }
    /* Log modules */
    for (iModule=0;iModule<module->iNumModules[iBody];iModule++)
      module->fnLogBody[iBody][iModule](body,control,output,system,update,fnWrite,fp,iBody);
    
    LogOutputOrder(body,control,files,output,system,update,fnWrite,fp,iBody);
    LogGridOutput(body,control,files,output,system,update,fnWrite,fp,iBody);
  }
}

void WriteLog(BODY *body,CONTROL *control,FILES *files,MODULE *module,OPTIONS *options,OUTPUT *output,SYSTEM *system,UPDATE *update,fnUpdateVariable ***fnUpdate,fnWriteOutput fnWrite[],int iEnd) {
  char cTime[OPTLEN];
  FILE *fp;
  double dDt;

  /* Get derivatives */
  PropertiesAuxiliary(body,control,update);
  dDt=fdGetUpdateInfo(body,control,system,update,fnUpdate);


  if (iEnd == 0) {
    sprintf(cTime,"Input");
    fp=fopen(files->cLog,"w");
  } else if (iEnd == 1) {
    sprintf(cTime,"Final");
    fp=fopen(files->cLog,"a");
  } else if (iEnd == -1) {
    sprintf(cTime,"Initial");
    fp=fopen(files->cLog,"w");
  }
  
  if (!iEnd) {
    LogOptions(control,files,module,system,fp);

    fprintf(fp,"\n---- INITIAL ");
  } else 
    fprintf(fp,"\n\n\n---- FINAL ");

  /* System Properties */
  LogSystem(body,control,module,output,system,update,fnWrite,fp);

  /* Bodies' Properties */
  LogBody(body,control,files,module,output,system,fnWrite,fp,update);

  fclose(fp);
}

void WriteOutput(BODY *body,CONTROL *control,FILES *files,OUTPUT *output,SYSTEM *system,UPDATE *update,fnWriteOutput *fnWrite,double dTime,double dDt){
  int iBody,iCol,iOut,iSubOut,iExtra=0,iGrid,iLat,jBody,j;
  double dCol[NUMOPT],*dTmp,dGrid[NUMOPT];
  FILE *fp;
  char cUnit[OPTLEN], cPoiseGrid[NAMELEN], cLaplaceFunc[NAMELEN];

  /* Write out all data columns for each body. As some data may span more than
     1 column, we search the input list sequentially, adding iExtra to the
     total number of columns as we go. The calls to fnWrite return the column
     value in the correct units, and output.iNum already contains the
     number of columns. */

  for (iBody=0;iBody<control->Evolve.iNumBodies;iBody++) {
    for (iCol=0;iCol<files->Outfile[iBody].iNumCols;iCol++) {
      for (iOut=0;iOut<MODULEOUTEND;iOut++) {
        if (output[iOut].bGrid == 0 || output[iOut].bGrid == 2) {
          if (memcmp(files->Outfile[iBody].caCol[iCol],output[iOut].cName,strlen(output[iOut].cName)) == 0) {
            /* Match! */
            dTmp=malloc(output[iOut].iNum*sizeof(double));
            fnWrite[iOut](body,control,&output[iOut],system,&control->Units[iBody],update,iBody,dTmp,cUnit);
            for (iSubOut=0;iSubOut<output[iOut].iNum;iSubOut++)
              dCol[iCol+iSubOut+iExtra]=dTmp[iSubOut];
            iExtra += (output[iOut].iNum-1);
	    free(dTmp);
	    dTmp = NULL;
          }
        }
      }
    }

    /* Now write the columns */
    fp = fopen(files->Outfile[iBody].cOut,"a");
    for (iCol=0;iCol<files->Outfile[iBody].iNumCols+iExtra;iCol++) {
      fprintd(fp,dCol[iCol],control->Io.iSciNot,control->Io.iDigits);
      fprintf(fp," ");
    }
    fprintf(fp,"\n");
    fclose(fp);
   
    /* Grid outputs, currently only set up for POISE */
    if (body[iBody].bPoise) {
      dTmp = malloc(1*sizeof(double));
      for (iLat=0;iLat<body[iBody].iNumLats;iLat++) {
        for (iGrid=0;iGrid<files->Outfile[iBody].iNumGrid;iGrid++) {
          for (iOut=0;iOut<MODULEOUTEND;iOut++) {
            if (output[iOut].bGrid == 1 || output[iOut].bGrid == 2) {
              if (memcmp(files->Outfile[iBody].caGrid[iGrid],output[iOut].cName,strlen(output[iOut].cName)) == 0) {
                body[iBody].iWriteLat = iLat;
                fnWrite[iOut](body,control,&output[iOut],system,&control->Units[iBody],update,iBody,dTmp,cUnit);
                dGrid[iGrid]=*dTmp;
              }
            }
          }
        }
        /* Now write the columns */
 
        sprintf(cPoiseGrid,"%s.%s.Climate",system->cName,body[iBody].cName);
   
        if (control->Evolve.dTime == 0 && iLat == 0) {
          if (body[iBody].bClimateModel == SEA) {
            WriteDailyInsol(body,control,&output[iOut],system,&control->Units[iBody],update,iBody,dTmp,cUnit);
            WriteSeasonalTemp(body,control,&output[iOut],system,&control->Units[iBody],update,iBody,dTmp,cUnit);
            WriteSeasonalIceBalance(body,control,&output[iOut],system,&control->Units[iBody],update,iBody,dTmp,cUnit);
<<<<<<< HEAD
=======
                                      WriteSeasonalFluxes(body,control,&output[iOut],system,&control->Units[iBody],update,iBody,dTmp,cUnit);

            if (body[iBody].dSeasOutputTime != 0) {
              body[iBody].dSeasNextOutput = body[iBody].dSeasOutputTime;
            }            
>>>>>>> 2fd5680c
          }
          fp = fopen(cPoiseGrid,"w");     
        } else {
          fp = fopen(cPoiseGrid,"a");
        }
        
        if (body[iBody].dSeasOutputTime != 0) {
          if (control->Evolve.dTime >= body[iBody].dSeasNextOutput && iLat == 0) {
            WriteDailyInsol(body,control,&output[iOut],system,&control->Units[iBody],update,iBody,dTmp,cUnit);
              WriteSeasonalTemp(body,control,&output[iOut],system,&control->Units[iBody],update,iBody,dTmp,cUnit);
              WriteSeasonalIceBalance(body,control,&output[iOut],system,&control->Units[iBody],update,iBody,dTmp,cUnit);
                          WriteSeasonalFluxes(body,control,&output[iOut],system,&control->Units[iBody],update,iBody,dTmp,cUnit);

            body[iBody].dSeasNextOutput = control->Evolve.dTime + body[iBody].dSeasOutputTime;
          }
        }
          
        for (iGrid=0;iGrid<files->Outfile[iBody].iNumGrid+iExtra;iGrid++) {
          fprintd(fp,dGrid[iGrid],control->Io.iSciNot,control->Io.iDigits);
          fprintf(fp," ");
        }
        fprintf(fp,"\n");
        fclose(fp);
      }
      free(dTmp);
    }
  } 
  
  if (control->bOutputLapl) {
      for (iBody=1;iBody<(control->Evolve.iNumBodies-1);iBody++) {
        if (body[iBody].bDistOrb && body[iBody].bEqtide) {
          if (control->Evolve.iDistOrbModel == RD4) {
            /* open body file to write laplace functions and related */
            for (jBody=iBody+1;jBody<control->Evolve.iNumBodies;jBody++) {
              sprintf(cLaplaceFunc,"%s.%s.Laplace",body[iBody].cName,body[jBody].cName);
              if (control->Evolve.dTime == 0) {
                fp = fopen(cLaplaceFunc,"w");
              } else {
                fp = fopen(cLaplaceFunc,"a");
              }
              if (body[iBody].dSemi < body[jBody].dSemi) {
                for (j=0;j<LAPLNUM;j++) {       
                  /* output alpha, laplace func, derivatives for each internal/external pair. 
                  external/internal pairs are duplicates and so not output. this can create a 
                  large amount of data for systems with lots of planets (78 columns/planet pair) */
                  fprintd(fp,system->dmAlpha0[system->imLaplaceN[iBody][jBody]][j], control->Io.iSciNot,control->Io.iDigits); //output alpha
                  fprintf(fp," ");
                 
                  fprintd(fp,system->dmLaplaceC[system->imLaplaceN[iBody][jBody]][j], control->Io.iSciNot,control->Io.iDigits); //output LaplaceC
                  fprintf(fp," ");
              
                  fprintd(fp,system->dmLaplaceD[system->imLaplaceN[iBody][jBody]][j], control->Io.iSciNot,control->Io.iDigits); //output LaplaceD
                  fprintf(fp," ");
                }
              }
              fprintf(fp,"\n");
              fclose(fp);
            }
          }   
        } else if (body[iBody].bDistOrb) {
          if (control->Evolve.dTime == 0) {
            if (control->Evolve.iDistOrbModel == RD4) {
              /* open body file to write laplace functions and related */
              for (jBody=iBody+1;jBody<control->Evolve.iNumBodies;jBody++) {
                sprintf(cLaplaceFunc,"%s.%s.Laplace",body[iBody].cName,body[jBody].cName);
                fp = fopen(cLaplaceFunc,"w");
                if (body[iBody].dSemi < body[jBody].dSemi) {
                  for (j=0;j<LAPLNUM;j++) {       
                    /* output alpha, laplace func, derivatives for each internal/external pair. 
                    external/internal pairs are duplicates and so not output. this can create a 
                    large amount of data for systems with lots of planets (78 columns/planet pair) */
                    fprintd(fp,system->dmAlpha0[system->imLaplaceN[iBody][jBody]][j], control->Io.iSciNot,control->Io.iDigits); //output alpha
                    fprintf(fp," ");
                 
                    fprintd(fp,system->dmLaplaceC[system->imLaplaceN[iBody][jBody]][j], control->Io.iSciNot,control->Io.iDigits); //output LaplaceC
                    fprintf(fp," ");
              
                    fprintd(fp,system->dmLaplaceD[system->imLaplaceN[iBody][jBody]][j], control->Io.iSciNot,control->Io.iDigits); //output LaplaceD
                    fprintf(fp," ");
                  }
                }
                fprintf(fp,"\n");
                fclose(fp);
              }
            }
          }
        }
      }
  }
}

void InitializeOutput(OUTPUT *output,fnWriteOutput fnWrite[]) {
  int iOut,iBody,iModule;

  for (iOut=0;iOut<MODULEOUTEND;iOut++) {
    sprintf(output[iOut].cName,"null");
    output[iOut].bGrid = 0;
    output[iOut].bNeg = 0; /* Is a negative option allowed */
    output[iOut].dNeg = 1; /* Conversion factor for negative options */
    output[iOut].iNum = 0; /* Number of parameters associated with option */
    output[iOut].bDoNeg = malloc(MAXBODIES*sizeof(int));
    for (iBody=0;iBody<MAXBODIES;iBody++)
        output[iOut].bDoNeg[iBody] = 0;
  }

  
  InitializeOutputGeneral(output,fnWrite);

  /* How can I do this without the developer needing to modify output.c??? I want the code to know about all possible output options so it can flag ouput parameters that do not apply to any uploaded module. XXXX*/

  /*
  for (iBody=0;iBody<control->Evolve.iNumBodies;iBody++) {
    output[iOut].bDoNeg[iBody] = 0;
    Initialize modules 
    for (iModule=0;iModule<module->iNumModules[iBody];iModule++)
      module->fnInitializeOutput[iBody][iModule](output,fnWrite);
  }
  */

  /************************
   * ADD NEW MODULES HERE *
   ************************/

  InitializeOutputEqtide(output,fnWrite);
  InitializeOutputRadheat(output,fnWrite);
  InitializeOutputAtmEsc(output,fnWrite);
  InitializeOutputStellar(output,fnWrite);
  InitializeOutputDistOrb(output,fnWrite);
  InitializeOutputDistRot(output,fnWrite);
  InitializeOutputThermint(output,fnWrite);
  InitializeOutputPoise(output,fnWrite);
  InitializeOutputBinary(output,fnWrite);
  InitializeOutputFlare(output,fnWrite);

}<|MERGE_RESOLUTION|>--- conflicted
+++ resolved
@@ -1290,14 +1290,11 @@
             WriteDailyInsol(body,control,&output[iOut],system,&control->Units[iBody],update,iBody,dTmp,cUnit);
             WriteSeasonalTemp(body,control,&output[iOut],system,&control->Units[iBody],update,iBody,dTmp,cUnit);
             WriteSeasonalIceBalance(body,control,&output[iOut],system,&control->Units[iBody],update,iBody,dTmp,cUnit);
-<<<<<<< HEAD
-=======
-                                      WriteSeasonalFluxes(body,control,&output[iOut],system,&control->Units[iBody],update,iBody,dTmp,cUnit);
+	    WriteSeasonalFluxes(body,control,&output[iOut],system,&control->Units[iBody],update,iBody,dTmp,cUnit);
 
             if (body[iBody].dSeasOutputTime != 0) {
               body[iBody].dSeasNextOutput = body[iBody].dSeasOutputTime;
             }            
->>>>>>> 2fd5680c
           }
           fp = fopen(cPoiseGrid,"w");     
         } else {
