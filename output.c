--- conflicted
+++ resolved
@@ -396,11 +396,7 @@
      through thermint, or it can be from eqtide and/or radheat. */
 
   if (body[iBody].bThermint) 
-<<<<<<< HEAD
-    *dTmp = fdHflowSurf(body,iBody)/(4*PI*body[iBody].dRadius*body[iBody].dRadius); // dflemin3 hack
-=======
     *dTmp = fdHfluxSurf(body,iBody);
->>>>>>> c5994ec9
   else {
     *dTmp=0;
     if (body[iBody].bEqtide)
