/********************** STELLAR.C **********************/
/*
 * Rodrigo Luger, Tue May 12 11:11:38 PDT 2015
 *
 * Subroutines that control the integration of the
 * atmospheric escape model.
*/
// NOTE: Still need to edit module.c, update.c

#include <stdio.h>
#include <math.h>
#include <assert.h>
#include <stdlib.h>
#include <string.h>
#include "vplanet.h"

void BodyCopyStellar(BODY *dest,BODY *src,int foo,int iNumBodies,int iBody) {
  dest[iBody].dLuminosity = src[iBody].dLuminosity;
  dest[iBody].dTemperature = src[iBody].dTemperature;
  dest[iBody].dSatXUVFrac = src[iBody].dSatXUVFrac;
  dest[iBody].dSatXUVTime = src[iBody].dSatXUVTime;
  dest[iBody].dXUVBeta = src[iBody].dXUVBeta;
  dest[iBody].iStellarModel = src[iBody].iStellarModel;
  dest[iBody].iWindModel = src[iBody].iWindModel;
  dest[iBody].iXUVModel = src[iBody].iXUVModel;
  dest[iBody].dLXUV = src[iBody].dLXUV;
}

/**************** STELLAR options ********************/

void ReadSatXUVFrac(BODY *body,CONTROL *control,FILES *files,OPTIONS *options,SYSTEM *system,int iFile) {
  /* This parameter cannot exist in primary file */
  int lTmp=-1;
  double dTmp;

  AddOptionDouble(files->Infile[iFile].cIn,options->cName,&dTmp,&lTmp,control->Io.iVerbose);
  if (lTmp >= 0) {
    NotPrimaryInput(iFile,options->cName,files->Infile[iFile].cIn,lTmp,control->Io.iVerbose);
    if (dTmp < 0) {
      if (control->Io.iVerbose >= VERBERR)
	      fprintf(stderr,"ERROR: %s must be >= 0.\n",options->cName);
      LineExit(files->Infile[iFile].cIn,lTmp);
    }
    body[iFile-1].dSatXUVFrac = dTmp;
    UpdateFoundOption(&files->Infile[iFile],options,lTmp,iFile);
  } else
    if (iFile > 0)
      body[iFile-1].dSatXUVFrac = options->dDefault;
}

void ReadSatXUVTime(BODY *body,CONTROL *control,FILES *files,OPTIONS *options,SYSTEM *system,int iFile) {
  /* This parameter cannot exist in primary file */
  int lTmp=-1;
  double dTmp;

  AddOptionDouble(files->Infile[iFile].cIn,options->cName,&dTmp,&lTmp,control->Io.iVerbose);
  if (lTmp >= 0) {
    NotPrimaryInput(iFile,options->cName,files->Infile[iFile].cIn,lTmp,control->Io.iVerbose);
    if (dTmp < 0)
      body[iFile-1].dSatXUVTime = dTmp*dNegativeDouble(*options,files->Infile[iFile].cIn,control->Io.iVerbose);
    else
      body[iFile-1].dSatXUVTime = dTmp;
    UpdateFoundOption(&files->Infile[iFile],options,lTmp,iFile);
  } else
    if (iFile > 0)
      body[iFile-1].dSatXUVTime = options->dDefault;
}

void ReadXUVBeta(BODY *body,CONTROL *control,FILES *files,OPTIONS *options,SYSTEM *system,int iFile) {
  /* This parameter cannot exist in primary file */
  int lTmp=-1;
  double dTmp;

  AddOptionDouble(files->Infile[iFile].cIn,options->cName,&dTmp,&lTmp,control->Io.iVerbose);
  if (lTmp >= 0) {
    NotPrimaryInput(iFile,options->cName,files->Infile[iFile].cIn,lTmp,control->Io.iVerbose);
    if (dTmp < 0) {
      if (control->Io.iVerbose >= VERBERR)
	      fprintf(stderr,"ERROR: %s must be >= 0.\n",options->cName);
      LineExit(files->Infile[iFile].cIn,lTmp);
    }
    body[iFile-1].dXUVBeta = dTmp;
    UpdateFoundOption(&files->Infile[iFile],options,lTmp,iFile);
  } else
    if (iFile > 0)
      body[iFile-1].dXUVBeta = options->dDefault;
}

void ReadStellarModel(BODY *body,CONTROL *control,FILES *files,OPTIONS *options,SYSTEM *system,int iFile) {
  /* This parameter cannot exist in primary file */
  int lTmp=-1;
  char cTmp[OPTLEN];

  AddOptionString(files->Infile[iFile].cIn,options->cName,cTmp,&lTmp,control->Io.iVerbose);
  if (lTmp >= 0) {
    NotPrimaryInput(iFile,options->cName,files->Infile[iFile].cIn,lTmp,control->Io.iVerbose);
    if (!memcmp(sLower(cTmp),"ba",2)) {
      body[iFile-1].iStellarModel = STELLAR_MODEL_BARAFFE;
    } else if (!memcmp(sLower(cTmp),"no",2)) {
      body[iFile-1].iStellarModel = STELLAR_MODEL_NONE;
    } else if (!memcmp(sLower(cTmp),"pr",2)) {
      body[iFile-1].iStellarModel = STELLAR_MODEL_PROXIMACEN;
    } else {
      if (control->Io.iVerbose >= VERBERR)
	      fprintf(stderr,"ERROR: Unknown argument to %s: %s. Options are BARAFFE, PROXIMACEN, or NONE.\n",options->cName,cTmp);
      LineExit(files->Infile[iFile].cIn,lTmp);
    }
    UpdateFoundOption(&files->Infile[iFile],options,lTmp,iFile);
  } else
    if (iFile > 0)
      body[iFile-1].iStellarModel = STELLAR_MODEL_BARAFFE;
}

void ReadWindModel(BODY *body,CONTROL *control,FILES *files,OPTIONS *options,SYSTEM *system,int iFile) {
  /* This parameter cannot exist in primary file */
  int lTmp=-1;
  char cTmp[OPTLEN];

  AddOptionString(files->Infile[iFile].cIn,options->cName,cTmp,&lTmp,control->Io.iVerbose);
  if (lTmp >= 0) {
    NotPrimaryInput(iFile,options->cName,files->Infile[iFile].cIn,lTmp,control->Io.iVerbose);
    if (!memcmp(sLower(cTmp),"re",2)) {
      body[iFile-1].iWindModel = STELLAR_MODEL_REINERS;
    } else if (!memcmp(sLower(cTmp),"no",2)) {
      body[iFile-1].iWindModel = STELLAR_MODEL_NONE;
    } else {
      if (control->Io.iVerbose >= VERBERR)
	      fprintf(stderr,"ERROR: Unknown argument to %s: %s. Options are REINERS or NONE.\n",options->cName,cTmp);
      LineExit(files->Infile[iFile].cIn,lTmp);
    }
    UpdateFoundOption(&files->Infile[iFile],options,lTmp,iFile);
  } else
    if (iFile > 0)
      body[iFile-1].iWindModel = STELLAR_MODEL_REINERS;
}

void ReadXUVModel(BODY *body,CONTROL *control,FILES *files,OPTIONS *options,SYSTEM *system,int iFile) {
  /* This parameter cannot exist in primary file */
  int lTmp=-1;
  char cTmp[OPTLEN];

  AddOptionString(files->Infile[iFile].cIn,options->cName,cTmp,&lTmp,control->Io.iVerbose);
  if (lTmp >= 0) {
    NotPrimaryInput(iFile,options->cName,files->Infile[iFile].cIn,lTmp,control->Io.iVerbose);
    if (!memcmp(sLower(cTmp),"ri",2)) {
      body[iFile-1].iXUVModel = STELLAR_MODEL_RIBAS;
    } else if (!memcmp(sLower(cTmp),"no",2)) {
      body[iFile-1].iXUVModel = STELLAR_MODEL_NONE;
    } else if (!memcmp(sLower(cTmp),"re",2)) {
      if (control->Io.iVerbose >= VERBINPUT)
	      fprintf(stderr,"WARNING: The REINERS XUV model has serious issues. The recommended model is RIBAS.\n");
      body[iFile-1].iXUVModel = STELLAR_MODEL_REINERS;
    } else {
      if (control->Io.iVerbose >= VERBERR)
	      fprintf(stderr,"ERROR: Unknown argument to %s: %s. Options are RIBAS, REINERS or NONE.\n",options->cName,cTmp);
      LineExit(files->Infile[iFile].cIn,lTmp);
    }
    UpdateFoundOption(&files->Infile[iFile],options,lTmp,iFile);
  } else
    if (iFile > 0)
      body[iFile-1].iXUVModel = STELLAR_MODEL_RIBAS;
}


void ReadHZModel(BODY *body,CONTROL *control,FILES *files,OPTIONS *options,SYSTEM *system,int iFile) {
  /* This parameter cannot exist in primary file */
  int lTmp=-1;
  char cTmp[OPTLEN];

  AddOptionString(files->Infile[iFile].cIn,options->cName,cTmp,&lTmp,control->Io.iVerbose);
  if (lTmp >= 0) {
    NotPrimaryInput(iFile,options->cName,files->Infile[iFile].cIn,lTmp,control->Io.iVerbose);
    if (!memcmp(sLower(cTmp),"k",1)) {
      body[iFile-1].iXUVModel = HZ_MODEL_KOPPARAPU;
      // We should add more!
    } else {
      if (control->Io.iVerbose >= VERBERR)
	fprintf(stderr,"ERROR: Unknown argument to %s: %s. Options are KOPPARAPU13.\n",options->cName,cTmp);
      LineExit(files->Infile[iFile].cIn,lTmp);
    }
    UpdateFoundOption(&files->Infile[iFile],options,lTmp,iFile);
  } else
    if (iFile > 0)
      body[iFile-1].iHZModel = HZ_MODEL_KOPPARAPU;
}


void ReadLuminosity(BODY *body,CONTROL *control,FILES *files,OPTIONS *options,SYSTEM *system,int iFile) {
  /* This parameter cannot exist in primary file */
  int lTmp=-1;
  double dTmp;

  AddOptionDouble(files->Infile[iFile].cIn,options->cName,&dTmp,&lTmp,control->Io.iVerbose);
  if (lTmp >= 0) {
    NotPrimaryInput(iFile,options->cName,files->Infile[iFile].cIn,lTmp,control->Io.iVerbose);
    if (dTmp < 0)
      body[iFile-1].dLuminosity = dTmp*dNegativeDouble(*options,files->Infile[iFile].cIn,control->Io.iVerbose);
    else
      body[iFile-1].dLuminosity = dTmp;
    UpdateFoundOption(&files->Infile[iFile],options,lTmp,iFile);
  } else
    if (iFile > 0)
      body[iFile-1].dLuminosity = options->dDefault;
}

void ReadTemperature(BODY *body,CONTROL *control,FILES *files,OPTIONS *options,SYSTEM *system,int iFile) {
  /* This parameter cannot exist in primary file */
  int lTmp=-1;
  double dTmp;

  AddOptionDouble(files->Infile[iFile].cIn,options->cName,&dTmp,&lTmp,control->Io.iVerbose);
  if (lTmp >= 0) {
    NotPrimaryInput(iFile,options->cName,files->Infile[iFile].cIn,lTmp,control->Io.iVerbose);
    if (dTmp < 0)
      body[iFile-1].dTemperature = dTmp*dNegativeDouble(*options,files->Infile[iFile].cIn,control->Io.iVerbose);
    else
      body[iFile-1].dTemperature = dTmp;
    UpdateFoundOption(&files->Infile[iFile],options,lTmp,iFile);
  } else
    if (iFile > 0)
      body[iFile-1].dTemperature = options->dDefault;
}

/* Halts */

void ReadHaltEndBaraffeGrid(BODY *body,CONTROL *control,FILES *files,OPTIONS *options,SYSTEM *system,int iFile) {
  /* This parameter cannot exist in primary file */
  int lTmp=-1;
  int bTmp;

  AddOptionBool(files->Infile[iFile].cIn,options->cName,&bTmp,&lTmp,control->Io.iVerbose);
  if (lTmp >= 0) {
    NotPrimaryInput(iFile,options->cName,files->Infile[iFile].cIn,lTmp,control->Io.iVerbose);
    control->Halt[iFile-1].bEndBaraffeGrid = bTmp;
    UpdateFoundOption(&files->Infile[iFile],options,lTmp,iFile);
  } else {
    if (iFile > 0)
      AssignDefaultInt(options,&control->Halt[iFile-1].bEndBaraffeGrid,files->iNumInputs);
  }
}

void InitializeOptionsStellar(OPTIONS *options,fnReadOption fnRead[]) {
  int iOpt,iFile;

  sprintf(options[OPT_SATXUVFRAC].cName,"dSatXUVFrac");
  sprintf(options[OPT_SATXUVFRAC].cDescr,"Saturated XUV Luminosity Fraction");
  sprintf(options[OPT_SATXUVFRAC].cDefault,"1e-3");
  options[OPT_SATXUVFRAC].dDefault = 1.e-3;
  options[OPT_SATXUVFRAC].iType = 0;
  options[OPT_SATXUVFRAC].iMultiFile = 1;
  fnRead[OPT_SATXUVFRAC] = &ReadSatXUVFrac;

  sprintf(options[OPT_SATXUVTIME].cName,"dSatXUVTime");
  sprintf(options[OPT_SATXUVTIME].cDescr,"XUV saturation time");
  sprintf(options[OPT_SATXUVTIME].cDefault,"0.1 Gyr");
  options[OPT_SATXUVTIME].dDefault = 1.e8 * YEARSEC;
  options[OPT_SATXUVTIME].iType = 0;
  options[OPT_SATXUVTIME].iMultiFile = 1;
  options[OPT_SATXUVTIME].dNeg = 1e9*YEARSEC;
  sprintf(options[OPT_SATXUVTIME].cNeg,"Gyr");
  fnRead[OPT_SATXUVTIME] = &ReadSatXUVTime;

  sprintf(options[OPT_XUVBETA].cName,"dXUVBeta");
  sprintf(options[OPT_XUVBETA].cDescr,"XUV decay power law exponent");
  sprintf(options[OPT_XUVBETA].cDefault,"1.23");
  options[OPT_XUVBETA].dDefault = 1.23;
  options[OPT_XUVBETA].iType = 0;
  options[OPT_XUVBETA].iMultiFile = 1;
  fnRead[OPT_XUVBETA] = &ReadXUVBeta;

  sprintf(options[OPT_STELLARMODEL].cName,"sStellarModel");
  sprintf(options[OPT_STELLARMODEL].cDescr,"Luminosity Evolution Model");
  sprintf(options[OPT_STELLARMODEL].cDefault,"BARAFFE");
  options[OPT_STELLARMODEL].iType = 3;
  options[OPT_STELLARMODEL].iMultiFile = 1;
  fnRead[OPT_STELLARMODEL] = &ReadStellarModel;

  sprintf(options[OPT_WINDMODEL].cName,"sWindModel");
  sprintf(options[OPT_WINDMODEL].cDescr,"Wind Angular Momentum Loss Model");
  sprintf(options[OPT_WINDMODEL].cDefault,"REINERS");
  options[OPT_WINDMODEL].iType = 3;
  options[OPT_WINDMODEL].iMultiFile = 1;
  fnRead[OPT_WINDMODEL] = &ReadWindModel;

  sprintf(options[OPT_XUVMODEL].cName,"sXUVModel");
  sprintf(options[OPT_XUVMODEL].cDescr,"XUV Evolution Model");
  sprintf(options[OPT_XUVMODEL].cDefault,"RIBAS");
  options[OPT_XUVMODEL].iType = 3;
  options[OPT_XUVMODEL].iMultiFile = 1;
  fnRead[OPT_XUVMODEL] = &ReadXUVModel;

  sprintf(options[OPT_HZMODEL].cName,"sHZModel");
  sprintf(options[OPT_HZMODEL].cDescr,"Habitable Zone Model: Kopparapu13");
  sprintf(options[OPT_HZMODEL].cDefault,"Kopparapu13");
  options[OPT_HZMODEL].iType = 3;
  options[OPT_HZMODEL].iMultiFile = 1;
  fnRead[OPT_HZMODEL] = &ReadHZModel;

  sprintf(options[OPT_LUMINOSITY].cName,"dLuminosity");
  sprintf(options[OPT_LUMINOSITY].cDescr,"Initial Luminosity");
  sprintf(options[OPT_LUMINOSITY].cDefault,"LSUN");
  options[OPT_LUMINOSITY].dDefault = LSUN;
  options[OPT_LUMINOSITY].iType = 0;
  options[OPT_LUMINOSITY].iMultiFile = 1;
  options[OPT_LUMINOSITY].dNeg = LSUN;
  sprintf(options[OPT_LUMINOSITY].cNeg,"Solar Luminosity (LSUN)");
  fnRead[OPT_LUMINOSITY] = &ReadLuminosity;

  sprintf(options[OPT_TEMPERATURE].cName,"dTemperature");
  sprintf(options[OPT_TEMPERATURE].cDescr,"Initial Effective Temperature");
  sprintf(options[OPT_TEMPERATURE].cDefault,"TSUN");
  options[OPT_TEMPERATURE].dDefault = TSUN;
  options[OPT_TEMPERATURE].iType = 0;
  options[OPT_TEMPERATURE].iMultiFile = 1;
  fnRead[OPT_TEMPERATURE] = &ReadTemperature;

  sprintf(options[OPT_HALTENDBARAFFEFGRID].cName,"bHaltEndBaraffeGrid");
  sprintf(options[OPT_HALTENDBARAFFEFGRID].cDescr,"Halt when we reach the end of the Baraffe+15 grid?");
  sprintf(options[OPT_HALTENDBARAFFEFGRID].cDefault,"1");
  options[OPT_HALTENDBARAFFEFGRID].iType = 0;
  fnRead[OPT_HALTENDBARAFFEFGRID] = &ReadHaltEndBaraffeGrid;

}

void ReadOptionsStellar(BODY *body,CONTROL *control,FILES *files,OPTIONS *options,SYSTEM *system,fnReadOption fnRead[],int iBody) {
  int iOpt;

  for (iOpt=OPTSTARTSTELLAR;iOpt<OPTENDSTELLAR;iOpt++) {
    if (options[iOpt].iType != -1)
      fnRead[iOpt](body,control,files,&options[iOpt],system,iBody+1);
  }
}

/******************* Verify STELLAR ******************/

void VerifyRotRate(BODY *body, CONTROL *control, OPTIONS *options,UPDATE *update,double dAge,fnUpdateVariable ***fnUpdate,int iBody) {
  update[iBody].iaType[update[iBody].iRot][update[iBody].iRotStellar] = 1;
  update[iBody].iNumBodies[update[iBody].iRot][update[iBody].iRotStellar] = 1;
  update[iBody].iaBody[update[iBody].iRot][update[iBody].iRotStellar] = malloc(update[iBody].iNumBodies[update[iBody].iRot][update[iBody].iRotStellar]*sizeof(int));
  update[iBody].iaBody[update[iBody].iRot][update[iBody].iRotStellar][0] = iBody;

  update[iBody].pdRotRateStellar = &update[iBody].daDerivProc[update[iBody].iRot][update[iBody].iRotStellar];
  fnUpdate[iBody][update[iBody].iRot][update[iBody].iRotStellar] = &fdDRotRateDt;
<<<<<<< HEAD
=======
}

void VerifyLostAngMomStellar(BODY *body, CONTROL *control, OPTIONS *options,UPDATE *update,double dAge,fnUpdateVariable ***fnUpdate,int iBody) {
  update[iBody].iaType[update[iBody].iLostAngMom][update[iBody].iLostAngMomStellar] = 1;
  update[iBody].iNumBodies[update[iBody].iLostAngMom][update[iBody].iLostAngMomStellar] = 1;
  update[iBody].iaBody[update[iBody].iLostAngMom][update[iBody].iLostAngMomStellar] = malloc(update[iBody].iNumBodies[update[iBody].iLostAngMom][update[iBody].iLostAngMomStellar]*sizeof(int));
  update[iBody].iaBody[update[iBody].iLostAngMom][update[iBody].iLostAngMomStellar][0] = iBody;

  update[iBody].pdLostAngMomStellar = &update[iBody].daDerivProc[update[iBody].iLostAngMom][update[iBody].iLostAngMomStellar];
  fnUpdate[iBody][update[iBody].iLostAngMom][update[iBody].iLostAngMomStellar] = &fdDJDtMagBrakingStellar;
}

void VerifyLostEngStellar(BODY *body, CONTROL *control, OPTIONS *options,UPDATE *update,double dAge,fnUpdateVariable ***fnUpdate,int iBody) {
  update[iBody].iaType[update[iBody].iLostEng][update[iBody].iLostEngStellar] = 1;
  update[iBody].iNumBodies[update[iBody].iLostEng][update[iBody].iLostEngStellar] = 1;
  update[iBody].iaBody[update[iBody].iLostEng][update[iBody].iLostEngStellar] = malloc(update[iBody].iNumBodies[update[iBody].iLostEng][update[iBody].iLostEngStellar]*sizeof(int));
  update[iBody].iaBody[update[iBody].iLostEng][update[iBody].iLostEngStellar][0] = iBody;

  update[iBody].pdLostEngStellar = &update[iBody].daDerivProc[update[iBody].iLostEng][update[iBody].iLostEngStellar];
  fnUpdate[iBody][update[iBody].iLostEng][update[iBody].iLostEngStellar] = &fdDEDtStellar;
>>>>>>> d2cfd9a8
}

void VerifyLuminosity(BODY *body, CONTROL *control, OPTIONS *options,UPDATE *update,double dAge,fnUpdateVariable ***fnUpdate,int iBody) {

  // Assign luminosity
  if (body[iBody].iStellarModel == STELLAR_MODEL_BARAFFE) {
    body[iBody].dLuminosity = fdLuminosityFunctionBaraffe(body[iBody].dAge, body[iBody].dMass);
    if (options[OPT_LUMINOSITY].iLine[iBody+1] >= 0) {
      // User specified luminosity, but we're reading it from the grid!
      if (control->Io.iVerbose >= VERBINPUT)
        printf("WARNING: Luminosity set for body %d, but this value will be computed from the grid.\n", iBody);
    }
  } else if (body[iBody].iStellarModel == STELLAR_MODEL_PROXIMACEN) {
    body[iBody].dLuminosity = fdLuminosityFunctionProximaCen(body[iBody].dAge,body[iBody].dMass);
    if (options[OPT_LUMINOSITY].iLine[iBody+1] >= 0) {
      // User specified luminosity, but we're reading it from the grid!
      if (control->Io.iVerbose >= VERBINPUT)
        printf("WARNING: Luminosity set for body %d, but this value will be computed from the grid.\n", iBody);
    }
  }

  update[iBody].iaType[update[iBody].iLuminosity][0] = 0;
  update[iBody].iNumBodies[update[iBody].iLuminosity][0] = 1;
  update[iBody].iaBody[update[iBody].iLuminosity][0] = malloc(update[iBody].iNumBodies[update[iBody].iLuminosity][0]*sizeof(int));
  update[iBody].iaBody[update[iBody].iLuminosity][0][0] = iBody;

  update[iBody].pdLuminosityStellar = &update[iBody].daDerivProc[update[iBody].iLuminosity][0];  // NOTE: This points to the VALUE of the luminosity
  fnUpdate[iBody][update[iBody].iLuminosity][0] = &fdLuminosity;                                 // NOTE: Same here!
}

void VerifyRadius(BODY *body, CONTROL *control, OPTIONS *options,UPDATE *update,double dAge,fnUpdateVariable ***fnUpdate,int iBody) {

  // Assign radius
  if (body[iBody].iStellarModel == STELLAR_MODEL_BARAFFE) {
    body[iBody].dRadius = fdRadiusFunctionBaraffe(body[iBody].dAge, body[iBody].dMass);
    if (options[OPT_RADIUS].iLine[iBody+1] >= 0) {
      // User specified radius, but we're reading it from the grid!
      if (control->Io.iVerbose >= VERBINPUT)
        printf("WARNING: Radius set for body %d, but this value will be computed from the grid.\n", iBody);
    }
  } else if (body[iBody].iStellarModel == STELLAR_MODEL_PROXIMACEN) {
    body[iBody].dRadius = fdRadiusFunctionProximaCen(body[iBody].dAge,body[iBody].dMass);
    if (options[OPT_RADIUS].iLine[iBody+1] >= 0) {
      // User specified radius, but we're reading it from the grid!
      if (control->Io.iVerbose >= VERBINPUT)
        printf("WARNING: Radius set for body %d, but this value will be computed from the grid.\n", iBody);
    }
  }

  update[iBody].iaType[update[iBody].iRadius][0] = 0;
  update[iBody].iNumBodies[update[iBody].iRadius][0] = 1;
  update[iBody].iaBody[update[iBody].iRadius][0] = malloc(update[iBody].iNumBodies[update[iBody].iRadius][0]*sizeof(int));
  update[iBody].iaBody[update[iBody].iRadius][0][0] = iBody;

  update[iBody].pdRadiusStellar = &update[iBody].daDerivProc[update[iBody].iRadius][0];  // NOTE: This points to the VALUE of the radius
  fnUpdate[iBody][update[iBody].iRadius][0] = &fdRadius;                                 // NOTE: Same here!
}

void VerifyTemperature(BODY *body, CONTROL *control, OPTIONS *options,UPDATE *update,double dAge,fnUpdateVariable ***fnUpdate,int iBody) {


  // Assign temperature
  if (body[iBody].iStellarModel == STELLAR_MODEL_BARAFFE) {
    body[iBody].dTemperature = fdTemperatureFunctionBaraffe(body[iBody].dAge, body[iBody].dMass);
    if (options[OPT_TEMPERATURE].iLine[iBody+1] >= 0) {
      // User specified temperature, but we're reading it from the grid!
      if (control->Io.iVerbose >= VERBINPUT)
        printf("WARNING: Temperature set for body %d, but this value will be computed from the grid.\n", iBody);
    }
  } else if (body[iBody].iStellarModel == STELLAR_MODEL_PROXIMACEN) {
    body[iBody].dTemperature = fdTemperatureFunctionProximaCen(body[iBody].dAge,body[iBody].dMass);
    if (options[OPT_TEMPERATURE].iLine[iBody+1] >= 0) {
      // User specified temperature, but we're reading it from the grid!
      if (control->Io.iVerbose >= VERBINPUT)
        printf("WARNING: Temperature set for body %d, but this value will be computed from the grid.\n", iBody);
    }
  }

  update[iBody].iaType[update[iBody].iTemperature][0] = 0;
  update[iBody].iNumBodies[update[iBody].iTemperature][0] = 1;
  update[iBody].iaBody[update[iBody].iTemperature][0] = malloc(update[iBody].iNumBodies[update[iBody].iTemperature][0]*sizeof(int));
  update[iBody].iaBody[update[iBody].iTemperature][0][0] = iBody;

  update[iBody].pdTemperatureStellar = &update[iBody].daDerivProc[update[iBody].iTemperature][0];  // NOTE: This points to the VALUE of the temperature
  fnUpdate[iBody][update[iBody].iTemperature][0] = &fdTemperature;                                 // NOTE: Same here!
}

void fnPropertiesStellar(BODY *body, EVOLVE *evolve, UPDATE *update, int iBody) {

  // Update LXUV
  if (body[iBody].iXUVModel == STELLAR_MODEL_REINERS) {

    // REINERS wind model
    double dPer, dLXRay, dLXRaySat, dLEUV;
    dPer = 2 * PI / body[iBody].dRotRate;

    // Unsaturated regime (Reiners, Schussler & Passegger 2014, eqn. (11))
    dLXRay = 1.e-7 * pow(10., 30.71 - 2.01 * log10(dPer / DAYSEC));

    // Saturated regime (Reiners, Schussler & Passegger 2014)
    dLXRaySat = body[iBody].dLuminosity * pow(10., -3.12 - 0.11 * log10(dPer / DAYSEC));

    // Take the lesser value
    if (dLXRay > dLXRaySat) dLXRay = dLXRaySat;

    // Sanz-Forcada et al. (2011), eqn (3)
    dLEUV = 1.e7 * pow(10., 4.80 + 0.860 * log10(dLXRay * 1.e-7));

    // NOTE: We should add XRay and EUV to get XUV, but the Sanz-Forcada
    // model above yields unrealistically high EUV luminosities for M dwarfs.
    body[iBody].dLXUV = dLXRay;

  } else if (body[iBody].iXUVModel == STELLAR_MODEL_RIBAS) {

    // RIBAS power-law decay model
    double dAge = body[iBody].dAge / (1.e9 * YEARSEC);
    double dTMin = body[iBody].dSatXUVTime / (1.e9 * YEARSEC);
    if (dAge >= dTMin){
      body[iBody].dLXUV = body[iBody].dSatXUVFrac * body[iBody].dLuminosity * pow(dAge / dTMin, -body[iBody].dXUVBeta);
    }
    else {
      /* No evolution at times earlier than dSatXUVTime */
      body[iBody].dLXUV = body[iBody].dSatXUVFrac * body[iBody].dLuminosity;
    }

  } else {

    // Constant XUV fraction
    body[iBody].dLXUV = body[iBody].dSatXUVFrac * body[iBody].dLuminosity;

  }
}

void fnForceBehaviorStellar(BODY *body,EVOLVE *evolve,IO *io,SYSTEM *system,UPDATE *update,fnUpdateVariable ***fnUpdate,int iBody,int iModule) {
 // Nothing
}

void VerifyStellar(BODY *body,CONTROL *control,FILES *files,OPTIONS *options,OUTPUT *output,SYSTEM *system,UPDATE *update,fnUpdateVariable ***fnUpdate,int iBody,int iModule) {
  int bStellar=0;

  /* Stellar is active for this body if this subroutine is called. */

  if (update[iBody].iNumLuminosity > 1) {
    if (control->Io.iVerbose >= VERBERR)
      fprintf(stderr,"ERROR: Looks like there's more than one equation trying to set dLuminosity for body %d!", iBody);
    exit(EXIT_INPUT);
  }
  VerifyLuminosity(body,control,options,update,body[iBody].dAge,fnUpdate,iBody);
  bStellar = 1;

  if (update[iBody].iNumRadius > 1) {
    if (control->Io.iVerbose >= VERBERR)
      fprintf(stderr,"ERROR: Looks like there's more than one equation trying to set dRadius for body %d!", iBody);
    exit(EXIT_INPUT);
  }
  VerifyRadius(body,control,options,update,body[iBody].dAge,fnUpdate,iBody);

  VerifyRotRate(body,control,options,update,body[iBody].dAge,fnUpdate,iBody);

  if (update[iBody].iNumTemperature > 1) {
    if (control->Io.iVerbose >= VERBERR)
      fprintf(stderr,"ERROR: Looks like there's more than one equation trying to set dTemperature for body %d!", iBody);
    exit(EXIT_INPUT);
  }
  VerifyTemperature(body,control,options,update,body[iBody].dAge,fnUpdate,iBody);
  VerifyLostAngMomStellar(body,control,options,update,body[iBody].dAge,fnUpdate,iBody);
  VerifyLostEngStellar(body,control,options,update,body[iBody].dAge,fnUpdate,iBody);

  control->fnForceBehavior[iBody][iModule] = &fnForceBehaviorStellar;
  control->fnPropsAux[iBody][iModule] = &fnPropertiesStellar;
  control->Evolve.fnBodyCopy[iBody][iModule] = &BodyCopyStellar;

}

void InitializeModuleStellar(CONTROL *control,MODULE *module) {
  /* Anything Here? */
}

/**************** STELLAR update ****************/

void InitializeUpdateStellar(BODY *body,UPDATE *update,int iBody) {
  if (body[iBody].dLuminosity > 0) {
    if (update[iBody].iNumLuminosity == 0)
      update[iBody].iNumVars++;
    update[iBody].iNumLuminosity++;
  }

  if (body[iBody].dRadius > 0) {
    if (update[iBody].iNumRadius == 0)
      update[iBody].iNumVars++;
    update[iBody].iNumRadius++;
  }

  // NOTE: Rory and I decided to ALWAYS track the rotation evolution of the star,
  // so I'm not going to check whether dRotRate is zero here. If it is, it gets set
  // to its default value, and we track angular momentum conservation from there.
  if (update[iBody].iNumRot == 0)
    update[iBody].iNumVars++;
  update[iBody].iNumRot++;

<<<<<<< HEAD
=======
  if (update[iBody].iNumLostAngMom == 0)
    update[iBody].iNumVars++;
  update[iBody].iNumLostAngMom++;

  if (update[iBody].iNumLostEng == 0)
    update[iBody].iNumVars++;
  update[iBody].iNumLostEng++;

>>>>>>> d2cfd9a8
  if (body[iBody].dTemperature > 0) {
    if (update[iBody].iNumTemperature == 0)
      update[iBody].iNumVars++;
    update[iBody].iNumTemperature++;
  }
}

void FinalizeUpdateEccStellar(BODY *body,UPDATE *update,int *iEqn,int iVar,int iBody,int iFoo) {
  /* Nothing */
}

void FinalizeUpdateLuminosityStellar(BODY *body,UPDATE*update,int *iEqn,int iVar,int iBody,int iFoo) {
  update[iBody].iaModule[iVar][*iEqn] = STELLAR;
  update[iBody].iNumLuminosity = (*iEqn)++;
}

void FinalizeUpdateRadiusStellar(BODY *body,UPDATE*update,int *iEqn,int iVar,int iBody,int iFoo) {
  update[iBody].iaModule[iVar][*iEqn] = STELLAR;
  update[iBody].iNumRadius = (*iEqn)++;
}

void FinalizeUpdateRotRateStellar(BODY *body,UPDATE*update,int *iEqn,int iVar,int iBody,int iFoo) {
  update[iBody].iaModule[iVar][*iEqn] = STELLAR;
  update[iBody].iRotStellar = (*iEqn)++;
}

void FinalizeUpdateLostAngMomStellar(BODY *body,UPDATE*update,int *iEqn,int iVar,int iBody,int iFoo) {
  update[iBody].iaModule[iVar][*iEqn] = STELLAR;
  update[iBody].iLostAngMomStellar = (*iEqn)++;
}

void FinalizeUpdateLostEngStellar(BODY *body,UPDATE*update,int *iEqn,int iVar,int iBody,int iFoo) {
  update[iBody].iaModule[iVar][*iEqn] = STELLAR;
  update[iBody].iLostEngStellar = (*iEqn)++;
}

void FinalizeUpdateTemperatureStellar(BODY *body,UPDATE*update,int *iEqn,int iVar,int iBody,int iFoo) {
  update[iBody].iaModule[iVar][*iEqn] = STELLAR;
  update[iBody].iNumTemperature = (*iEqn)++;
}

void FinalizeUpdateOblStellar(BODY *body,UPDATE *update,int *iEqn,int iVar,int iBody,int iFoo) {
  /* Nothing */
}

void FinalizeUpdateSemiStellar(BODY *body,UPDATE *update,int *iEqn,int iVar,int iBody,int iFoo) {
  /* Nothing */
}


/***************** STELLAR Halts *****************/

int fbHaltEndBaraffeGrid(BODY *body,EVOLVE *evolve,HALT *halt,IO *io,UPDATE *update,int iBody) {
  if (body[iBody].iStellarModel == STELLAR_MODEL_CONST) {
    if (io->iVerbose >= VERBPROG) {
      printf("HALT: %s reached the edge of the luminosity grid at ", body[iBody].cName);
      fprintd(stdout, body[iBody].dAge/YEARSEC,io->iSciNot,io->iDigits);
      printf(" years.\n");
    }
    return 1;
  }
  return 0;
}

void CountHaltsStellar(HALT *halt,int *iHalt) {
  if (halt->bEndBaraffeGrid)
    (*iHalt)++;
}

void VerifyHaltStellar(BODY *body,CONTROL *control,OPTIONS *options,int iBody,int *iHalt) {
  if (control->Halt[iBody].bEndBaraffeGrid)
    control->fnHalt[iBody][(*iHalt)++] = &fbHaltEndBaraffeGrid;
}

/************* STELLAR Outputs ******************/

void HelpOutputStellar(OUTPUT *output) {
  int iOut;

  printf("\n ------ STELLAR output ------\n");
  for (iOut=OUTSTARTSTELLAR;iOut<OUTENDSTELLAR;iOut++)
    WriteHelpOutput(&output[iOut]);
}

void WriteHZLimitRecentVenus(BODY *body,CONTROL *control,OUTPUT *output,SYSTEM *system,UNITS *units,UPDATE *update,int iBody,double *dTmp,char cUnit[]) {
  double *dHZLimits;

  // Get limits
  dHZLimits = malloc(6*sizeof(double));
  if (body[iBody].iHZModel == HZ_MODEL_KOPPARAPU)
    fdHabitableZoneKopparapu2013(body[iBody].dLuminosity,body[iBody].dTemperature,dHZLimits);

  // Recent Venus limit is index 0
  *dTmp = dHZLimits[0];
  if (output->bDoNeg[iBody]) {
    *dTmp *= output->dNeg;
    strcpy(cUnit,output->cNeg);
  } else {
    *dTmp /= fdUnitsLength(units->iLength);
    fsUnitsLength(units->iLength,cUnit);
  }

  free(dHZLimits);
}

void WriteHZLimitRunawayGreenhouse(BODY *body,CONTROL *control,OUTPUT *output,SYSTEM *system,UNITS *units,UPDATE *update,int iBody,double *dTmp,char cUnit[]) {
  double *dHZLimits;

  // Get limits
  dHZLimits = malloc(6*sizeof(double));
  if (body[iBody].iHZModel == HZ_MODEL_KOPPARAPU)
    fdHabitableZoneKopparapu2013(body[iBody].dLuminosity,body[iBody].dTemperature,dHZLimits);

  // Runaway greenhouse limit is index 1
  *dTmp = dHZLimits[1];
  if (output->bDoNeg[iBody]) {
    *dTmp *= output->dNeg;
    strcpy(cUnit,output->cNeg);
  } else {
    *dTmp /= fdUnitsLength(units->iLength);
    fsUnitsLength(units->iLength,cUnit);
  }

  free(dHZLimits);
}

void WriteHZLimitMoistGreenhouse(BODY *body,CONTROL *control,OUTPUT *output,SYSTEM *system,UNITS *units,UPDATE *update,int iBody,double *dTmp,char cUnit[]) {
  double *dHZLimits;

  // Get limits
  dHZLimits = malloc(6*sizeof(double));
  if (body[iBody].iHZModel == HZ_MODEL_KOPPARAPU)
    fdHabitableZoneKopparapu2013(body[iBody].dLuminosity,body[iBody].dTemperature,dHZLimits);

  // Moist greenhouse limit is index 2
  *dTmp = dHZLimits[2];
  if (output->bDoNeg[iBody]) {
    *dTmp *= output->dNeg;
    strcpy(cUnit,output->cNeg);
  } else {
    *dTmp /= fdUnitsLength(units->iLength);
    fsUnitsLength(units->iLength,cUnit);
  }

  free(dHZLimits);
}

void WriteHZLimitMaxGreenhouse(BODY *body,CONTROL *control,OUTPUT *output,SYSTEM *system,UNITS *units,UPDATE *update,int iBody,double *dTmp,char cUnit[]) {
  double *dHZLimits;

  // Get limits
  dHZLimits = malloc(6*sizeof(double));
  if (body[iBody].iHZModel == HZ_MODEL_KOPPARAPU)
    fdHabitableZoneKopparapu2013(body[iBody].dLuminosity,body[iBody].dTemperature,dHZLimits);

  // Maximum greenhouse limit is index 3
  *dTmp = dHZLimits[3];
  if (output->bDoNeg[iBody]) {
    *dTmp *= output->dNeg;
    strcpy(cUnit,output->cNeg);
  } else {
    *dTmp /= fdUnitsLength(units->iLength);
    fsUnitsLength(units->iLength,cUnit);
  }

  free(dHZLimits);
}

void WriteHZLimitEarlyMars(BODY *body,CONTROL *control,OUTPUT *output,SYSTEM *system,UNITS *units,UPDATE *update,int iBody,double *dTmp,char cUnit[]) {
  double *dHZLimits;

  // Get limits
  dHZLimits = malloc(6*sizeof(double));
  if (body[iBody].iHZModel == HZ_MODEL_KOPPARAPU)
    fdHabitableZoneKopparapu2013(body[iBody].dLuminosity,body[iBody].dTemperature,dHZLimits);

  // Early Mars limit is index 4
  *dTmp = dHZLimits[4];
  if (output->bDoNeg[iBody]) {
    *dTmp *= output->dNeg;
    strcpy(cUnit,output->cNeg);
  } else {
    *dTmp /= fdUnitsLength(units->iLength);
    fsUnitsLength(units->iLength,cUnit);
  }

  free(dHZLimits);
}

void WriteLuminosity(BODY *body,CONTROL *control,OUTPUT *output,SYSTEM *system,UNITS *units,UPDATE *update,int iBody,double *dTmp,char cUnit[]) {
  *dTmp = body[iBody].dLuminosity;

  if (output->bDoNeg[iBody]) {
    *dTmp *= output->dNeg;
    strcpy(cUnit,output->cNeg);
  } else {
    *dTmp /= fdUnitsPower(units->iTime, units->iMass, units->iLength);
    fsUnitsPower(units,cUnit);
  }
}

void WriteTemperature(BODY *body,CONTROL *control,OUTPUT *output,SYSTEM *system,UNITS *units,UPDATE *update,int iBody,double *dTmp,char cUnit[]) {
  *dTmp = body[iBody].dTemperature;
  // Kelvin only
  fsUnitsTemp(0,cUnit);
}

void WriteLXUV(BODY *body,CONTROL *control,OUTPUT *output,SYSTEM *system,UNITS *units,UPDATE *update,int iBody,double *dTmp,char cUnit[]) {
  *dTmp = body[iBody].dLXUV;

  if (output->bDoNeg[iBody]) {
    *dTmp *= output->dNeg;
    strcpy(cUnit,output->cNeg);
  } else {
    *dTmp /= fdUnitsPower(units->iTime, units->iMass, units->iLength);
    fsUnitsPower(units,cUnit);
  }

}

void WriteLXUVFrac(BODY *body,CONTROL *control,OUTPUT *output,SYSTEM *system,UNITS *units,UPDATE *update,int iBody,double *dTmp,char cUnit[]) {
  *dTmp = body[iBody].dLXUV / body[iBody].dLuminosity;
  strcpy(cUnit,"");
}

void InitializeOutputStellar(OUTPUT *output,fnWriteOutput fnWrite[]) {

  sprintf(output[OUT_HZLIMRECVENUS].cName,"HZLimRecVenus");
  sprintf(output[OUT_HZLIMRECVENUS].cDescr,"Recent Venus Habitable Zone Limit");
  sprintf(output[OUT_HZLIMRECVENUS].cNeg,"RSUN");
  output[OUT_HZLIMRECVENUS].bNeg = 1;
  output[OUT_HZLIMRECVENUS].dNeg = 1./RSUN;
  output[OUT_HZLIMRECVENUS].iNum = 1;
  output[OUT_HZLIMRECVENUS].iModuleBit = STELLAR;
  fnWrite[OUT_HZLIMRECVENUS] = &WriteHZLimitRecentVenus;

  sprintf(output[OUT_HZLIMRUNAWAY].cName,"HZLimRunaway");
  sprintf(output[OUT_HZLIMRUNAWAY].cDescr,"Runaway Greenhouse Habitable Zone Limit");
  sprintf(output[OUT_HZLIMRUNAWAY].cNeg,"RSUN");
  output[OUT_HZLIMRUNAWAY].bNeg = 1;
  output[OUT_HZLIMRUNAWAY].dNeg = 1./RSUN;
  output[OUT_HZLIMRUNAWAY].iNum = 1;
  output[OUT_HZLIMRUNAWAY].iModuleBit = STELLAR;
  fnWrite[OUT_HZLIMRUNAWAY] = &WriteHZLimitRunawayGreenhouse;

  sprintf(output[OUT_HZLIMMOIST].cName,"HZLimMoistGreenhouse");
  sprintf(output[OUT_HZLIMMOIST].cDescr,"Moist Greenhouse Habitable Zone Limit");
  sprintf(output[OUT_HZLIMMOIST].cNeg,"RSUN");
  output[OUT_HZLIMMOIST].bNeg = 1;
  output[OUT_HZLIMMOIST].dNeg = 1./RSUN;
  output[OUT_HZLIMMOIST].iNum = 1;
  output[OUT_HZLIMMOIST].iModuleBit = STELLAR;
  fnWrite[OUT_HZLIMMOIST] = &WriteHZLimitMoistGreenhouse;

  sprintf(output[OUT_HZLIMMAX].cName,"HZLimMaxGreenhouse");
  sprintf(output[OUT_HZLIMMAX].cDescr,"Maximum Greenhouse Habitable Zone Limit");
  sprintf(output[OUT_HZLIMMAX].cNeg,"RSUN");
  output[OUT_HZLIMMAX].bNeg = 1;
  output[OUT_HZLIMMAX].dNeg = 1./RSUN;
  output[OUT_HZLIMMAX].iNum = 1;
  output[OUT_HZLIMMAX].iModuleBit = STELLAR;
  fnWrite[OUT_HZLIMMAX] = &WriteHZLimitMaxGreenhouse;

  sprintf(output[OUT_HZLIMEARLYMARS].cName,"HZLimEarlyMars");
  sprintf(output[OUT_HZLIMEARLYMARS].cDescr,"Early Mars Habitable Zone Limit");
  sprintf(output[OUT_HZLIMEARLYMARS].cNeg,"RSUN");
  output[OUT_HZLIMEARLYMARS].bNeg = 1;
  output[OUT_HZLIMEARLYMARS].dNeg = 1./RSUN;
  output[OUT_HZLIMEARLYMARS].iNum = 1;
  output[OUT_HZLIMEARLYMARS].iModuleBit = STELLAR;
  fnWrite[OUT_HZLIMEARLYMARS] = &WriteHZLimitEarlyMars;

  sprintf(output[OUT_LUMINOSITY].cName,"Luminosity");
  sprintf(output[OUT_LUMINOSITY].cDescr,"Luminosity");
  sprintf(output[OUT_LUMINOSITY].cNeg,"LSUN");
  output[OUT_LUMINOSITY].bNeg = 1;
  output[OUT_LUMINOSITY].dNeg = 1./LSUN;
  output[OUT_LUMINOSITY].iNum = 1;
  output[OUT_LUMINOSITY].iModuleBit = STELLAR;
  fnWrite[OUT_LUMINOSITY] = &WriteLuminosity;

  // Maybe change to TEFF? XXX
  sprintf(output[OUT_TEMPERATURE].cName,"Temperature");
  sprintf(output[OUT_TEMPERATURE].cDescr,"Effective Temperature");
  output[OUT_TEMPERATURE].bNeg = 0;
  output[OUT_TEMPERATURE].iNum = 1;
  output[OUT_TEMPERATURE].iModuleBit = STELLAR;
  fnWrite[OUT_TEMPERATURE] = &WriteTemperature;

  sprintf(output[OUT_LXUV].cName,"LXUVStellar");
  sprintf(output[OUT_LXUV].cDescr,"Base X-ray/XUV Luminosity");
  sprintf(output[OUT_LXUV].cNeg,"LSUN");
  output[OUT_LXUV].bNeg = 1;
  output[OUT_LXUV].dNeg = 1./LSUN;
  output[OUT_LXUV].iNum = 1;
  output[OUT_LXUV].iModuleBit = STELLAR;
  fnWrite[OUT_LXUV] = &WriteLXUV;

  sprintf(output[OUT_LXUVFRAC].cName,"LXUVFrac");
  sprintf(output[OUT_LXUVFRAC].cDescr,"X-ray/XUV Luminosity Fraction");
  output[OUT_LXUVFRAC].bNeg = 0;
  output[OUT_LXUVFRAC].iNum = 1;
  output[OUT_LXUVFRAC].iModuleBit = STELLAR;
  fnWrite[OUT_LXUVFRAC] = &WriteLXUVFrac;
}

/************ STELLAR Logging Functions **************/

void LogOptionsStellar(CONTROL *control, FILE *fp) {

  /* Anything here?

  fprintf(fp,"-------- STELLAR Options -----\n\n");
  */
}

void LogStellar(BODY *body,CONTROL *control,OUTPUT *output,SYSTEM *system,UPDATE *update,fnWriteOutput fnWrite[],FILE *fp) {

  /* Anything here?
  int iOut;

  fprintf(fp,"\n----- STELLAR PARAMETERS ------\n");
  for (iOut=OUTSTARTSTELLAR;iOut<OUTBODYSTARTSTELLAR;iOut++) {
    if (output[iOut].iNum > 0)
      WriteLogEntry(control,output[iOut],body,system,fnWrite[iOut],fp,update,0);
  }
  */
}

void LogBodyStellar(BODY *body,CONTROL *control,OUTPUT *output,SYSTEM *system,UPDATE *update,fnWriteOutput fnWrite[],FILE *fp,int iBody) {
  int iOut;
  fprintf(fp,"----- STELLAR PARAMETERS (%s)------\n",body[iBody].cName);

  for (iOut=OUTSTARTSTELLAR;iOut<OUTENDSTELLAR;iOut++) {
    if (output[iOut].iNum > 0)
      WriteLogEntry(body,control,&output[iOut],system,update,fnWrite[iOut],fp,iBody);
  }
}

void AddModuleStellar(MODULE *module,int iBody,int iModule) {

  module->iaModule[iBody][iModule] = STELLAR;

  module->fnCountHalts[iBody][iModule] = &CountHaltsStellar;
  module->fnReadOptions[iBody][iModule] = &ReadOptionsStellar;
  module->fnLogBody[iBody][iModule] = &LogBodyStellar;
  module->fnVerify[iBody][iModule] = &VerifyStellar;
  module->fnVerifyHalt[iBody][iModule] = &VerifyHaltStellar;

  module->fnInitializeUpdate[iBody][iModule] = &InitializeUpdateStellar;
  module->fnFinalizeUpdateLuminosity[iBody][iModule] = &FinalizeUpdateLuminosityStellar;
  module->fnFinalizeUpdateRadius[iBody][iModule] = &FinalizeUpdateRadiusStellar;
  module->fnFinalizeUpdateRot[iBody][iModule] = &FinalizeUpdateRotRateStellar;
  module->fnFinalizeUpdateTemperature[iBody][iModule] = &FinalizeUpdateTemperatureStellar;
  module->fnFinalizeUpdateLostAngMom[iBody][iModule] = &FinalizeUpdateLostAngMomStellar;
  module->fnFinalizeUpdateLostEng[iBody][iModule] = &FinalizeUpdateLostEngStellar;
}

/************* STELLAR Functions ************/

double fdLuminosity(BODY *body,SYSTEM *system,int *iaBody) {
  double foo;
  if (body[iaBody[0]].iStellarModel == STELLAR_MODEL_BARAFFE) {
    foo = fdLuminosityFunctionBaraffe(body[iaBody[0]].dAge, body[iaBody[0]].dMass);
    if (!isnan(foo)) return foo;
    else body[iaBody[0]].iStellarModel = STELLAR_MODEL_CONST;
  } else if (body[iaBody[0]].iStellarModel == STELLAR_MODEL_PROXIMACEN) {
    foo = fdLuminosityFunctionProximaCen(body[iaBody[0]].dAge,body[iaBody[0]].dMass);
    if (!isnan(foo)) return foo;
    else body[iaBody[0]].iStellarModel = STELLAR_MODEL_CONST;
  }
  if (body[iaBody[0]].iStellarModel == STELLAR_MODEL_NONE || body[iaBody[0]].iStellarModel == STELLAR_MODEL_CONST)
    return body[iaBody[0]].dLuminosity;
  else
    return 0;
}

double fdRadius(BODY *body,SYSTEM *system,int *iaBody) {
  double foo;
  if (body[iaBody[0]].iStellarModel == STELLAR_MODEL_BARAFFE) {
    foo = fdRadiusFunctionBaraffe(body[iaBody[0]].dAge, body[iaBody[0]].dMass);
    if (!isnan(foo)) return foo;
    else body[iaBody[0]].iStellarModel = STELLAR_MODEL_CONST;
  } else if (body[iaBody[0]].iStellarModel == STELLAR_MODEL_PROXIMACEN) {
    foo = fdRadiusFunctionProximaCen(body[iaBody[0]].dAge,body[iaBody[0]].dMass);
    if (!isnan(foo)) return foo;
    else body[iaBody[0]].iStellarModel = STELLAR_MODEL_CONST;
  }
  if (body[iaBody[0]].iStellarModel == STELLAR_MODEL_NONE || body[iaBody[0]].iStellarModel == STELLAR_MODEL_CONST)
    return body[iaBody[0]].dRadius;
  else
    return 0;
}

<<<<<<< HEAD
double fdDRotRateDt(BODY *body,SYSTEM *system,int *iaBody) {

  double dDRadiusDt = 0;
  double dDJDt = 0;
  double dOmegaCrit;

  // First, let's calculate dR/dt due to contraction/expansion
  if (body[iaBody[0]].iStellarModel == STELLAR_MODEL_BARAFFE) {
    // Compute a very simple derivative. NOTE: This won't work if variables like the
    // stellar mass are changing, too! Perhaps it's better to keep track of the previous
    // values of the radius and compute the derivative from those? TODO: Check this.

    // Delta t = 10 years. TODO: Check this.
    double eps = 10 * YEARDAY * DAYSEC;
    double dRadMinus, dRadPlus;

    dRadMinus = fdRadiusFunctionBaraffe(body[iaBody[0]].dAge - eps, body[iaBody[0]].dMass);
    dRadPlus = fdRadiusFunctionBaraffe(body[iaBody[0]].dAge + eps, body[iaBody[0]].dMass);
    dDRadiusDt = (dRadPlus - dRadMinus) /  (2. * eps);

  }

  // Now, let's calculate dJ/dt due to magnetic braking
  // This is from Reiners & Mohanty (2012); see eqn. (2.14) in Miles Timpe's Master's Thesis
=======
/*! Compute the instataneous change in stellar radius according to the Baraffe models.
 * Valid for the Baraffe stellar models
 */
double fdDRadiusDtStellar(BODY *body,SYSTEM *system,int *iaBody) {
  // Note: Compute a very simple derivative. NOTE: This won't work if variables like the
  // stellar mass are changing, too! Perhaps it's better to keep track of the previous
  // values of the radius and compute the derivative from those? TODO: Check this.

  if(body[iaBody[0]].dAge <= 1.e6 * YEARSEC || body[iaBody[0]].iStellarModel != STELLAR_MODEL_BARAFFE)
  {
    return 0.0;
  }

  // Delta t = 10 years since  10 yr << typical stellar evolution timescales
  double eps = 10.0 * YEARDAY * DAYSEC;
  double dRadMinus, dRadPlus;

  dRadMinus = fdRadiusFunctionBaraffe(body[iaBody[0]].dAge - eps, body[iaBody[0]].dMass);
  dRadPlus = fdRadiusFunctionBaraffe(body[iaBody[0]].dAge + eps, body[iaBody[0]].dMass);

  return (dRadPlus - dRadMinus) /  (2. * eps);
}

/*! Compute instataneous change in potential energy due to stellar radius evolution
 * Note that this energy is released as radiation
 */
double fdDEDtPotConStellar(BODY *body,SYSTEM *system,int *iaBody)
{
  int iBody = iaBody[0];
  double dDRadiusDt, dEdt;

  // Compute the instataneous change in stellar radius
  dDRadiusDt = fdDRadiusDtStellar(body,system,iaBody);

  dEdt = ALPHA_STRUCT*BIGG*body[iBody].dMass*body[iBody].dMass*dDRadiusDt/(body[iBody].dRadius*body[iBody].dRadius);

  return -dEdt; // Negative because I want to store energy removed from system as positive quantity
}

/*! Compute instataneous change in rotational energy due to stellar radius evolution
 * and considering angular momentum conservation
 */
double fdDEDtRotConStellar(BODY *body,SYSTEM *system,int *iaBody)
{
  int iBody = iaBody[0];
  double dDRadiusDt, dEdt;

  // Compute the instataneous change in stellar radius
  dDRadiusDt = fdDRadiusDtStellar(body,system,iaBody);

  dEdt = -body[iBody].dMass*body[iBody].dRadGyra*body[iBody].dRadGyra*body[iBody].dRadius*dDRadiusDt*body[iBody].dRotRate*body[iBody].dRotRate;

  return -dEdt; // If E_rot increases, energy un-lost, so negative sign
}

/*! Compute instataneous change in rotational energy due to stellar magnetic braking */
double fdDEDtRotBrakeStellar(BODY *body,SYSTEM *system,int *iaBody)
{
  int iBody = iaBody[0];
  double dJDt, dEdt;

  // Compute the instataneous change in stellar angular momentum
  dJDt = -fdDJDtMagBrakingStellar(body,system,iaBody);

  dEdt = body[iBody].dRotRate*dJDt;

  // dJ/dt < 0 -> lose energy, so store positive amount of lost energy
  return -dEdt;
}

/*! Compute total energy lost due to stellar evolution */
double fdDEDtStellar(BODY *body,SYSTEM *system,int *iaBody)
{
  return fdDEDtRotBrakeStellar(body,system,iaBody) + fdDEDtRotConStellar(body,system,iaBody) + fdDEDtPotConStellar(body,system,iaBody);
}

/*! Calculate dJ/dt due to magnetic braking.  This is from Reiners & Mohanty
 * (2012); see eqn. (2.14) in Miles Timpe's Master's Thesis.
 */
double fdDJDtMagBrakingStellar(BODY *body,SYSTEM *system,int *iaBody) {
  double dDJDt = 0.0;
  double dOmegaCrit;

  // Note that we force dRotRate/dt = 0 in the first 1e6 years, since the stellar rotation
  // so lost angular momentum is due to radius evolution and is lost to disk
  // so ignore magnetic braking early on.  Only works with a stellar model selected
  if(body[iaBody[0]].dAge <= 1.e6 * YEARSEC || body[iaBody[0]].iStellarModel != STELLAR_MODEL_BARAFFE)
  {
    return 0.0;
  }

>>>>>>> d2cfd9a8
  if (body[iaBody[0]].dMass > 0.35 * MSUN) dOmegaCrit = RM12OMEGACRIT;
  else dOmegaCrit = RM12OMEGACRITFULLYCONVEC;
  if (body[iaBody[0]].iWindModel == STELLAR_MODEL_REINERS) {
    if (body[iaBody[0]].dRotRate >= dOmegaCrit) {
      dDJDt = -RM12CONST * body[iaBody[0]].dRotRate * pow(body[iaBody[0]].dRadius, 16. / 3.)
                        * pow(body[iaBody[0]].dMass, -2. / 3);
    } else {
      dDJDt = -RM12CONST * pow(body[iaBody[0]].dRotRate / dOmegaCrit, 4.) * body[iaBody[0]].dRotRate
                        * pow(body[iaBody[0]].dRadius, 16. / 3.) * pow(body[iaBody[0]].dMass, -2. / 3);
    }
  }

<<<<<<< HEAD
  // Note that we force dRotRate/dt = 0 in the first 1e6 years, since the stellar rotation
  // is likely locked to the disk rotation (Kevin Covey's suggestion).
  //
  // The equation below comes from conservation of angular momentum:
  //
  // dw/dt = d(I/J)/dt = (1/I) * dJ/dt - (J/I^2) * dI/dt
  //
  // where dJ/dt is due to winds and dI/dt is due to contraction.
  if (body[iaBody[0]].dAge >= 1.e6 * YEARSEC) {
    return dDJDt / (body[iaBody[0]].dRadGyra * body[iaBody[0]].dMass * body[iaBody[0]].dRadius * body[iaBody[0]].dRadius)
               - 2 * body[iaBody[0]].dRotRate / body[iaBody[0]].dRadius * dDRadiusDt;
  } else {
    return 0.;
=======
  return -dDJDt; // Return positive amount
}

/*! Compute the change in rotation rate when the radius changes via conservation
 * of angular momentum:
 * dw/dt = -2 dR/dt * w/R
 */
double fdDRotRateDtCon(BODY *body,SYSTEM *system,int *iaBody) {

  double dDRadiusDt;

  // Note that we force dRotRate/dt = 0 in the first 1e6 years, since the stellar rotation
  // is likely locked to the disk rotation (Kevin Covey's suggestion).
  // Also, only applies when you're using a stellar model!
  if(body[iaBody[0]].dAge <= 1.e6 * YEARSEC || body[iaBody[0]].iStellarModel != STELLAR_MODEL_BARAFFE)
  {
    return 0.0;
  }

  // Compute the instataneous change in stellar radius
  dDRadiusDt = fdDRadiusDtStellar(body,system,iaBody);

  return -2.0*dDRadiusDt*body[iaBody[0]].dRotRate/body[iaBody[0]].dRadius;
}

/*! Compute the change in rotation rate due to magnetic braking via
 * dw/dt = dJ/dt / I for moment of inertia I
 */
double fdDRotRateDtMagBrake(BODY *body,SYSTEM *system,int *iaBody) {

  double dDJDt, dMomIn;

  // Note that we force dRotRate/dt = 0 in the first 1e6 years, since the stellar rotation
  // is likely locked to the disk rotation (Kevin Covey's suggestion).
  if(body[iaBody[0]].dAge <= 1.e6 * YEARSEC)
  {
    return 0.0;
  }
  else
  {
    // Now, let's calculate dJ/dt due to magnetic braking.  Negative since star loses it
    dDJDt = -fdDJDtMagBrakingStellar(body,system,iaBody);

    // Calculate moment of inertia
    dMomIn = body[iaBody[0]].dMass*body[iaBody[0]].dRadGyra*body[iaBody[0]].dRadGyra*body[iaBody[0]].dRadius*body[iaBody[0]].dRadius;

    return dDJDt/dMomIn;
>>>>>>> d2cfd9a8
  }
}

/*! Compute the change in rotation rate when the radius and total angular momentum
 * are changing.
 */
double fdDRotRateDt(BODY *body,SYSTEM *system,int *iaBody) {

  // Contributions due to contraction and magnetic braking
  // dw_net/dt = dw_contraction/dt + dw_mag_braking/dt
  return fdDRotRateDtCon(body,system,iaBody) + fdDRotRateDtMagBrake(body,system,iaBody);
}

double fdTemperature(BODY *body,SYSTEM *system,int *iaBody) {
  double foo;
  if (body[iaBody[0]].iStellarModel == STELLAR_MODEL_BARAFFE) {
    foo = fdTemperatureFunctionBaraffe(body[iaBody[0]].dAge, body[iaBody[0]].dMass);
    if (!isnan(foo)) return foo;
    else body[iaBody[0]].iStellarModel = STELLAR_MODEL_CONST;
  } else if (body[iaBody[0]].iStellarModel == STELLAR_MODEL_PROXIMACEN) {
    foo = fdTemperatureFunctionProximaCen(body[iaBody[0]].dAge,body[iaBody[0]].dMass);
    if (!isnan(foo)) return foo;
    else body[iaBody[0]].iStellarModel = STELLAR_MODEL_CONST;
  }
  if (body[iaBody[0]].iStellarModel == STELLAR_MODEL_NONE || body[iaBody[0]].iStellarModel == STELLAR_MODEL_CONST)
    return body[iaBody[0]].dTemperature;
  else
    return 0;
}

double fdLuminosityFunctionBaraffe(double dAge, double dMass) {
  int iError;
  double L = fdBaraffe(STELLAR_L, dAge, dMass, 3, &iError);
  if ((iError == STELLAR_ERR_NONE) || (iError == STELLAR_ERR_LINEAR))
    return L;
  else if (iError == STELLAR_ERR_OUTOFBOUNDS_HI || iError == STELLAR_ERR_ISNAN)
    return NAN;
  else {
    if (iError == STELLAR_ERR_OUTOFBOUNDS_LO)
      fprintf(stderr,"ERROR: Out of bounds (low) in fdBaraffe().\n");
    else if (iError == STELLAR_ERR_FILE)
      fprintf(stderr,"ERROR: File access error in routine fdBaraffe().\n");
    else if (iError == STELLAR_ERR_BADORDER)
      fprintf(stderr,"ERROR: Bad interpolation order in routine fdBaraffe().\n");
    else
      fprintf(stderr,"ERROR: Undefined error in fdBaraffe().\n");
    exit(EXIT_INT);
  }
}

double fdRadiusFunctionBaraffe(double dAge, double dMass) {
  int iError;
  double R = fdBaraffe(STELLAR_R, dAge, dMass, 3, &iError);
  if ((iError == STELLAR_ERR_NONE) || (iError == STELLAR_ERR_LINEAR))
    return R;
  else if (iError == STELLAR_ERR_OUTOFBOUNDS_HI || iError == STELLAR_ERR_ISNAN)
    return NAN;
  else {
    if (iError == STELLAR_ERR_OUTOFBOUNDS_LO)
      fprintf(stderr,"ERROR: Out of bounds (low) in fdBaraffe().\n");
    else if (iError == STELLAR_ERR_FILE)
      fprintf(stderr,"ERROR: File access error in routine fdBaraffe().\n");
    else if (iError == STELLAR_ERR_BADORDER)
      fprintf(stderr,"ERROR: Bad interpolation order in routine fdBaraffe().\n");
    else
      fprintf(stderr,"ERROR: Undefined error in fdBaraffe().\n");
    exit(EXIT_INT);
  }
}

double fdTemperatureFunctionBaraffe(double dAge, double dMass) {
  int iError;
  double T = fdBaraffe(STELLAR_T, dAge, dMass, 3, &iError);
  if ((iError == STELLAR_ERR_NONE) || (iError == STELLAR_ERR_LINEAR))
    return T;
  else if (iError == STELLAR_ERR_OUTOFBOUNDS_HI || iError == STELLAR_ERR_ISNAN)
    return NAN;
  else {
    if (iError == STELLAR_ERR_OUTOFBOUNDS_LO)
      fprintf(stderr,"ERROR: Out of bounds (low) in fdBaraffe().\n");
    else if (iError == STELLAR_ERR_FILE)
      fprintf(stderr,"ERROR: File access error in routine fdBaraffe().\n");
    else if (iError == STELLAR_ERR_BADORDER)
      fprintf(stderr,"ERROR: Bad interpolation order in routine fdBaraffe().\n");
    else
      fprintf(stderr,"ERROR: Undefined error in fdBaraffe().\n");
    exit(EXIT_INT);
  }
}

double fdLuminosityFunctionProximaCen(double dAge, double dMass) {
  int iError;
  double L = fdProximaCenStellar(PROXIMACEN_L, dAge, dMass, &iError);
  if (iError == PROXIMACEN_ERROR)
    return NAN;
  else {
    return L;
  }
}

double fdTemperatureFunctionProximaCen(double dAge, double dMass) {
  int iError;
  double L = fdProximaCenStellar(PROXIMACEN_T, dAge, dMass, &iError);
  if (iError == PROXIMACEN_ERROR)
    return NAN;
  else {
    return L;
  }
}

double fdRadiusFunctionProximaCen(double dAge, double dMass) {
  int iError;
  double L = fdProximaCenStellar(PROXIMACEN_R, dAge, dMass, &iError);
  if (iError == PROXIMACEN_ERROR)
    return NAN;
  else {
    return L;
  }
}

double fdSurfEnFluxStellar(BODY *body,SYSTEM *system,UPDATE *update,int iBody,int iFoo) {
  // This is silly, but necessary!
// RORY: I don't think so! -- This function should be set to ReturnOutputZero
  return 0;
}

// Habitable zone limits from Kopparapu et al. (2013)
void fdHabitableZoneKopparapu2013(double dLuminosity,double dTeff,double *daHZLimit) {
  int i;
  double tstar,seff[6];
  double seffsun[6],a[6],b[6],c[6],d[6];

  // Luminosity must be expressed in solar units
  dLuminosity /= LSUN;

  seffsun[0] = 1.7763;
  seffsun[1] = 1.0385;
  seffsun[2] = 1.0146;
  seffsun[3] = 0.3507;
  seffsun[4] = 0.2946;
  seffsun[5] = 0.2484;

  a[0] = 1.4335e-4;
  a[1] = 1.2456e-4;
  a[2] = 8.1884e-5;
  a[3] = 5.9578e-5;
  a[4] = 4.9952e-5;
  a[5] = 4.2588e-5;

  b[0] = 3.3954e-9;
  b[1] = 1.4612e-8;
  b[2] = 1.9394e-9;
  b[3] = 1.6707e-9;
  b[4] = 1.3893e-9;
  b[5] = 1.1963e-9;

  c[0] = -7.6364e-12;
  c[1] = -7.6345e-12;
  c[2] = -4.3618e-12;
  c[3] = -3.0058e-12;
  c[4] = -2.5331e-12;
  c[5] = -2.1709e-12;

  d[0] = -1.1950e-15;
  d[1] = -1.7511E-15;
  d[2] = -6.8260e-16;
  d[3] = -5.1925e-16;
  d[4] = -4.3896e-16;
  d[5] = -3.8282e-16;

  tstar = dTeff - 5700;

  for (i=0;i<6;i++) {
    seff[i] = seffsun[i] + a[i]*tstar + b[i]*tstar*tstar +
c[i]*pow(tstar,3) + d[i]*pow(tstar,4);
    // Limits are in AU, convert to meters
    daHZLimit[i] = pow(dLuminosity/seff[i],0.5)*AUCM;
  }
}<|MERGE_RESOLUTION|>--- conflicted
+++ resolved
@@ -341,8 +341,7 @@
 
   update[iBody].pdRotRateStellar = &update[iBody].daDerivProc[update[iBody].iRot][update[iBody].iRotStellar];
   fnUpdate[iBody][update[iBody].iRot][update[iBody].iRotStellar] = &fdDRotRateDt;
-<<<<<<< HEAD
-=======
+
 }
 
 void VerifyLostAngMomStellar(BODY *body, CONTROL *control, OPTIONS *options,UPDATE *update,double dAge,fnUpdateVariable ***fnUpdate,int iBody) {
@@ -363,7 +362,6 @@
 
   update[iBody].pdLostEngStellar = &update[iBody].daDerivProc[update[iBody].iLostEng][update[iBody].iLostEngStellar];
   fnUpdate[iBody][update[iBody].iLostEng][update[iBody].iLostEngStellar] = &fdDEDtStellar;
->>>>>>> d2cfd9a8
 }
 
 void VerifyLuminosity(BODY *body, CONTROL *control, OPTIONS *options,UPDATE *update,double dAge,fnUpdateVariable ***fnUpdate,int iBody) {
@@ -564,8 +562,6 @@
     update[iBody].iNumVars++;
   update[iBody].iNumRot++;
 
-<<<<<<< HEAD
-=======
   if (update[iBody].iNumLostAngMom == 0)
     update[iBody].iNumVars++;
   update[iBody].iNumLostAngMom++;
@@ -574,7 +570,6 @@
     update[iBody].iNumVars++;
   update[iBody].iNumLostEng++;
 
->>>>>>> d2cfd9a8
   if (body[iBody].dTemperature > 0) {
     if (update[iBody].iNumTemperature == 0)
       update[iBody].iNumVars++;
@@ -969,7 +964,6 @@
     return 0;
 }
 
-<<<<<<< HEAD
 double fdDRotRateDt(BODY *body,SYSTEM *system,int *iaBody) {
 
   double dDRadiusDt = 0;
@@ -994,7 +988,6 @@
 
   // Now, let's calculate dJ/dt due to magnetic braking
   // This is from Reiners & Mohanty (2012); see eqn. (2.14) in Miles Timpe's Master's Thesis
-=======
 /*! Compute the instataneous change in stellar radius according to the Baraffe models.
  * Valid for the Baraffe stellar models
  */
@@ -1086,7 +1079,6 @@
     return 0.0;
   }
 
->>>>>>> d2cfd9a8
   if (body[iaBody[0]].dMass > 0.35 * MSUN) dOmegaCrit = RM12OMEGACRIT;
   else dOmegaCrit = RM12OMEGACRITFULLYCONVEC;
   if (body[iaBody[0]].iWindModel == STELLAR_MODEL_REINERS) {
@@ -1099,21 +1091,6 @@
     }
   }
 
-<<<<<<< HEAD
-  // Note that we force dRotRate/dt = 0 in the first 1e6 years, since the stellar rotation
-  // is likely locked to the disk rotation (Kevin Covey's suggestion).
-  //
-  // The equation below comes from conservation of angular momentum:
-  //
-  // dw/dt = d(I/J)/dt = (1/I) * dJ/dt - (J/I^2) * dI/dt
-  //
-  // where dJ/dt is due to winds and dI/dt is due to contraction.
-  if (body[iaBody[0]].dAge >= 1.e6 * YEARSEC) {
-    return dDJDt / (body[iaBody[0]].dRadGyra * body[iaBody[0]].dMass * body[iaBody[0]].dRadius * body[iaBody[0]].dRadius)
-               - 2 * body[iaBody[0]].dRotRate / body[iaBody[0]].dRadius * dDRadiusDt;
-  } else {
-    return 0.;
-=======
   return -dDJDt; // Return positive amount
 }
 
@@ -1161,7 +1138,6 @@
     dMomIn = body[iaBody[0]].dMass*body[iaBody[0]].dRadGyra*body[iaBody[0]].dRadGyra*body[iaBody[0]].dRadius*body[iaBody[0]].dRadius;
 
     return dDJDt/dMomIn;
->>>>>>> d2cfd9a8
   }
 }
 
