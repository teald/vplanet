
/******************** OPTIONS.C *********************/
/*
 * Rory Barnes, Wed May  7 16:27:19 PDT 2014
 *
 * All subroutines necessary to read in all options. Also
 * monitor input files for mistakes and log all option data.
*/

#include <stdio.h>
#include <stdlib.h>
#include <math.h>
#include <assert.h>
#include <ctype.h>
#include <string.h>
#include "vplanet.h"

/*
 *
 * Utility Subroutines
 *
 */

/* Is the current input file the primary, i.e. the one on the command
   line */

void NotPrimaryInput(int iFile,char cName[],char cFile[],int iLine,int iVerbose) {
  if (iLine > 0 && iFile == 0) {
    if (iVerbose >= VERBINPUT)
      fprintf(stderr,"ERROR: %s is not allowed in file %s.\n",cName,cFile);
    LineExit(cFile,iLine);
  }
}

/* Returns the line with the desiried options AND asserts no duplicate 
   entries. cLine is the entire text of the line, iLine is the line 
   number. */ 

/* Is the first non-white space a #? I so, return 1 */
int CheckComment(char cLine[],int iLen) {
  int iPos;

  for (iPos=0;iPos<iLen;iPos++) {
    if (!isspace(cLine[iPos])) {
      if (cLine[iPos] == 35) // # is ASCII code 35
      return 1;
    } else
      return 0;
  }
  return 0;
}

void GetLine(char cFile[],char cOption[],char cLine[],int *iLine,int iVerbose) {
  int iLen,bDone=0,iLineTmp=0;
  char cWord[OPTLEN],cTmp[LINE];
  FILE *fp;

  iLen=strlen(cOption);

  fp=fopen(cFile,"r");
  memset(cLine,'\0',LINE);
  memset(cTmp,'\0',LINE);
  memset(cWord,'\0',OPTLEN);

  while(fgets(cTmp,LINE,fp) != NULL) {
    if (!CheckComment(cTmp,iLen)) {
      sscanf(cTmp,"%s",cWord);
      // XXX Add check for comments embedded in the option here
      if (memcmp(cWord,cOption,iLen+1) == 0) {
        /* Parameter Found! */
        if (bDone) {
            if (iVerbose > VERBINPUT) 
            fprintf(stderr,"Multiple occurences of parameter %s found.\n",cOption);
          fprintf(stderr,"\t%s, lines: %d and %d\n",cFile,(*iLine+1),iLineTmp+1);
          exit(1);
        }
        strcpy(cLine,cTmp);
        *iLine=iLineTmp;
        bDone=1;
      }
    }
    iLineTmp++;
    memset(cTmp,'\0',LINE);
    memset(cWord,'\0',OPTLEN);
  }
  fclose(fp);
}

/* If the previous line ended in $, must find the next valid line
   (the next lines could be a # or blank). The search is made 
   recursively, and cLine and *iLine are the line and line number,
   respectively. */

void GetNextValidLine(char cFile[],int iStart,char cLine[],int *iLine) {
  FILE *fp;
  int iPos,iLineTmp,ok=1;

  fp=fopen(cFile,"r");
  *iLine=0;

  for (iLineTmp=0;iLineTmp<iStart;iLineTmp++) {
    fgets(cLine,LINE,fp);
    (*iLine)++;
  }

  /* If EOF, return */
  if (fgets(cLine,LINE,fp) == NULL) {
    sprintf(cLine,"null");
    fclose(fp);
    return;
  }

  /* Now check for blank line, comment (# = 35), continue ($ = 36) 
     or blank line (line feed = 10). */

  for (iPos=0;iPos<LINE;iPos++) {
    if (cLine[iPos] == 36 || cLine[iPos] == 35 || cLine[iPos] == 10) { 
      /* First character is a $, # or \n: continue */
      GetNextValidLine(cFile,iStart+1,cLine,iLine);
      fclose(fp);
      return;
    }
    if (!isspace(cLine[iPos])) { 
      /* Found next valid line */
      fclose(fp);
      return;
    }
  }
  /* If made it here, line was blank */
  GetNextValidLine(cFile,iStart+1,cLine,iLine);
  fclose(fp);
}

/* Where is the first non-white-space character in a line? */

int GetPos(char cLine[]) {
  int iPos;

  for (iPos=0;iPos<strlen(cLine);iPos++) 
    if (!isspace(cLine[iPos]))
      return iPos;

  /* Shouldn't be possible to get here */
  return 0;
}

/* Separate a line into words. cInput is an array of strings, each
   containing one word. This routine also checks if the final word has
   a trailing $, if so, it is an array that continues to the next
   line. */

void GetWords(char cLine[],char cInput[MAXARRAY][OPTLEN],int *iNumWords,int *bContinue) {
  int iPos,iPosStart,iWord;
  char cTmp[OPTLEN];

  //iPos0=GetPos(cLine);
  iWord=0;
  /* Use GetPos to avoid white space */
  for (iPos=GetPos(cLine);iPos<strlen(cLine);iPos++) {
    iPosStart=0;
    while (!isspace(cLine[iPos])) {
      if (cLine[iPos] != 35) { // 35 is ASCII code for # 
        /* Fill word in */
        cInput[iWord][iPosStart] = cLine[iPos];
        iPosStart++;
        iPos++;
      } else {
        /* If at the start of the word, we must decrement iWord
          so that when it is incremented at the end of the loop
          the correct number of words is returned. If at the end 
          of a word, everything should be fine. */
        if (iPosStart==0) iWord--;

        iPos=strlen(cLine);
        break;
      }
    }
    /* Now advance to next word */
    while (isspace(cLine[iPos]))
      iPos++;
    
    iPos--;
    iWord++;
  }
  /* Is the last character a $? If so, remove it and adjust iNumWords */
  if (cInput[iWord-1][strlen(cInput[iWord-1])-1] == 36) {
    *bContinue=1;
    if (strlen(cInput[iWord-1]) == 1) 
      *iNumWords = iWord-1;
    else
      *iNumWords = iWord;
    cInput[iWord-1][strlen(cInput[iWord-1])-1] = '\0';
  } else {
    *bContinue=0;
    *iNumWords=iWord;
  }
}

/* If a parameter wasn't found, print a warning if iVerbose is large
   enough. */

void PrintDefault(char cName[],char cDefault[],char cFile[],int iVerbose,int iVerbThreshold) {
  if (iVerbose >= iVerbThreshold) 
    fprintf(stderr,"WARNING: %s not set in file %s, defaulting to %s.\n",cName,cFile,cDefault);
}

double dNegativeDouble(OPTIONS options,char cFile[],int iVerbose) {
  if (iVerbose >= VERBUNITS)
    fprintf(stderr,"WARNING: %s < 0 in file %s, units assumed to be %s.\n",options.cName,cFile,options.cNeg);
  return -options.dNeg;
}

/* Get all fields in a string array. The fields are stored in saInput,
   and the lines which were read are in iNumLines. If a parameter is
   not found, saInput is an array of empty strings, and iLine is
   unchanged. */

void AddOptionStringArray(char cFile[],char cOption[],char saInput[MAXARRAY][OPTLEN], int *iNumIndices,int *iNumLines,int *iLine,int iVerbose) {
  char cLine[LINE],cTmp[MAXARRAY][OPTLEN];
  int iPos,iWord,bContinue,iNumWords;
  FILE *fp;

  memset(cLine,'\0',LINE);

  /* iLine=malloc(MAXLINES*sizeof(int)); */

  iLine[0]=-1;

  /* Fencepost problem. If cInput continues across multiple lines, 
     then we must keep getting more lines. For the first line, we 
     remove the first word, as it is cOption. iLine must come 
     preassigned and set to 0. */

  /* Initialize the array to have nothing in it. */
  for (iPos=0;iPos<MAXARRAY;iPos++) 
    memset(cTmp[iPos],'\0',OPTLEN);

  GetLine(cFile,cOption,cLine,&iLine[0],iVerbose);
  GetWords(cLine,cTmp,&iNumWords,&bContinue);
  *iNumLines=1;
  
  for (iWord=0;iWord<iNumWords-1;iWord++) {
    memset(saInput[iWord],'\0',OPTLEN);
    strcpy(saInput[iWord],cTmp[iWord+1]);
    /* Reset cTmp string: If the next time cTmp is filled, the 
       new string is longer than the old, then vestigial characters 
       can remain after a trailing $. */
    memset(cTmp[iWord+1],'\0',OPTLEN);
  }
  /* Now subtract off OptionName */
  *iNumIndices=iNumWords-1;
  /* Reset first cTmp string */
  memset(cTmp[0],'\0',OPTLEN);
  
  /* Now keep getting lines until done */
  while (bContinue) {
    GetNextValidLine(cFile,iLine[*iNumLines-1]+1,cLine,&iLine[*iNumLines]);
    if (memcmp(cLine,"null",4)) {
      GetWords(cLine,cTmp,&iNumWords,&bContinue);
      for (iWord=0;iWord<iNumWords;iWord++) {
        strcpy(saInput[*iNumIndices+iWord],cTmp[iWord]);
        memset(cTmp[iWord],'\0',OPTLEN);
      }
      *iNumIndices += iNumWords;
      (*iNumLines)++;
    } else {
      if (iVerbose >= VERBINPUT) {
	fprintf(stderr,"WARNING: Trailing $ found without a subsequent valid line for option %s in file %s.\n",cOption,cFile);
	bContinue=0;
      }
    }
  }
}    

/* Get all fields in a double array. The fields are stored in daInput,
   and the lines which were read are in iNumLines. If a parameter is
   not found, daInput is empty, and iLine is unchanged. */

void AddOptionDoubleArray(char cFile[],char cOption[],double *daInput, int *iNumIndices,int *iNumLines,int *iLine,int iVerbose) {
  int iIndex;
  char cTmp[MAXARRAY][OPTLEN];

  AddOptionStringArray(cFile,cOption,cTmp,iNumIndices,iNumLines,iLine,iVerbose);
  for (iIndex=0;iIndex<*iNumIndices;iIndex++)
    daInput[iIndex]=atof(cTmp[iIndex]);
}

void AddOptionDouble(char cFile[],char cOption[],double *dInput,int *iLine,int iVerbose) {
  char cTmp[OPTLEN],cLine[LINE];

  GetLine(cFile,cOption,cLine,iLine,iVerbose);
  if(*iLine >= 0)
      sscanf(cLine,"%s %lf",cTmp, dInput);
}

void AddOptionInt(char cFile[],char cOption[],int *iInput,int *iLine,int iVerbose) {
  char cTmp[OPTLEN],cLine[LINE];

  GetLine(cFile,cOption,cLine,iLine,iVerbose);
  if(*iLine >= 0)
      sscanf(cLine,"%s %d",cTmp,iInput);
}

void AddOptionBool(char cFile[],char cOption[],int *iInput,int *iLine,int iVerbose) {

  AddOptionInt(cFile,cOption,iInput,iLine,iVerbose);
  if (*iLine == -1 )   //PED 4/9/15
      return;
  if (*iInput == 0 || *iInput == 1) 
    return;
  else {
    if (iVerbose >= VERBERR) {
      fprintf(stderr,"ERROR: %s must be either 0 or 1.\n",cOption);
      LineExit(cFile,*iLine);
    }
  }
}

void AddOptionString(char cFile[],char cOption[],char cInput[],int *iLine,int iVerbose) {
  char cTmp[OPTLEN],cLine[LINE];

  GetLine(cFile,cOption,cLine,iLine,iVerbose);
  sscanf(cLine,"%s %s",cTmp,cInput);
}


int GetNumOut(char cFile[],char cName[],int iLen,int *iLineNum,int iExit) {
  char cLine[LINE],cWord[NAMELEN];
  int iPos,j,ok,bDone=0,iLine=0,iNumOut;
  FILE *fp;

  fp=fopen(cFile,"r");
  if (fp == NULL) {
    fprintf(stderr,"Unable to open %s.\n",cFile);
    exit(iExit);
  }

  while(fgets(cLine,LINE,fp) != NULL) {
    /* Check for # sign */
    if (memcmp(cLine,"#",1) != 0) {
      /* Check for desired parameter */
      sscanf(cLine,"%s",cWord);
      if (memcmp(cWord,cName,iLen) == 0) {
        /* Parameter Found! */
        if (bDone) {
          fprintf(stderr,"ERROR: Multiple occurences of parameter %s found.\n",cName);
          fprintf(stderr,"\t%s, lines: %d and %d\n",cFile,*iLineNum,iLine);
          exit(iExit);
        }
        bDone=1;
        *iLineNum=iLine;

        iNumOut=0;
        ok=1;
        for (iPos=1;iPos<LINE;iPos++) { /* Ignore first character, as it makes conditional well-defined */
          /* printf("%d ",cLine[iPos]); */ 
          if (ok) {
            if (cLine[iPos] == 35) { // 35 is ASCII code for #
              /* Pound sign! */
              ok=0;
              iNumOut++;
            }
            if (isspace(cLine[iPos]) && !isspace(cLine[iPos-1]))
              iNumOut++;
          }
        }
      }
    }
    iLine++;
    for (iPos=0;iPos<LINE;iPos++) 
      cLine[iPos]=0;
  }
  /* Lose the input parameter */
  iNumOut--;
  return iNumOut;
}

int iGetNumLines(char cFile[]) {
  int iNumLines = 0,iChar,bFileOK = 1;
  int bComment,bReturn;
  FILE *fp;
  char cLine[LINE];

  fp=fopen(cFile,"r");
  if (fp == NULL) {
    fprintf(stderr,"Unable to open %s.\n",cFile);
    exit(EXIT_INPUT);
  }
  
  while(fgets(cLine,LINE,fp) != NULL) {
    iNumLines++;

    /* Check to see if line is too long. The maximum length of a line is set
       by LINE. If a carriage return is not found in the first LINE 
       characters *and* is not preceded by a comment, the line is too long. */
    bComment=0;
    bReturn=0;
    for (iChar=0;iChar<LINE && cLine[iChar] != '\0';iChar++) {
      if (cLine[iChar] == 35) { // 35 is ASCII code for #
	bComment = 1;
      }
      // Maybe unnecessary with the second conditional in the loop initialization?
      if (cLine[iChar] == 10) { // 10 is ASCII code for line feed
	bReturn = 1;
      }
      
    }
    
    if (!bReturn && !bComment) {
      if (iChar >= LINE) {
	fprintf(stderr,"ERROR: Line %s:%d is longer than allowed (%d characters).\n",cFile,iNumLines,LINE);
	bFileOK = 0;
      }
    }
  }
  
  if (!bFileOK) 
    exit(EXIT_INPUT);
  
  return iNumLines;
}

void InitializeInput(INFILE *input) {
  int iLine,iPos,bBlank;
  FILE *fp;
  char cLine[LINE];

  fp=fopen(input->cIn,"r");
  if (fp == NULL) {
    fprintf(stderr,"Unable to open %s.\n",input->cIn);
    exit(EXIT_INPUT);
  }
  input->iNumLines = iGetNumLines(input->cIn);
  input->bLineOK = malloc(input->iNumLines*sizeof(int));
  input->cSpecies[0] = 0;
  input->cReactions[0] = 0;

  for (iLine=0;iLine<input->iNumLines;iLine++) {
    /* Initialize bLineOK */
    input->bLineOK[iLine] = 0;
    
    /* Now find those lines that are comments or blank */
    for (iPos=0;iPos<LINE;iPos++) 
      cLine[iPos]='\0';

    fgets(cLine,LINE,fp);
    /* Check for # sign or blank line */
    if (CheckComment(cLine,LINE)) 
      /* Line is OK */
      input->bLineOK[iLine] = 1;
    else {
      // Is it a blank line?
      bBlank=0;
      for (iPos=0;iPos<LINE;iPos++) {
        if (!isspace(cLine[iPos]) && cLine[iPos] != '\0') {
          bBlank=1;     
        }
      }
      if (!bBlank) input->bLineOK[iLine] = 1;
    }
  }
}

void Unrecognized(FILES files) {
  FILE *fp;
  char cLine[LINE],cWord[NAMELEN];
  int iFile,iLine,bExit=0; /* Assume don't exit */

  for (iFile=0;iFile<files.iNumInputs;iFile++) {
    fp=fopen(files.Infile[iFile].cIn,"r");

    iLine=0;
    while (fgets(cLine,LINE,fp) != NULL) {
      if (!files.Infile[iFile].bLineOK[iLine]) {
        /* Bad line */
        sscanf(cLine,"%s",cWord);       
        fprintf(stderr,"ERROR: Unrecognized option \"%s\" in %s, line %d.\n",cWord,files.Infile[iFile].cIn,iLine+1);
        bExit=1;
      }
      iLine++;
    }
  }
  if (bExit)
    exit(EXIT_INPUT);

}

void UpdateFoundOption(INFILE *input,OPTIONS *options,int iLine,int iFile) {
  input->bLineOK[iLine] = 1;
  options->iLine[iFile] = iLine;
  strcpy(options->cFile[iFile],input->cIn);
}

void UpdateFoundOptionMulti(INFILE *input,OPTIONS *options,int *iLine,int iNumLines,int iFile) {
  int iLineNow;

  /*
    For now options->iLine is a scalar, so just use the first line. 
    The user should be able to figure it out from there.
  */
  options->iLine[iFile] = iLine[0];
  strcpy(options->cFile[iFile],input->cIn);
  for (iLineNow=0;iLineNow<iNumLines;iLineNow++) {
    input->bLineOK[iLine[iLineNow]] = 1;
  }
}

void CheckDuplication(FILES *files,OPTIONS *options,char cFile[],int iLine,int iVerbose) {
  int iFile;
  
  if (options->iMultiFile) {
    fprintf(stderr,"ERROR: CheckDuplication called, but options.iMultiFile = %d\n",options->iMultiFile);
    exit(EXIT_INPUT);
  }
  
  for (iFile=0;iFile<files->iNumInputs;iFile++) {
    if (options->iLine[iFile] >= 0 && memcmp(files->Infile[iFile].cIn,cFile,strlen(cFile)) != 0) {
      /* Found previously set location */
      if (iVerbose >= VERBERR) 
        fprintf(stderr,"ERROR: Option %s found in multiple files\n",options->cName);
      fprintf(stderr,"\t%s, Line: %d\n",files->Infile[iFile].cIn,options->iLine[iFile]);
      fprintf(stderr,"\t%s, Line: %d\n",cFile,iLine);
      exit(EXIT_INPUT);
    }
  }
}

/*
 *
 * Initial Option Subroutines
 *
 */

void ReadVerbose(FILES *files,OPTIONS *options,int *iVerbose,int iFile) {
  /* This parameter can exist in any file, but only once */
  int lTmp=-1;
  int iTmp;

  AddOptionInt(files->Infile[iFile].cIn,options->cName,&iTmp,&lTmp,VERBALL);
  if (lTmp >= 0) {
    CheckDuplication(files,options,files->Infile[iFile].cIn,lTmp,VERBALL);
    if (iTmp < 0 || iTmp > VERBALL) {
      fprintf(stderr,"ERROR: %s must be in the range [0,%d]\n",options->cName,VERBALL);
      LineExit(files->Infile[iFile].cIn,lTmp);
    }
    if (*iVerbose == VERBALL) {
      fprintf(stderr,"WARNING: -v set at command line, but %s option set.\n",options->cName);
      fprintf(stderr,"\tiVerbose is set to %d.\n",VERBALL);
    } else if (*iVerbose == 0) {
      /*
      These lines defeat the point of setting the ``-q`` flag!
      fprintf(stderr,"WARNING: -q set at command line, but %s option set.\n",options->cName);
      fprintf(stderr,"\tiVerbose is set to 0.\n");
      */
    } else {
      *iVerbose = iTmp;
    }
    UpdateFoundOption(&files->Infile[iFile],options,lTmp,iFile);
  } else if (*iVerbose == -1) // Was not set at command line, so set to default
     *iVerbose = atoi(options->cDefault);
}

int iAssignMassUnit(char cTmp[],int iVerbose,char cFile[],char cName[],int iLine) {
  if (memcmp(sLower(cTmp),"g",1) == 0) 
    return 0;
  else if (memcmp(sLower(cTmp),"k",1) == 0)
    return 1;
  else if (memcmp(sLower(cTmp),"s",1) == 0)
    return 2;
  else if (memcmp(sLower(cTmp),"e",1) == 0)
    return 3;
  else if (memcmp(sLower(cTmp),"j",1) == 0)
    return 4;
  else if (memcmp(sLower(cTmp),"n",1) == 0)
    return 5;
  else {
    if (iVerbose >= VERBERR)
      fprintf(stderr,"ERROR: Unknown argument to %s: %s. Options are: gm, kg, solar, Earth, Jupiter, Neptune.\n",cName,cTmp);
    LineExit(cFile,iLine);
  }

  /* Whoops! */
  assert(0);
}

void ReadUnitMass(CONTROL *control,FILES *files,OPTIONS *options,int iFile) {
  int iFileNow,lTmp=-1;
  char cTmp[OPTLEN];
  /* Mass Unit 
     0=gm
     1=kg
     2=solar
     3=Earth
     4=Jup
     5=Neptune */

  AddOptionString(files->Infile[iFile].cIn,options->cName,cTmp,&lTmp,control->Io.iVerbose);
  if (iFile == 0) {
    if (lTmp >= 0) {
      /* This unit is propagated to all other files */
      /* Now assign the integer value */
      if (control->Io.iVerbose >= VERBINPUT)
        fprintf(stderr,"WARNING: %s set in %s, all bodies will use this unit.\n",options->cName,files->Infile[iFile].cIn);
      control->Units[iFile].iMass = iAssignMassUnit(cTmp,control->Io.iVerbose,files->Infile[iFile].cIn,options->cName,lTmp);
      UpdateFoundOption(&files->Infile[iFile],options,lTmp,iFile);

      for (iFileNow=1;iFileNow<files->iNumInputs;iFileNow++) {
        control->Units[iFileNow].iMass = control->Units[iFile].iMass;
        /* Negative sign for lTmp indicated that the parameter was found in another file */
        /* UpdateFoundOption(&files->Infile[iFileNow],options,-lTmp,iFile); */
      }
    } /* If not set in primary file, do nothing */
  } else {
    /* Not in primary file */
    if (lTmp >= 0) {
      /* Assigned in body file */
      /* First check, was it set in primary file? */
      if (options->iLine[0] != -1) {
        /* Assigned in primary file */
        if (control->Io.iVerbose >= VERBERR)
          fprintf(stderr,"ERROR: %s found in primary and body files!\n",options->cName);
        fprintf(stderr,"\t%s, Line: %d\n",files->Infile[0].cIn,options->iLine[0]);
        fprintf(stderr,"\t%s, Line: %d\n",files->Infile[iFile].cIn,lTmp);
        exit(EXIT_INPUT);
      } else {
        /* Wasn't assigned in primary */
        control->Units[iFile].iMass = iAssignMassUnit(cTmp,control->Io.iVerbose,files->Infile[iFile].cIn,options->cName,lTmp);
        UpdateFoundOption(&files->Infile[iFile],options,lTmp,iFile);
      }  
    } else {
      /* Not assigned in this file */
      /* Was it assigned in primary? */
      if (options->iLine[0] == -1) {
        /* No, assign default */
        if (control->Io.iVerbose >= VERBUNITS)
          fprintf(stderr,"WARNING: %s not set in file %s, defaulting to %s.\n",options->cName,files->Infile[iFile].cIn,options->cDefault);
        control->Units[iFile].iMass = iAssignMassUnit(options->cDefault,control->Io.iVerbose,files->Infile[iFile].cIn,options->cName,lTmp);
      }
      /* If assigned in primary, nothing to do, as assigned during primary read */
    }
  }
}

int iAssignUnitTime(char cTmp[],int iVerbose,char cFile[],char cName[], int iLine) {
  if (memcmp(sLower(cTmp),"s",1) == 0) {
    return 0;
  } else if (memcmp(sLower(cTmp),"d",1) == 0) {
    return 1;
  } else if (memcmp(sLower(cTmp),"y",1) == 0) {
    return 2;
  } else if (memcmp(sLower(cTmp),"m",1) == 0) {
    return 3;
  } else if (memcmp(sLower(cTmp),"g",1) == 0) {
    return 4;
  } else {
    if (iVerbose >= VERBERR)
      fprintf(stderr,"ERROR: Unknown argument to %s: %s. Options are seconds, days, years, Myr, or Gyr.\n",cName,cTmp);
    LineExit(cFile,iLine);
  }

  /* Whoops! */
  assert(0);
}


void ReadUnitTime(CONTROL *control,FILES *files,OPTIONS *options,int iFile) {
  int iFileNow,lTmp=-1;
  char cTmp[OPTLEN];
  /* Time Unit 
     0=s
     1=d
     2=yr
     3=Myr
     4=Gyr */

  AddOptionString(files->Infile[iFile].cIn,options->cName,cTmp,&lTmp,control->Io.iVerbose);
  if (iFile == 0) {
    if (lTmp >= 0) {
      /* This unit is propagated to all other files */
      /* Now assign the integer value */
      if (control->Io.iVerbose >= VERBINPUT)
        fprintf(stderr,"WARNING: %s set in %s, all bodies will use this unit.\n",options->cName,files->Infile[iFile].cIn);
      control->Units[iFile].iTime = iAssignUnitTime(cTmp,control->Io.iVerbose,files->Infile[iFile].cIn,options->cName,lTmp);
      UpdateFoundOption(&files->Infile[iFile],options,lTmp,iFile);

      for (iFileNow=1;iFileNow<files->iNumInputs;iFileNow++) {
        control->Units[iFileNow].iTime = control->Units[iFile].iTime;
        /* UpdateFoundOption(&files->Infile[iFileNow],options,-lTmp,iFile); */
      }
    } /* If not set in primary file, do nothing */
  } else {
    /* Not in primary file */
    if (lTmp >= 0) {
      /* First check, was it set in primary file? */
      if (options->iLine[0] != -1) {
        if (control->Io.iVerbose >= VERBERR)
          fprintf(stderr,"ERROR: %s found in primary and body files!\n",options->cName);
        fprintf(stderr,"\t%s, Line: %d\n",options->cFile[0],options->iLine[0]);
        fprintf(stderr,"\t%s, Line: %d\n",files->Infile[iFile].cIn,lTmp);
        exit(EXIT_INPUT);
      } else {
        /* Wasn't assigned in primary */
        control->Units[iFile].iTime = iAssignUnitTime(cTmp,control->Io.iVerbose,files->Infile[iFile].cIn,options->cName,lTmp);
        UpdateFoundOption(&files->Infile[iFile],options,lTmp,iFile);
      }  
    } else {
      /* Not assigned in this file */
      /* Was it assigned in primary? */
      if (options->iLine[0] == -1) {
        /* No, assign default */
        if (control->Io.iVerbose >= VERBUNITS)
          fprintf(stderr,"WARNING: %s not set in file %s, defaulting to %s.\n",options->cName,files->Infile[iFile].cIn,options->cDefault);
        control->Units[iFile].iTime = iAssignUnitTime(options->cDefault,control->Io.iVerbose,files->Infile[iFile].cIn,options->cName,lTmp);
      }
      /* If assigned in primary, nothing to do, as assigned during primary read */
    }      
  }
}

int iAssignUnitAngle(char cTmp[],int iVerbose,char cFile[],char cName[], int iLine) {
  if (memcmp(sLower(cTmp),"r",1) == 0) {
    return 0;
  } else if (memcmp(sLower(cTmp),"d",1) == 0) {
    return 1;
  } else {
    if (iVerbose >= VERBERR)
      fprintf(stderr,"ERROR: Unknown argument to %s: %s. Options are radians or degrees.\n",cName,cTmp);
    LineExit(cFile,iLine);
  }

  /* Whoops! */
  assert(0);
}
   
void ReadUnitAngle(CONTROL *control,FILES *files,OPTIONS *options,int iFile) {
  int iFileNow,lTmp=-1;
  char cTmp[OPTLEN];
  /* Angle Unit 
     0=rad
     1=deg */

  AddOptionString(files->Infile[iFile].cIn,options->cName,cTmp,&lTmp,control->Io.iVerbose);
  if (iFile == 0) {
    if (lTmp >= 0) {
      /* This unit is propagated to all other files */
      /* Now assign the integer value */
      if (control->Io.iVerbose >= VERBINPUT)
        fprintf(stderr,"WARNING: %s set in %s, all bodies will use this unit.\n",options->cName,files->Infile[iFile].cIn);
      control->Units[iFile].iAngle = iAssignUnitAngle(cTmp,control->Io.iVerbose,files->Infile[iFile].cIn,options->cName,lTmp);
      UpdateFoundOption(&files->Infile[iFile],options,lTmp,iFile);

      for (iFileNow=1;iFileNow<files->iNumInputs;iFileNow++) {
        control->Units[iFileNow].iAngle = control->Units[iFile].iAngle;
        /* UpdateFoundOption(&files->Infile[iFileNow],options,-lTmp,iFile); */
      }
    } /* If not set in primary file, do nothing */
  } else {
    /* Not in primary file */
    if (lTmp >= 0) {
      /* First check, was it set in primary file? */
      if (options->iLine[0] != -1) {
        if (control->Io.iVerbose >= VERBERR)
          fprintf(stderr,"ERROR: %s found in primary and body files!\n",options->cName);
        fprintf(stderr,"\t%s, Line: %d\n",options->cFile[0],options->iLine[0]);
        fprintf(stderr,"\t%s, Line: %d\n",files->Infile[iFile].cIn,lTmp);
        exit(EXIT_INPUT);
      } else {
        /* Wasn't assigned in primary */
        control->Units[iFile].iAngle = iAssignUnitAngle(cTmp,control->Io.iVerbose,files->Infile[iFile].cIn,options->cName,lTmp);
        UpdateFoundOption(&files->Infile[iFile],options,lTmp,iFile);
      }  
    } else {
      /* Not assigned in this file */
      /* Was it assigned in primary? */
      if (options->iLine[0] == -1) {
        /* No, assign default */
        if (control->Io.iVerbose >= VERBUNITS)
          fprintf(stderr,"WARNING: %s not set in file %s, defaulting to %s.\n",options->cName,files->Infile[iFile].cIn,options->cDefault);
        control->Units[iFile].iAngle = iAssignUnitAngle(options->cDefault,control->Io.iVerbose,files->Infile[iFile].cIn,options->cName,lTmp);
      }
      /* If assigned in primary, nothing to do, as assigned during primary read */
    }
  }
}

int iAssignUnitLength(char cTmp[],int iVerbose,char cFile[],char cName[], int iLine) {
  if (memcmp(sLower(cTmp),"c",1) == 0) {
    return 0;
  } else if (memcmp(sLower(cTmp),"m",1) == 0) {
    return 1;
  } else if (memcmp(sLower(cTmp),"k",1) == 0) {
    return 2;
  } else if (memcmp(sLower(cTmp),"s",1) == 0) {
    return 3;
  } else if (memcmp(sLower(cTmp),"e",1) == 0) {
    return 4;
  } else if (memcmp(sLower(cTmp),"j",1) == 0) {
    return 5;
  } else if (memcmp(sLower(cTmp),"a",1) == 0) {
    return 6;
  } else {
    if (iVerbose >= VERBERR)
      fprintf(stderr,"ERROR: Unknown argument to %s: %s. Options are cm, m, km, solar, Earth, Jupiter, AU.\n",cName,cTmp);
    LineExit(cFile,iLine);
  }

  /* Whoops! */
  assert(0);
}

void ReadUnitLength(CONTROL *control,FILES *files,OPTIONS *options,int iFile) {
  int iFileNow,lTmp=-1;
  char cTmp[OPTLEN];
  /* Length Unit
     0=cm
     1=m
     2=km
     3=R_sun
     4=R_earth
     5=R_Jup
     6=AU */

  AddOptionString(files->Infile[iFile].cIn,options->cName,cTmp,&lTmp,control->Io.iVerbose);
  if (iFile == 0) {
    if (lTmp >= 0) {
      /* This unit is propagated to all other files */
      /* Now assign the integer value */
      if (control->Io.iVerbose >= VERBINPUT)
        fprintf(stderr,"WARNING: %s set in %s, all bodies will use this unit.\n",options->cName,files->Infile[iFile].cIn);
      control->Units[iFile].iLength = iAssignUnitLength(cTmp,control->Io.iVerbose,files->Infile[iFile].cIn,options->cName,lTmp);
      UpdateFoundOption(&files->Infile[iFile],options,lTmp,iFile);

      options->iLine[iFile] = lTmp;
      for (iFileNow=1;iFileNow<files->iNumInputs;iFileNow++) {
        control->Units[iFileNow].iLength = control->Units[iFile].iLength;
        /* UpdateFoundOption(&files->Infile[iFileNow],options,lTmp,iFile); */
      }
    } /* If not set in primary file, do nothing */
  } else {
    /* Not in primary file */
    if (lTmp >= 0) {
      /* First check, was it set in primary file? */
      if (options->iLine[0] != -1) {
        if (control->Io.iVerbose >= VERBERR)
          fprintf(stderr,"ERROR: %s found in primary and body files!\n",options->cName);
        fprintf(stderr,"\t%s, Line: %d\n",options->cFile[0],options->iLine[0]);
        fprintf(stderr,"\t%s, Line: %d\n",files->Infile[iFile].cIn,lTmp);
        exit(EXIT_INPUT);
      } else {
        /* Wasn't assigned in primary */
        control->Units[iFile].iLength = iAssignUnitLength(cTmp,control->Io.iVerbose,files->Infile[iFile].cIn,options->cName,lTmp);
        UpdateFoundOption(&files->Infile[iFile],options,lTmp,iFile);
      }  
    } else {
      /* Not assigned in this file */
      /* Was it assigned in primary? */
      if (options->iLine[0] == -1) {
        /* No, assign default */
        if (control->Io.iVerbose >= VERBUNITS)
          fprintf(stderr,"WARNING: %s not set in file %s, defaulting to %s.\n",options->cName,files->Infile[iFile].cIn,options->cDefault);
        control->Units[iFile].iLength = iAssignUnitLength(options->cDefault,control->Io.iVerbose,files->Infile[iFile].cIn,options->cName,lTmp);
      }
      /* If assigned in primary, nothing to do, as assigned during primary read */
    }
  }
}

int iAssignTempUnit(char cTmp[],int iVerbose,char cFile[],char cName[],int iLine) {
  if (memcmp(sLower(cTmp),"k",1) == 0) 
    return 0;
  else if (memcmp(sLower(cTmp),"c",1) == 0)
    return 1;
  else if (memcmp(sLower(cTmp),"f",1) == 0)
    return 2;
  else {
    if (iVerbose >= VERBERR)
      fprintf(stderr,"ERROR: Unknown argument to %s: %s. Options are: K, C, F.\n",cName,cTmp);
    LineExit(cFile,iLine);
  }
  assert(0);
}

void ReadUnitTemp(CONTROL *control,FILES *files,OPTIONS *options,int iFile) {
  int iFileNow,lTmp=-1;
  char cTmp[OPTLEN];
  /* Temperature Units
     0=Kelvin
     1=Celsius
     2=Farenheit */

  //Copied from ReadUnitMass
  AddOptionString(files->Infile[iFile].cIn,options->cName,cTmp,&lTmp,control->Io.iVerbose);
  if (iFile == 0) {
    if (lTmp >= 0) {
      /* This unit is propagated to all other files */
      /* Now assign the integer value */
      if (control->Io.iVerbose >= VERBINPUT)
        fprintf(stderr,"WARNING: %s set in %s, all bodies will use this unit.\n",options->cName,files->Infile[iFile].cIn);
      control->Units[iFile].iTemp = iAssignTempUnit(cTmp,control->Io.iVerbose,files->Infile[iFile].cIn,options->cName,lTmp);
      UpdateFoundOption(&files->Infile[iFile],options,lTmp,iFile);

      for (iFileNow=1;iFileNow<files->iNumInputs;iFileNow++) {
        control->Units[iFileNow].iTemp = control->Units[iFile].iTemp;
        /* Negative sign for lTmp indicated that the parameter was found in another file */
        /* UpdateFoundOption(&files->Infile[iFileNow],options,-lTmp,iFile); */
      }
    } /* If not set in primary file, do nothing */
  } else {
    /* Not in primary file */
    if (lTmp >= 0) {
      /* Assigned in body file */
      /* First check, was it set in primary file? */
      if (options->iLine[0] != -1) {
        /* Assigned in primary file */
        if (control->Io.iVerbose >= VERBERR)
          fprintf(stderr,"ERROR: %s found in primary and body files!\n",options->cName);
        fprintf(stderr,"\t%s, Line: %d\n",files->Infile[0].cIn,options->iLine[0]);
        fprintf(stderr,"\t%s, Line: %d\n",files->Infile[iFile].cIn,lTmp);
        exit(EXIT_INPUT);
      } else {
        /* Wasn't assigned in primary */
        control->Units[iFile].iTemp = iAssignTempUnit(cTmp,control->Io.iVerbose,files->Infile[iFile].cIn,options->cName,lTmp);
        UpdateFoundOption(&files->Infile[iFile],options,lTmp,iFile);
      }  
    } else {
      /* Not assigned in this file */
      /* Was it assigned in primary? */
      if (options->iLine[0] == -1) {
        /* No, assign default */
        if (control->Io.iVerbose >= VERBUNITS)
          fprintf(stderr,"WARNING: %s not set in file %s, defaulting to %s.\n",options->cName,files->Infile[iFile].cIn,options->cDefault);
        control->Units[iFile].iTemp = iAssignTempUnit(options->cDefault,control->Io.iVerbose,files->Infile[iFile].cIn,options->cName,lTmp);
      }
      /* If assigned in primary, nothing to do, as assigned during primary read */
    }
  }

}

void ReadSystemName(CONTROL *control,FILES *files,OPTIONS *options,SYSTEM *system,int iFile) {
  /* System Name */
  int lTmp=-1;
  char cTmp[OPTLEN];

  AddOptionString(files->Infile[iFile].cIn,options->cName,cTmp,&lTmp,control->Io.iVerbose);
  if (lTmp >= 0) {
    CheckDuplication(files,options,files->Infile[iFile].cIn,lTmp,control->Io.iVerbose);
    strcpy(system->cName,cTmp);
    UpdateFoundOption(&files->Infile[iFile],options,lTmp,iFile);
  }
}

void ReadBodyFileNames(CONTROL *control,FILES *files,OPTIONS *options,INFILE *infile) {
  int iIndex,iNumIndices=0,iNumLines=0;
  int *lTmp;
  char saTmp[MAXARRAY][OPTLEN];

  lTmp=malloc(MAXLINES*sizeof(int));
  
  AddOptionStringArray(infile->cIn,options->cName,saTmp,&iNumIndices,&iNumLines,lTmp,control->Io.iVerbose);
  
  if (lTmp[0] >= 0) {
    if (iNumIndices == 0) {
      if (control->Io.iVerbose >= VERBERR)
        fprintf(stderr,"ERROR: No files supplied for option %s.\n",options->cName);
      LineExit(infile->cIn,lTmp[0]);
    }
    files->iNumInputs=iNumIndices+1;
  } else {
    if (control->Io.iVerbose >= VERBERR) 
      fprintf(stderr,"ERROR: Option %s is required in file %s.\n",options->cName,infile->cIn);
    exit(EXIT_INPUT);
  }
  
  /* With body files identified, must allocate space */
  files->Infile = malloc(files->iNumInputs*sizeof(INFILE));  
  files->Infile[0].bLineOK = malloc(infile->iNumLines*sizeof(int));
  
  InfileCopy(&files->Infile[0],infile);

  for (iIndex=0;iIndex<iNumIndices;iIndex++)  

    strcpy(files->Infile[iIndex+1].cIn,saTmp[iIndex]);
 
  control->Evolve.iNumBodies=iNumIndices;
  files->Outfile = malloc(iNumIndices*sizeof(OUTFILE));
  
  UpdateFoundOptionMulti(&files->Infile[0],options,lTmp,iNumLines,0);
  
  free(lTmp);
}

/*
 *
 * Master subroutine for initial options
 *
 */

void ReadInitialOptions(BODY **body,CONTROL *control,FILES *files,MODULE *module,OPTIONS *options,OUTPUT *output,SYSTEM *system,char infile[]) {
  int iFile,iBody,iModule;
  INFILE input;

  strcpy(input.cIn,infile);
  /* Initialize primary input file */
  InitializeInput(&input);

  /* First find input files */
  ReadBodyFileNames(control,files,&options[OPT_BODYFILES],&input);
  *body = malloc(control->Evolve.iNumBodies*sizeof(BODY));

  InitializeBodyModules(body,control->Evolve.iNumBodies);

  /* Is iVerbose set in primary input? */
  ReadVerbose(files,&options[OPT_VERBOSE],&control->Io.iVerbose,0);

  /* Now we can search through files for all options. First we scan the files for Verbosity */
  /* Initialize other input files */
  for (iFile=1;iFile<files->iNumInputs;iFile++) {
    InitializeInput(&files->Infile[iFile]);
    ReadVerbose(files,&options[OPT_VERBOSE],&control->Io.iVerbose,iFile);
  }

  /* Now initialize arrays */
  control->Units = malloc(files->iNumInputs*sizeof(UNITS));

  /* Initialize functions in the module struct */
  InitializeModule(module,control->Evolve.iNumBodies);
  control->Halt = malloc(control->Evolve.iNumBodies*sizeof(HALT));
  /* XXX Does this belong here? Need to know iNumHalts, so should this come in verify? -- I think so 
     InitializeHalt(control,module); */

  /* Next we must find the units, modules, and system name */
  for (iFile=0;iFile<files->iNumInputs;iFile++) {
    ReadUnitMass(control,files,&options[OPT_UNITMASS],iFile);
    ReadUnitTime(control,files,&options[OPT_UNITTIME],iFile);
    ReadUnitAngle(control,files,&options[OPT_UNITANGLE],iFile);
    ReadUnitLength(control,files,&options[OPT_UNITLENGTH],iFile);
    ReadUnitTemp(control,files,&options[OPT_UNITTEMP],iFile);
    ReadSystemName(control,files,&options[OPT_SYSTEMNAME],system,iFile);
    /* Get Modules first as it helps with verification
       ReadModules is in module.c */
    ReadModules(*body,control,files,module,&options[OPT_MODULES],iFile);
  }

  for (iBody=0;iBody<control->Evolve.iNumBodies;iBody++) 
    FinalizeModule(*body,module,iBody);

  /* XXX Should check this file here */

  free(input.bLineOK);
  
}

void AssignDefaultDouble(OPTIONS *options,double *dOption,int iNumFiles) {
  int iFile;

  for (iFile=0;iFile<iNumFiles;iFile++) 
    if (options->iLine[iFile] != -1)
      /* Options already input in other file */
      return;

  /* If made it here, not input already, so assign default */
  *dOption = options->dDefault;
}

void AssignDefaultInt(OPTIONS *options,int *iOption,int iNumFiles) {
  int iFile;

  for (iFile=0;iFile<iNumFiles;iFile++) 
    if (options->iLine[iFile] != -1)
      /* Options already input in other file */
      return;

  /* If made it here, not input already, so assign default */
  *iOption = atoi(options->cDefault);
}

void AssignDefaultString(OPTIONS *options,char cOption[],int iNumFiles) {
  int iFile;

  for (iFile=0;iFile<iNumFiles;iFile++) 
    if (options->iLine[iFile] != -1)
      /* Options already input in other file */
      return;

  /* If made it here, not input already, so assign default */
  strcpy(cOption,options->cDefault);
}

int bOptionAlreadyFound(int *iLine,int iNumFiles) {
  int iFile;
  
  for (iFile=0;iFile<iNumFiles;iFile++) {
    if (iLine[iFile] >= 0)
      return 1;
  }
  return 0;
}

/* 
 * Here are the subroutines for options used by all modules
 */


/*
 *
 * A
 *
 */

/* Age */

void ReadAge(BODY *body,CONTROL *control,FILES *files,OPTIONS *options,SYSTEM *system,int iFile) {
  /* This parameter cannot exist in primary input file */
  int lTmp=-1;
  double dTmp;
  
  AddOptionDouble(files->Infile[iFile].cIn,options->cName,&dTmp,&lTmp,control->Io.iVerbose);
  if (lTmp >= 0) {
    /* Option was found */
    NotPrimaryInput(iFile,options->cName,files->Infile[iFile].cIn,lTmp,control->Io.iVerbose);
    if (dTmp < 0) {
      body[iFile-1].dAge = dTmp*dNegativeDouble(*options,files->Infile[iFile].cIn,control->Io.iVerbose);
    } else 
      body[iFile-1].dAge = dTmp*fdUnitsTime(control->Units[iFile].iTime);
    UpdateFoundOption(&files->Infile[iFile],options,lTmp,iFile);
  } else
    if (iFile > 0)
      AssignDefaultDouble(options,&body[iFile-1].dAge,files->iNumInputs);
}

/* Albedo */

void ReadAlbedoGlobal(BODY *body,CONTROL *control,FILES *files,OPTIONS *options,SYSTEM *system,int iFile) {
  /* This parameter cannot exist in primary input file */
  int lTmp=-1;
  double dTmp;
  
  AddOptionDouble(files->Infile[iFile].cIn,options->cName,&dTmp,&lTmp,control->Io.iVerbose);
  if (lTmp >= 0) {
    /* Option was found */
    NotPrimaryInput(iFile,options->cName,files->Infile[iFile].cIn,lTmp,control->Io.iVerbose);
    if (dTmp < 0) {
      fprintf(stderr,"ERROR: %s cannot be negative.\n",options->cName);
      LineExit(files->Infile[iFile].cIn,lTmp);
    } else 
      body[iFile-1].dAlbedoGlobal = dTmp;
    UpdateFoundOption(&files->Infile[iFile],options,lTmp,iFile);
  } else
    if (iFile > 0)
      AssignDefaultDouble(options,&body[iFile-1].dAlbedoGlobal,files->iNumInputs);
}

/* Body Type */

void ReadBodyType(BODY *body,CONTROL *control,FILES *files,OPTIONS *options,SYSTEM *system,int iFile) {
    /* This parameter cannot exist in primary file */
    int lTmp=-1;
    int iTmp;

    AddOptionInt(files->Infile[iFile].cIn,options->cName,&iTmp,&lTmp,control->Io.iVerbose);
    if (lTmp >= 0) {
      NotPrimaryInput(iFile,options->cName,files->Infile[iFile].cIn,lTmp,control->Io.iVerbose);
      if (iTmp < 0) {
        if (control->Io.iVerbose >= VERBERR)
          fprintf(stderr,"ERROR: %s must be non-negative.\n",options->cName);
        LineExit(files->Infile[iFile].cIn,lTmp);  
    } else
        body[iFile-1].iBodyType = iTmp;
      UpdateFoundOption(&files->Infile[iFile],options,lTmp,iFile);
    } else
      if (iFile > 0)
        AssignDefaultInt(options,&body[iFile-1].iBodyType,files->iNumInputs);
}

/*
 *
 * B
 *
 */

/* Do Backward Integration? */

void ReadDoBackward(BODY *body,CONTROL *control,FILES *files,OPTIONS *options,SYSTEM *system,int iFile) {
  /* This parameter can exist in any file, but only once */
  int lTmp=-1,bTmp;
  AddOptionBool(files->Infile[iFile].cIn,options->cName,&bTmp,&lTmp,control->Io.iVerbose);
  if (lTmp >= 0) {
    /* Option was found */
    CheckDuplication(files,options,files->Infile[iFile].cIn,lTmp,control->Io.iVerbose);
    UpdateFoundOption(&files->Infile[iFile],options,lTmp,iFile);
  } else
    control->Evolve.bDoBackward = atoi(options->cDefault);
}

/* Output File Name */

void ReadOutFile(BODY *body,CONTROL *control,FILES *files,OPTIONS *options,SYSTEM *system,int iFile) {
  int lTmp=-1;
  char cTmp[OPTLEN];

  AddOptionString(files->Infile[iFile].cIn,options->cName,cTmp,&lTmp,control->Io.iVerbose);
  if (lTmp >= 0) {
    /* Cannot exist in primary input file -- Each body has an output file */
    NotPrimaryInput(iFile,options->cName,files->Infile[iFile].cIn,lTmp,control->Io.iVerbose);
    strcpy(files->Outfile[iFile-1].cOut,cTmp);
    UpdateFoundOption(&files->Infile[iFile],options,lTmp,iFile);
  } else 
    if (iFile > 0)
      AssignDefaultString(options,files->Outfile[iFile-1].cOut,files->iNumInputs);
}

/* Backward Eta */

void ReadEta(BODY *body,CONTROL *control,FILES *files,OPTIONS *options,SYSTEM *system,int iFile) {
  /* This parameter can exist in any file, but only once */
  int lTmp=-1;
  double dTmp;

  AddOptionDouble(files->Infile[iFile].cIn,options->cName,&dTmp,&lTmp,control->Io.iVerbose);
  if (lTmp >= 0) {
    CheckDuplication(files,options,files->Infile[iFile].cIn,lTmp,control->Io.iVerbose);
    if (dTmp <= 0) {
      if (control->Io.iVerbose >= VERBERR)
        fprintf(stderr,"ERROR: %s must be greater than 0.\n",options->cName);
      LineExit(files->Infile[iFile].cIn,lTmp);
    }
    control->Evolve.dEta = dTmp;
    if (control->Evolve.dEta > 1 && control->Io.iVerbose >= VERBALL)
      fprintf(stderr,"WARNING: %s > 1 is not advised (%s:%d).\n",options->cName,files->Infile[iFile].cIn,lTmp);
    UpdateFoundOption(&files->Infile[iFile],options,lTmp,iFile);
  } else 
    AssignDefaultDouble(options,&control->Evolve.dEta,files->iNumInputs);
}
  
/* Backward integration output interval */

void ReadOutputTime(BODY *body,CONTROL *control,FILES *files,OPTIONS *options,SYSTEM *system,int iFile) {
  /* This parameter can exist in any file, but only once */
  int lTmp=-1;
  double dTmp;

  AddOptionDouble(files->Infile[iFile].cIn,options->cName,&dTmp,&lTmp,control->Io.iVerbose);
  if (lTmp >= 0) {
    CheckDuplication(files,options,files->Infile[iFile].cIn,lTmp,control->Io.iVerbose);
    if (dTmp < 0) {
      if (control->Io.iVerbose >= VERBERR)
        fprintf(stderr,"ERROR: %s must be greater than 0.\n",options->cName);
      LineExit(files->Infile[iFile].cIn,lTmp);
    }
    /* Convert output time to cgs */
    control->Io.dOutputTime = dTmp*fdUnitsTime(control->Units[iFile].iTime);
    UpdateFoundOption(&files->Infile[iFile],options,lTmp,iFile);
  } else
    AssignDefaultDouble(options,&control->Io.dOutputTime,files->iNumInputs);
}

/* Backward integration stop time */

void ReadStopTime(BODY *body,CONTROL *control,FILES *files,OPTIONS *options,SYSTEM *system,int iFile) {
  /* This parameter can exist in any file, but only once */
  int lTmp=-1;
  double dTmp;

  AddOptionDouble(files->Infile[iFile].cIn,options->cName,&dTmp,&lTmp,control->Io.iVerbose);
  if (lTmp >= 0) {
    /* Option was found */
    CheckDuplication(files,options,files->Infile[iFile].cIn,lTmp,control->Io.iVerbose);
    if (dTmp < 0) {
      if (control->Io.iVerbose >= VERBERR)
        fprintf(stderr,"ERROR: %s must be greater than 0.\n",options->cName);
      LineExit(files->Infile[iFile].cIn,lTmp);
    }
    /* Convert stop time to cgs */
    control->Evolve.dStopTime = dTmp*fdUnitsTime(control->Units[iFile].iTime);
    UpdateFoundOption(&files->Infile[iFile],options,lTmp,iFile);
  } else
    AssignDefaultDouble(options,&control->Evolve.dStopTime,files->iNumInputs);
}

/* Integration timestep */

void ReadTimeStep(BODY *body,CONTROL *control,FILES *files,OPTIONS *options,SYSTEM *system,int iFile) {
  /* This parameter can exist in any file, but only once */
  int lTmp=-1;
  double dTmp;

  AddOptionDouble(files->Infile[iFile].cIn,options->cName,&dTmp,&lTmp,control->Io.iVerbose);
  if (lTmp >= 0) {
    /* Option was found */
    CheckDuplication(files,options,files->Infile[iFile].cIn,lTmp,control->Io.iVerbose);
    if (dTmp < 0) {
      if (control->Io.iVerbose >= VERBERR)
          fprintf(stderr,"ERROR: %s must be greater than 0.\n",options->cName);
      LineExit(files->Infile[iFile].cIn,lTmp);
    }
    /* Convert timestep to cgs */
    control->Evolve.dTimeStep = dTmp*fdUnitsTime(control->Units[iFile].iTime);
    UpdateFoundOption(&files->Infile[iFile],options,lTmp,iFile);
  } else
    AssignDefaultDouble(options,&control->Evolve.dTimeStep,files->iNumInputs);
}
  
/* Do variable timestep? */

void ReadVarDt(BODY *body,CONTROL *control,FILES *files,OPTIONS *options,SYSTEM *system,int iFile) {
  /* This parameter can exist in any file, but only once */
  int lTmp=-1;
  int bTmp;

  AddOptionBool(files->Infile[iFile].cIn,options->cName,&bTmp,&lTmp,control->Io.iVerbose);
  if (lTmp >= 0) {
    /* Option was found */
    CheckDuplication(files,options,files->Infile[iFile].cIn,lTmp,control->Io.iVerbose);
    control->Evolve.bVarDt = bTmp;
    UpdateFoundOption(&files->Infile[iFile],options,lTmp,iFile);
  } else 
    AssignDefaultInt(options,&control->Evolve.bVarDt,files->iNumInputs);
}

/* Body Name */

void ReadBodyName(BODY *body,CONTROL *control,FILES *files,OPTIONS *options,SYSTEM *system,int iFile) {
  int lTmp=-1;
  char cTmp[OPTLEN];

  AddOptionString(files->Infile[iFile].cIn,options->cName,cTmp,&lTmp,control->Io.iVerbose);
  if (lTmp >= 0) {
    /* Cannot exist in primary input file -- Each body has an output file */
    NotPrimaryInput(iFile,options->cName,files->Infile[iFile].cIn,lTmp,control->Io.iVerbose);
    strcpy(body[iFile-1].cName,cTmp);
    UpdateFoundOption(&files->Infile[iFile],options,lTmp,iFile);
  } else 
    if (iFile > 0)
      sprintf(body[iFile-1].cName,"%d",iFile);
}

/* Body color (for plotting) */
void ReadColor(BODY *body,CONTROL *control,FILES *files,OPTIONS *options,SYSTEM *system,int iFile) {
  /* This parameter cannot exist in the primary file */
  int lTmp=-1;
  char cTmp[OPTLEN];

  AddOptionString(files->Infile[iFile].cIn,options->cName,cTmp,&lTmp,control->Io.iVerbose);
  if (lTmp >= 0) {
    NotPrimaryInput(iFile,options->cName,files->Infile[iFile].cIn,lTmp,control->Io.iVerbose);    
    strcpy(body[iFile-1].cColor,cTmp);
    UpdateFoundOption(&files->Infile[iFile],options,lTmp,iFile);
  } else 
    if (iFile > 0)
      strcpy(body[iFile-1].cColor,options->cDefault);
}  

/*
 *
 * D
 *
 */

/* Digits */

void ReadDigits(BODY *body,CONTROL *control,FILES *files,OPTIONS *options,SYSTEM *system,int iFile) {
  /* This parameter can exist in any file, but only once */
  int lTmp=-1;
  int iTmp;

  AddOptionInt(files->Infile[iFile].cIn,options->cName,&iTmp,&lTmp,control->Io.iVerbose);
  if (lTmp >= 0) {
    /* Option was found */
    CheckDuplication(files,options,files->Infile[iFile].cIn,lTmp,control->Io.iVerbose);
    control->Io.iDigits = iTmp;
    if (control->Io.iDigits < 0) {
      if (control->Io.iVerbose >= VERBERR)
        fprintf(stderr,"ERROR: %s must be non-negative.\n",options->cName);
      LineExit(files->Infile[iFile].cIn,options->iLine[iFile]);
    }
    if (control->Io.iDigits > 16) {
      if (control->Io.iVerbose >= VERBERR)
        fprintf(stderr,"ERROR: %s must be less than 17.\n",options->cName);
      LineExit(files->Infile[iFile].cIn,options->iLine[iFile]);
    }
    control->Io.iDigits = iTmp;
    UpdateFoundOption(&files->Infile[iFile],options,lTmp,iFile);
  } else
    // XXX Don't we need to check if it was found in another file already??
    AssignDefaultInt(options,&control->Io.iDigits,files->iNumInputs);
}


/*
 *
 * E
 *
 */

/* Eccentricity */

void ReadEcc(BODY *body,CONTROL *control,FILES *files,OPTIONS *options,SYSTEM *system,int iFile) {
  /* Cannot exist in primary file */
  int lTmp=-1;
  double dTmp;

  AddOptionDouble(files->Infile[iFile].cIn,options->cName,&dTmp,&lTmp,control->Io.iVerbose);
  if (lTmp >= 0) {
    /* Option was found */
    NotPrimaryInput(iFile,options->cName,files->Infile[iFile].cIn,lTmp,control->Io.iVerbose);
    if (dTmp < 0 || dTmp >= 1) {
      if (control->Io.iVerbose >= VERBERR)
        fprintf(stderr,"ERROR: %s must be in the range [0,1).\n",options->cName);
      LineExit(files->Infile[iFile].cIn,lTmp);  
    }
    body[iFile-1].dEcc = dTmp;
    UpdateFoundOption(&files->Infile[iFile],options,lTmp,iFile);

  } else
    if (iFile > 0)
      AssignDefaultDouble(options,&body[iFile-1].dEcc,files->iNumInputs);
}

/*
 *
 * F
 *
 */


/* Forward integration? */

void ReadDoForward(BODY *body,CONTROL *control,FILES *files,OPTIONS *options,SYSTEM *system,int iFile) {
  /* This parameter can exist in any file, but only once */
  int lTmp=-1;
  int bTmp;

  AddOptionBool(files->Infile[iFile].cIn,options->cName,&bTmp,&lTmp,control->Io.iVerbose);
  if (lTmp >= 0) {
    /* Option was found */
    CheckDuplication(files,options,files->Infile[iFile].cIn,lTmp,control->Io.iVerbose);
    control->Evolve.bDoForward = bTmp;
    UpdateFoundOption(&files->Infile[iFile],options,lTmp,iFile);
  } else
    /* Set to default */
    AssignDefaultInt(options,&control->Evolve.bDoForward,files->iNumInputs);
}

/*
 *
 *   HALT
 *
 */


/* Maximum Eccentricity */

void ReadHaltMaxEcc(BODY *body,CONTROL *control,FILES *files,OPTIONS *options,SYSTEM *system,int iFile) {
  /* This parameter can exist in any file, but only once */
     
  int lTmp=-1;
  double dTmp;
  
  AddOptionDouble(files->Infile[iFile].cIn,options->cName,&dTmp,&lTmp,control->Io.iVerbose);
  if (lTmp >= 0) {
    NotPrimaryInput(iFile,options->cName,files->Infile[iFile].cIn,lTmp,control->Io.iVerbose);
    if (dTmp < 0 || dTmp > 1) {
      if (control->Io.iVerbose >= VERBERR)
        fprintf(stderr,"ERROR: %s must be in the range (0,1).\n",options->cName);
      LineExit(files->Infile[iFile].cIn,lTmp);  
    }
    control->Halt[iFile-1].dMaxEcc = dTmp;
    UpdateFoundOption(&files->Infile[iFile],options,lTmp,iFile);
  } else {
    if (iFile > 0)
      control->Halt[iFile-1].dMaxEcc = options->dDefault;
//       AssignDefaultDouble(options,&control->Halt[iFile-1].dMaxEcc,files->iNumInputs);
  }
}

/* Merge */

void ReadHaltMerge(BODY *body,CONTROL *control,FILES *files,OPTIONS *options,SYSTEM *system,int iFile) {
  /* This parameter can exist in any file, but only once */
  int lTmp=-1;
  int bTmp;

  AddOptionBool(files->Infile[iFile].cIn,options->cName,&bTmp,&lTmp,control->Io.iVerbose);
  if (lTmp >= 0) {
    /* Cannot exist in primary input file */
    NotPrimaryInput(iFile,options->cName,files->Infile[iFile].cIn,lTmp,control->Io.iVerbose);
    /* Merging is not allowed for the central body */
    if (iFile == 1) {
      fprintf(stderr,"ERROR: Cannot set %s for systems with more than 2 bodies.\n",options[OPT_HALTMERGE].cName);
      LineExit(files->Infile[iFile].cIn,lTmp);
    }

    control->Halt[iFile-1].bMerge = bTmp;
    UpdateFoundOption(&files->Infile[iFile],options,lTmp,iFile);
  } else {
    if (iFile == 1)
      control->Halt[iFile-1].bMerge = 0;
    if (iFile > 1) {
      /* HaltMerge is unusual in that its default value depends on the body's
	 modules. These are set in ReadInitialOptions, so they are always 
	 known by ReadOptionsGeneral. Therefore, we can assign it based on 
	 the "bModule" members of the body struct. */
      // XXX Russell -- Include galhabit?
      if (body[iFile-1].bEqtide || body[iFile-1].bDistOrb)
	control->Halt[iFile-1].bMerge = 1;
      else
	control->Halt[iFile-1].bMerge = 0;
    }
  }
}

/* Minimum Eccentricity */
  
void ReadHaltMinEcc(BODY *body,CONTROL *control,FILES *files,OPTIONS *options,SYSTEM *system,int iFile) {
  /* This parameter can exist in any file, but only once */
  int lTmp=-1;
  double dTmp;

  AddOptionDouble(files->Infile[iFile].cIn,options->cName,&dTmp,&lTmp,control->Io.iVerbose);
  if (lTmp >= 0) {
    /* Cannot exist in primary input file */
    NotPrimaryInput(iFile,options->cName,files->Infile[iFile].cIn,lTmp,control->Io.iVerbose);
    if (dTmp < 0 || dTmp > 1) {
      if (control->Io.iVerbose >= VERBERR)
        fprintf(stderr,"ERROR: %s must be in the range (0,1).\n",options->cName);
      LineExit(files->Infile[iFile].cIn,lTmp);  
    }
    control->Halt[iFile-1].dMinEcc = dTmp;
    UpdateFoundOption(&files->Infile[iFile],options,lTmp,iFile);
  } else {
    if (iFile > 0)
      AssignDefaultDouble(options,&control->Halt[iFile-1].dMinEcc,files->iNumInputs);
  }
}


/* Need to add ReadHaltDblSync function, since halt.bDblSync is never initialized anywhere! */


/* Minimum obliquity */
  
void ReadHaltMinObl(BODY *body,CONTROL *control,FILES *files,OPTIONS *options,SYSTEM *system,int iFile) {
  /* This parameter cannot exist in primary file */
  int lTmp=-1;
  double dTmp;

  AddOptionDouble(files->Infile[iFile].cIn,options->cName,&dTmp,&lTmp,control->Io.iVerbose);
  if (lTmp >= 0) {
    /* Cannot exist in primary input file */
    NotPrimaryInput(iFile,options->cName,files->Infile[iFile].cIn,lTmp,control->Io.iVerbose);
    if (control->Units[iFile].iAngle == 0) {
      if (dTmp < 0 || dTmp > PI) {
        if (control->Io.iVerbose >= VERBINPUT) 
          fprintf(stderr,"ERROR: %s must be in the range [0,PI].\n",options->cName);
        LineExit(files->Infile[iFile].cIn,lTmp);        
      }
    } else {
      if (dTmp < 0 || dTmp > 180) {
        if (control->Io.iVerbose >= VERBINPUT) 
          fprintf(stderr,"ERROR: %s must be in the range [0,180].\n",options->cName);
        LineExit(files->Infile[iFile].cIn,lTmp);        
      } 
      /* Change to radians */
      dTmp *= DEGRAD;
    }
    control->Halt[iFile-1].dMinObl = dTmp;
    UpdateFoundOption(&files->Infile[iFile],options,lTmp,iFile);
  } else {
    if (iFile > 0)
      control->Halt[iFile-1].dMinObl = options->dDefault;
  }
}

/* Minimum Semi-Major Axis */

void ReadHaltMinSemi(BODY *body,CONTROL *control,FILES *files,OPTIONS *options,SYSTEM *system,int iFile) {
  /* This parameter can exist in any file, but only once */
  int lTmp=-1;
  double dTmp;

  AddOptionDouble(files->Infile[iFile].cIn,options->cName,&dTmp,&lTmp,control->Io.iVerbose);
  if (lTmp >= 0) {
    NotPrimaryInput(iFile,options->cName,files->Infile[iFile].cIn,lTmp,control->Io.iVerbose);
    if (dTmp <= 0) {
      if (control->Io.iVerbose >= VERBERR)
        fprintf(stderr,"ERROR: %s must be larger than 0.\n",options->cName);
      LineExit(files->Infile[iFile].cIn,lTmp);  
    }
    control->Halt[iFile-1].dMinSemi = dTmp*fdUnitsLength(control->Units[iFile].iLength);
    UpdateFoundOption(&files->Infile[iFile],options,lTmp,iFile);
  } else {
    if (iFile > 0)
      AssignDefaultDouble(options,&control->Halt[iFile-1].dMinSemi,files->iNumInputs);
  }
}

/* Positive de/dt */

void ReadHaltPosDeDt(BODY *body,CONTROL *control,FILES *files,OPTIONS *options,SYSTEM *system,int iFile) {
  /* This parameter can exist in any file, but only once */
  int lTmp=-1;
  int bTmp;

  AddOptionBool(files->Infile[iFile].cIn,options->cName,&bTmp,&lTmp,control->Io.iVerbose);
  if (lTmp >= 0) {
    NotPrimaryInput(iFile,options->cName,files->Infile[iFile].cIn,lTmp,control->Io.iVerbose);
    control->Halt[iFile-1].bPosDeDt = bTmp;
    UpdateFoundOption(&files->Infile[iFile],options,lTmp,iFile);
  } else {
    if (iFile > 0)
      AssignDefaultInt(options,&control->Halt[iFile-1].bPosDeDt,files->iNumInputs);
  }
}

/*
 *
 * H
 *
 */

/* Hecc -- currently this is not supported. XXX */
void ReadHecc(BODY *body,CONTROL *control,FILES *files,OPTIONS *options,SYSTEM *system,int iFile) {
  /* This parameter cannot exist in the primary file */
  int lTmp=-1;
  double dTmp;

  AddOptionDouble(files->Infile[iFile].cIn,options->cName,&dTmp,&lTmp,control->Io.iVerbose);
  if (lTmp >= 0) {
    fprintf(stderr,"ERROR: Option %s is not currently supported.\n",options->cName);
    exit(EXIT_INPUT);
  } else 
    if (iFile > 0)
      body[iFile-1].dHecc = options->dDefault;
}  

/*
 *
 * I
 *
 */

/* Integration Method */
void ReadIntegrationMethod(BODY *body,CONTROL *control,FILES *files,OPTIONS *options,SYSTEM *system,int iFile) {
  /* This parameter can exist in any file, but only once */
  int i,lTmp=-1;
  char cTmp[OPTLEN];

  AddOptionString(files->Infile[iFile].cIn,options->cName,cTmp,&lTmp,control->Io.iVerbose);
  if (lTmp >= 0) {
    CheckDuplication(files,options,files->Infile[iFile].cIn,lTmp,control->Io.iVerbose);
    if (memcmp(sLower(cTmp),"e",1) == 0) 
      control->Evolve.iOneStep = EULER;
    else if (memcmp(sLower(cTmp),"r",1) == 0) 
      control->Evolve.iOneStep = RUNGEKUTTA;
    else {
      if (control->Io.iVerbose >= VERBERR) {
        fprintf(stderr,"ERROR: Unknown argument to %s: %s.\n",options->cName,cTmp);
        fprintf(stderr,"Options are Euler.\n");
      }
      LineExit(files->Infile[iFile].cIn,lTmp);
    } 
    UpdateFoundOption(&files->Infile[iFile],options,lTmp,iFile);
  } 
  /* If not input, VerifyIntegration assigns default */
}

/*
 *
 * K
 *
 */

/* Kecc -- currently unsupported. XXX */
void ReadKecc(BODY *body,CONTROL *control,FILES *files,OPTIONS *options,SYSTEM *system,int iFile) {
  /* This parameter cannot exist in the primary file */
  int lTmp=-1;
  double dTmp;

  AddOptionDouble(files->Infile[iFile].cIn,options->cName,&dTmp,&lTmp,control->Io.iVerbose);
  if (lTmp >= 0) {
    fprintf(stderr,"ERROR: Option %s is not currently supported.\n",options->cName);
    exit(EXIT_INPUT);
  } else 
    if (iFile > 0)
      body[iFile-1].dKecc = options->dDefault;
}  

/*
 *
 *   LOG
 *
 */

/* Do log file? */
 
void ReadDoLog(BODY *body,CONTROL *control,FILES *files,OPTIONS *options,SYSTEM *system,int iFile) {
  /* This parameter can exist in any file, but only once */
  int lTmp=-1;
  int bTmp;

  AddOptionBool(files->Infile[iFile].cIn,options->cName,&bTmp,&lTmp,control->Io.iVerbose);
  if (lTmp >= 0) {
    CheckDuplication(files,options,files->Infile[iFile].cIn,lTmp,control->Io.iVerbose);
    control->Io.bLog = bTmp;
    UpdateFoundOption(&files->Infile[iFile],options,lTmp,iFile);
  } else
    AssignDefaultInt(options,&control->Io.bLog,files->iNumInputs);
}
  
/* Log file name */

void ReadLogFile(BODY *body,CONTROL *control,FILES *files,OPTIONS *options,SYSTEM *system,int iFile) {
  /* This parameter can exist in any file, but only once */
  int i,lTmp=-1;
  char cTmp[OPTLEN];

  AddOptionString(files->Infile[iFile].cIn,options->cName,cTmp,&lTmp,control->Io.iVerbose);
  if (lTmp >= 0) {
    CheckDuplication(files,options,files->Infile[iFile].cIn,lTmp,control->Io.iVerbose);
    strcpy(files->cLog,cTmp);
    UpdateFoundOption(&files->Infile[iFile],options,lTmp,iFile);
  } else {
    /* Assign Default */
    if (iFile == files->iNumInputs-1) {
      for (i=0;i<files->iNumInputs;i++) 
        if (options->iLine[i] != -1)
          /* Was aaigned, return */
          return;
    }
    /* Wasn't entered, assign default */
    sprintf(files->cLog,"%s.log",system->cName);
  }
}

/* Longitude of pericenter */
void ReadLongP(BODY *body,CONTROL *control,FILES *files,OPTIONS *options,SYSTEM *system,int iFile) {
  /* This parameter cannot exist in the primary file */
  int lTmp=-1;
  double dTmp;

  AddOptionDouble(files->Infile[iFile].cIn,options->cName,&dTmp,&lTmp,control->Io.iVerbose);
  if (lTmp >= 0) {
    NotPrimaryInput(iFile,options->cName,files->Infile[iFile].cIn,lTmp,control->Io.iVerbose);
    if (control->Units[iFile].iAngle == 0) {
      if (dTmp < 0 || dTmp > 2*PI) {
        if (control->Io.iVerbose >= VERBERR)
            fprintf(stderr,"ERROR: %s must be in the range [0,2*PI].\n",options->cName);
        LineExit(files->Infile[iFile].cIn,lTmp);        
      }
    } else {
      if (dTmp < 0 || dTmp > 360) {
        if (control->Io.iVerbose >= VERBERR)
            fprintf(stderr,"ERROR: %s must be in the range [0,360].\n",options->cName);
        LineExit(files->Infile[iFile].cIn,lTmp);        
      }
      /* Change to radians */
      dTmp *= DEGRAD;
    }
    
    body[iFile-1].dLongP = dTmp; 
    UpdateFoundOption(&files->Infile[iFile],options,lTmp,iFile);
  } else 
    if (iFile > 0)
      body[iFile-1].dLongP = options->dDefault;
}  

/* Longitude of ascending node */

void ReadLongA(BODY *body,CONTROL *control,FILES *files,OPTIONS *options,SYSTEM *system,int iFile) {
  /* This parameter cannot exist in the primary file */
  int lTmp=-1;
  double dTmp;

  AddOptionDouble(files->Infile[iFile].cIn,options->cName,&dTmp,&lTmp,control->Io.iVerbose);
  if (lTmp >= 0) {
    NotPrimaryInput(iFile,options->cName,files->Infile[iFile].cIn,lTmp,control->Io.iVerbose);
    if (control->Units[iFile].iAngle == 0) {
      if (dTmp < 0 || dTmp > 2*PI) {
        if (control->Io.iVerbose >= VERBERR)
            fprintf(stderr,"ERROR: %s must be in the range [0,2*PI].\n",options->cName);
        LineExit(files->Infile[iFile].cIn,lTmp);        
      }
    } else {
      if (dTmp < 0 || dTmp > 360) {
        if (control->Io.iVerbose >= VERBERR)
            fprintf(stderr,"ERROR: %s must be in the range [0,360].\n",options->cName);
        LineExit(files->Infile[iFile].cIn,lTmp);        
      }
      /* Change to radians */
      dTmp *= DEGRAD;
    }

    body[iFile-1].dLongA = dTmp; 
    UpdateFoundOption(&files->Infile[iFile],options,lTmp,iFile);
  } else 
    if (iFile > 0)
      body[iFile-1].dLongA = options->dDefault;
}  


/* Argument of pericenter */

void ReadArgP(BODY *body,CONTROL *control,FILES *files,OPTIONS *options,SYSTEM *system,int iFile) {

  /* This parameter cannot exist in the primary file */
  int lTmp=-1;
  double dTmp;

  AddOptionDouble(files->Infile[iFile].cIn,options->cName,&dTmp,&lTmp,control->Io.iVerbose);
  if (lTmp >= 0) {
    NotPrimaryInput(iFile,options->cName,files->Infile[iFile].cIn,lTmp,control->Io.iVerbose);
    if (control->Units[iFile].iAngle == 0) {
      if (dTmp < 0 || dTmp > 2*PI) {
        if (control->Io.iVerbose >= VERBERR)
            fprintf(stderr,"ERROR: %s must be in the range [0,2*PI].\n",options->cName);
        LineExit(files->Infile[iFile].cIn,lTmp);        
      }
    } else {
      if (dTmp < 0 || dTmp > 360) {
        if (control->Io.iVerbose >= VERBERR)
            fprintf(stderr,"ERROR: %s must be in the range [0,360].\n",options->cName);
        LineExit(files->Infile[iFile].cIn,lTmp);        
      }
      /* Change to radians */
      dTmp *= DEGRAD;
    }
    
    body[iFile-1].dArgP = dTmp; 
    UpdateFoundOption(&files->Infile[iFile],options,lTmp,iFile);
  } else 
    if (iFile > 0)
      body[iFile-1].dArgP = options->dDefault;
}  

/* Inclination */

void ReadInc(BODY *body,CONTROL *control,FILES *files,OPTIONS *options,SYSTEM *system,int iFile) {
  /* This parameter cannot exist in the primary file */
  int lTmp=-1;
  double dTmp;

  AddOptionDouble(files->Infile[iFile].cIn,options->cName,&dTmp,&lTmp,control->Io.iVerbose);
  if (lTmp >= 0) {
    NotPrimaryInput(iFile,options->cName,files->Infile[iFile].cIn,lTmp,control->Io.iVerbose);
    if (control->Units[iFile].iAngle == 0) {
      if (dTmp < 0 || dTmp > PI) {
        if (control->Io.iVerbose >= VERBERR)
            fprintf(stderr,"ERROR: %s must be in the range [0,PI].\n",options->cName);
        LineExit(files->Infile[iFile].cIn,lTmp);        
      }
    } else {
      if (dTmp < 0 || dTmp > 180) {
        if (control->Io.iVerbose >= VERBERR)
            fprintf(stderr,"ERROR: %s must be in the range [0,180].\n",options->cName);
        LineExit(files->Infile[iFile].cIn,lTmp);        
      }
      /* Change to radians */
      dTmp *= DEGRAD;
    }

    body[iFile-1].dInc = dTmp; 
    body[iFile-1].dSinc = sin(0.5*dTmp);
    UpdateFoundOption(&files->Infile[iFile],options,lTmp,iFile);
  } else 
    if (iFile > 0) {
      body[iFile-1].dInc = options->dDefault;
      body[iFile-1].dSinc = sin(0.5*options->dDefault);
    }
}

/* LXUV -- currently unsupported */
void ReadLXUV(BODY *body,CONTROL *control,FILES *files,OPTIONS *options,SYSTEM *system,int iFile) {
  /* This parameter cannot exist in the primary file */
  int lTmp=-1;
  double dTmp;

  AddOptionDouble(files->Infile[iFile].cIn,options->cName,&dTmp,&lTmp,control->Io.iVerbose);
  if (lTmp >= 0) {
    fprintf(stderr,"ERROR: Option %s is not currently supported.\n",options->cName);
    exit(EXIT_INPUT);
  } else 
    if (iFile > 0)
      body[iFile-1].dLXUV = options->dDefault;
}  

/*
 *
 *   M
 *
 */

/* Mass */

void ReadMass(BODY *body,CONTROL *control,FILES *files,OPTIONS *options,SYSTEM *system,int iFile) {
  /* This parameter cannot exist in primary file */
  /* Must verify in conjuction with Radius, Density and MassRad */
  int lTmp=-1;
  double dTmp;

  AddOptionDouble(files->Infile[iFile].cIn,options->cName,&dTmp,&lTmp,control->Io.iVerbose);
  if (lTmp >= 0) {
    NotPrimaryInput(iFile,options->cName,files->Infile[iFile].cIn,lTmp,control->Io.iVerbose);
    if (dTmp < 0)
      body[iFile-1].dMass = dTmp*dNegativeDouble(*options,files->Infile[iFile].cIn,control->Io.iVerbose);
    else
      body[iFile-1].dMass = dTmp*fdUnitsMass(control->Units[iFile].iMass);
    UpdateFoundOption(&files->Infile[iFile],options,lTmp,iFile);
  } else
    if (iFile > 0)
      body[iFile-1].dMass = options->dDefault;
}

/* Mass-Radius relationship */

void ReadMassRad(BODY *body,CONTROL *control,FILES *files,OPTIONS *options,SYSTEM *system,int iFile) {
  /* This parameter cannot exist in primary file */
  /* Must verify in conjuction with Radius, Density and Mass */
  int lTmp=-1;
  char cTmp[OPTLEN];
    
  AddOptionString(files->Infile[iFile].cIn,options->cName,cTmp,&lTmp,control->Io.iVerbose);
  if (lTmp >= 0) {
    NotPrimaryInput(iFile,options->cName,files->Infile[iFile].cIn,lTmp,control->Io.iVerbose);
    if (memcmp(sLower(cTmp),"r",1) == 0) {
      /* Reid & Hawley 2000 */
      // XXX Should change number to #define'd variables!
      control->iMassRad[iFile-1]=0;
    } else if (memcmp(sLower(cTmp),"g",1) == 0) {
      /* Gorda and Svenchnikov 1999 */
      control->iMassRad[iFile-1]=1;
    } else if (memcmp(sLower(cTmp),"b",1) == 0) {
      /* Bayless & Orosz 2006 */
      control->iMassRad[iFile-1]=2;
    } else if (memcmp(sLower(cTmp),"s",1) == 0) {
      /* Sotin et al 2007 */
      control->iMassRad[iFile-1]=3;
    } else {
      if (control->Io.iVerbose >= VERBERR) {
        fprintf(stderr,"ERROR: Unknown argument to %s: %s.\n",options->cName,cTmp);
        fprintf(stderr,"Options are GS99 (Gorda & Svechnikov 1999), BO06 (Bayless & Orosz 2006), Sotin07 (Sotin et al. 2007), or RH00 (Reid & Hawley 2000).\n");
      }
      LineExit(files->Infile[iFile].cIn,lTmp);
    } 
    UpdateFoundOption(&files->Infile[iFile],options,lTmp,iFile);
  } else {
    /* This one is weird, since the default is "none", but if this option
       is not set, then we need to set this variable to 0 for logging
       purposes. */
    if (iFile > 0)
      control->iMassRad[iFile-1] = 0;
  }
}

/* Mean Motion */

void ReadMeanMotion(BODY *body,CONTROL *control,FILES *files,OPTIONS *options,SYSTEM *system,int iFile) {
  /* This parameter cannot exist in primary file */
  int lTmp=-1;
  double dTmp;

  AddOptionDouble(files->Infile[iFile].cIn,options->cName,&dTmp,&lTmp,control->Io.iVerbose);
  if (lTmp >= 0) {
    NotPrimaryInput(iFile,options->cName,files->Infile[iFile].cIn,lTmp,control->Io.iVerbose);
    if (dTmp <= 0) {
      if (control->Io.iVerbose >= VERBERR)
        fprintf(stderr,"ERROR: %s must be greater than 0.\n",options->cName);
      LineExit(files->Infile[iFile].cIn,lTmp);  
    }
    body[iFile-1].dMeanMotion = dTmp;
    UpdateFoundOption(&files->Infile[iFile],options,lTmp,iFile);
  } else {
    if (iFile > 0)
      AssignDefaultDouble(options,&body[iFile-1].dMeanMotion,files->iNumInputs);
  }
}

/* Minimum Value */

void ReadMinValue(BODY *body,CONTROL *control,FILES *files,OPTIONS *options,SYSTEM *system,int iFile) {
  /* This parameter can exist in any file, but only once */
  int lTmp=-1;
  double dTmp;

  AddOptionDouble(files->Infile[iFile].cIn,options->cName,&dTmp,&lTmp,control->Io.iVerbose);
  if (lTmp >= 0) {
    if (dTmp < 0) {
      if (control->Io.iVerbose >= VERBERR)
        fprintf(stderr,"ERROR: %s must be larger than 0.\n",options->cName);
      LineExit(files->Infile[iFile].cIn,lTmp);
    }
    control->Evolve.dMinValue = dTmp;
    UpdateFoundOption(&files->Infile[iFile],options,lTmp,iFile);
  } else
    AssignDefaultDouble(options,&control->Evolve.dMinValue,files->iNumInputs);
}  

/*
 *
 * O
 *
 */

/* Obliquity */

void ReadObliquity(BODY *body,CONTROL *control,FILES *files,OPTIONS *options,SYSTEM *system,int iFile) {
  /* This parameter cannot exist in primary file */
  int lTmp=-1;
  double dTmp;

  AddOptionDouble(files->Infile[iFile].cIn,options->cName,&dTmp,&lTmp,control->Io.iVerbose);
  if (lTmp >= 0) {
    NotPrimaryInput(iFile,options->cName,files->Infile[iFile].cIn,lTmp,control->Io.iVerbose);
    if (control->Units[iFile].iAngle == 0) {
      if (dTmp < 0 || dTmp > PI) {
        if (control->Io.iVerbose >= VERBERR)
            fprintf(stderr,"ERROR: %s must be in the range [0,PI].\n",options->cName);
        LineExit(files->Infile[iFile].cIn,lTmp);        
      }
    } else {
      if (dTmp < 0 || dTmp > 180) {
        if (control->Io.iVerbose >= VERBERR)
            fprintf(stderr,"ERROR: %s must be in the range [0,180].\n",options->cName);
        LineExit(files->Infile[iFile].cIn,lTmp);        
      }
      /* Change to radians */
      dTmp *= DEGRAD;
    }
    body[iFile-1].dObliquity = dTmp;
    UpdateFoundOption(&files->Infile[iFile],options,lTmp,iFile);
  } else 
    if (iFile > 0)
      body[iFile-1].dObliquity = options->dDefault;
}

/*
 * Output Order -- This one is special and takes different arguments
 */


void ReadOutputOrder(FILES *files,MODULE *module,OPTIONS *options,OUTPUT *output,int iFile,int iVerbose) {
  int i,j,count,iLen,iNumIndices=0,bNeg[MAXARRAY],ok=1,iNumGrid=0;
  int k,iOut,*lTmp;
  char saTmp[MAXARRAY][OPTLEN],cTmp[OPTLEN],cOption[MAXARRAY][OPTLEN],cOut[OPTLEN];
  int iLen1,iLen2;

  lTmp = malloc(MAXLINES*sizeof(int));

  AddOptionStringArray(files->Infile[iFile].cIn,options[OPT_OUTPUTORDER].cName,saTmp,&iNumIndices,&files->Infile[iFile].iNumLines,lTmp,iVerbose);

  if (lTmp[0] >= 0) {
    NotPrimaryInput(iFile,options[OPT_OUTPUTORDER].cName,files->Infile[iFile].cIn,lTmp[0],iVerbose);

    /* First remove and record negative signs */
    for (i=0;i<iNumIndices;i++) {
      if (saTmp[i][0] == 45) {
        /* Option is negative */
        bNeg[i] = 1;
        /* Now remove negative sign */
        for (j=0;j<strlen(saTmp[i]);j++) 
        saTmp[i][j] = saTmp[i][j+1];
        saTmp[i][strlen(saTmp[i])] = 0;
      } else
        bNeg[i] = 0;
    }
    
    /* Check for ambiguity */
    for (i=0;i<iNumIndices;i++) {
      count=0; /* Number of possibilities */
      for (j=0;j<OPTLEN;j++)
        cTmp[j]=0;
      strcpy(cTmp,saTmp[i]);
      for (j=0;j<MODULEOUTEND;j++) {
        for (k=0;k<OPTLEN;k++)
          cOut[k]=0;
        strcpy(cOut,output[j].cName);
        iLen1=strlen(cOut);
        iLen2=strlen(cTmp);
        /* Check for perfect match */
        if ( (iLen1 == iLen2) && (memcmp(sLower(cTmp),sLower(cOut),strlen(cOut)) == 0)) {
          /* Output option found! */
          strcpy(cOption[count],output[j].cName);
          count = 1;
          iOut = j;
          if (output[j].bGrid == 1)
	    // Exit!
            iNumGrid += 1;
          j = MODULEOUTEND; /* Poor man's break! */
        } else {
          if (iLen1 < iLen2)
            iLen=iLen1;
          else
            iLen=iLen2;
          
          if (memcmp(sLower(cTmp),sLower(cOut),iLen) == 0 && iLen1 > iLen2) {
            /* Output option found! */
            strcpy(cOption[count],output[j].cName);
            count++;
            iOut = j;
            if (output[j].bGrid == 1)
	      // Exit!
              iNumGrid += 1;
          }
        }
      }
      
      if (count > 1) {
        /* More than one possibility */
        if (iVerbose >= VERBERR) {
          fprintf(stderr,"ERROR: Output option \"%s\" is ambiguous. Options are ",saTmp[i]);
          for (j=0;j<count;j++) {
            fprintf(stderr,"%s",cOption[j]);
            if (j < count-1)
              fprintf(stderr,", ");
          }
          fprintf(stderr,".\n");
        }
        LineExit(files->Infile[iFile].cIn,lTmp[0]);
      }
      
      if (!count) {
        /* Option not found */
        if (iVerbose >= VERBERR) 
          fprintf(stderr,"ERROR: Unknown output option \"%s\".\n",saTmp[i]);
        LineExit(files->Infile[iFile].cIn,lTmp[0]);
      }
      
      if (count == 1) {
        /* Unique option */
    
        /* Verify and record negative options */
        if (bNeg[i]) {
          // Is the negative option allowed?
          if (!output[iOut].bNeg) { /* No */
            if (iVerbose >= VERBERR) {
              fprintf(stderr,"ERROR: Output option %s ",saTmp[i]);
              if (strlen(saTmp[i]) < strlen(output[iOut].cName))
                fprintf(stderr,"(= %s) ",output[iOut].cName);
              fprintf(stderr,"cannot be negative.\n");
            }
            LineExit(files->Infile[iFile].cIn,lTmp[0]);
          } else { // Yes, initialize bDoNeg to true
            output[iOut].bDoNeg[iFile-1] = 1;
          }
        } else { // Negative option not set, initialize bDoNeg to false
            output[iOut].bDoNeg[iFile-1] = 0;
        }
        if (output[iOut].bGrid == 0 || output[iOut].bGrid == 2) {
          files->Outfile[iFile-1].caCol[i][0]='\0';
          strcpy(files->Outfile[iFile-1].caCol[i],output[iOut].cName);
        } else {
          files->Outfile[iFile-1].caGrid[iNumGrid-1][0] = '\0';
          strcpy(files->Outfile[iFile-1].caGrid[iNumGrid-1],output[iOut].cName);
        }
        // Is option part of selected modules?
        if (module->iBitSum[iFile-1] & output[iOut].iModuleBit) {
          // Parameter is part of selected modules
        } else {
          fprintf(stderr,"ERROR: Output parameter %s requires module(s): ",output[iOut].cName);
          PrintModuleList(stderr,output[iOut].iModuleBit);
          fprintf(stderr,"\n");
          ok=0;
        }
      }
    }

    if (!ok) 
      DoubleLineExit(files->Infile[iFile].cIn,files->Infile[iFile].cIn,lTmp[0],options[OPT_MODULES].iLine[iFile]);

    files->Outfile[iFile-1].iNumCols = iNumIndices;
    /*
    files->Outfile[iFile-1].iNumCols = iNumIndices-iNumGrid;
    files->Outfile[iFile-1].iNumGrid = iNumGrid;
    */
    UpdateFoundOptionMulti(&files->Infile[iFile],&options[OPT_OUTPUTORDER],lTmp,files->Infile[iFile].iNumLines,iFile);
  } else {
<<<<<<< HEAD
    files->Outfile[iFile-1].iNumCols = 0;
    files->Outfile[iFile-1].iNumGrid = iNumGrid;
=======
    files->Outfile[iFile-1].iNumCols=0;
>>>>>>> 01e99d21
  }
  
  free(lTmp);
}

void ReadGridOutput(FILES *files,OPTIONS *options,OUTPUT *output,int iFile,int iVerbose) {
  int i,j,count,iLen,iNumIndices=0,bNeg[MAXARRAY],ok=0,iNumGrid=0;
  int k,iOut,*lTmp;
  char saTmp[MAXARRAY][OPTLEN],cTmp[OPTLEN],cOption[MAXARRAY][OPTLEN],cOut[OPTLEN];
  int iLen1,iLen2;

  lTmp = malloc(MAXLINES*sizeof(int));

  AddOptionStringArray(files->Infile[iFile].cIn,options[OPT_GRIDOUTPUT].cName,saTmp,&iNumIndices,&files->Infile[iFile].iNumLines,lTmp,iVerbose);

  if (lTmp[0] >= 0) {
    NotPrimaryInput(iFile,options[OPT_GRIDOUTPUT].cName,files->Infile[iFile].cIn,lTmp[0],iVerbose);

    /* First remove and record negative signs */
    for (i=0;i<iNumIndices;i++) {
      if (saTmp[i][0] == 45) {
        /* Option is negative */
        bNeg[i] = 1;
        /* Now remove negative sign */
        for (j=0;j<strlen(saTmp[i]);j++) 
        saTmp[i][j] = saTmp[i][j+1];
        saTmp[i][strlen(saTmp[i])] = 0;
      } else
        bNeg[i] = 0;
    }
    
    /* Check for ambiguity */
    for (i=0;i<iNumIndices;i++) {
      count=0; /* Number of possibilities */
      for (j=0;j<OPTLEN;j++)
        cTmp[j]=0;
      strcpy(cTmp,saTmp[i]);
      for (j=0;j<MODULEOUTEND;j++) {
        for (k=0;k<OPTLEN;k++)
          cOut[k]=0;
        strcpy(cOut,output[j].cName);
        iLen1=strlen(cOut);
        iLen2=strlen(cTmp);
        /* Check for perfect match */
        if ( (iLen1 == iLen2) && (memcmp(sLower(cTmp),sLower(cOut),strlen(cOut)) == 0)) {
          /* Output option found! */
          strcpy(cOption[count],output[j].cName);
          count = 1;
          iOut = j;
          if (output[j].bGrid == 1 || output[j].bGrid == 2)
            iNumGrid += 1;
          j = MODULEOUTEND; /* Poor man's break! */
        } else {
          if (iLen1 < iLen2)
            iLen=iLen1;
          else
            iLen=iLen2;
          
          if (memcmp(sLower(cTmp),sLower(cOut),iLen) == 0 && iLen1 > iLen2) {
            /* Output option found! */
            strcpy(cOption[count],output[j].cName);
            count++;
            iOut = j;
            if (output[j].bGrid == 1 || output[j].bGrid == 2)
              iNumGrid += 1;
          }
        }
      }
      
      if (count > 1) {
        /* More than one possibility */
        if (iVerbose >= VERBERR) {
          fprintf(stderr,"ERROR: Output option \"%s\" is ambiguous. Options are ",saTmp[i]);
          for (j=0;j<count;j++) {
            fprintf(stderr,"%s",cOption[j]);
            if (j < count-1)
              fprintf(stderr,", ");
          }
          fprintf(stderr,".\n");
        }
        LineExit(files->Infile[iFile].cIn,lTmp[0]);
      }
      
      if (!count) {
        /* Option not found */
        if (iVerbose >= VERBERR) 
          fprintf(stderr,"ERROR: Unknown output option \"%s\".\n",saTmp[i]);
        LineExit(files->Infile[iFile].cIn,lTmp[0]);
      }
      
      if (count == 1) {
        /* Unique option */
    
        /* Verify and record negative options */
        if (bNeg[i]) {
          // Is the negative option allowed?
          if (!output[iOut].bNeg) { /* No */
            if (iVerbose >= VERBERR) {
              fprintf(stderr,"ERROR: Output option %s ",saTmp[i]);
              if (strlen(saTmp[i]) < strlen(output[iOut].cName))
                fprintf(stderr,"(= %s) ",output[iOut].cName);
              fprintf(stderr,"cannot be negative.\n");
            }
            LineExit(files->Infile[iFile].cIn,lTmp[0]);
          } else { // Yes, initialize bDoNeg to true
            output[iOut].bDoNeg[iFile-1] = 1;
          }
        } else { // Negative option not set, initialize bDoNeg to false
            output[iOut].bDoNeg[iFile-1] = 0;
        }   
        if (output[iOut].bGrid == 0) {
          files->Outfile[iFile-1].caCol[i][0]='\0';
          strcpy(files->Outfile[iFile-1].caCol[i],output[iOut].cName);
        } else {
          files->Outfile[iFile-1].caGrid[iNumGrid-1][0] = '\0';
          strcpy(files->Outfile[iFile-1].caGrid[iNumGrid-1],output[iOut].cName);
        }
      }
    }
 
    files->Outfile[iFile-1].iNumGrid = iNumGrid;
    UpdateFoundOptionMulti(&files->Infile[iFile],&options[OPT_GRIDOUTPUT],lTmp,files->Infile[iFile].iNumLines,iFile);
<<<<<<< HEAD
  } else {
    files->Outfile[iFile-1].iNumGrid = iNumGrid;
  }
=======
  }// else
  //files->Outfile[iFile-1].iNumGrid = 0;
    
>>>>>>> 01e99d21
  free(lTmp);
}

void ReadOverwrite(BODY *body,CONTROL *control,FILES *files,OPTIONS *options,SYSTEM  *system,int iFile) {
  /* This parameter can exist in any file, but only once */
  int lTmp=-1;
  int bTmp;

  AddOptionBool(files->Infile[iFile].cIn,options->cName,&bTmp,&lTmp,control->Io.iVerbose);
  if (lTmp >= 0) {
    CheckDuplication(files,options,files->Infile[iFile].cIn,lTmp,control->Io.iVerbose);
    if (control->Io.bOverwrite > -1) {
      if (control->Io.iVerbose >= VERBERR)
        fprintf(stderr,"WARNING: -f set at command line, and %s set (%s:%d). Overwrite authorized.\n",options->cName,files->Infile[iFile].cIn,lTmp);
    } else {
      control->Io.bOverwrite = bTmp;
      UpdateFoundOption(&files->Infile[iFile],options,lTmp,iFile);
    }
  } else
    if (control->Io.bOverwrite == -1)
      AssignDefaultInt(options,&control->Io.bOverwrite,files->iNumInputs);
}

/*
 *
 * P
 *
 */

/* Orbital Period */

void ReadOrbPeriod(BODY *body,CONTROL *control,FILES *files,OPTIONS *options,SYSTEM *system,int iFile) {
  /* This parameter cannot exist in primary file */
  /* Must verify with Semi and MeanMotion */
  int lTmp=-1;
  double dTmp;

  AddOptionDouble(files->Infile[iFile].cIn,options->cName,&dTmp,&lTmp,control->Io.iVerbose);
  if (lTmp >= 0) {
    NotPrimaryInput(iFile,options->cName,files->Infile[iFile].cIn,lTmp,control->Io.iVerbose);
    if (dTmp < 0) 
      body[iFile-1].dOrbPeriod = dTmp*dNegativeDouble(*options,files->Infile[iFile].cIn,control->Io.iVerbose);
    else
      body[iFile-1].dOrbPeriod = dTmp*fdUnitsTime(control->Units[iFile].iTime);
    UpdateFoundOption(&files->Infile[iFile],options,lTmp,iFile);
  } else
    if (iFile > 0)
      AssignDefaultDouble(options,&body[iFile-1].dOrbPeriod,files->iNumInputs);
}

/* Precession parameter */

void ReadPrecA(BODY *body,CONTROL *control,FILES *files,OPTIONS *options,SYSTEM *system,int iFile) {
  /* This parameter cannot exist in the primary file */
  int lTmp=-1;
  double dTmp;

  AddOptionDouble(files->Infile[iFile].cIn,options->cName,&dTmp,&lTmp,control->Io.iVerbose);
  if (lTmp >= 0) {
    NotPrimaryInput(iFile,options->cName,files->Infile[iFile].cIn,lTmp,control->Io.iVerbose);
    if (control->Units[iFile].iAngle == 0) {
      if (dTmp < 0 || dTmp > 2*PI) {
        if (control->Io.iVerbose >= VERBERR)
            fprintf(stderr,"ERROR: %s must be in the range [0,2*PI].\n",options->cName);
        LineExit(files->Infile[iFile].cIn,lTmp);        
      }
    } else {
      if (dTmp < 0 || dTmp > 360) {
        if (control->Io.iVerbose >= VERBERR)
            fprintf(stderr,"ERROR: %s must be in the range [0,360].\n",options->cName);
        LineExit(files->Infile[iFile].cIn,lTmp);        
      }
      /* Change to radians */
      dTmp *= DEGRAD;
    }

    body[iFile-1].dPrecA = dTmp; 
    UpdateFoundOption(&files->Infile[iFile],options,lTmp,iFile);
  } else 
    if (iFile > 0)
      body[iFile-1].dPrecA = options->dDefault;
}  

void ReadDynEllip(BODY *body,CONTROL *control,FILES *files,OPTIONS *options,SYSTEM *system,int iFile) {
  /* Cannot exist in primary file */
  int lTmp=-1;
  double dTmp;

  AddOptionDouble(files->Infile[iFile].cIn,options->cName,&dTmp,&lTmp,control->Io.iVerbose);
  if (lTmp >= 0) {
    /* Option was found */
    NotPrimaryInput(iFile,options->cName,files->Infile[iFile].cIn,lTmp,control->Io.iVerbose);
    if (dTmp < 0 || dTmp >= 1) {
      if (control->Io.iVerbose >= VERBERR) 
        fprintf(stderr,"ERROR: %s must be in the range [0,1).\n",options->cName);
      LineExit(files->Infile[iFile].cIn,lTmp);  
    }
    body[iFile-1].dDynEllip = dTmp;
    UpdateFoundOption(&files->Infile[iFile],options,lTmp,iFile);

  } else
    if (iFile > 0)
      body[iFile-1].dDynEllip = options->dDefault;
    
}

void ReadCalcDynEllip(BODY *body,CONTROL *control,FILES *files,OPTIONS *options,SYSTEM *system,int iFile) {
  int lTmp=-1,bTmp;
  AddOptionBool(files->Infile[iFile].cIn,options->cName,&bTmp,&lTmp,control->Io.iVerbose);
  if (lTmp >= 0) {
    NotPrimaryInput(iFile,options->cName,files->Infile[iFile].cIn,lTmp,control->Io.iVerbose);
    /* Option was found */
    body[iFile-1].bCalcDynEllip = bTmp;
    UpdateFoundOption(&files->Infile[iFile],options,lTmp,iFile);
  } else
    if (iFile > 0)
      body[iFile-1].bCalcDynEllip = options->dDefault;
//     AssignDefaultInt(options,&body[iFile-1].bCalcDynEllip,files->iNumInputs);
}



/*
 *
 * R
 *
 */

/* Radius */

void ReadRadius(BODY *body,CONTROL *control,FILES *files,OPTIONS *options,SYSTEM *system,int iFile) {
  /* This parameter cannot exist in primary file */
  /* Must verify in conjuction with Radius, Mass and MassRad */
  int lTmp=-1;
  double dTmp;

  AddOptionDouble(files->Infile[iFile].cIn,options->cName,&dTmp,&lTmp,control->Io.iVerbose);
  if (lTmp >= 0) {
    NotPrimaryInput(iFile,options->cName,files->Infile[iFile].cIn,lTmp,control->Io.iVerbose);
    if (dTmp < 0) 
      body[iFile-1].dRadius = dTmp*dNegativeDouble(*options,files->Infile[iFile].cIn,control->Io.iVerbose);
    else
      body[iFile-1].dRadius = dTmp*fdUnitsLength(control->Units[iFile].iLength);
    UpdateFoundOption(&files->Infile[iFile],options,lTmp,iFile);
  } else
    if (iFile > 0)
      body[iFile-1].dRadius = options->dDefault;
}

/* Radius of Gyration */

void ReadRadiusGyration(BODY *body,CONTROL *control,FILES *files,OPTIONS *options,SYSTEM *system,int iFile) {
  /* This parameter cannot exist in the primary file */
  int lTmp=-1;
  double dTmp;

  AddOptionDouble(files->Infile[iFile].cIn,options->cName,&dTmp,&lTmp,control->Io.iVerbose);
  if (lTmp >= 0) {
    NotPrimaryInput(iFile,options->cName,files->Infile[iFile].cIn,lTmp,control->Io.iVerbose);
    if (dTmp <= 0) {
      if (control->Io.iVerbose >= VERBERR)
        fprintf(stderr,"ERROR: %s must be greater than zero.\n",options->cName);
      LineExit(files->Infile[iFile].cIn,lTmp);
    }
    body[iFile-1].dRadGyra = dTmp;
    UpdateFoundOption(&files->Infile[iFile],options,lTmp,iFile);
  } else
    if (iFile > 0)
      body[iFile-1].dRadGyra = options->dDefault;
}

/* Rotation Period */

void ReadRotPeriod(BODY *body,CONTROL *control,FILES *files,OPTIONS *options,SYSTEM *system,int iFile) {
  /* This parameter cannot exist in the primary file */
  /* Must verify in conjunction with RotRate, RotVel and ForceEqSpin */
  int lTmp=-1;
  double dTmp;

  AddOptionDouble(files->Infile[iFile].cIn,options->cName,&dTmp,&lTmp,control->Io.iVerbose);
  if (lTmp >= 0) {
    NotPrimaryInput(iFile,options->cName,files->Infile[iFile].cIn,lTmp,control->Io.iVerbose);
    if (dTmp < 0) 
      body[iFile-1].dRotPer = dTmp*dNegativeDouble(*options,files->Infile[iFile].cIn,control->Io.iVerbose);
    else
      if (iFile > 0)
        body[iFile-1].dRotPer = dTmp*fdUnitsTime(control->Units[iFile].iTime);
    UpdateFoundOption(&files->Infile[iFile],options,lTmp,iFile);
  }
}

/* Rotational Frequency */

void ReadRotRate(BODY *body,CONTROL *control,FILES *files,OPTIONS *options,SYSTEM *system,int iFile) {
  /* This parameter cannot exist in the primary file */
  /* Must verify in conjunction with RotPer, RotVel and ForceEqSpin */
  int lTmp=-1;
  double dTmp;

  AddOptionDouble(files->Infile[iFile].cIn,options->cName,&dTmp,&lTmp,control->Io.iVerbose);
  if (lTmp >= 0) {
    NotPrimaryInput(iFile,options->cName,files->Infile[iFile].cIn,lTmp,control->Io.iVerbose);
    if (dTmp < 0) {
      if (control->Io.iVerbose >= VERBERR)
        fprintf(stderr,"ERROR: %s must be non-negative.\n",options->cName);
      LineExit(files->Infile[iFile].cIn,lTmp);  
    }
    if (iFile > 0)
      body[iFile-1].dRotRate = dTmp/fdUnitsTime(control->Units[iFile].iTime);
    UpdateFoundOption(&files->Infile[iFile],options,lTmp,iFile);
  }
}

/* Rotational Velocity */

void ReadRotVel(BODY *body,CONTROL *control,FILES *files,OPTIONS *options,SYSTEM *system,int iFile) {
  /* This parameter cannot exist in the primary file */
  /* Must verify in conjunction with RotPer, RotRate and ForceEqSpin */
  int lTmp=-1;
  double dTmp;

  AddOptionDouble(files->Infile[iFile].cIn,options->cName,&dTmp,&lTmp,control->Io.iVerbose);
  if (lTmp >= 0) {
    NotPrimaryInput(iFile,options->cName,files->Infile[iFile].cIn,lTmp,control->Io.iVerbose);
    if (dTmp < 0)
      body[iFile-1].dRotVel = dTmp*dNegativeDouble(*options,files->Infile[iFile].cIn,control->Io.iVerbose);
    else 
      body[iFile-1].dRotVel = dTmp*fdUnitsLength(control->Units[iFile].iLength)/fdUnitsTime(control->Units[iFile].iTime);
    UpdateFoundOption(&files->Infile[iFile],options,lTmp,iFile);
  }
}

/*
 *
 * S
 *
 */

/* Scientific Notation */

void ReadSciNot(BODY *body,CONTROL *control,FILES *files,OPTIONS *options,SYSTEM *system,int iFile) {
  /* This parameter can exist in any file, but only once */
  int lTmp=-1;
  int iTmp;

  AddOptionInt(files->Infile[iFile].cIn,options->cName,&iTmp,&lTmp,control->Io.iVerbose);
  if (lTmp >= 0) {
    CheckDuplication(files,options,files->Infile[iFile].cIn,lTmp,control->Io.iVerbose);
    if (iTmp < 0) {
      if (control->Io.iVerbose >= VERBERR)
        fprintf(stderr,"ERROR: %s must be non-negative.\n",options->cName);
      LineExit(files->Infile[iFile].cIn,lTmp);  
    }
    if (iTmp > 16) {
      if (control->Io.iVerbose >= VERBERR)
        fprintf(stderr,"ERROR: %s must be less than 16.\n",options->cName);
      LineExit(files->Infile[iFile].cIn,lTmp);
    }
    control->Io.iSciNot = iTmp;
    UpdateFoundOption(&files->Infile[iFile],options,lTmp,iFile);
  } else 
    AssignDefaultInt(options,&control->Io.iSciNot,files->iNumInputs);
}

/* Semi-Major Axis */

void ReadSemiMajorAxis(BODY *body,CONTROL *control,FILES *files,OPTIONS *options,SYSTEM *system,int iFile) {
  /* This parameter can exist in any file, but only once */
  int lTmp=-1;
  double dTmp;
    
  AddOptionDouble(files->Infile[iFile].cIn,options->cName,&dTmp,&lTmp,control->Io.iVerbose);
  if (lTmp >= 0) {
    NotPrimaryInput(iFile,options->cName,files->Infile[iFile].cIn,lTmp,control->Io.iVerbose);
    if (dTmp < 0) 
      body[iFile-1].dSemi = dTmp*dNegativeDouble(*options,files->Infile[iFile].cIn,control->Io.iVerbose);
    else 
      body[iFile-1].dSemi = dTmp*fdUnitsLength(control->Units[iFile].iLength);
    UpdateFoundOption(&files->Infile[iFile],options,lTmp,iFile);
  } else
    if (iFile > 0)
      AssignDefaultDouble(options,&body[iFile-1].dSemi,files->iNumInputs);
}

void ReadOptionsGeneral(BODY *body,CONTROL *control,FILES *files,OPTIONS *options,SYSTEM *system,fnReadOption fnRead[]) {
  /* Now get all other options, if not in MODULE mode */
  int iOpt,iFile;

  /* For each option, search the file for its occurence */
  /* is iLine necessary? */

  for (iFile=0;iFile<files->iNumInputs;iFile++) {
    /* Start at 100 because 0-99 are reserved for initial options */
    for (iOpt=100;iOpt<NUMOPT;iOpt++) 
      /* OutputOrder is special */
      if (options[iOpt].iType != -1 && iOpt != OPT_OUTPUTORDER && iOpt != OPT_GRIDOUTPUT) {
        fnRead[iOpt](body,control,files,&options[iOpt],system,iFile);
      }
  }
}

void ReadViscUMan(BODY *body,CONTROL *control,FILES *files,OPTIONS *options,SYSTEM *system,int iFile) {
  /* This parameter cannot exist in the primary file */
  /* Must verify modules: this is used when distrot+eqtide are called without thermint */
  int lTmp=-1;
  double dTmp;

  AddOptionDouble(files->Infile[iFile].cIn,options->cName,&dTmp,&lTmp,control->Io.iVerbose);
  if (lTmp >= 0) {
    NotPrimaryInput(iFile,options->cName,files->Infile[iFile].cIn,lTmp,control->Io.iVerbose);
    if (dTmp < 0)
      body[iFile-1].dViscUMan = dTmp*dNegativeDouble(*options,files->Infile[iFile].cIn,control->Io.iVerbose);
    else 
      body[iFile-1].dViscUMan = dTmp*fdUnitsLength(control->Units[iFile].iLength)/fdUnitsTime(control->Units[iFile].iTime);
    UpdateFoundOption(&files->Infile[iFile],options,lTmp,iFile);
  } else {
    if (iFile > 0)
      AssignDefaultDouble(options,&body[iFile-1].dViscUMan,files->iNumInputs);
  }
}

void ReadOptionsModules(BODY *body,CONTROL *control,FILES *files,MODULE *module,OPTIONS *options,SYSTEM *system,fnReadOption fnRead[]) {
  int iBody,iModule;

  for (iBody=0;iBody<control->Evolve.iNumBodies;iBody++) {
    for (iModule=0;iModule<module->iNumModules[iBody];iModule++) 
      module->fnReadOptions[iBody][iModule](body,control,files,options,system,fnRead,iBody);
  }
}

/*
 *
 * X
 *
 */

/* Xobl -- currently this is not supported. XXX */
void ReadXobl(BODY *body,CONTROL *control,FILES *files,OPTIONS *options,SYSTEM *system,int iFile) {
  /* This parameter cannot exist in the primary file */
  int lTmp=-1;
  double dTmp;

  AddOptionDouble(files->Infile[iFile].cIn,options->cName,&dTmp,&lTmp,control->Io.iVerbose);
  if (lTmp >= 0) {
    fprintf(stderr,"ERROR: Option %s is not currently supported.\n",options->cName);
    exit(EXIT_INPUT);
  } else 
    if (iFile > 0)
      body[iFile-1].dXobl = options->dDefault;
}  

/*
 *
 * Y
 *
 */

/* Yobl -- currently this is not supported. XXX */
void ReadYobl(BODY *body,CONTROL *control,FILES *files,OPTIONS *options,SYSTEM *system,int iFile) {
  /* This parameter cannot exist in the primary file */
  int lTmp=-1;
  double dTmp;

  AddOptionDouble(files->Infile[iFile].cIn,options->cName,&dTmp,&lTmp,control->Io.iVerbose);
  if (lTmp >= 0) {
    fprintf(stderr,"ERROR: Option %s is not currently supported.\n",options->cName);
    exit(EXIT_INPUT);
  } else 
    if (iFile > 0)
      body[iFile-1].dYobl = options->dDefault;
}  

/*
 *
 * Z
 *
 */

/* Zobl -- currently this is not supported. XXX */
void ReadZobl(BODY *body,CONTROL *control,FILES *files,OPTIONS *options,SYSTEM *system,int iFile) {
  /* This parameter cannot exist in the primary file */
  int lTmp=-1;
  double dTmp;

  AddOptionDouble(files->Infile[iFile].cIn,options->cName,&dTmp,&lTmp,control->Io.iVerbose);
  if (lTmp >= 0) {
    fprintf(stderr,"ERROR: Option %s is not currently supported.\n",options->cName);
    exit(EXIT_INPUT);
  } else 
    if (iFile > 0)
      body[iFile-1].dZobl = options->dDefault;
}  



/*
 *
 * Master Read Options Subroutine
 *
 */

void ReadOptions(BODY **body,CONTROL *control,FILES *files,MODULE *module,OPTIONS *options,OUTPUT *output,SYSTEM *system,UPDATE **update,fnReadOption fnRead[],char infile[]) {
  int iFile,iModule;

  /* Read options for files, units, verbosity, and system name. */
  ReadInitialOptions(body,control,files,module,options,output,system,infile);

  /* Now that we know how many bodies there are, initialize more features */
  *update = malloc(control->Evolve.iNumBodies*sizeof(UPDATE));

  /* Initialize module control */
  InitializeControl(control,module);
  
  /* Initialize halts XXX Done in verify 
     InitializeHalt(control,module); */

  /* Now read in remaining options */
  ReadOptionsGeneral(*body,control,files,options,system,fnRead);

  /* Read in module options */
  ReadOptionsModules(*body,control,files,module,options,system,fnRead);

  /* Read in output order -- merge into ReadGeneralOptions? */
  for (iFile=1;iFile<files->iNumInputs;iFile++) {
    ReadOutputOrder(files,module,options,output,iFile,control->Io.iVerbose);
    if ((*body)[iFile-1].bPoise) {
      ReadGridOutput(files,options,output,iFile,control->Io.iVerbose);
    } else
      // Initialize iNumGrid to 0 so no memory issues
      files->Outfile[iFile-1].iNumGrid = 0;
  }

  /* Any unrecognized options? */
  Unrecognized(*files);
}

/*
 *
 * Initialize Options
 *
 */

void InitializeOptionsGeneral(OPTIONS *options,fnReadOption fnRead[]) {

  /* Do System Name first as it is used by other options. */

  sprintf(options[OPT_SYSTEMNAME].cName,"sSystemName");
  sprintf(options[OPT_SYSTEMNAME].cDescr,"System Name");
  sprintf(options[OPT_SYSTEMNAME].cDefault,"None - must be supplied");
  options[OPT_SYSTEMNAME].iType = 3;
  
  /*
   *
   *   A
   *
   */
  
  sprintf(options[OPT_AGE].cName,"dAge");
  sprintf(options[OPT_AGE].cDescr,"System Age");
  sprintf(options[OPT_AGE].cDefault,"0");
  options[OPT_AGE].dDefault = 0;
  options[OPT_AGE].iType = 2;
  options[OPT_AGE].dNeg = 1e9*YEARSEC;
  sprintf(options[OPT_AGE].cNeg,"Gyr");
  fnRead[OPT_AGE] = &ReadAge;
  
  sprintf(options[OPT_ALBEDOGLOBAL].cName,"dAlbedoGlobal");
  sprintf(options[OPT_ALBEDOGLOBAL].cDescr,"Globally averaged albedo");
  sprintf(options[OPT_ALBEDOGLOBAL].cDefault,"0.3");
  options[OPT_ALBEDOGLOBAL].dDefault = 0;
  options[OPT_ALBEDOGLOBAL].iType = 2;
  fnRead[OPT_ALBEDOGLOBAL] = &ReadAlbedoGlobal;
  
  /*
   *
   *   B
   *
   */
  
  sprintf(options[OPT_BACK].cName,"bDoBackward");
  sprintf(options[OPT_BACK].cDescr,"Do Backward Integration?");
  sprintf(options[OPT_BACK].cDefault,"No");
  options[OPT_BACK].iType = 0;
  fnRead[OPT_BACK] = &ReadDoBackward;
  
  sprintf(options[OPT_OUTFILE].cName,"sOutFile");
  sprintf(options[OPT_OUTFILE].cDescr,"Name of Output File");
  sprintf(options[OPT_OUTFILE].cDefault,"cSystemName.backward");
  options[OPT_OUTFILE].iType = 3;
  options[OPT_OUTFILE].iMultiFile = 1;
  fnRead[OPT_OUTFILE] = &ReadOutFile;
  
  sprintf(options[OPT_ETA].cName,"dEta");
  sprintf(options[OPT_ETA].cDescr,"Variable Time Step Coefficient");
  sprintf(options[OPT_ETA].cDefault,"1");
  options[OPT_ETA].dDefault = 1;
  options[OPT_ETA].iType = 2;
  fnRead[OPT_ETA] = &ReadEta;
  
  sprintf(options[OPT_OUTPUTTIME].cName,"dOutputTime");
  sprintf(options[OPT_OUTPUTTIME].cDescr,"Output Interval");
  sprintf(options[OPT_OUTPUTTIME].cDefault,"1 year");
  options[OPT_OUTPUTTIME].dDefault = YEARSEC;
  options[OPT_OUTPUTTIME].iType = 2;
  options[OPT_OUTPUTTIME].dNeg = YEARSEC;
  sprintf(options[OPT_OUTPUTTIME].cNeg,"Years");
  fnRead[OPT_OUTPUTTIME] = &ReadOutputTime;
  
  sprintf(options[OPT_STOPTIME].cName,"dStopTime");
  sprintf(options[OPT_STOPTIME].cDescr,"Integration Stop Time");
  sprintf(options[OPT_STOPTIME].cDefault,"10 years");
  options[OPT_STOPTIME].dDefault = 10*YEARSEC;
  options[OPT_STOPTIME].dNeg = YEARSEC;
  sprintf(options[OPT_STOPTIME].cNeg,"Years");
  options[OPT_STOPTIME].iType = 2;
  fnRead[OPT_STOPTIME] = &ReadStopTime;
  
  sprintf(options[OPT_TIMESTEP].cName,"dTimeStep");
  sprintf(options[OPT_TIMESTEP].cDescr,"Integration Timestep");
  sprintf(options[OPT_TIMESTEP].cDefault,"1 year");
  options[OPT_TIMESTEP].dDefault = YEARSEC;
  options[OPT_TIMESTEP].iType = 2;
  options[OPT_TIMESTEP].dNeg = YEARSEC;
  sprintf(options[OPT_TIMESTEP].cNeg,"Years");
  fnRead[OPT_TIMESTEP] = &ReadTimeStep;
  
  sprintf(options[OPT_VARDT].cName,"bVarDt");
  sprintf(options[OPT_VARDT].cDescr,"Use variable timestep?");
  sprintf(options[OPT_VARDT].cDefault,"None");
  options[OPT_VARDT].iType = 0;
  fnRead[OPT_VARDT] = &ReadVarDt;
  
  sprintf(options[OPT_BODYFILES].cName,"saBodyFiles");
  sprintf(options[OPT_BODYFILES].cDescr,"Input files for each body");
  sprintf(options[OPT_BODYFILES].cDefault,"None");
  options[OPT_BODYFILES].iType = 13;
  
  sprintf(options[OPT_BODYNAME].cName,"sName");
  sprintf(options[OPT_BODYNAME].cDescr,"Body's Name");
  sprintf(options[OPT_BODYNAME].cDefault,"Integer of Input Order, i.e. 1");
  options[OPT_BODYNAME].iType = 3;
  fnRead[OPT_BODYNAME] = &ReadBodyName;

  /*
   *
   *   C
   *
   */  
  
  sprintf(options[OPT_COLOR].cName,"cColor");
  sprintf(options[OPT_COLOR].cDescr,"Body Color");
  sprintf(options[OPT_COLOR].cDefault,"000000");
  options[OPT_COLOR].iType = 2;
  fnRead[OPT_COLOR] = &ReadColor;
  
  /*
   *
   *   E
   *
   */
  
  /*
   *   FORWARD
   *
   */
  
  sprintf(options[OPT_FORW].cName,"bDoForward");
  sprintf(options[OPT_FORW].cDescr,"Do Forward Integration?");
  sprintf(options[OPT_FORW].cDefault,"0");
  options[OPT_FORW].iType = 0;
  fnRead[OPT_FORW] = &ReadDoForward;
  
  /* 
   *
   *   HALT
   *
   */
  
  
  sprintf(options[OPT_HALTMAXECC].cName,"dHaltMaxEcc");
  sprintf(options[OPT_HALTMAXECC].cDescr,"Maximum Eccentricity Value that Halts Integration");
  sprintf(options[OPT_HALTMAXECC].cDefault,"1");
  options[OPT_HALTMAXECC].dDefault = 1;
  options[OPT_HALTMAXECC].iType = 2;
  fnRead[OPT_HALTMAXECC] = &ReadHaltMaxEcc;

  sprintf(options[OPT_HALTMERGE].cName,"bHaltMerge");
  sprintf(options[OPT_HALTMERGE].cDescr,"Halt at Merge");
  sprintf(options[OPT_HALTMERGE].cDefault,"If eqtide or distorb called 1, else 0");
  options[OPT_HALTMERGE].iType = 0;
  fnRead[OPT_HALTMERGE] = &ReadHaltMerge;
  
  sprintf(options[OPT_HALTMINECC].cName,"dHaltMinEcc");
  sprintf(options[OPT_HALTMINECC].cDescr,"Minimum Eccentricity Value that Halts Integration");
  sprintf(options[OPT_HALTMINECC].cDefault,"-1");
  options[OPT_HALTMINECC].dDefault = -1;
  options[OPT_HALTMINECC].iType = 2;
  fnRead[OPT_HALTMINECC] = &ReadHaltMinEcc;
  
  sprintf(options[OPT_HALTMINOBL].cName,"dHaltMinObl");
  sprintf(options[OPT_HALTMINOBL].cDescr,"Minimum Obliquity Value that Halts Integration");
  sprintf(options[OPT_HALTMINOBL].cDefault,"-1 degrees");
  options[OPT_HALTMINOBL].dDefault = -DEGRAD;    
  options[OPT_HALTMINOBL].iType = 2;
  options[OPT_HALTMINOBL].iMultiFile = 1;
  fnRead[OPT_HALTMINOBL] = &ReadHaltMinObl;
  
  sprintf(options[OPT_HALTMINSEMI].cName,"dHaltMinSemi");
  sprintf(options[OPT_HALTMINSEMI].cDescr,"Minimum Semi-Major Axis Value that Halts Integration");
  sprintf(options[OPT_HALTMINSEMI].cDefault,"0");
  options[OPT_HALTMINSEMI].dDefault = 0;
  options[OPT_HALTMINSEMI].iType = 2;
  options[OPT_HALTMINSEMI].dNeg = AUCM;
  sprintf(options[OPT_HALTMINSEMI].cNeg,"AU");
  fnRead[OPT_HALTMINSEMI] = &ReadHaltMinSemi;
  
  sprintf(options[OPT_HALTPOSDEDT].cName,"bHaltPosDeDt");
  sprintf(options[OPT_HALTPOSDEDT].cDescr,"Halt if de/dt > 0?");
  sprintf(options[OPT_HALTPOSDEDT].cDefault,"0");
  options[OPT_HALTPOSDEDT].iType= 0;
  fnRead[OPT_HALTPOSDEDT] = &ReadHaltPosDeDt;
  
  /*
   *
   * H
   *
   */

  sprintf(options[OPT_HECC].cName,"dHecc");
  sprintf(options[OPT_HECC].cDescr,"Poincare's h -- Unsuppoted!");
  sprintf(options[OPT_HECC].cDefault,"-1");
  options[OPT_HECC].dDefault = -1;
  options[OPT_HECC].iType = 2;
  fnRead[OPT_HECC] = &ReadHecc;
  
  /*
   *
   *   I
   *
   */
  
  sprintf(options[OPT_INTEGRATIONMETHOD].cName,"sIntegrationMethod");
  sprintf(options[OPT_INTEGRATIONMETHOD].cDescr,"Integration Method: Euler, Runge-Kutta4 (Default = Runge-Kutta4)");
  sprintf(options[OPT_INTEGRATIONMETHOD].cDefault,"Runge-Kutta4");
  options[OPT_INTEGRATIONMETHOD].iType=4;
  fnRead[OPT_INTEGRATIONMETHOD] = &ReadIntegrationMethod;
  
  /*
   *
   * K
   *
   */ 

  sprintf(options[OPT_KECC].cName,"dKecc");
  sprintf(options[OPT_KECC].cDescr,"Poincare's k -- Unsuppoted!");
  sprintf(options[OPT_KECC].cDefault,"-1");
  options[OPT_KECC].dDefault = -1;
  options[OPT_KECC].iType = 2;
  fnRead[OPT_KECC] = &ReadKecc;
  
  /*
   *
   *   L
   *
   */
  
  sprintf(options[OPT_LOG].cName,"bDoLog");
  sprintf(options[OPT_LOG].cDescr,"Write Log File?");
  sprintf(options[OPT_LOG].cDefault,"0");
  options[OPT_LOG].iType = 0;
  fnRead[OPT_LOG] = &ReadDoLog;
  
  sprintf(options[OPT_LOGFILE].cName,"sLogFile");
  sprintf(options[OPT_LOGFILE].cDescr,"Log File Name");
  sprintf(options[OPT_LOGFILE].cDefault,"tide.log");
  options[OPT_LOGFILE].iType = 3;
  fnRead[OPT_LOGFILE] = &ReadLogFile;
  
  sprintf(options[OPT_LONGP].cName,"dLongP");
  sprintf(options[OPT_LONGP].cDescr,"Longitude of pericenter of planet's orbit");
  sprintf(options[OPT_LONGP].cDefault,"0");
  options[OPT_LONGP].dDefault = 0.0;
  options[OPT_LONGP].iType = 2;  
  options[OPT_LONGP].iMultiFile = 1;   
//   options[OPT_LONGP].dNeg = DEGRAD;
//   sprintf(options[OPT_LONGP].cNeg,"Degrees");
  fnRead[OPT_LONGP] = &ReadLongP;
  
  sprintf(options[OPT_LXUV].cName,"dLXUV");
  sprintf(options[OPT_LXUV].cDescr,"Total XUV Luminosity -- Unsuppoted!");
  sprintf(options[OPT_LXUV].cDefault,"-1");
  options[OPT_LXUV].dDefault = -1;
  options[OPT_LXUV].iType = 2;
  fnRead[OPT_LXUV] = &ReadLXUV;
  
  /*
   *
   *   M
   *
   */

  sprintf(options[OPT_MINVALUE].cName,"dMinValue");
  sprintf(options[OPT_MINVALUE].cDescr,"Minimum Non-Zero Value of Eccentricity and Obliquities");
  sprintf(options[OPT_MINVALUE].cDefault,"0");
  options[OPT_MINVALUE].dDefault = 0;
  options[OPT_MINVALUE].iType = 2;
  fnRead[OPT_MINVALUE] = &ReadMinValue;

  sprintf(options[OPT_MODULES].cName,"saModules");
  sprintf(options[OPT_MODULES].cDescr,"Body's Module List");
  sprintf(options[OPT_MODULES].cDefault,"none");
  options[OPT_MODULES].dDefault = -1;
  options[OPT_MODULES].iType = 4;

  /*
   *
   *   N
   *
   */
  
  /*
   *
   *   O
   *
   */
  
  sprintf(options[OPT_OUTDIGITS].cName,"iDigits");
  sprintf(options[OPT_OUTDIGITS].cDescr,"Number of Digits After Decimal Point");
  sprintf(options[OPT_OUTDIGITS].cDefault,"4");
  options[OPT_OUTDIGITS].iType = 1;
  fnRead[OPT_OUTDIGITS] = &ReadDigits;
  
  sprintf(options[OPT_OUTPUTORDER].cName,"saOutputOrder");
  sprintf(options[OPT_OUTPUTORDER].cDescr,"Output Parameter(s)");
  sprintf(options[OPT_OUTPUTORDER].cDefault,"None");
  options[OPT_OUTPUTORDER].iType = 14;
  options[OPT_OUTPUTORDER].iMultiFile = 1;
  
  sprintf(options[OPT_GRIDOUTPUT].cName,"saGridOutput");
  sprintf(options[OPT_GRIDOUTPUT].cDescr,"Gridded Output Parameter(s)");
  sprintf(options[OPT_GRIDOUTPUT].cDefault,"None");
  options[OPT_GRIDOUTPUT].iType = 14;
  options[OPT_GRIDOUTPUT].iMultiFile = 1;
  
  sprintf(options[OPT_OUTSCINOT].cName,"iSciNot");
  sprintf(options[OPT_OUTSCINOT].cDescr,"Logarithm to Change from Standard to Scientific Notation");
  sprintf(options[OPT_OUTSCINOT].cDefault,"4");
  options[OPT_OUTSCINOT].iType = 1;
  fnRead[OPT_OUTSCINOT] = &ReadSciNot;
  
  sprintf(options[OPT_OVERWRITE].cName,"bOverwrite");
  sprintf(options[OPT_OVERWRITE].cDescr,"Permit file overwrite?");
  sprintf(options[OPT_OVERWRITE].cDefault,"0");
  options[OPT_OVERWRITE].iType = 0;
  fnRead[OPT_OVERWRITE] = &ReadOverwrite;
  
  /*
   *
   *   ORBIT
   *
   */
  
  sprintf(options[OPT_ORBECC].cName,"dEcc");
  sprintf(options[OPT_ORBECC].cDescr,"Orbital Eccentricity");
  sprintf(options[OPT_ORBECC].cDefault,"0");
  options[OPT_ORBECC].dDefault = 0;
  options[OPT_ORBECC].iType = 2;
  fnRead[OPT_ORBECC] = &ReadEcc;
  
  sprintf(options[OPT_ORBMEANMOTION].cName,"dMeanMotion");
  sprintf(options[OPT_ORBMEANMOTION].cDescr,"Orbital Mean Motion");
  sprintf(options[OPT_ORBMEANMOTION].cDefault,"1 /yr");
  options[OPT_ORBMEANMOTION].dDefault = 1./YEARSEC;    
  options[OPT_ORBMEANMOTION].iType = 2;
  options[OPT_ORBMEANMOTION].dNeg = 1./YEARSEC;
  sprintf(options[OPT_ORBMEANMOTION].cNeg,"/Year");
  fnRead[OPT_ORBMEANMOTION] = &ReadMeanMotion;
  
  sprintf(options[OPT_ORBPER].cName,"dOrbPeriod");
  sprintf(options[OPT_ORBPER].cDescr,"Orbital Period");
  sprintf(options[OPT_ORBPER].cDefault,"1 year");
  options[OPT_ORBPER].dDefault = YEARSEC;
  options[OPT_ORBPER].iType = 2;
  options[OPT_ORBPER].dNeg = DAYSEC;
  sprintf(options[OPT_ORBPER].cNeg,"Days");
  fnRead[OPT_ORBPER] = &ReadOrbPeriod;
    
  sprintf(options[OPT_ORBSEMI].cName,"dSemi");
  sprintf(options[OPT_ORBSEMI].cDescr,"Semi-Major Axis");
  sprintf(options[OPT_ORBSEMI].cDefault,"1 AU");
  options[OPT_ORBSEMI].dDefault = AUCM;
  options[OPT_ORBSEMI].iType = 2;
  options[OPT_ORBSEMI].dNeg = AUCM;
  sprintf(options[OPT_ORBSEMI].cNeg,"AU");
  fnRead[OPT_ORBSEMI] = &ReadSemiMajorAxis;
  
  sprintf(options[OPT_INC].cName,"dInc");
  sprintf(options[OPT_INC].cDescr,"Inclination of planet's orbital plane");
  sprintf(options[OPT_INC].cDefault,"0");
  options[OPT_INC].dDefault = 0.0;
  options[OPT_INC].iType = 2;  
  options[OPT_INC].iMultiFile = 1; 
//   options[OPT_INC].dNeg = DEGRAD;
//   sprintf(options[OPT_INC].cNeg,"Degrees");
  fnRead[OPT_INC] = &ReadInc;
  
  sprintf(options[OPT_ARGP].cName,"dArgP");
  sprintf(options[OPT_ARGP].cDescr,"Argument of pericenter of planet's orbit");
  sprintf(options[OPT_ARGP].cDefault,"0");
  options[OPT_ARGP].dDefault = 0.0;
  options[OPT_ARGP].iType = 2;  
  options[OPT_ARGP].iMultiFile = 1; 
//   options[OPT_ARGP].dNeg = DEGRAD;
//   sprintf(options[OPT_ARGP].cNeg,"Degrees");
  fnRead[OPT_ARGP] = &ReadArgP;
  

  /*
   * P
   */

  sprintf(options[OPT_PRECA].cName,"dPrecA");
  sprintf(options[OPT_PRECA].cDescr,"Planet's precession parameter");
  sprintf(options[OPT_PRECA].cDefault,"0");
  options[OPT_PRECA].dDefault = 0.0;
  options[OPT_PRECA].iType = 2;  
  options[OPT_PRECA].iMultiFile = 1; 
//   options[OPT_LONGA].dNeg = DEGRAD;
//   sprintf(options[OPT_LONGA].cNeg,"Degrees");
  fnRead[OPT_PRECA] = &ReadPrecA;
  
  sprintf(options[OPT_LONGA].cName,"dLongA");
  sprintf(options[OPT_LONGA].cDescr,"Longitude of ascending node of planet's orbital plane");
  sprintf(options[OPT_LONGA].cDefault,"0");
  options[OPT_LONGA].dDefault = 0.0;
  options[OPT_LONGA].iType = 2;  
  options[OPT_LONGA].iMultiFile = 1; 
//   options[OPT_LONGA].dNeg = DEGRAD;
//   sprintf(options[OPT_LONGA].cNeg,"Degrees");
  fnRead[OPT_LONGA] = &ReadLongA;
  
  sprintf(options[OPT_DYNELLIP].cName,"dDynEllip");
  sprintf(options[OPT_DYNELLIP].cDescr,"Planet's dynamical ellipticity");
  sprintf(options[OPT_DYNELLIP].cDefault,"0.00328");
  options[OPT_DYNELLIP].dDefault = 0.00328;
  options[OPT_DYNELLIP].iType = 2;  
  options[OPT_DYNELLIP].iMultiFile = 1;   
  fnRead[OPT_DYNELLIP] = &ReadDynEllip;
  
  sprintf(options[OPT_CALCDYNELLIP].cName,"bCalcDynEllip");
  sprintf(options[OPT_CALCDYNELLIP].cDescr,"Calculate dynamical ellipticity from RotRate");
  sprintf(options[OPT_CALCDYNELLIP].cDefault,"0");
  options[OPT_CALCDYNELLIP].dDefault = 0;
  options[OPT_CALCDYNELLIP].iType = 0;  
  options[OPT_CALCDYNELLIP].iMultiFile = 1; 
  fnRead[OPT_CALCDYNELLIP] = &ReadCalcDynEllip;
  

  
  /*
   *
   *   BODY PROPERTIES
   *
   */
  
  sprintf(options[OPT_MASS].cName,"dMass");
  sprintf(options[OPT_MASS].cDescr,"Mass");
  sprintf(options[OPT_MASS].cDefault,"1 Earth Mass");
  options[OPT_MASS].dDefault = MEARTH;
  options[OPT_MASS].iType = 2;
  options[OPT_MASS].iMultiFile = 1;
  options[OPT_MASS].dNeg = MEARTH;
  sprintf(options[OPT_MASS].cNeg,"Earth masses");
  fnRead[OPT_MASS] = &ReadMass;
 
  sprintf(options[OPT_BODYTYPE].cName,"iBodyType");
  sprintf(options[OPT_BODYTYPE].cDescr,"BodyType");
  sprintf(options[OPT_BODYTYPE].cDefault,"0 Planet");
  options[OPT_BODYTYPE].dDefault = 0;
  options[OPT_BODYTYPE].iType = 1;
  options[OPT_BODYTYPE].iMultiFile = 1;
  fnRead[OPT_BODYTYPE] = &ReadBodyType;

  sprintf(options[OPT_MASSRAD].cName,"sMassRad");
  sprintf(options[OPT_MASSRAD].cDescr,"Mass-Radius Relationship for Central Body: GS99 RH00 BO06 Sotin07 ");
  sprintf(options[OPT_MASSRAD].cDefault,"None");
  options[OPT_MASSRAD].iType = 3;
  options[OPT_MASSRAD].iMultiFile = 1;
  fnRead[OPT_MASSRAD] = &ReadMassRad;
  
  
  sprintf(options[OPT_OBL].cName,"dObliquity");
  sprintf(options[OPT_OBL].cDescr,"Obliquity");
  sprintf(options[OPT_OBL].cDefault,"0");
  options[OPT_OBL].dDefault = 0;
  options[OPT_OBL].iType = 2;
  options[OPT_OBL].iMultiFile = 1;
  fnRead[OPT_OBL] = &ReadObliquity;
  
  
  sprintf(options[OPT_RADIUS].cName,"dRadius");
  sprintf(options[OPT_RADIUS].cDescr,"Radius");
  sprintf(options[OPT_RADIUS].cDefault,"1 Earth Radius");
  options[OPT_RADIUS].dDefault = REARTH;
  options[OPT_RADIUS].iType = 2;
  options[OPT_RADIUS].iMultiFile = 1;
  options[OPT_RADIUS].dNeg = REARTH;
  sprintf(options[OPT_RADIUS].cNeg,"Earth radii");
  fnRead[OPT_RADIUS] = &ReadRadius;
  
  sprintf(options[OPT_RG].cName,"dRadGyra");
  sprintf(options[OPT_RG].cDescr,"Radius of Gyration");
  sprintf(options[OPT_RG].cDefault,"0.5");
  options[OPT_RG].dDefault = 0.5;
  options[OPT_RG].iType = 2;
  options[OPT_RG].iMultiFile = 1;
  fnRead[OPT_RG] = &ReadRadiusGyration;
  
  sprintf(options[OPT_ROTPER].cName,"dRotPeriod");
  sprintf(options[OPT_ROTPER].cDescr,"Rotation Period");
  sprintf(options[OPT_ROTPER].cDefault,"1 Day");
  options[OPT_ROTPER].dDefault = DAYSEC;
  options[OPT_ROTPER].iType = 2;
  options[OPT_ROTPER].iMultiFile = 1;
  options[OPT_ROTPER].dNeg = DAYSEC;
  sprintf(options[OPT_ROTPER].cNeg,"Days");
  fnRead[OPT_ROTPER] = &ReadRotPeriod;
  
  sprintf(options[OPT_ROTRATE].cName,"dRotRate");
  sprintf(options[OPT_ROTRATE].cDescr,"Rotational Angular Frequency");
  sprintf(options[OPT_ROTRATE].cDefault,"2*pi/day");
  options[OPT_ROTRATE].dDefault = 2*PI/DAYSEC;
  options[OPT_ROTRATE].iType = 2;
  options[OPT_ROTRATE].iMultiFile = 1;
  options[OPT_ROTRATE].dNeg = 1./DAYSEC;
  sprintf(options[OPT_ROTRATE].cNeg,"/Day");
  fnRead[OPT_ROTRATE] = &ReadRotRate;
  
  sprintf(options[OPT_ROTVEL].cName,"dRotVel");
  sprintf(options[OPT_ROTVEL].cDescr,"Rotational Velocity");
  sprintf(options[OPT_ROTVEL].cDefault,"0");
  options[OPT_ROTVEL].dDefault = 0;
  options[OPT_ROTVEL].iType = 2;
  options[OPT_ROTVEL].iMultiFile = 1;
  options[OPT_ROTVEL].dNeg = 1e5;
  sprintf(options[OPT_ROTVEL].cNeg,"km/s");
  fnRead[OPT_ROTVEL] = &ReadRotVel;
  
  /*
   *
   *   UNITS
   *
   */
  
  sprintf(options[OPT_UNITANGLE].cName,"sUnitAngle");
  sprintf(options[OPT_UNITANGLE].cDescr,"Angle Units: Degrees Radians");
  sprintf(options[OPT_UNITANGLE].cDefault,"Radians");
  options[OPT_UNITANGLE].iType = 3;
  
  sprintf(options[OPT_UNITLENGTH].cName,"sUnitLength");
  sprintf(options[OPT_UNITLENGTH].cDescr,"Length Units: cm m km Solar Earth Jupiter AU");
  sprintf(options[OPT_UNITLENGTH].cDefault,"cm");
  options[OPT_UNITLENGTH].iType = 3;
  
  sprintf(options[OPT_UNITMASS].cName,"sUnitMass");
  sprintf(options[OPT_UNITMASS].cDescr,"Mass Units: Grams Kilograms Solar Earth Jupiter Saturn");
  sprintf(options[OPT_UNITMASS].cDefault,"grams");
  options[OPT_UNITMASS].iType = 3;
  
  sprintf(options[OPT_UNITTIME].cName,"sUnitTime");
  sprintf(options[OPT_UNITTIME].cDescr,"Time Units: Seconds, Days Years Myr Gyr");
  sprintf(options[OPT_UNITTIME].cDefault,"Seconds");
  options[OPT_UNITTIME].iType = 3;

  sprintf(options[OPT_UNITTEMP].cName,"sUnitTemp");
  sprintf(options[OPT_UNITTEMP].cDescr,"Temperature Units: Kelvin Celsius Farenheit");
  sprintf(options[OPT_UNITTEMP].cDefault,"Kelvin");
  options[OPT_UNITTEMP].iType = 3;
    
  /*
   *
   *   V
   *
   */
  
  sprintf(options[OPT_VERBOSE].cName,"iVerbose");
  sprintf(options[OPT_VERBOSE].cDescr,"Verbosity Level: 1-5");
  sprintf(options[OPT_VERBOSE].cDefault,"3");
  options[OPT_VERBOSE].iType = 1;
  
  sprintf(options[OPT_VISCUMAN].cName,"dViscUMan");
  sprintf(options[OPT_VISCUMAN].cDescr,"Upper mantle viscosity");
  sprintf(options[OPT_VISCUMAN].cDefault,"0");
  options[OPT_VISCUMAN].dDefault = 0;
  options[OPT_VISCUMAN].iType = 2;
  options[OPT_VISCUMAN].iMultiFile = 1;
//   options[OPT_VISCUMAN].bNeg = 0;
  fnRead[OPT_VISCUMAN] = &ReadViscUMan;
  
  /*
   *
   * X
   *
   */

  sprintf(options[OPT_XOBL].cName,"dXobl");
  sprintf(options[OPT_XOBL].cDescr,"Deitrick's X -- Unsuppoted!");
  sprintf(options[OPT_XOBL].cDefault,"-1");
  options[OPT_XOBL].dDefault = -1;
  options[OPT_XOBL].iType = 2;
  fnRead[OPT_XOBL] = &ReadXobl;

  /*
   *
   * Y
   *
   */

  sprintf(options[OPT_YOBL].cName,"dYobl");
  sprintf(options[OPT_YOBL].cDescr,"Deitrick's Y -- Unsuppoted!");
  sprintf(options[OPT_YOBL].cDefault,"-1");
  options[OPT_YOBL].dDefault = -1;
  options[OPT_YOBL].iType = 2;
  fnRead[OPT_YOBL] = &ReadYobl;

  /*
   *
   * Z
   *
   */

  sprintf(options[OPT_ZOBL].cName,"dZobl");
  sprintf(options[OPT_ZOBL].cDescr,"Deitrick's Z -- Unsuppoted!");
  sprintf(options[OPT_ZOBL].cDefault,"-1");
  options[OPT_ZOBL].dDefault = -1;
  options[OPT_ZOBL].iType = 2;
  fnRead[OPT_ZOBL] = &ReadZobl;

}

void InitializeOptions(OPTIONS *options,fnReadOption *fnRead) {
  int iBody,iOpt,iFile,iModule;

  /* Initialize all parameters describing the option's location */
  for (iOpt=0;iOpt<MODULEOPTEND;iOpt++) {
    memset(options[iOpt].cName,'\0',OPTLEN);
    sprintf(options[iOpt].cName,"null");
    options[iOpt].iLine = malloc(MAXFILES*sizeof(int));
    options[iOpt].iMultiFile=0;
    options[iOpt].iMultiIn=0;
    options[iOpt].iType = -1;
    
    for (iFile=0;iFile<MAXFILES;iFile++) {
      options[iOpt].iLine[iFile] = -1;
      sprintf(options[iOpt].cFile[iFile],"null");
    }
  }

  /* Now populate entries for general options. */
  InitializeOptionsGeneral(options,fnRead);

  /************************
   * ADD NEW MODULES HERE *
   ************************/

  InitializeOptionsEqtide(options,fnRead);
  InitializeOptionsRadheat(options,fnRead);
  InitializeOptionsDistOrb(options,fnRead);
  InitializeOptionsDistRot(options,fnRead);
  InitializeOptionsThermint(options,fnRead);
  InitializeOptionsAtmEsc(options,fnRead);
  InitializeOptionsStellar(options,fnRead);
  InitializeOptionsPoise(options,fnRead);
  InitializeOptionsBinary(options,fnRead);
  InitializeOptionsFlare(options,fnRead);
  InitializeOptionsGalHabit(options,fnRead);

}
 

<|MERGE_RESOLUTION|>--- conflicted
+++ resolved
@@ -2174,12 +2174,7 @@
     */
     UpdateFoundOptionMulti(&files->Infile[iFile],&options[OPT_OUTPUTORDER],lTmp,files->Infile[iFile].iNumLines,iFile);
   } else {
-<<<<<<< HEAD
-    files->Outfile[iFile-1].iNumCols = 0;
-    files->Outfile[iFile-1].iNumGrid = iNumGrid;
-=======
     files->Outfile[iFile-1].iNumCols=0;
->>>>>>> 01e99d21
   }
   
   free(lTmp);
@@ -2300,17 +2295,12 @@
       }
     }
  
-    files->Outfile[iFile-1].iNumGrid = iNumGrid;
+//     files->Outfile[iFile-1].iNumGrid = iNumGrid;
     UpdateFoundOptionMulti(&files->Infile[iFile],&options[OPT_GRIDOUTPUT],lTmp,files->Infile[iFile].iNumLines,iFile);
-<<<<<<< HEAD
-  } else {
-    files->Outfile[iFile-1].iNumGrid = iNumGrid;
-  }
-=======
-  }// else
-  //files->Outfile[iFile-1].iNumGrid = 0;
+  } 
     
->>>>>>> 01e99d21
+  files->Outfile[iFile-1].iNumGrid = iNumGrid;
+  
   free(lTmp);
 }
 
