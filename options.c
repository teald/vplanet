
/******************** OPTIONS.C *********************/
/*
 * Rory Barnes, Wed May  7 16:27:19 PDT 2014
 *
 * All subroutines necessary to read in all options. Also
 * monitor input files for mistakes and log all option data.
*/

#include <stdio.h>
#include <stdlib.h>
#include <math.h>
#include <assert.h>
#include <ctype.h>
#include <string.h>
#include "vplanet.h"

/*
 *
 * Utility Subroutines
 *
 */

/* Is the current input file the primary, i.e. the one on the command
   line */

void NotPrimaryInput(int iFile,char cName[],char cFile[],int iLine,int iVerbose) {
  if (iLine > 0 && iFile == 0) {
    if (iVerbose >= VERBINPUT)
      fprintf(stderr,"ERROR: %s is not allowed in file %s.\n",cName,cFile);
    LineExit(cFile,iLine);
  }
}

/* Returns the line with the desiried options AND asserts no duplicate 
   entries. cLine is the entire text of the line, iLine is the line 
   number. */ 

/* Is the first non-white space a #? I so, return 1 */
int CheckComment(char cLine[],int iLen) {
  int iPos;

  for (iPos=0;iPos<iLen;iPos++) {
    if (!isspace(cLine[iPos])) {
      if (cLine[iPos] == 35) // # is ASCII code 35
      return 1;
    } else
      return 0;
  }
  return 0;
}

void GetLine(char cFile[],char cOption[],char cLine[],int *iLine,int iVerbose) {
  int iLen,bDone=0,iLineTmp=0;
  char cWord[OPTLEN],cTmp[LINE];
  FILE *fp;

  iLen=strlen(cOption);

  fp=fopen(cFile,"r");
  memset(cLine,'\0',LINE);
  memset(cTmp,'\0',LINE);
  memset(cWord,'\0',OPTLEN);

  while(fgets(cTmp,LINE,fp) != NULL) {
    if (!CheckComment(cTmp,iLen)) {
      sscanf(cTmp,"%s",cWord);
      // XXX Add check for comments embedded in the option here
      if (memcmp(cWord,cOption,iLen+1) == 0) {
        /* Parameter Found! */
        if (bDone) {
            if (iVerbose > VERBINPUT) 
            fprintf(stderr,"Multiple occurences of parameter %s found.\n",cOption);
          fprintf(stderr,"\t%s, lines: %d and %d\n",cFile,(*iLine+1),iLineTmp+1);
          exit(1);
        }
        strcpy(cLine,cTmp);
        *iLine=iLineTmp;
        bDone=1;
      }
    }
    iLineTmp++;
    memset(cTmp,'\0',LINE);
    memset(cWord,'\0',OPTLEN);
  }
  fclose(fp);
}

/* If the previous line ended in $, must find the next valid line
   (the next lines could be a # or blank). The search is made 
   recursively, and cLine and *iLine are the line and line number,
   respectively. */

void GetNextValidLine(char cFile[],int iStart,char cLine[],int *iLine) {
  FILE *fp;
  int iPos,iLineTmp,ok=1;

  fp=fopen(cFile,"r");
  *iLine=0;

  for (iLineTmp=0;iLineTmp<iStart;iLineTmp++) {
    fgets(cLine,LINE,fp);
    (*iLine)++;
  }

  /* If EOF, return */
  if (fgets(cLine,LINE,fp) == NULL) {
    sprintf(cLine,"null");
    fclose(fp);
    return;
  }

  /* Now check for blank line, comment (# = 35), continue ($ = 36) 
     or blank line (line feed = 10). */

  for (iPos=0;iPos<LINE;iPos++) {
    if (cLine[iPos] == 36 || cLine[iPos] == 35 || cLine[iPos] == 10) { 
      /* First character is a $, # or \n: continue */
      GetNextValidLine(cFile,iStart+1,cLine,iLine);
      fclose(fp);
      return;
    }
    if (!isspace(cLine[iPos])) { 
      /* Found next valid line */
      fclose(fp);
      return;
    }
  }
  /* If made it here, line was blank */
  GetNextValidLine(cFile,iStart+1,cLine,iLine);
  fclose(fp);
}

/* Where is the first non-white-space character in a line? */

int GetPos(char cLine[]) {
  int iPos;

  for (iPos=0;iPos<strlen(cLine);iPos++) 
    if (!isspace(cLine[iPos]))
      return iPos;

  /* Shouldn't be possible to get here */
  return 0;
}

/* Separate a line into words. cInput is an array of strings, each
   containing one word. This routine also checks if the final word has
   a trailing $, if so, it is an array that continues to the next
   line. */

void GetWords(char cLine[],char cInput[MAXARRAY][OPTLEN],int *iNumWords,int *bContinue) {
  int iPos,iPosStart,iWord;
  char cTmp[OPTLEN];

  //iPos0=GetPos(cLine);
  iWord=0;
  /* Use GetPos to avoid white space */
  //for (iPos=GetPos(cLine);iPos<strlen(cLine);iPos++) {
  for (iPos=GetPos(cLine);iPos<strlen(cLine)-GetPos(cLine);iPos++) {
    /* DEBUG XXX
    printf("%s\n",cLine);
    printf("%d %d\n",(int)strlen(cLine),GetPos(cLine));
    fflush(stdout);
    */
    iPosStart=0;
    while (!isspace(cLine[iPos])) {
      if (cLine[iPos] != 35) { // 35 is ASCII code for # 
        /* Fill word in */
        cInput[iWord][iPosStart] = cLine[iPos];
        iPosStart++;
        iPos++;
      } else {
        /* If at the start of the word, we must decrement iWord
          so that when it is incremented at the end of the loop
          the correct number of words is returned. If at the end 
          of a word, everything should be fine. */
        if (iPosStart==0) iWord--;

        iPos=strlen(cLine);
        break;
      }
    }
    /* Now advance to next word */
    while (isspace(cLine[iPos]))
      iPos++;
    
    iPos--;
    iWord++;
  }
  /* Is the last character a $? If so, remove it and adjust iNumWords */
  if (cInput[iWord-1][strlen(cInput[iWord-1])-1] == 36) {
    *bContinue=1;
    if (strlen(cInput[iWord-1]) == 1) 
      *iNumWords = iWord-1;
    else
      *iNumWords = iWord;
    cInput[iWord-1][strlen(cInput[iWord-1])-1] = '\0';
  } else {
    *bContinue=0;
    *iNumWords=iWord;
  }
}

/* If a parameter wasn't found, print a warning if iVerbose is large
   enough. */

void PrintDefault(char cName[],char cDefault[],char cFile[],int iVerbose,int iVerbThreshold) {
  if (iVerbose >= iVerbThreshold) 
    fprintf(stderr,"WARNING: %s not set in file %s, defaulting to %s.\n",cName,cFile,cDefault);
}

double dNegativeDouble(OPTIONS options,char cFile[],int iVerbose) {
  if (iVerbose >= VERBUNITS)
    fprintf(stderr,"WARNING: %s < 0 in file %s, units assumed to be %s.\n",options.cName,cFile,options.cNeg);
  return -options.dNeg;
}

/* Get all fields in a string array. The fields are stored in saInput,
   and the lines which were read are in iNumLines. If a parameter is
   not found, saInput is an array of empty strings, and iLine is
   unchanged. */

void AddOptionStringArray(char cFile[],char cOption[],char saInput[MAXARRAY][OPTLEN], int *iNumIndices,int *iNumLines,int *iLine,int iVerbose) {
  char cLine[LINE],cTmp[MAXARRAY][OPTLEN];
  int iPos,iWord,bContinue,iNumWords;
  FILE *fp;

  memset(cLine,'\0',LINE);

  /* iLine=malloc(MAXLINES*sizeof(int)); */

  iLine[0]=-1;

  /* Fencepost problem. If cInput continues across multiple lines, 
     then we must keep getting more lines. For the first line, we 
     remove the first word, as it is cOption. iLine must come 
     preassigned and set to 0. */

  /* Initialize the array to have nothing in it. */
  for (iPos=0;iPos<MAXARRAY;iPos++) 
    memset(cTmp[iPos],'\0',OPTLEN);

  GetLine(cFile,cOption,cLine,&iLine[0],iVerbose);
  GetWords(cLine,cTmp,&iNumWords,&bContinue);
  *iNumLines=1;
  
  for (iWord=0;iWord<iNumWords-1;iWord++) {
    memset(saInput[iWord],'\0',OPTLEN);
    strcpy(saInput[iWord],cTmp[iWord+1]);
    /* Reset cTmp string: If the next time cTmp is filled, the 
       new string is longer than the old, then vestigial characters 
       can remain after a trailing $. */
    memset(cTmp[iWord+1],'\0',OPTLEN);
  }
  /* Now subtract off OptionName */
  *iNumIndices=iNumWords-1;
  /* Reset first cTmp string */
  memset(cTmp[0],'\0',OPTLEN);
  
  /* Now keep getting lines until done */
  while (bContinue) {
    GetNextValidLine(cFile,iLine[*iNumLines-1]+1,cLine,&iLine[*iNumLines]);
    if (memcmp(cLine,"null",4)) {
      GetWords(cLine,cTmp,&iNumWords,&bContinue);
      for (iWord=0;iWord<iNumWords;iWord++) {
        strcpy(saInput[*iNumIndices+iWord],cTmp[iWord]);
        memset(cTmp[iWord],'\0',OPTLEN);
      }
      *iNumIndices += iNumWords;
      (*iNumLines)++;
    } else {
      if (iVerbose >= VERBINPUT) {
	fprintf(stderr,"WARNING: Trailing $ found without a subsequent valid line for option %s in file %s.\n",cOption,cFile);
	bContinue=0;
      }
    }
  }
}    

/* Get all fields in a double array. The fields are stored in daInput,
   and the lines which were read are in iNumLines. If a parameter is
   not found, daInput is empty, and iLine is unchanged. */

void AddOptionDoubleArray(char cFile[],char cOption[],double *daInput, int *iNumIndices,int *iNumLines,int *iLine,int iVerbose) {
  int iIndex;
  char cTmp[MAXARRAY][OPTLEN];

  AddOptionStringArray(cFile,cOption,cTmp,iNumIndices,iNumLines,iLine,iVerbose);
  for (iIndex=0;iIndex<*iNumIndices;iIndex++)
    daInput[iIndex]=atof(cTmp[iIndex]);
}

void AddOptionDouble(char cFile[],char cOption[],double *dInput,int *iLine,int iVerbose) {
  char cTmp[OPTLEN],cLine[LINE];

  GetLine(cFile,cOption,cLine,iLine,iVerbose);
  if(*iLine >= 0)
      sscanf(cLine,"%s %lf",cTmp, dInput);
}

void AddOptionInt(char cFile[],char cOption[],int *iInput,int *iLine,int iVerbose) {
  char cTmp[OPTLEN],cLine[LINE];

  GetLine(cFile,cOption,cLine,iLine,iVerbose);
  if(*iLine >= 0)
      sscanf(cLine,"%s %d",cTmp,iInput);
}

void AddOptionBool(char cFile[],char cOption[],int *iInput,int *iLine,int iVerbose) {

  AddOptionInt(cFile,cOption,iInput,iLine,iVerbose);
  if (*iLine == -1 )   //PED 4/9/15
      return;
  if (*iInput == 0 || *iInput == 1) 
    return;
  else {
    if (iVerbose >= VERBERR) {
      fprintf(stderr,"ERROR: %s must be either 0 or 1.\n",cOption);
      LineExit(cFile,*iLine);
    }
  }
}

void AddOptionString(char cFile[],char cOption[],char cInput[],int *iLine,int iVerbose) {
  char cTmp[OPTLEN],cLine[LINE];

  GetLine(cFile,cOption,cLine,iLine,iVerbose);
  sscanf(cLine,"%s %s",cTmp,cInput);
}


int GetNumOut(char cFile[],char cName[],int iLen,int *iLineNum,int iExit) {
  char cLine[LINE],cWord[NAMELEN];
  int iPos,j,ok,bDone=0,iLine=0,iNumOut;
  FILE *fp;

  fp=fopen(cFile,"r");
  if (fp == NULL) {
    fprintf(stderr,"Unable to open %s.\n",cFile);
    exit(iExit);
  }

  while(fgets(cLine,LINE,fp) != NULL) {
    /* Check for # sign */
    if (memcmp(cLine,"#",1) != 0) {
      /* Check for desired parameter */
      sscanf(cLine,"%s",cWord);
      if (memcmp(cWord,cName,iLen) == 0) {
        /* Parameter Found! */
        if (bDone) {
          fprintf(stderr,"ERROR: Multiple occurences of parameter %s found.\n",cName);
          fprintf(stderr,"\t%s, lines: %d and %d\n",cFile,*iLineNum,iLine);
          exit(iExit);
        }
        bDone=1;
        *iLineNum=iLine;

        iNumOut=0;
        ok=1;
        for (iPos=1;iPos<LINE;iPos++) { /* Ignore first character, as it makes conditional well-defined */
          /* printf("%d ",cLine[iPos]); */ 
          if (ok) {
            if (cLine[iPos] == 35) { // 35 is ASCII code for #
              /* Pound sign! */
              ok=0;
              iNumOut++;
            }
            if (isspace(cLine[iPos]) && !isspace(cLine[iPos-1]))
              iNumOut++;
          }
        }
      }
    }
    iLine++;
    for (iPos=0;iPos<LINE;iPos++) 
      cLine[iPos]=0;
  }
  /* Lose the input parameter */
  iNumOut--;
  return iNumOut;
}

int iGetNumLines(char cFile[]) {
  int iNumLines = 0,iChar,bFileOK = 1;
  int bComment,bReturn;
  FILE *fp;
  char cLine[LINE];

  fp=fopen(cFile,"r");
  if (fp == NULL) {
    fprintf(stderr,"Unable to open %s.\n",cFile);
    exit(EXIT_INPUT);
  }
  
  while(fgets(cLine,LINE,fp) != NULL) {
    iNumLines++;

    /* Check to see if line is too long. The maximum length of a line is set
       by LINE. If a carriage return is not found in the first LINE 
       characters *and* is not preceded by a comment, the line is too long. */
    bComment=0;
    bReturn=0;
    for (iChar=0;iChar<LINE && cLine[iChar] != '\0';iChar++) {
      if (cLine[iChar] == 35) { // 35 is ASCII code for #
	bComment = 1;
      }
      // Maybe unnecessary with the second conditional in the loop initialization?
      if (cLine[iChar] == 10) { // 10 is ASCII code for line feed
	bReturn = 1;
      }
      
    }
    
    if (!bReturn && !bComment) {
      if (iChar >= LINE) {
	fprintf(stderr,"ERROR: Line %s:%d is longer than allowed (%d characters).\n",cFile,iNumLines,LINE);
	bFileOK = 0;
      }
    }
  }
  
  if (!bFileOK) 
    exit(EXIT_INPUT);
  
  return iNumLines;
}

void InitializeInput(INFILE *input) {
  int iLine,iPos,bBlank;
  FILE *fp;
  char cLine[LINE];

  fp=fopen(input->cIn,"r");
  if (fp == NULL) {
    fprintf(stderr,"Unable to open %s.\n",input->cIn);
    exit(EXIT_INPUT);
  }
  input->iNumLines = iGetNumLines(input->cIn);
  input->bLineOK = malloc(input->iNumLines*sizeof(int));
  input->cSpecies[0] = 0;
  input->cReactions[0] = 0;

  for (iLine=0;iLine<input->iNumLines;iLine++) {
    /* Initialize bLineOK */
    input->bLineOK[iLine] = 0;
    
    /* Now find those lines that are comments or blank */
    for (iPos=0;iPos<LINE;iPos++) 
      cLine[iPos]='\0';

    fgets(cLine,LINE,fp);
    /* Check for # sign or blank line */
    if (CheckComment(cLine,LINE)) 
      /* Line is OK */
      input->bLineOK[iLine] = 1;
    else {
      // Is it a blank line?
      bBlank=0;
      for (iPos=0;iPos<LINE;iPos++) {
        if (!isspace(cLine[iPos]) && cLine[iPos] != '\0') {
          bBlank=1;     
        }
      }
      if (!bBlank) input->bLineOK[iLine] = 1;
    }
  }
}

void Unrecognized(FILES files) {
  FILE *fp;
  char cLine[LINE],cWord[NAMELEN];
  int iFile,iLine,bExit=0; /* Assume don't exit */

  for (iFile=0;iFile<files.iNumInputs;iFile++) {
    fp=fopen(files.Infile[iFile].cIn,"r");

    iLine=0;
    while (fgets(cLine,LINE,fp) != NULL) {
      if (!files.Infile[iFile].bLineOK[iLine]) {
        /* Bad line */
        sscanf(cLine,"%s",cWord);       
        fprintf(stderr,"ERROR: Unrecognized option \"%s\" in %s, line %d.\n",cWord,files.Infile[iFile].cIn,iLine+1);
        bExit=1;
      }
      iLine++;
    }
  }
  if (bExit)
    exit(EXIT_INPUT);

}

void UpdateFoundOption(INFILE *input,OPTIONS *options,int iLine,int iFile) {
  input->bLineOK[iLine] = 1;
  options->iLine[iFile] = iLine;
  strcpy(options->cFile[iFile],input->cIn);
}

void UpdateFoundOptionMulti(INFILE *input,OPTIONS *options,int *iLine,int iNumLines,int iFile) {
  int iLineNow;

  /*
    For now options->iLine is a scalar, so just use the first line. 
    The user should be able to figure it out from there.
  */
  options->iLine[iFile] = iLine[0];
  strcpy(options->cFile[iFile],input->cIn);
  for (iLineNow=0;iLineNow<iNumLines;iLineNow++) {
    input->bLineOK[iLine[iLineNow]] = 1;
  }
}

void CheckDuplication(FILES *files,OPTIONS *options,char cFile[],int iLine,int iVerbose) {
  int iFile;
  
  if (options->iMultiFile) {
    fprintf(stderr,"ERROR: CheckDuplication called, but options.iMultiFile = %d\n",options->iMultiFile);
    exit(EXIT_INPUT);
  }
  
  for (iFile=0;iFile<files->iNumInputs;iFile++) {
    if (options->iLine[iFile] >= 0 && memcmp(files->Infile[iFile].cIn,cFile,strlen(cFile)) != 0) {
      /* Found previously set location */
      if (iVerbose >= VERBERR) 
        fprintf(stderr,"ERROR: Option %s found in multiple files\n",options->cName);
      fprintf(stderr,"\t%s, Line: %d\n",files->Infile[iFile].cIn,options->iLine[iFile]);
      fprintf(stderr,"\t%s, Line: %d\n",cFile,iLine);
      exit(EXIT_INPUT);
    }
  }
}

/*
 *
 * Initial Option Subroutines
 *
 */

void ReadVerbose(FILES *files,OPTIONS *options,int *iVerbose,int iFile) {
  /* This parameter can exist in any file, but only once */
  int lTmp=-1;
  int iTmp;

  AddOptionInt(files->Infile[iFile].cIn,options->cName,&iTmp,&lTmp,VERBALL);
  if (lTmp >= 0) {
    CheckDuplication(files,options,files->Infile[iFile].cIn,lTmp,VERBALL);
    if (iTmp < 0 || iTmp > VERBALL) {
      fprintf(stderr,"ERROR: %s must be in the range [0,%d]\n",options->cName,VERBALL);
      LineExit(files->Infile[iFile].cIn,lTmp);
    }
    if (*iVerbose == VERBALL) {
      fprintf(stderr,"WARNING: -v set at command line, but %s option set.\n",options->cName);
      fprintf(stderr,"\tiVerbose is set to %d.\n",VERBALL);
    } else if (*iVerbose == 0) {
      /*
      These lines defeat the point of setting the ``-q`` flag!
      fprintf(stderr,"WARNING: -q set at command line, but %s option set.\n",options->cName);
      fprintf(stderr,"\tiVerbose is set to 0.\n");
      */
    } else {
      *iVerbose = iTmp;
    }
    UpdateFoundOption(&files->Infile[iFile],options,lTmp,iFile);
  } else if (*iVerbose == -1) // Was not set at command line, so set to default
     *iVerbose = atoi(options->cDefault);
}

int iAssignMassUnit(char cTmp[],int iVerbose,char cFile[],char cName[],int iLine) {
  if (memcmp(sLower(cTmp),"g",1) == 0) 
    return 0;
  else if (memcmp(sLower(cTmp),"k",1) == 0)
    return 1;
  else if (memcmp(sLower(cTmp),"s",1) == 0)
    return 2;
  else if (memcmp(sLower(cTmp),"e",1) == 0)
    return 3;
  else if (memcmp(sLower(cTmp),"j",1) == 0)
    return 4;
  else if (memcmp(sLower(cTmp),"n",1) == 0)
    return 5;
  else {
    if (iVerbose >= VERBERR)
      fprintf(stderr,"ERROR: Unknown argument to %s: %s. Options are: gm, kg, solar, Earth, Jupiter, Neptune.\n",cName,cTmp);
    LineExit(cFile,iLine);
  }

  /* Whoops! */
  assert(0);
}

void ReadUnitMass(CONTROL *control,FILES *files,OPTIONS *options,int iFile) {
  int iFileNow,lTmp=-1;
  char cTmp[OPTLEN];
  /* Mass Unit 
     0=gm
     1=kg
     2=solar
     3=Earth
     4=Jup
     5=Neptune */

  AddOptionString(files->Infile[iFile].cIn,options->cName,cTmp,&lTmp,control->Io.iVerbose);
  if (iFile == 0) {
    if (lTmp >= 0) {
      /* This unit is propagated to all other files */
      /* Now assign the integer value */
      if (control->Io.iVerbose >= VERBINPUT)
        fprintf(stderr,"WARNING: %s set in %s, all bodies will use this unit.\n",options->cName,files->Infile[iFile].cIn);
      control->Units[iFile].iMass = iAssignMassUnit(cTmp,control->Io.iVerbose,files->Infile[iFile].cIn,options->cName,lTmp);
      UpdateFoundOption(&files->Infile[iFile],options,lTmp,iFile);

      for (iFileNow=1;iFileNow<files->iNumInputs;iFileNow++) {
        control->Units[iFileNow].iMass = control->Units[iFile].iMass;
        /* Negative sign for lTmp indicated that the parameter was found in another file */
        /* UpdateFoundOption(&files->Infile[iFileNow],options,-lTmp,iFile); */
      }
    } /* If not set in primary file, do nothing */
  } else {
    /* Not in primary file */
    if (lTmp >= 0) {
      /* Assigned in body file */
      /* First check, was it set in primary file? */
      if (options->iLine[0] != -1) {
        /* Assigned in primary file */
        if (control->Io.iVerbose >= VERBERR)
          fprintf(stderr,"ERROR: %s found in primary and body files!\n",options->cName);
        fprintf(stderr,"\t%s, Line: %d\n",files->Infile[0].cIn,options->iLine[0]);
        fprintf(stderr,"\t%s, Line: %d\n",files->Infile[iFile].cIn,lTmp);
        exit(EXIT_INPUT);
      } else {
        /* Wasn't assigned in primary */
        control->Units[iFile].iMass = iAssignMassUnit(cTmp,control->Io.iVerbose,files->Infile[iFile].cIn,options->cName,lTmp);
        UpdateFoundOption(&files->Infile[iFile],options,lTmp,iFile);
      }  
    } else {
      /* Not assigned in this file */
      /* Was it assigned in primary? */
      if (options->iLine[0] == -1) {
        /* No, assign default */
        if (control->Io.iVerbose >= VERBUNITS)
          fprintf(stderr,"WARNING: %s not set in file %s, defaulting to %s.\n",options->cName,files->Infile[iFile].cIn,options->cDefault);
        control->Units[iFile].iMass = iAssignMassUnit(options->cDefault,control->Io.iVerbose,files->Infile[iFile].cIn,options->cName,lTmp);
      }
      /* If assigned in primary, nothing to do, as assigned during primary read */
    }
  }
}

int iAssignUnitTime(char cTmp[],int iVerbose,char cFile[],char cName[], int iLine) {
  if (memcmp(sLower(cTmp),"s",1) == 0) {
    return 0;
  } else if (memcmp(sLower(cTmp),"d",1) == 0) {
    return 1;
  } else if (memcmp(sLower(cTmp),"y",1) == 0) {
    return 2;
  } else if (memcmp(sLower(cTmp),"m",1) == 0) {
    return 3;
  } else if (memcmp(sLower(cTmp),"g",1) == 0) {
    return 4;
  } else {
    if (iVerbose >= VERBERR)
      fprintf(stderr,"ERROR: Unknown argument to %s: %s. Options are seconds, days, years, Myr, or Gyr.\n",cName,cTmp);
    LineExit(cFile,iLine);
  }

  /* Whoops! */
  assert(0);
}


void ReadUnitTime(CONTROL *control,FILES *files,OPTIONS *options,int iFile) {
  int iFileNow,lTmp=-1;
  char cTmp[OPTLEN];
  /* Time Unit 
     0=s
     1=d
     2=yr
     3=Myr
     4=Gyr */

  AddOptionString(files->Infile[iFile].cIn,options->cName,cTmp,&lTmp,control->Io.iVerbose);
  if (iFile == 0) {
    if (lTmp >= 0) {
      /* This unit is propagated to all other files */
      /* Now assign the integer value */
      if (control->Io.iVerbose >= VERBINPUT)
        fprintf(stderr,"WARNING: %s set in %s, all bodies will use this unit.\n",options->cName,files->Infile[iFile].cIn);
      control->Units[iFile].iTime = iAssignUnitTime(cTmp,control->Io.iVerbose,files->Infile[iFile].cIn,options->cName,lTmp);
      UpdateFoundOption(&files->Infile[iFile],options,lTmp,iFile);

      for (iFileNow=1;iFileNow<files->iNumInputs;iFileNow++) {
        control->Units[iFileNow].iTime = control->Units[iFile].iTime;
        /* UpdateFoundOption(&files->Infile[iFileNow],options,-lTmp,iFile); */
      }
    } /* If not set in primary file, do nothing */
  } else {
    /* Not in primary file */
    if (lTmp >= 0) {
      /* First check, was it set in primary file? */
      if (options->iLine[0] != -1) {
        if (control->Io.iVerbose >= VERBERR)
          fprintf(stderr,"ERROR: %s found in primary and body files!\n",options->cName);
        fprintf(stderr,"\t%s, Line: %d\n",options->cFile[0],options->iLine[0]);
        fprintf(stderr,"\t%s, Line: %d\n",files->Infile[iFile].cIn,lTmp);
        exit(EXIT_INPUT);
      } else {
        /* Wasn't assigned in primary */
        control->Units[iFile].iTime = iAssignUnitTime(cTmp,control->Io.iVerbose,files->Infile[iFile].cIn,options->cName,lTmp);
        UpdateFoundOption(&files->Infile[iFile],options,lTmp,iFile);
      }  
    } else {
      /* Not assigned in this file */
      /* Was it assigned in primary? */
      if (options->iLine[0] == -1) {
        /* No, assign default */
        if (control->Io.iVerbose >= VERBUNITS)
          fprintf(stderr,"WARNING: %s not set in file %s, defaulting to %s.\n",options->cName,files->Infile[iFile].cIn,options->cDefault);
        control->Units[iFile].iTime = iAssignUnitTime(options->cDefault,control->Io.iVerbose,files->Infile[iFile].cIn,options->cName,lTmp);
      }
      /* If assigned in primary, nothing to do, as assigned during primary read */
    }      
  }
}

int iAssignUnitAngle(char cTmp[],int iVerbose,char cFile[],char cName[], int iLine) {
  if (memcmp(sLower(cTmp),"r",1) == 0) {
    return 0;
  } else if (memcmp(sLower(cTmp),"d",1) == 0) {
    return 1;
  } else {
    if (iVerbose >= VERBERR)
      fprintf(stderr,"ERROR: Unknown argument to %s: %s. Options are radians or degrees.\n",cName,cTmp);
    LineExit(cFile,iLine);
  }

  /* Whoops! */
  assert(0);
}
   
void ReadUnitAngle(CONTROL *control,FILES *files,OPTIONS *options,int iFile) {
  int iFileNow,lTmp=-1;
  char cTmp[OPTLEN];
  /* Angle Unit 
     0=rad
     1=deg */

  AddOptionString(files->Infile[iFile].cIn,options->cName,cTmp,&lTmp,control->Io.iVerbose);
  if (iFile == 0) {
    if (lTmp >= 0) {
      /* This unit is propagated to all other files */
      /* Now assign the integer value */
      if (control->Io.iVerbose >= VERBINPUT)
        fprintf(stderr,"WARNING: %s set in %s, all bodies will use this unit.\n",options->cName,files->Infile[iFile].cIn);
      control->Units[iFile].iAngle = iAssignUnitAngle(cTmp,control->Io.iVerbose,files->Infile[iFile].cIn,options->cName,lTmp);
      UpdateFoundOption(&files->Infile[iFile],options,lTmp,iFile);

      for (iFileNow=1;iFileNow<files->iNumInputs;iFileNow++) {
        control->Units[iFileNow].iAngle = control->Units[iFile].iAngle;
        /* UpdateFoundOption(&files->Infile[iFileNow],options,-lTmp,iFile); */
      }
    } /* If not set in primary file, do nothing */
  } else {
    /* Not in primary file */
    if (lTmp >= 0) {
      /* First check, was it set in primary file? */
      if (options->iLine[0] != -1) {
        if (control->Io.iVerbose >= VERBERR)
          fprintf(stderr,"ERROR: %s found in primary and body files!\n",options->cName);
        fprintf(stderr,"\t%s, Line: %d\n",options->cFile[0],options->iLine[0]);
        fprintf(stderr,"\t%s, Line: %d\n",files->Infile[iFile].cIn,lTmp);
        exit(EXIT_INPUT);
      } else {
        /* Wasn't assigned in primary */
        control->Units[iFile].iAngle = iAssignUnitAngle(cTmp,control->Io.iVerbose,files->Infile[iFile].cIn,options->cName,lTmp);
        UpdateFoundOption(&files->Infile[iFile],options,lTmp,iFile);
      }  
    } else {
      /* Not assigned in this file */
      /* Was it assigned in primary? */
      if (options->iLine[0] == -1) {
        /* No, assign default */
        if (control->Io.iVerbose >= VERBUNITS)
          fprintf(stderr,"WARNING: %s not set in file %s, defaulting to %s.\n",options->cName,files->Infile[iFile].cIn,options->cDefault);
        control->Units[iFile].iAngle = iAssignUnitAngle(options->cDefault,control->Io.iVerbose,files->Infile[iFile].cIn,options->cName,lTmp);
      }
      /* If assigned in primary, nothing to do, as assigned during primary read */
    }
  }
}

int iAssignUnitLength(char cTmp[],int iVerbose,char cFile[],char cName[], int iLine) {
  if (memcmp(sLower(cTmp),"c",1) == 0) {
    return 0;
  } else if (memcmp(sLower(cTmp),"m",1) == 0) {
    return 1;
  } else if (memcmp(sLower(cTmp),"k",1) == 0) {
    return 2;
  } else if (memcmp(sLower(cTmp),"s",1) == 0) {
    return 3;
  } else if (memcmp(sLower(cTmp),"e",1) == 0) {
    return 4;
  } else if (memcmp(sLower(cTmp),"j",1) == 0) {
    return 5;
  } else if (memcmp(sLower(cTmp),"a",1) == 0) {
    return 6;
  } else {
    if (iVerbose >= VERBERR)
      fprintf(stderr,"ERROR: Unknown argument to %s: %s. Options are cm, m, km, solar, Earth, Jupiter, AU.\n",cName,cTmp);
    LineExit(cFile,iLine);
  }

  /* Whoops! */
  assert(0);
}

void ReadUnitLength(CONTROL *control,FILES *files,OPTIONS *options,int iFile) {
  int iFileNow,lTmp=-1;
  char cTmp[OPTLEN];
  /* Length Unit
     0=cm
     1=m
     2=km
     3=R_sun
     4=R_earth
     5=R_Jup
     6=AU */

  AddOptionString(files->Infile[iFile].cIn,options->cName,cTmp,&lTmp,control->Io.iVerbose);
  if (iFile == 0) {
    if (lTmp >= 0) {
      /* This unit is propagated to all other files */
      /* Now assign the integer value */
      if (control->Io.iVerbose >= VERBINPUT)
        fprintf(stderr,"WARNING: %s set in %s, all bodies will use this unit.\n",options->cName,files->Infile[iFile].cIn);
      control->Units[iFile].iLength = iAssignUnitLength(cTmp,control->Io.iVerbose,files->Infile[iFile].cIn,options->cName,lTmp);
      UpdateFoundOption(&files->Infile[iFile],options,lTmp,iFile);

      options->iLine[iFile] = lTmp;
      for (iFileNow=1;iFileNow<files->iNumInputs;iFileNow++) {
        control->Units[iFileNow].iLength = control->Units[iFile].iLength;
        /* UpdateFoundOption(&files->Infile[iFileNow],options,lTmp,iFile); */
      }
    } /* If not set in primary file, do nothing */
  } else {
    /* Not in primary file */
    if (lTmp >= 0) {
      /* First check, was it set in primary file? */
      if (options->iLine[0] != -1) {
        if (control->Io.iVerbose >= VERBERR)
          fprintf(stderr,"ERROR: %s found in primary and body files!\n",options->cName);
        fprintf(stderr,"\t%s, Line: %d\n",options->cFile[0],options->iLine[0]);
        fprintf(stderr,"\t%s, Line: %d\n",files->Infile[iFile].cIn,lTmp);
        exit(EXIT_INPUT);
      } else {
        /* Wasn't assigned in primary */
        control->Units[iFile].iLength = iAssignUnitLength(cTmp,control->Io.iVerbose,files->Infile[iFile].cIn,options->cName,lTmp);
        UpdateFoundOption(&files->Infile[iFile],options,lTmp,iFile);
      }  
    } else {
      /* Not assigned in this file */
      /* Was it assigned in primary? */
      if (options->iLine[0] == -1) {
        /* No, assign default */
        if (control->Io.iVerbose >= VERBUNITS)
          fprintf(stderr,"WARNING: %s not set in file %s, defaulting to %s.\n",options->cName,files->Infile[iFile].cIn,options->cDefault);
        control->Units[iFile].iLength = iAssignUnitLength(options->cDefault,control->Io.iVerbose,files->Infile[iFile].cIn,options->cName,lTmp);
      }
      /* If assigned in primary, nothing to do, as assigned during primary read */
    }
  }
}

int iAssignTempUnit(char cTmp[],int iVerbose,char cFile[],char cName[],int iLine) {
  if (memcmp(sLower(cTmp),"k",1) == 0) 
    return 0;
  else if (memcmp(sLower(cTmp),"c",1) == 0)
    return 1;
  else if (memcmp(sLower(cTmp),"f",1) == 0)
    return 2;
  else {
    if (iVerbose >= VERBERR)
      fprintf(stderr,"ERROR: Unknown argument to %s: %s. Options are: K, C, F.\n",cName,cTmp);
    LineExit(cFile,iLine);
  }
  assert(0);
}

void ReadUnitTemp(CONTROL *control,FILES *files,OPTIONS *options,int iFile) {
  int iFileNow,lTmp=-1;
  char cTmp[OPTLEN];
  /* Temperature Units
     0=Kelvin
     1=Celsius
     2=Farenheit */

  //Copied from ReadUnitMass
  AddOptionString(files->Infile[iFile].cIn,options->cName,cTmp,&lTmp,control->Io.iVerbose);
  if (iFile == 0) {
    if (lTmp >= 0) {
      /* This unit is propagated to all other files */
      /* Now assign the integer value */
      if (control->Io.iVerbose >= VERBINPUT)
        fprintf(stderr,"WARNING: %s set in %s, all bodies will use this unit.\n",options->cName,files->Infile[iFile].cIn);
      control->Units[iFile].iTemp = iAssignTempUnit(cTmp,control->Io.iVerbose,files->Infile[iFile].cIn,options->cName,lTmp);
      UpdateFoundOption(&files->Infile[iFile],options,lTmp,iFile);

      for (iFileNow=1;iFileNow<files->iNumInputs;iFileNow++) {
        control->Units[iFileNow].iTemp = control->Units[iFile].iTemp;
        /* Negative sign for lTmp indicated that the parameter was found in another file */
        /* UpdateFoundOption(&files->Infile[iFileNow],options,-lTmp,iFile); */
      }
    } /* If not set in primary file, do nothing */
  } else {
    /* Not in primary file */
    if (lTmp >= 0) {
      /* Assigned in body file */
      /* First check, was it set in primary file? */
      if (options->iLine[0] != -1) {
        /* Assigned in primary file */
        if (control->Io.iVerbose >= VERBERR)
          fprintf(stderr,"ERROR: %s found in primary and body files!\n",options->cName);
        fprintf(stderr,"\t%s, Line: %d\n",files->Infile[0].cIn,options->iLine[0]);
        fprintf(stderr,"\t%s, Line: %d\n",files->Infile[iFile].cIn,lTmp);
        exit(EXIT_INPUT);
      } else {
        /* Wasn't assigned in primary */
        control->Units[iFile].iTemp = iAssignTempUnit(cTmp,control->Io.iVerbose,files->Infile[iFile].cIn,options->cName,lTmp);
        UpdateFoundOption(&files->Infile[iFile],options,lTmp,iFile);
      }  
    } else {
      /* Not assigned in this file */
      /* Was it assigned in primary? */
      if (options->iLine[0] == -1) {
        /* No, assign default */
        if (control->Io.iVerbose >= VERBUNITS)
          fprintf(stderr,"WARNING: %s not set in file %s, defaulting to %s.\n",options->cName,files->Infile[iFile].cIn,options->cDefault);
        control->Units[iFile].iTemp = iAssignTempUnit(options->cDefault,control->Io.iVerbose,files->Infile[iFile].cIn,options->cName,lTmp);
      }
      /* If assigned in primary, nothing to do, as assigned during primary read */
    }
  }

}

void ReadSystemName(CONTROL *control,FILES *files,OPTIONS *options,SYSTEM *system,int iFile) {
  /* System Name */
  int lTmp=-1;
  char cTmp[OPTLEN];

  AddOptionString(files->Infile[iFile].cIn,options->cName,cTmp,&lTmp,control->Io.iVerbose);
  if (lTmp >= 0) {
    CheckDuplication(files,options,files->Infile[iFile].cIn,lTmp,control->Io.iVerbose);
    strcpy(system->cName,cTmp);
    UpdateFoundOption(&files->Infile[iFile],options,lTmp,iFile);
  }
}

void ReadBodyFileNames(CONTROL *control,FILES *files,OPTIONS *options,INFILE *infile) {
  int iIndex,iNumIndices=0,iNumLines=0;
  int *lTmp;
  char saTmp[MAXARRAY][OPTLEN];

  lTmp=malloc(MAXLINES*sizeof(int));
  
  AddOptionStringArray(infile->cIn,options->cName,saTmp,&iNumIndices,&iNumLines,lTmp,control->Io.iVerbose);
  
  if (lTmp[0] >= 0) {
    if (iNumIndices == 0) {
      if (control->Io.iVerbose >= VERBERR)
        fprintf(stderr,"ERROR: No files supplied for option %s.\n",options->cName);
      LineExit(infile->cIn,lTmp[0]);
    }
    files->iNumInputs=iNumIndices+1;
  } else {
    if (control->Io.iVerbose >= VERBERR) 
      fprintf(stderr,"ERROR: Option %s is required in file %s.\n",options->cName,infile->cIn);
    exit(EXIT_INPUT);
  }
  
  /* With body files identified, must allocate space */
  files->Infile = malloc(files->iNumInputs*sizeof(INFILE));  
  files->Infile[0].bLineOK = malloc(infile->iNumLines*sizeof(int));
  
  InfileCopy(&files->Infile[0],infile);

  for (iIndex=0;iIndex<iNumIndices;iIndex++)  

    strcpy(files->Infile[iIndex+1].cIn,saTmp[iIndex]);
 
  control->Evolve.iNumBodies=iNumIndices;
  files->Outfile = malloc(iNumIndices*sizeof(OUTFILE));
  
  UpdateFoundOptionMulti(&files->Infile[0],options,lTmp,iNumLines,0);
  
  free(lTmp);
}

/*
 *
 * Master subroutine for initial options
 *
 */

void ReadInitialOptions(BODY **body,CONTROL *control,FILES *files,MODULE *module,OPTIONS *options,OUTPUT *output,SYSTEM *system,char infile[]) {
  int iFile,iBody,iModule;
  INFILE input;

  strcpy(input.cIn,infile);
  /* Initialize primary input file */
  InitializeInput(&input);

  /* First find input files */
  ReadBodyFileNames(control,files,&options[OPT_BODYFILES],&input);
  *body = malloc(control->Evolve.iNumBodies*sizeof(BODY));

  InitializeBodyModules(body,control->Evolve.iNumBodies);

  /* Is iVerbose set in primary input? */
  ReadVerbose(files,&options[OPT_VERBOSE],&control->Io.iVerbose,0);

  /* Now we can search through files for all options. First we scan the files for Verbosity */
  /* Initialize other input files */
  for (iFile=1;iFile<files->iNumInputs;iFile++) {
    InitializeInput(&files->Infile[iFile]);
    ReadVerbose(files,&options[OPT_VERBOSE],&control->Io.iVerbose,iFile);
  }

  /* Now initialize arrays */
  control->Units = malloc(files->iNumInputs*sizeof(UNITS));

  /* Initialize functions in the module struct */
  InitializeModule(module,control->Evolve.iNumBodies);
  control->Halt = malloc(control->Evolve.iNumBodies*sizeof(HALT));
  /* XXX Does this belong here? Need to know iNumHalts, so should this come in verify? -- I think so 
     InitializeHalt(control,module); */

  /* Next we must find the units, modules, and system name */
  for (iFile=0;iFile<files->iNumInputs;iFile++) {
    ReadUnitMass(control,files,&options[OPT_UNITMASS],iFile);
    ReadUnitTime(control,files,&options[OPT_UNITTIME],iFile);
    ReadUnitAngle(control,files,&options[OPT_UNITANGLE],iFile);
    ReadUnitLength(control,files,&options[OPT_UNITLENGTH],iFile);
    ReadUnitTemp(control,files,&options[OPT_UNITTEMP],iFile);
    ReadSystemName(control,files,&options[OPT_SYSTEMNAME],system,iFile);
    /* Get Modules first as it helps with verification
       ReadModules is in module.c */
    ReadModules(*body,control,files,module,&options[OPT_MODULES],iFile);
  }

  for (iBody=0;iBody<control->Evolve.iNumBodies;iBody++) 
    FinalizeModule(*body,module,iBody);

  /* XXX Should check this file here */

  free(input.bLineOK);
  
}

void AssignDefaultDouble(OPTIONS *options,double *dOption,int iNumFiles) {
  int iFile;

  for (iFile=0;iFile<iNumFiles;iFile++) 
    if (options->iLine[iFile] != -1)
      /* Options already input in other file */
      return;

  /* If made it here, not input already, so assign default */
  *dOption = options->dDefault;
}

void AssignDefaultInt(OPTIONS *options,int *iOption,int iNumFiles) {
  int iFile;

  for (iFile=0;iFile<iNumFiles;iFile++) 
    if (options->iLine[iFile] != -1)
      /* Options already input in other file */
      return;

  /* If made it here, not input already, so assign default */
  *iOption = atoi(options->cDefault);
}

void AssignDefaultString(OPTIONS *options,char cOption[],int iNumFiles) {
  int iFile;

  for (iFile=0;iFile<iNumFiles;iFile++) 
    if (options->iLine[iFile] != -1)
      /* Options already input in other file */
      return;

  /* If made it here, not input already, so assign default */
  strcpy(cOption,options->cDefault);
}

int bOptionAlreadyFound(int *iLine,int iNumFiles) {
  int iFile;
  
  for (iFile=0;iFile<iNumFiles;iFile++) {
    if (iLine[iFile] >= 0)
      return 1;
  }
  return 0;
}

/* 
 * Here are the subroutines for options used by all modules
 */


/*
 *
 * A
 *
 */

/* Age */

void ReadAge(BODY *body,CONTROL *control,FILES *files,OPTIONS *options,SYSTEM *system,int iFile) {
  /* This parameter cannot exist in primary input file */
  int lTmp=-1;
  double dTmp;
  
  AddOptionDouble(files->Infile[iFile].cIn,options->cName,&dTmp,&lTmp,control->Io.iVerbose);
  if (lTmp >= 0) {
    /* Option was found */
    NotPrimaryInput(iFile,options->cName,files->Infile[iFile].cIn,lTmp,control->Io.iVerbose);
    if (dTmp < 0) {
      body[iFile-1].dAge = dTmp*dNegativeDouble(*options,files->Infile[iFile].cIn,control->Io.iVerbose);
    } else 
      body[iFile-1].dAge = dTmp*fdUnitsTime(control->Units[iFile].iTime);
    UpdateFoundOption(&files->Infile[iFile],options,lTmp,iFile);
  } else
    if (iFile > 0)
      AssignDefaultDouble(options,&body[iFile-1].dAge,files->iNumInputs);
}

/* Albedo */

void ReadAlbedoGlobal(BODY *body,CONTROL *control,FILES *files,OPTIONS *options,SYSTEM *system,int iFile) {
  /* This parameter cannot exist in primary input file */
  int lTmp=-1;
  double dTmp;
  
  AddOptionDouble(files->Infile[iFile].cIn,options->cName,&dTmp,&lTmp,control->Io.iVerbose);
  if (lTmp >= 0) {
    /* Option was found */
    NotPrimaryInput(iFile,options->cName,files->Infile[iFile].cIn,lTmp,control->Io.iVerbose);
    if (dTmp < 0) {
      fprintf(stderr,"ERROR: %s cannot be negative.\n",options->cName);
      LineExit(files->Infile[iFile].cIn,lTmp);
    } else 
      body[iFile-1].dAlbedoGlobal = dTmp;
    UpdateFoundOption(&files->Infile[iFile],options,lTmp,iFile);
  } else
    if (iFile > 0)
      AssignDefaultDouble(options,&body[iFile-1].dAlbedoGlobal,files->iNumInputs);
}

/* Body Type */

void ReadBodyType(BODY *body,CONTROL *control,FILES *files,OPTIONS *options,SYSTEM *system,int iFile) {
    /* This parameter cannot exist in primary file */
    int lTmp=-1;
    int iTmp;

    AddOptionInt(files->Infile[iFile].cIn,options->cName,&iTmp,&lTmp,control->Io.iVerbose);
    if (lTmp >= 0) {
      NotPrimaryInput(iFile,options->cName,files->Infile[iFile].cIn,lTmp,control->Io.iVerbose);
      if (iTmp < 0) {
        if (control->Io.iVerbose >= VERBERR)
          fprintf(stderr,"ERROR: %s must be non-negative.\n",options->cName);
        LineExit(files->Infile[iFile].cIn,lTmp);  
    } else
        body[iFile-1].iBodyType = iTmp;
      UpdateFoundOption(&files->Infile[iFile],options,lTmp,iFile);
    } else
      if (iFile > 0)
        AssignDefaultInt(options,&body[iFile-1].iBodyType,files->iNumInputs);
}

/*
 *
 * B
 *
 */

/* Do Backward Integration? */

void ReadDoBackward(BODY *body,CONTROL *control,FILES *files,OPTIONS *options,SYSTEM *system,int iFile) {
  /* This parameter can exist in any file, but only once */
  int lTmp=-1,bTmp;
  AddOptionBool(files->Infile[iFile].cIn,options->cName,&bTmp,&lTmp,control->Io.iVerbose);
  if (lTmp >= 0) {
    /* Option was found */
    CheckDuplication(files,options,files->Infile[iFile].cIn,lTmp,control->Io.iVerbose);
    UpdateFoundOption(&files->Infile[iFile],options,lTmp,iFile);
  } else
    control->Evolve.bDoBackward = atoi(options->cDefault);
}

/* Output File Name */

void ReadOutFile(BODY *body,CONTROL *control,FILES *files,OPTIONS *options,SYSTEM *system,int iFile) {
  int lTmp=-1;
  char cTmp[OPTLEN];

  AddOptionString(files->Infile[iFile].cIn,options->cName,cTmp,&lTmp,control->Io.iVerbose);
  if (lTmp >= 0) {
    /* Cannot exist in primary input file -- Each body has an output file */
    NotPrimaryInput(iFile,options->cName,files->Infile[iFile].cIn,lTmp,control->Io.iVerbose);
    strcpy(files->Outfile[iFile-1].cOut,cTmp);
    UpdateFoundOption(&files->Infile[iFile],options,lTmp,iFile);
  } else 
    if (iFile > 0)
      AssignDefaultString(options,files->Outfile[iFile-1].cOut,files->iNumInputs);
}

/* Backward Eta */

void ReadEta(BODY *body,CONTROL *control,FILES *files,OPTIONS *options,SYSTEM *system,int iFile) {
  /* This parameter can exist in any file, but only once */
  int lTmp=-1;
  double dTmp;

  AddOptionDouble(files->Infile[iFile].cIn,options->cName,&dTmp,&lTmp,control->Io.iVerbose);
  if (lTmp >= 0) {
    CheckDuplication(files,options,files->Infile[iFile].cIn,lTmp,control->Io.iVerbose);
    if (dTmp <= 0) {
      if (control->Io.iVerbose >= VERBERR)
        fprintf(stderr,"ERROR: %s must be greater than 0.\n",options->cName);
      LineExit(files->Infile[iFile].cIn,lTmp);
    }
    control->Evolve.dEta = dTmp;
    if (control->Evolve.dEta > 1 && control->Io.iVerbose >= VERBALL)
      fprintf(stderr,"WARNING: %s > 1 is not advised (%s:%d).\n",options->cName,files->Infile[iFile].cIn,lTmp);
    UpdateFoundOption(&files->Infile[iFile],options,lTmp,iFile);
  } else 
    AssignDefaultDouble(options,&control->Evolve.dEta,files->iNumInputs);
}
  
/* Backward integration output interval */

void ReadOutputTime(BODY *body,CONTROL *control,FILES *files,OPTIONS *options,SYSTEM *system,int iFile) {
  /* This parameter can exist in any file, but only once */
  int lTmp=-1;
  double dTmp;

  AddOptionDouble(files->Infile[iFile].cIn,options->cName,&dTmp,&lTmp,control->Io.iVerbose);
  if (lTmp >= 0) {
    CheckDuplication(files,options,files->Infile[iFile].cIn,lTmp,control->Io.iVerbose);
    if (dTmp < 0) {
      if (control->Io.iVerbose >= VERBERR)
        fprintf(stderr,"ERROR: %s must be greater than 0.\n",options->cName);
      LineExit(files->Infile[iFile].cIn,lTmp);
    }
    /* Convert output time to cgs */
    control->Io.dOutputTime = dTmp*fdUnitsTime(control->Units[iFile].iTime);
    UpdateFoundOption(&files->Infile[iFile],options,lTmp,iFile);
  } else
    AssignDefaultDouble(options,&control->Io.dOutputTime,files->iNumInputs);
}

/* Backward integration stop time */

void ReadStopTime(BODY *body,CONTROL *control,FILES *files,OPTIONS *options,SYSTEM *system,int iFile) {
  /* This parameter can exist in any file, but only once */
  int lTmp=-1;
  double dTmp;

  AddOptionDouble(files->Infile[iFile].cIn,options->cName,&dTmp,&lTmp,control->Io.iVerbose);
  if (lTmp >= 0) {
    /* Option was found */
    CheckDuplication(files,options,files->Infile[iFile].cIn,lTmp,control->Io.iVerbose);
    if (dTmp < 0) {
      if (control->Io.iVerbose >= VERBERR)
        fprintf(stderr,"ERROR: %s must be greater than 0.\n",options->cName);
      LineExit(files->Infile[iFile].cIn,lTmp);
    }
    /* Convert stop time to cgs */
    control->Evolve.dStopTime = dTmp*fdUnitsTime(control->Units[iFile].iTime);
    UpdateFoundOption(&files->Infile[iFile],options,lTmp,iFile);
  } else
    AssignDefaultDouble(options,&control->Evolve.dStopTime,files->iNumInputs);
}

/* Integration timestep */

void ReadTimeStep(BODY *body,CONTROL *control,FILES *files,OPTIONS *options,SYSTEM *system,int iFile) {
  /* This parameter can exist in any file, but only once */
  int lTmp=-1;
  double dTmp;

  AddOptionDouble(files->Infile[iFile].cIn,options->cName,&dTmp,&lTmp,control->Io.iVerbose);
  if (lTmp >= 0) {
    /* Option was found */
    CheckDuplication(files,options,files->Infile[iFile].cIn,lTmp,control->Io.iVerbose);
    if (dTmp < 0) {
      if (control->Io.iVerbose >= VERBERR)
          fprintf(stderr,"ERROR: %s must be greater than 0.\n",options->cName);
      LineExit(files->Infile[iFile].cIn,lTmp);
    }
    /* Convert timestep to cgs */
    control->Evolve.dTimeStep = dTmp*fdUnitsTime(control->Units[iFile].iTime);
    UpdateFoundOption(&files->Infile[iFile],options,lTmp,iFile);
  } else
    AssignDefaultDouble(options,&control->Evolve.dTimeStep,files->iNumInputs);
}
  
/* Do variable timestep? */

void ReadVarDt(BODY *body,CONTROL *control,FILES *files,OPTIONS *options,SYSTEM *system,int iFile) {
  /* This parameter can exist in any file, but only once */
  int lTmp=-1;
  int bTmp;

  AddOptionBool(files->Infile[iFile].cIn,options->cName,&bTmp,&lTmp,control->Io.iVerbose);
  if (lTmp >= 0) {
    /* Option was found */
    CheckDuplication(files,options,files->Infile[iFile].cIn,lTmp,control->Io.iVerbose);
    control->Evolve.bVarDt = bTmp;
    UpdateFoundOption(&files->Infile[iFile],options,lTmp,iFile);
  } else 
    AssignDefaultInt(options,&control->Evolve.bVarDt,files->iNumInputs);
}

/* Body Name */

void ReadBodyName(BODY *body,CONTROL *control,FILES *files,OPTIONS *options,SYSTEM *system,int iFile) {
  int lTmp=-1;
  char cTmp[OPTLEN];

  AddOptionString(files->Infile[iFile].cIn,options->cName,cTmp,&lTmp,control->Io.iVerbose);
  if (lTmp >= 0) {
    /* Cannot exist in primary input file -- Each body has an output file */
    NotPrimaryInput(iFile,options->cName,files->Infile[iFile].cIn,lTmp,control->Io.iVerbose);
    strcpy(body[iFile-1].cName,cTmp);
    UpdateFoundOption(&files->Infile[iFile],options,lTmp,iFile);
  } else 
    if (iFile > 0)
      sprintf(body[iFile-1].cName,"%d",iFile);
}

/* Body color (for plotting) */
void ReadColor(BODY *body,CONTROL *control,FILES *files,OPTIONS *options,SYSTEM *system,int iFile) {
  /* This parameter cannot exist in the primary file */
  int lTmp=-1;
  char cTmp[OPTLEN];

  AddOptionString(files->Infile[iFile].cIn,options->cName,cTmp,&lTmp,control->Io.iVerbose);
  if (lTmp >= 0) {
    NotPrimaryInput(iFile,options->cName,files->Infile[iFile].cIn,lTmp,control->Io.iVerbose);    
    strcpy(body[iFile-1].cColor,cTmp);
    UpdateFoundOption(&files->Infile[iFile],options,lTmp,iFile);
  } else 
    if (iFile > 0)
      strcpy(body[iFile-1].cColor,options->cDefault);
}  

/*
 *
 * D
 *
 */

/* Digits */

void ReadDigits(BODY *body,CONTROL *control,FILES *files,OPTIONS *options,SYSTEM *system,int iFile) {
  /* This parameter can exist in any file, but only once */
  int lTmp=-1;
  int iTmp;

  AddOptionInt(files->Infile[iFile].cIn,options->cName,&iTmp,&lTmp,control->Io.iVerbose);
  if (lTmp >= 0) {
    /* Option was found */
    CheckDuplication(files,options,files->Infile[iFile].cIn,lTmp,control->Io.iVerbose);
    control->Io.iDigits = iTmp;
    if (control->Io.iDigits < 0) {
      if (control->Io.iVerbose >= VERBERR)
        fprintf(stderr,"ERROR: %s must be non-negative.\n",options->cName);
      LineExit(files->Infile[iFile].cIn,options->iLine[iFile]);
    }
    if (control->Io.iDigits > 16) {
      if (control->Io.iVerbose >= VERBERR)
        fprintf(stderr,"ERROR: %s must be less than 17.\n",options->cName);
      LineExit(files->Infile[iFile].cIn,options->iLine[iFile]);
    }
    control->Io.iDigits = iTmp;
    UpdateFoundOption(&files->Infile[iFile],options,lTmp,iFile);
  } else
    // XXX Don't we need to check if it was found in another file already??
    AssignDefaultInt(options,&control->Io.iDigits,files->iNumInputs);
}


/*
 *
 * E
 *
 */

/* Eccentricity */

void ReadEcc(BODY *body,CONTROL *control,FILES *files,OPTIONS *options,SYSTEM *system,int iFile) {
  /* Cannot exist in primary file */
  int lTmp=-1;
  double dTmp;

  AddOptionDouble(files->Infile[iFile].cIn,options->cName,&dTmp,&lTmp,control->Io.iVerbose);
  if (lTmp >= 0) {
    /* Option was found */
    NotPrimaryInput(iFile,options->cName,files->Infile[iFile].cIn,lTmp,control->Io.iVerbose);
    if (dTmp < 0 || dTmp >= 1) {
      if (control->Io.iVerbose >= VERBERR)
        fprintf(stderr,"ERROR: %s must be in the range [0,1).\n",options->cName);
      LineExit(files->Infile[iFile].cIn,lTmp);  
    }
    body[iFile-1].dEcc = dTmp;
    UpdateFoundOption(&files->Infile[iFile],options,lTmp,iFile);

  } else
    if (iFile > 0)
      AssignDefaultDouble(options,&body[iFile-1].dEcc,files->iNumInputs);
}

/*
 *
 * F
 *
 */


/* Forward integration? */

void ReadDoForward(BODY *body,CONTROL *control,FILES *files,OPTIONS *options,SYSTEM *system,int iFile) {
  /* This parameter can exist in any file, but only once */
  int lTmp=-1;
  int bTmp;

  AddOptionBool(files->Infile[iFile].cIn,options->cName,&bTmp,&lTmp,control->Io.iVerbose);
  if (lTmp >= 0) {
    /* Option was found */
    CheckDuplication(files,options,files->Infile[iFile].cIn,lTmp,control->Io.iVerbose);
    control->Evolve.bDoForward = bTmp;
    UpdateFoundOption(&files->Infile[iFile],options,lTmp,iFile);
  } else
    /* Set to default */
    AssignDefaultInt(options,&control->Evolve.bDoForward,files->iNumInputs);
}

/*
 *
 *   HALT
 *
 */


/* Maximum Eccentricity */

void ReadHaltMaxEcc(BODY *body,CONTROL *control,FILES *files,OPTIONS *options,SYSTEM *system,int iFile) {
  /* This parameter can exist in any file, but only once */
     
  int lTmp=-1;
  double dTmp;
  
  AddOptionDouble(files->Infile[iFile].cIn,options->cName,&dTmp,&lTmp,control->Io.iVerbose);
  if (lTmp >= 0) {
    NotPrimaryInput(iFile,options->cName,files->Infile[iFile].cIn,lTmp,control->Io.iVerbose);
    if (dTmp < 0 || dTmp > 1) {
      if (control->Io.iVerbose >= VERBERR)
        fprintf(stderr,"ERROR: %s must be in the range (0,1).\n",options->cName);
      LineExit(files->Infile[iFile].cIn,lTmp);  
    }
    control->Halt[iFile-1].dMaxEcc = dTmp;
    UpdateFoundOption(&files->Infile[iFile],options,lTmp,iFile);
  } else {
    if (iFile > 0)
      control->Halt[iFile-1].dMaxEcc = options->dDefault;
//       AssignDefaultDouble(options,&control->Halt[iFile-1].dMaxEcc,files->iNumInputs);
  }
}

/* Merge */

void ReadHaltMerge(BODY *body,CONTROL *control,FILES *files,OPTIONS *options,SYSTEM *system,int iFile) {
  /* This parameter can exist in any file, but only once */
  int lTmp=-1;
  int bTmp;

  AddOptionBool(files->Infile[iFile].cIn,options->cName,&bTmp,&lTmp,control->Io.iVerbose);
  if (lTmp >= 0) {
    /* Cannot exist in primary input file */
    NotPrimaryInput(iFile,options->cName,files->Infile[iFile].cIn,lTmp,control->Io.iVerbose);
    /* Merging is not allowed for the central body */
    if (iFile == 1) {
      fprintf(stderr,"ERROR: Cannot set %s for systems with more than 2 bodies.\n",options[OPT_HALTMERGE].cName);
      LineExit(files->Infile[iFile].cIn,lTmp);
    }

    control->Halt[iFile-1].bMerge = bTmp;
    UpdateFoundOption(&files->Infile[iFile],options,lTmp,iFile);
  } else {
    if (iFile == 1)
      control->Halt[iFile-1].bMerge = 0;
    if (iFile > 1) {
      /* HaltMerge is unusual in that its default value depends on the body's
	 modules. These are set in ReadInitialOptions, so they are always 
	 known by ReadOptionsGeneral. Therefore, we can assign it based on 
	 the "bModule" members of the body struct. */
      // XXX Russell -- Include galhabit?
      if (body[iFile-1].bEqtide || body[iFile-1].bDistOrb)
	control->Halt[iFile-1].bMerge = 1;
      else
	control->Halt[iFile-1].bMerge = 0;
    }
  }
}

/* Minimum Eccentricity */
  
void ReadHaltMinEcc(BODY *body,CONTROL *control,FILES *files,OPTIONS *options,SYSTEM *system,int iFile) {
  /* This parameter can exist in any file, but only once */
  int lTmp=-1;
  double dTmp;

  AddOptionDouble(files->Infile[iFile].cIn,options->cName,&dTmp,&lTmp,control->Io.iVerbose);
  if (lTmp >= 0) {
    /* Cannot exist in primary input file */
    NotPrimaryInput(iFile,options->cName,files->Infile[iFile].cIn,lTmp,control->Io.iVerbose);
    if (dTmp < 0 || dTmp > 1) {
      if (control->Io.iVerbose >= VERBERR)
        fprintf(stderr,"ERROR: %s must be in the range (0,1).\n",options->cName);
      LineExit(files->Infile[iFile].cIn,lTmp);  
    }
    control->Halt[iFile-1].dMinEcc = dTmp;
    UpdateFoundOption(&files->Infile[iFile],options,lTmp,iFile);
  } else {
    if (iFile > 0)
      AssignDefaultDouble(options,&control->Halt[iFile-1].dMinEcc,files->iNumInputs);
  }
}


/* Need to add ReadHaltDblSync function, since halt.bDblSync is never initialized anywhere! */


/* Minimum obliquity */
  
void ReadHaltMinObl(BODY *body,CONTROL *control,FILES *files,OPTIONS *options,SYSTEM *system,int iFile) {
  /* This parameter cannot exist in primary file */
  int lTmp=-1;
  double dTmp;

  AddOptionDouble(files->Infile[iFile].cIn,options->cName,&dTmp,&lTmp,control->Io.iVerbose);
  if (lTmp >= 0) {
    /* Cannot exist in primary input file */
    NotPrimaryInput(iFile,options->cName,files->Infile[iFile].cIn,lTmp,control->Io.iVerbose);
    if (control->Units[iFile].iAngle == 0) {
      if (dTmp < 0 || dTmp > PI) {
        if (control->Io.iVerbose >= VERBINPUT) 
          fprintf(stderr,"ERROR: %s must be in the range [0,PI].\n",options->cName);
        LineExit(files->Infile[iFile].cIn,lTmp);        
      }
    } else {
      if (dTmp < 0 || dTmp > 180) {
        if (control->Io.iVerbose >= VERBINPUT) 
          fprintf(stderr,"ERROR: %s must be in the range [0,180].\n",options->cName);
        LineExit(files->Infile[iFile].cIn,lTmp);        
      } 
      /* Change to radians */
      dTmp *= DEGRAD;
    }
    control->Halt[iFile-1].dMinObl = dTmp;
    UpdateFoundOption(&files->Infile[iFile],options,lTmp,iFile);
  } else {
    if (iFile > 0)
      control->Halt[iFile-1].dMinObl = options->dDefault;
  }
}

/* Minimum Semi-Major Axis */

void ReadHaltMinSemi(BODY *body,CONTROL *control,FILES *files,OPTIONS *options,SYSTEM *system,int iFile) {
  /* This parameter can exist in any file, but only once */
  int lTmp=-1;
  double dTmp;

  AddOptionDouble(files->Infile[iFile].cIn,options->cName,&dTmp,&lTmp,control->Io.iVerbose);
  if (lTmp >= 0) {
    NotPrimaryInput(iFile,options->cName,files->Infile[iFile].cIn,lTmp,control->Io.iVerbose);
    if (dTmp <= 0) {
      if (control->Io.iVerbose >= VERBERR)
        fprintf(stderr,"ERROR: %s must be larger than 0.\n",options->cName);
      LineExit(files->Infile[iFile].cIn,lTmp);  
    }
    control->Halt[iFile-1].dMinSemi = dTmp*fdUnitsLength(control->Units[iFile].iLength);
    UpdateFoundOption(&files->Infile[iFile],options,lTmp,iFile);
  } else {
    if (iFile > 0)
      AssignDefaultDouble(options,&control->Halt[iFile-1].dMinSemi,files->iNumInputs);
  }
}

/* Positive de/dt */

void ReadHaltPosDeDt(BODY *body,CONTROL *control,FILES *files,OPTIONS *options,SYSTEM *system,int iFile) {
  /* This parameter can exist in any file, but only once */
  int lTmp=-1;
  int bTmp;

  AddOptionBool(files->Infile[iFile].cIn,options->cName,&bTmp,&lTmp,control->Io.iVerbose);
  if (lTmp >= 0) {
    NotPrimaryInput(iFile,options->cName,files->Infile[iFile].cIn,lTmp,control->Io.iVerbose);
    control->Halt[iFile-1].bPosDeDt = bTmp;
    UpdateFoundOption(&files->Infile[iFile],options,lTmp,iFile);
  } else {
    if (iFile > 0)
      AssignDefaultInt(options,&control->Halt[iFile-1].bPosDeDt,files->iNumInputs);
  }
}

/*
 *
 * H
 *
 */

/* Hecc -- currently this is not supported. XXX */
void ReadHecc(BODY *body,CONTROL *control,FILES *files,OPTIONS *options,SYSTEM *system,int iFile) {
  /* This parameter cannot exist in the primary file */
  int lTmp=-1;
  double dTmp;

  AddOptionDouble(files->Infile[iFile].cIn,options->cName,&dTmp,&lTmp,control->Io.iVerbose);
  if (lTmp >= 0) {
    fprintf(stderr,"ERROR: Option %s is not currently supported.\n",options->cName);
    exit(EXIT_INPUT);
  } else 
    if (iFile > 0)
      body[iFile-1].dHecc = options->dDefault;
}  

/*
 *
 * I
 *
 */

/* Integration Method */
void ReadIntegrationMethod(BODY *body,CONTROL *control,FILES *files,OPTIONS *options,SYSTEM *system,int iFile) {
  /* This parameter can exist in any file, but only once */
  int i,lTmp=-1;
  char cTmp[OPTLEN];

  AddOptionString(files->Infile[iFile].cIn,options->cName,cTmp,&lTmp,control->Io.iVerbose);
  if (lTmp >= 0) {
    CheckDuplication(files,options,files->Infile[iFile].cIn,lTmp,control->Io.iVerbose);
    if (memcmp(sLower(cTmp),"e",1) == 0) 
      control->Evolve.iOneStep = EULER;
    else if (memcmp(sLower(cTmp),"r",1) == 0) 
      control->Evolve.iOneStep = RUNGEKUTTA;
    else {
      if (control->Io.iVerbose >= VERBERR) {
        fprintf(stderr,"ERROR: Unknown argument to %s: %s.\n",options->cName,cTmp);
        fprintf(stderr,"Options are Euler.\n");
      }
      LineExit(files->Infile[iFile].cIn,lTmp);
    } 
    UpdateFoundOption(&files->Infile[iFile],options,lTmp,iFile);
  } 
  /* If not input, VerifyIntegration assigns default */
}

/*
 *
 * K
 *
 */

/* Kecc -- currently unsupported. XXX */
void ReadKecc(BODY *body,CONTROL *control,FILES *files,OPTIONS *options,SYSTEM *system,int iFile) {
  /* This parameter cannot exist in the primary file */
  int lTmp=-1;
  double dTmp;

  AddOptionDouble(files->Infile[iFile].cIn,options->cName,&dTmp,&lTmp,control->Io.iVerbose);
  if (lTmp >= 0) {
    fprintf(stderr,"ERROR: Option %s is not currently supported.\n",options->cName);
    exit(EXIT_INPUT);
  } else 
    if (iFile > 0)
      body[iFile-1].dKecc = options->dDefault;
}  

/*
 *
 *   LOG
 *
 */

/* Do log file? */
 
void ReadDoLog(BODY *body,CONTROL *control,FILES *files,OPTIONS *options,SYSTEM *system,int iFile) {
  /* This parameter can exist in any file, but only once */
  int lTmp=-1;
  int bTmp;

  AddOptionBool(files->Infile[iFile].cIn,options->cName,&bTmp,&lTmp,control->Io.iVerbose);
  if (lTmp >= 0) {
    CheckDuplication(files,options,files->Infile[iFile].cIn,lTmp,control->Io.iVerbose);
    control->Io.bLog = bTmp;
    UpdateFoundOption(&files->Infile[iFile],options,lTmp,iFile);
  } else
    AssignDefaultInt(options,&control->Io.bLog,files->iNumInputs);
}
  
/* Log file name */

void ReadLogFile(BODY *body,CONTROL *control,FILES *files,OPTIONS *options,SYSTEM *system,int iFile) {
  /* This parameter can exist in any file, but only once */
  int i,lTmp=-1;
  char cTmp[OPTLEN];

  AddOptionString(files->Infile[iFile].cIn,options->cName,cTmp,&lTmp,control->Io.iVerbose);
  if (lTmp >= 0) {
    CheckDuplication(files,options,files->Infile[iFile].cIn,lTmp,control->Io.iVerbose);
    strcpy(files->cLog,cTmp);
    UpdateFoundOption(&files->Infile[iFile],options,lTmp,iFile);
  } else {
    /* Assign Default */
    if (iFile == files->iNumInputs-1) {
      for (i=0;i<files->iNumInputs;i++) 
        if (options->iLine[i] != -1)
          /* Was aaigned, return */
          return;
    }
    /* Wasn't entered, assign default */
    sprintf(files->cLog,"%s.log",system->cName);
  }
}

/* Longitude of pericenter */
void ReadLongP(BODY *body,CONTROL *control,FILES *files,OPTIONS *options,SYSTEM *system,int iFile) {
  /* This parameter cannot exist in the primary file */
  int lTmp=-1;
  double dTmp;

  AddOptionDouble(files->Infile[iFile].cIn,options->cName,&dTmp,&lTmp,control->Io.iVerbose);
  if (lTmp >= 0) {
    NotPrimaryInput(iFile,options->cName,files->Infile[iFile].cIn,lTmp,control->Io.iVerbose);
    if (control->Units[iFile].iAngle == 0) {
      if (dTmp < 0 || dTmp > 2*PI) {
        if (control->Io.iVerbose >= VERBERR)
            fprintf(stderr,"ERROR: %s must be in the range [0,2*PI].\n",options->cName);
        LineExit(files->Infile[iFile].cIn,lTmp);        
      }
    } else {
      if (dTmp < 0 || dTmp > 360) {
        if (control->Io.iVerbose >= VERBERR)
            fprintf(stderr,"ERROR: %s must be in the range [0,360].\n",options->cName);
        LineExit(files->Infile[iFile].cIn,lTmp);        
      }
      /* Change to radians */
      dTmp *= DEGRAD;
    }
    
    body[iFile-1].dLongP = dTmp; 
    UpdateFoundOption(&files->Infile[iFile],options,lTmp,iFile);
  } else 
    if (iFile > 0)
      body[iFile-1].dLongP = options->dDefault;
}  

/* Longitude of ascending node */

void ReadLongA(BODY *body,CONTROL *control,FILES *files,OPTIONS *options,SYSTEM *system,int iFile) {
  /* This parameter cannot exist in the primary file */
  int lTmp=-1;
  double dTmp;

  AddOptionDouble(files->Infile[iFile].cIn,options->cName,&dTmp,&lTmp,control->Io.iVerbose);
  if (lTmp >= 0) {
    NotPrimaryInput(iFile,options->cName,files->Infile[iFile].cIn,lTmp,control->Io.iVerbose);
    if (control->Units[iFile].iAngle == 0) {
      if (dTmp < 0 || dTmp > 2*PI) {
        if (control->Io.iVerbose >= VERBERR)
            fprintf(stderr,"ERROR: %s must be in the range [0,2*PI].\n",options->cName);
        LineExit(files->Infile[iFile].cIn,lTmp);        
      }
    } else {
      if (dTmp < 0 || dTmp > 360) {
        if (control->Io.iVerbose >= VERBERR)
            fprintf(stderr,"ERROR: %s must be in the range [0,360].\n",options->cName);
        LineExit(files->Infile[iFile].cIn,lTmp);        
      }
      /* Change to radians */
      dTmp *= DEGRAD;
    }

    body[iFile-1].dLongA = dTmp; 
    UpdateFoundOption(&files->Infile[iFile],options,lTmp,iFile);
  } else 
    if (iFile > 0)
      body[iFile-1].dLongA = options->dDefault;
}  


/* Argument of pericenter */

void ReadArgP(BODY *body,CONTROL *control,FILES *files,OPTIONS *options,SYSTEM *system,int iFile) {

  /* This parameter cannot exist in the primary file */
  int lTmp=-1;
  double dTmp;

  AddOptionDouble(files->Infile[iFile].cIn,options->cName,&dTmp,&lTmp,control->Io.iVerbose);
  if (lTmp >= 0) {
    NotPrimaryInput(iFile,options->cName,files->Infile[iFile].cIn,lTmp,control->Io.iVerbose);
    if (control->Units[iFile].iAngle == 0) {
      if (dTmp < 0 || dTmp > 2*PI) {
        if (control->Io.iVerbose >= VERBERR)
            fprintf(stderr,"ERROR: %s must be in the range [0,2*PI].\n",options->cName);
        LineExit(files->Infile[iFile].cIn,lTmp);        
      }
    } else {
      if (dTmp < 0 || dTmp > 360) {
        if (control->Io.iVerbose >= VERBERR)
            fprintf(stderr,"ERROR: %s must be in the range [0,360].\n",options->cName);
        LineExit(files->Infile[iFile].cIn,lTmp);        
      }
      /* Change to radians */
      dTmp *= DEGRAD;
    }
    
    body[iFile-1].dArgP = dTmp; 
    UpdateFoundOption(&files->Infile[iFile],options,lTmp,iFile);
  } else 
    if (iFile > 0)
      body[iFile-1].dArgP = options->dDefault;
}  

/* Inclination */

void ReadInc(BODY *body,CONTROL *control,FILES *files,OPTIONS *options,SYSTEM *system,int iFile) {
  /* This parameter cannot exist in the primary file */
  int lTmp=-1;
  double dTmp;

  AddOptionDouble(files->Infile[iFile].cIn,options->cName,&dTmp,&lTmp,control->Io.iVerbose);
  if (lTmp >= 0) {
    NotPrimaryInput(iFile,options->cName,files->Infile[iFile].cIn,lTmp,control->Io.iVerbose);
    if (control->Units[iFile].iAngle == 0) {
      if (dTmp < 0 || dTmp > PI) {
        if (control->Io.iVerbose >= VERBERR)
            fprintf(stderr,"ERROR: %s must be in the range [0,PI].\n",options->cName);
        LineExit(files->Infile[iFile].cIn,lTmp);        
      }
    } else {
      if (dTmp < 0 || dTmp > 180) {
        if (control->Io.iVerbose >= VERBERR)
            fprintf(stderr,"ERROR: %s must be in the range [0,180].\n",options->cName);
        LineExit(files->Infile[iFile].cIn,lTmp);        
      }
      /* Change to radians */
      dTmp *= DEGRAD;
    }

    body[iFile-1].dInc = dTmp; 
    body[iFile-1].dSinc = sin(0.5*dTmp);
    UpdateFoundOption(&files->Infile[iFile],options,lTmp,iFile);
  } else 
    if (iFile > 0) {
      body[iFile-1].dInc = options->dDefault;
      body[iFile-1].dSinc = sin(0.5*options->dDefault);
    }
}

/* LXUV -- currently unsupported */
void ReadLXUV(BODY *body,CONTROL *control,FILES *files,OPTIONS *options,SYSTEM *system,int iFile) {
  /* This parameter cannot exist in the primary file */
  int lTmp=-1;
  double dTmp;

  AddOptionDouble(files->Infile[iFile].cIn,options->cName,&dTmp,&lTmp,control->Io.iVerbose);
  if (lTmp >= 0) {
    fprintf(stderr,"ERROR: Option %s is not currently supported.\n",options->cName);
    exit(EXIT_INPUT);
  } else 
    if (iFile > 0)
      body[iFile-1].dLXUV = options->dDefault;
}  

/*
 *
 *   M
 *
 */

/* Mass */

void ReadMass(BODY *body,CONTROL *control,FILES *files,OPTIONS *options,SYSTEM *system,int iFile) {
  /* This parameter cannot exist in primary file */
  /* Must verify in conjuction with Radius, Density and MassRad */
  int lTmp=-1;
  double dTmp;

  AddOptionDouble(files->Infile[iFile].cIn,options->cName,&dTmp,&lTmp,control->Io.iVerbose);
  if (lTmp >= 0) {
    NotPrimaryInput(iFile,options->cName,files->Infile[iFile].cIn,lTmp,control->Io.iVerbose);
    if (dTmp < 0)
      body[iFile-1].dMass = dTmp*dNegativeDouble(*options,files->Infile[iFile].cIn,control->Io.iVerbose);
    else
      body[iFile-1].dMass = dTmp*fdUnitsMass(control->Units[iFile].iMass);
    UpdateFoundOption(&files->Infile[iFile],options,lTmp,iFile);
  } else
    if (iFile > 0)
      body[iFile-1].dMass = options->dDefault;
}

/* Mass-Radius relationship */

void ReadMassRad(BODY *body,CONTROL *control,FILES *files,OPTIONS *options,SYSTEM *system,int iFile) {
  /* This parameter cannot exist in primary file */
  /* Must verify in conjuction with Radius, Density and Mass */
  int lTmp=-1;
  char cTmp[OPTLEN];
    
  AddOptionString(files->Infile[iFile].cIn,options->cName,cTmp,&lTmp,control->Io.iVerbose);
  if (lTmp >= 0) {
    NotPrimaryInput(iFile,options->cName,files->Infile[iFile].cIn,lTmp,control->Io.iVerbose);
    if (memcmp(sLower(cTmp),"r",1) == 0) {
      /* Reid & Hawley 2000 */
      // XXX Should change number to #define'd variables!
      control->iMassRad[iFile-1]=0;
    } else if (memcmp(sLower(cTmp),"g",1) == 0) {
      /* Gorda and Svenchnikov 1999 */
      control->iMassRad[iFile-1]=1;
    } else if (memcmp(sLower(cTmp),"b",1) == 0) {
      /* Bayless & Orosz 2006 */
      control->iMassRad[iFile-1]=2;
    } else if (memcmp(sLower(cTmp),"s",1) == 0) {
      /* Sotin et al 2007 */
      control->iMassRad[iFile-1]=3;
    } else {
      if (control->Io.iVerbose >= VERBERR) {
        fprintf(stderr,"ERROR: Unknown argument to %s: %s.\n",options->cName,cTmp);
        fprintf(stderr,"Options are GS99 (Gorda & Svechnikov 1999), BO06 (Bayless & Orosz 2006), Sotin07 (Sotin et al. 2007), or RH00 (Reid & Hawley 2000).\n");
      }
      LineExit(files->Infile[iFile].cIn,lTmp);
    } 
    UpdateFoundOption(&files->Infile[iFile],options,lTmp,iFile);
  } else {
    /* This one is weird, since the default is "none", but if this option
       is not set, then we need to set this variable to 0 for logging
       purposes. */
    if (iFile > 0)
      control->iMassRad[iFile-1] = 0;
  }
}

/* Mean Motion */

void ReadMeanMotion(BODY *body,CONTROL *control,FILES *files,OPTIONS *options,SYSTEM *system,int iFile) {
  /* This parameter cannot exist in primary file */
  int lTmp=-1;
  double dTmp;

  AddOptionDouble(files->Infile[iFile].cIn,options->cName,&dTmp,&lTmp,control->Io.iVerbose);
  if (lTmp >= 0) {
    NotPrimaryInput(iFile,options->cName,files->Infile[iFile].cIn,lTmp,control->Io.iVerbose);
    if (dTmp <= 0) {
      if (control->Io.iVerbose >= VERBERR)
        fprintf(stderr,"ERROR: %s must be greater than 0.\n",options->cName);
      LineExit(files->Infile[iFile].cIn,lTmp);  
    }
    body[iFile-1].dMeanMotion = dTmp;
    UpdateFoundOption(&files->Infile[iFile],options,lTmp,iFile);
  } else {
    if (iFile > 0)
      AssignDefaultDouble(options,&body[iFile-1].dMeanMotion,files->iNumInputs);
  }
}

/* Minimum Value */

void ReadMinValue(BODY *body,CONTROL *control,FILES *files,OPTIONS *options,SYSTEM *system,int iFile) {
  /* This parameter can exist in any file, but only once */
  int lTmp=-1;
  double dTmp;

  AddOptionDouble(files->Infile[iFile].cIn,options->cName,&dTmp,&lTmp,control->Io.iVerbose);
  if (lTmp >= 0) {
    if (dTmp < 0) {
      if (control->Io.iVerbose >= VERBERR)
        fprintf(stderr,"ERROR: %s must be larger than 0.\n",options->cName);
      LineExit(files->Infile[iFile].cIn,lTmp);
    }
    control->Evolve.dMinValue = dTmp;
    UpdateFoundOption(&files->Infile[iFile],options,lTmp,iFile);
  } else
    AssignDefaultDouble(options,&control->Evolve.dMinValue,files->iNumInputs);
}  

/*
 *
 * O
 *
 */

/* Obliquity */

void ReadObliquity(BODY *body,CONTROL *control,FILES *files,OPTIONS *options,SYSTEM *system,int iFile) {
  /* This parameter cannot exist in primary file */
  int lTmp=-1;
  double dTmp;

  AddOptionDouble(files->Infile[iFile].cIn,options->cName,&dTmp,&lTmp,control->Io.iVerbose);
  if (lTmp >= 0) {
    NotPrimaryInput(iFile,options->cName,files->Infile[iFile].cIn,lTmp,control->Io.iVerbose);
    if (control->Units[iFile].iAngle == 0) {
      if (dTmp < 0 || dTmp > PI) {
        if (control->Io.iVerbose >= VERBERR)
            fprintf(stderr,"ERROR: %s must be in the range [0,PI].\n",options->cName);
        LineExit(files->Infile[iFile].cIn,lTmp);        
      }
    } else {
      if (dTmp < 0 || dTmp > 180) {
        if (control->Io.iVerbose >= VERBERR)
            fprintf(stderr,"ERROR: %s must be in the range [0,180].\n",options->cName);
        LineExit(files->Infile[iFile].cIn,lTmp);        
      }
      /* Change to radians */
      dTmp *= DEGRAD;
    }
    body[iFile-1].dObliquity = dTmp;
    UpdateFoundOption(&files->Infile[iFile],options,lTmp,iFile);
  } else 
    if (iFile > 0)
      body[iFile-1].dObliquity = options->dDefault;
}

/*
 * Output Order -- This one is special and takes different arguments
 */


void ReadOutputOrder(FILES *files,MODULE *module,OPTIONS *options,OUTPUT *output,int iFile,int iVerbose) {
  int i,j,count,iLen,iNumIndices=0,bNeg[MAXARRAY],ok=1,iNumGrid=0;
  int k,iOut,*lTmp;
  char saTmp[MAXARRAY][OPTLEN],cTmp[OPTLEN],cOption[MAXARRAY][OPTLEN],cOut[OPTLEN];
  int iLen1,iLen2;

  lTmp = malloc(MAXLINES*sizeof(int));

  AddOptionStringArray(files->Infile[iFile].cIn,options[OPT_OUTPUTORDER].cName,saTmp,&iNumIndices,&files->Infile[iFile].iNumLines,lTmp,iVerbose);

  if (lTmp[0] >= 0) {
    NotPrimaryInput(iFile,options[OPT_OUTPUTORDER].cName,files->Infile[iFile].cIn,lTmp[0],iVerbose);

    /* First remove and record negative signs */
    for (i=0;i<iNumIndices;i++) {
      if (saTmp[i][0] == 45) {
        /* Option is negative */
        bNeg[i] = 1;
        /* Now remove negative sign */
        for (j=0;j<strlen(saTmp[i]);j++) 
        saTmp[i][j] = saTmp[i][j+1];
        saTmp[i][strlen(saTmp[i])] = 0;
      } else
        bNeg[i] = 0;
    }
    
    /* Check for ambiguity */
    for (i=0;i<iNumIndices;i++) {
      count=0; /* Number of possibilities */
      for (j=0;j<OPTLEN;j++)
        cTmp[j]=0;
      strcpy(cTmp,saTmp[i]);
      for (j=0;j<MODULEOUTEND;j++) {
        for (k=0;k<OPTLEN;k++)
          cOut[k]=0;
        strcpy(cOut,output[j].cName);
        iLen1=strlen(cOut);
        iLen2=strlen(cTmp);
        /* Check for perfect match */
        if ( (iLen1 == iLen2) && (memcmp(sLower(cTmp),sLower(cOut),strlen(cOut)) == 0)) {
          /* Output option found! */
          strcpy(cOption[count],output[j].cName);
          count = 1;
          iOut = j;
          if (output[j].bGrid == 1)
	    // Exit!
            iNumGrid += 1;
          j = MODULEOUTEND; /* Poor man's break! */
        } else {
          if (iLen1 < iLen2)
            iLen=iLen1;
          else
            iLen=iLen2;
          
          if (memcmp(sLower(cTmp),sLower(cOut),iLen) == 0 && iLen1 > iLen2) {
            /* Output option found! */
            strcpy(cOption[count],output[j].cName);
            count++;
            iOut = j;
            if (output[j].bGrid == 1)
	      // Exit!
              iNumGrid += 1;
          }
        }
      }
      
      if (count > 1) {
        /* More than one possibility */
        if (iVerbose >= VERBERR) {
          fprintf(stderr,"ERROR: Output option \"%s\" is ambiguous. Options are ",saTmp[i]);
          for (j=0;j<count;j++) {
            fprintf(stderr,"%s",cOption[j]);
            if (j < count-1)
              fprintf(stderr,", ");
          }
          fprintf(stderr,".\n");
        }
        LineExit(files->Infile[iFile].cIn,lTmp[0]);
      }
      
      if (!count) {
        /* Option not found */
        if (iVerbose >= VERBERR) 
          fprintf(stderr,"ERROR: Unknown output option \"%s\".\n",saTmp[i]);
        LineExit(files->Infile[iFile].cIn,lTmp[0]);
      }
      
      if (count == 1) {
        /* Unique option */
    
        /* Verify and record negative options */
        if (bNeg[i]) {
          // Is the negative option allowed?
          if (!output[iOut].bNeg) { /* No */
            if (iVerbose >= VERBERR) {
              fprintf(stderr,"ERROR: Output option %s ",saTmp[i]);
              if (strlen(saTmp[i]) < strlen(output[iOut].cName))
                fprintf(stderr,"(= %s) ",output[iOut].cName);
              fprintf(stderr,"cannot be negative.\n");
            }
            LineExit(files->Infile[iFile].cIn,lTmp[0]);
          } else { // Yes, initialize bDoNeg to true
            output[iOut].bDoNeg[iFile-1] = 1;
          }
        } else { // Negative option not set, initialize bDoNeg to false
            output[iOut].bDoNeg[iFile-1] = 0;
        }
        if (output[iOut].bGrid == 0 || output[iOut].bGrid == 2) {
          memset(files->Outfile[iFile-1].caCol[i],'\0',OPTLEN);
          strcpy(files->Outfile[iFile-1].caCol[i],output[iOut].cName);
        } else {
          memset(files->Outfile[iFile-1].caGrid[iNumGrid-1],'\0',OPTLEN);
          strcpy(files->Outfile[iFile-1].caGrid[iNumGrid-1],output[iOut].cName);
        }
        // Is option part of selected modules?
        if (module->iBitSum[iFile-1] & output[iOut].iModuleBit) {
          // Parameter is part of selected modules
        } else {
          fprintf(stderr,"ERROR: Output parameter %s requires module(s): ",output[iOut].cName);
          PrintModuleList(stderr,output[iOut].iModuleBit);
          fprintf(stderr,"\n");
          ok=0;
        }
      }
    }

    if (!ok) 
      DoubleLineExit(files->Infile[iFile].cIn,files->Infile[iFile].cIn,lTmp[0],options[OPT_MODULES].iLine[iFile]);

    files->Outfile[iFile-1].iNumCols = iNumIndices;
    /*
    files->Outfile[iFile-1].iNumCols = iNumIndices-iNumGrid;
    files->Outfile[iFile-1].iNumGrid = iNumGrid;
    */
    UpdateFoundOptionMulti(&files->Infile[iFile],&options[OPT_OUTPUTORDER],lTmp,files->Infile[iFile].iNumLines,iFile);
  } else {
<<<<<<< HEAD
    files->Outfile[iFile-1].iNumCols = 0;
    files->Outfile[iFile-1].iNumGrid = iNumGrid;
=======
    files->Outfile[iFile-1].iNumCols=0;
>>>>>>> 08bfec7e
  }
  
  free(lTmp);
}

void ReadGridOutput(FILES *files,OPTIONS *options,OUTPUT *output,int iFile,int iVerbose) {
  int i,j,count,iLen,iNumIndices=0,bNeg[MAXARRAY],ok=0,iNumGrid=0;
  int k,iOut,*lTmp;
  char saTmp[MAXARRAY][OPTLEN],cTmp[OPTLEN],cOption[MAXARRAY][OPTLEN],cOut[OPTLEN];
  int iLen1,iLen2;

  lTmp = malloc(MAXLINES*sizeof(int));

  AddOptionStringArray(files->Infile[iFile].cIn,options[OPT_GRIDOUTPUT].cName,saTmp,&iNumIndices,&files->Infile[iFile].iNumLines,lTmp,iVerbose);

  if (lTmp[0] >= 0) {
    NotPrimaryInput(iFile,options[OPT_GRIDOUTPUT].cName,files->Infile[iFile].cIn,lTmp[0],iVerbose);

    /* First remove and record negative signs */
    for (i=0;i<iNumIndices;i++) {
      if (saTmp[i][0] == 45) {
        /* Option is negative */
        bNeg[i] = 1;
        /* Now remove negative sign */
        for (j=0;j<strlen(saTmp[i]);j++) 
        saTmp[i][j] = saTmp[i][j+1];
        saTmp[i][strlen(saTmp[i])] = 0;
      } else
        bNeg[i] = 0;
    }
    
    /* Check for ambiguity */
    for (i=0;i<iNumIndices;i++) {
      count=0; /* Number of possibilities */
      for (j=0;j<OPTLEN;j++)
        cTmp[j]=0;
      strcpy(cTmp,saTmp[i]);
      for (j=0;j<MODULEOUTEND;j++) {
        for (k=0;k<OPTLEN;k++)
          cOut[k]=0;
        strcpy(cOut,output[j].cName);
        iLen1=strlen(cOut);
        iLen2=strlen(cTmp);
        /* Check for perfect match */
        if ( (iLen1 == iLen2) && (memcmp(sLower(cTmp),sLower(cOut),strlen(cOut)) == 0)) {
          /* Output option found! */
          strcpy(cOption[count],output[j].cName);
          count = 1;
          iOut = j;
          if (output[j].bGrid == 1 || output[j].bGrid == 2)
            iNumGrid += 1;
          j = MODULEOUTEND; /* Poor man's break! */
        } else {
          if (iLen1 < iLen2)
            iLen=iLen1;
          else
            iLen=iLen2;
          
          if (memcmp(sLower(cTmp),sLower(cOut),iLen) == 0 && iLen1 > iLen2) {
            /* Output option found! */
            strcpy(cOption[count],output[j].cName);
            count++;
            iOut = j;
            if (output[j].bGrid == 1 || output[j].bGrid == 2)
              iNumGrid += 1;
          }
        }
      }
      
      if (count > 1) {
        /* More than one possibility */
        if (iVerbose >= VERBERR) {
          fprintf(stderr,"ERROR: Output option \"%s\" is ambiguous. Options are ",saTmp[i]);
          for (j=0;j<count;j++) {
            fprintf(stderr,"%s",cOption[j]);
            if (j < count-1)
              fprintf(stderr,", ");
          }
          fprintf(stderr,".\n");
        }
        LineExit(files->Infile[iFile].cIn,lTmp[0]);
      }
      
      if (!count) {
        /* Option not found */
        if (iVerbose >= VERBERR) 
          fprintf(stderr,"ERROR: Unknown output option \"%s\".\n",saTmp[i]);
        LineExit(files->Infile[iFile].cIn,lTmp[0]);
      }
      
      if (count == 1) {
        /* Unique option */
    
        /* Verify and record negative options */
        if (bNeg[i]) {
          // Is the negative option allowed?
          if (!output[iOut].bNeg) { /* No */
            if (iVerbose >= VERBERR) {
              fprintf(stderr,"ERROR: Output option %s ",saTmp[i]);
              if (strlen(saTmp[i]) < strlen(output[iOut].cName))
                fprintf(stderr,"(= %s) ",output[iOut].cName);
              fprintf(stderr,"cannot be negative.\n");
            }
            LineExit(files->Infile[iFile].cIn,lTmp[0]);
          } else { // Yes, initialize bDoNeg to true
            output[iOut].bDoNeg[iFile-1] = 1;
          }
        } else { // Negative option not set, initialize bDoNeg to false
            output[iOut].bDoNeg[iFile-1] = 0;
        }   
        if (output[iOut].bGrid == 0) {
          memset(files->Outfile[iFile-1].caCol[i],'\0',OPTLEN);
          strcpy(files->Outfile[iFile-1].caCol[i],output[iOut].cName);
        } else {
          memset(files->Outfile[iFile-1].caGrid[iNumGrid-1],'\0',OPTLEN);
          strcpy(files->Outfile[iFile-1].caGrid[iNumGrid-1],output[iOut].cName);
        }
      }
    }
 
    files->Outfile[iFile-1].iNumGrid = iNumGrid;
    UpdateFoundOptionMulti(&files->Infile[iFile],&options[OPT_GRIDOUTPUT],lTmp,files->Infile[iFile].iNumLines,iFile);
<<<<<<< HEAD
  } else {
    files->Outfile[iFile-1].iNumGrid = iNumGrid;
  }
=======
  }// else
  //files->Outfile[iFile-1].iNumGrid = 0;
    
>>>>>>> 08bfec7e
  free(lTmp);
}

void ReadOverwrite(BODY *body,CONTROL *control,FILES *files,OPTIONS *options,SYSTEM  *system,int iFile) {
  /* This parameter can exist in any file, but only once */
  int lTmp=-1;
  int bTmp;

  AddOptionBool(files->Infile[iFile].cIn,options->cName,&bTmp,&lTmp,control->Io.iVerbose);
  if (lTmp >= 0) {
    CheckDuplication(files,options,files->Infile[iFile].cIn,lTmp,control->Io.iVerbose);
    if (control->Io.bOverwrite > -1) {
      if (control->Io.iVerbose >= VERBERR)
        fprintf(stderr,"WARNING: -f set at command line, and %s set (%s:%d). Overwrite authorized.\n",options->cName,files->Infile[iFile].cIn,lTmp);
    } else {
      control->Io.bOverwrite = bTmp;
      UpdateFoundOption(&files->Infile[iFile],options,lTmp,iFile);
    }
  } else
    if (control->Io.bOverwrite == -1)
      AssignDefaultInt(options,&control->Io.bOverwrite,files->iNumInputs);
}

/*
 *
 * P
 *
 */

/* Orbital Period */

void ReadOrbPeriod(BODY *body,CONTROL *control,FILES *files,OPTIONS *options,SYSTEM *system,int iFile) {
  /* This parameter cannot exist in primary file */
  /* Must verify with Semi and MeanMotion */
  int lTmp=-1;
  double dTmp;

  AddOptionDouble(files->Infile[iFile].cIn,options->cName,&dTmp,&lTmp,control->Io.iVerbose);
  if (lTmp >= 0) {
    NotPrimaryInput(iFile,options->cName,files->Infile[iFile].cIn,lTmp,control->Io.iVerbose);
    if (dTmp < 0) 
      body[iFile-1].dOrbPeriod = dTmp*dNegativeDouble(*options,files->Infile[iFile].cIn,control->Io.iVerbose);
    else
      body[iFile-1].dOrbPeriod = dTmp*fdUnitsTime(control->Units[iFile].iTime);
    UpdateFoundOption(&files->Infile[iFile],options,lTmp,iFile);
  } else
    if (iFile > 0)
      AssignDefaultDouble(options,&body[iFile-1].dOrbPeriod,files->iNumInputs);
}

/* Precession parameter */

void ReadPrecA(BODY *body,CONTROL *control,FILES *files,OPTIONS *options,SYSTEM *system,int iFile) {
  /* This parameter cannot exist in the primary file */
  int lTmp=-1;
  double dTmp;

  AddOptionDouble(files->Infile[iFile].cIn,options->cName,&dTmp,&lTmp,control->Io.iVerbose);
  if (lTmp >= 0) {
    NotPrimaryInput(iFile,options->cName,files->Infile[iFile].cIn,lTmp,control->Io.iVerbose);
    if (control->Units[iFile].iAngle == 0) {
      if (dTmp < 0 || dTmp > 2*PI) {
        if (control->Io.iVerbose >= VERBERR)
            fprintf(stderr,"ERROR: %s must be in the range [0,2*PI].\n",options->cName);
        LineExit(files->Infile[iFile].cIn,lTmp);        
      }
    } else {
      if (dTmp < 0 || dTmp > 360) {
        if (control->Io.iVerbose >= VERBERR)
            fprintf(stderr,"ERROR: %s must be in the range [0,360].\n",options->cName);
        LineExit(files->Infile[iFile].cIn,lTmp);        
      }
      /* Change to radians */
      dTmp *= DEGRAD;
    }

    body[iFile-1].dPrecA = dTmp; 
    UpdateFoundOption(&files->Infile[iFile],options,lTmp,iFile);
  } else 
    if (iFile > 0)
      body[iFile-1].dPrecA = options->dDefault;
}  

void ReadDynEllip(BODY *body,CONTROL *control,FILES *files,OPTIONS *options,SYSTEM *system,int iFile) {
  /* Cannot exist in primary file */
  int lTmp=-1;
  double dTmp;

  AddOptionDouble(files->Infile[iFile].cIn,options->cName,&dTmp,&lTmp,control->Io.iVerbose);
  if (lTmp >= 0) {
    /* Option was found */
    NotPrimaryInput(iFile,options->cName,files->Infile[iFile].cIn,lTmp,control->Io.iVerbose);
    if (dTmp < 0 || dTmp >= 1) {
      if (control->Io.iVerbose >= VERBERR) 
        fprintf(stderr,"ERROR: %s must be in the range [0,1).\n",options->cName);
      LineExit(files->Infile[iFile].cIn,lTmp);  
    }
    body[iFile-1].dDynEllip = dTmp;
    UpdateFoundOption(&files->Infile[iFile],options,lTmp,iFile);

  } else
    if (iFile > 0)
      body[iFile-1].dDynEllip = options->dDefault;
    
}

void ReadCalcDynEllip(BODY *body,CONTROL *control,FILES *files,OPTIONS *options,SYSTEM *system,int iFile) {
  int lTmp=-1,bTmp;
  AddOptionBool(files->Infile[iFile].cIn,options->cName,&bTmp,&lTmp,control->Io.iVerbose);
  if (lTmp >= 0) {
    NotPrimaryInput(iFile,options->cName,files->Infile[iFile].cIn,lTmp,control->Io.iVerbose);
    /* Option was found */
    body[iFile-1].bCalcDynEllip = bTmp;
    UpdateFoundOption(&files->Infile[iFile],options,lTmp,iFile);
  } else
    if (iFile > 0)
      body[iFile-1].bCalcDynEllip = options->dDefault;
//     AssignDefaultInt(options,&body[iFile-1].bCalcDynEllip,files->iNumInputs);
}



/*
 *
 * R
 *
 */

/* Radius */

void ReadRadius(BODY *body,CONTROL *control,FILES *files,OPTIONS *options,SYSTEM *system,int iFile) {
  /* This parameter cannot exist in primary file */
  /* Must verify in conjuction with Radius, Mass and MassRad */
  int lTmp=-1;
  double dTmp;

  AddOptionDouble(files->Infile[iFile].cIn,options->cName,&dTmp,&lTmp,control->Io.iVerbose);
  if (lTmp >= 0) {
    NotPrimaryInput(iFile,options->cName,files->Infile[iFile].cIn,lTmp,control->Io.iVerbose);
    if (dTmp < 0) 
      body[iFile-1].dRadius = dTmp*dNegativeDouble(*options,files->Infile[iFile].cIn,control->Io.iVerbose);
    else
      body[iFile-1].dRadius = dTmp*fdUnitsLength(control->Units[iFile].iLength);
    UpdateFoundOption(&files->Infile[iFile],options,lTmp,iFile);
  } else
    if (iFile > 0)
      body[iFile-1].dRadius = options->dDefault;
}

/* Radius of Gyration */

void ReadRadiusGyration(BODY *body,CONTROL *control,FILES *files,OPTIONS *options,SYSTEM *system,int iFile) {
  /* This parameter cannot exist in the primary file */
  int lTmp=-1;
  double dTmp;

  AddOptionDouble(files->Infile[iFile].cIn,options->cName,&dTmp,&lTmp,control->Io.iVerbose);
  if (lTmp >= 0) {
    NotPrimaryInput(iFile,options->cName,files->Infile[iFile].cIn,lTmp,control->Io.iVerbose);
    if (dTmp <= 0) {
      if (control->Io.iVerbose >= VERBERR)
        fprintf(stderr,"ERROR: %s must be greater than zero.\n",options->cName);
      LineExit(files->Infile[iFile].cIn,lTmp);
    }
    body[iFile-1].dRadGyra = dTmp;
    UpdateFoundOption(&files->Infile[iFile],options,lTmp,iFile);
  } else
    if (iFile > 0)
      body[iFile-1].dRadGyra = options->dDefault;
}

/* Rotation Period */

void ReadRotPeriod(BODY *body,CONTROL *control,FILES *files,OPTIONS *options,SYSTEM *system,int iFile) {
  /* This parameter cannot exist in the primary file */
  /* Must verify in conjunction with RotRate, RotVel and ForceEqSpin */
  int lTmp=-1;
  double dTmp;

  AddOptionDouble(files->Infile[iFile].cIn,options->cName,&dTmp,&lTmp,control->Io.iVerbose);
  if (lTmp >= 0) {
    NotPrimaryInput(iFile,options->cName,files->Infile[iFile].cIn,lTmp,control->Io.iVerbose);
    if (dTmp < 0) 
      body[iFile-1].dRotPer = dTmp*dNegativeDouble(*options,files->Infile[iFile].cIn,control->Io.iVerbose);
    else
      if (iFile > 0)
        body[iFile-1].dRotPer = dTmp*fdUnitsTime(control->Units[iFile].iTime);
    UpdateFoundOption(&files->Infile[iFile],options,lTmp,iFile);
  }
}

/* Rotational Frequency */

void ReadRotRate(BODY *body,CONTROL *control,FILES *files,OPTIONS *options,SYSTEM *system,int iFile) {
  /* This parameter cannot exist in the primary file */
  /* Must verify in conjunction with RotPer, RotVel and ForceEqSpin */
  int lTmp=-1;
  double dTmp;

  AddOptionDouble(files->Infile[iFile].cIn,options->cName,&dTmp,&lTmp,control->Io.iVerbose);
  if (lTmp >= 0) {
    NotPrimaryInput(iFile,options->cName,files->Infile[iFile].cIn,lTmp,control->Io.iVerbose);
    if (dTmp < 0) {
      if (control->Io.iVerbose >= VERBERR)
        fprintf(stderr,"ERROR: %s must be non-negative.\n",options->cName);
      LineExit(files->Infile[iFile].cIn,lTmp);  
    }
    if (iFile > 0)
      body[iFile-1].dRotRate = dTmp/fdUnitsTime(control->Units[iFile].iTime);
    UpdateFoundOption(&files->Infile[iFile],options,lTmp,iFile);
  }
}

/* Rotational Velocity */

void ReadRotVel(BODY *body,CONTROL *control,FILES *files,OPTIONS *options,SYSTEM *system,int iFile) {
  /* This parameter cannot exist in the primary file */
  /* Must verify in conjunction with RotPer, RotRate and ForceEqSpin */
  int lTmp=-1;
  double dTmp;

  AddOptionDouble(files->Infile[iFile].cIn,options->cName,&dTmp,&lTmp,control->Io.iVerbose);
  if (lTmp >= 0) {
    NotPrimaryInput(iFile,options->cName,files->Infile[iFile].cIn,lTmp,control->Io.iVerbose);
    if (dTmp < 0)
      body[iFile-1].dRotVel = dTmp*dNegativeDouble(*options,files->Infile[iFile].cIn,control->Io.iVerbose);
    else 
      body[iFile-1].dRotVel = dTmp*fdUnitsLength(control->Units[iFile].iLength)/fdUnitsTime(control->Units[iFile].iTime);
    UpdateFoundOption(&files->Infile[iFile],options,lTmp,iFile);
  }
}

/*
 *
 * S
 *
 */

/* Scientific Notation */

void ReadSciNot(BODY *body,CONTROL *control,FILES *files,OPTIONS *options,SYSTEM *system,int iFile) {
  /* This parameter can exist in any file, but only once */
  int lTmp=-1;
  int iTmp;

  AddOptionInt(files->Infile[iFile].cIn,options->cName,&iTmp,&lTmp,control->Io.iVerbose);
  if (lTmp >= 0) {
    CheckDuplication(files,options,files->Infile[iFile].cIn,lTmp,control->Io.iVerbose);
    if (iTmp < 0) {
      if (control->Io.iVerbose >= VERBERR)
        fprintf(stderr,"ERROR: %s must be non-negative.\n",options->cName);
      LineExit(files->Infile[iFile].cIn,lTmp);  
    }
    if (iTmp > 16) {
      if (control->Io.iVerbose >= VERBERR)
        fprintf(stderr,"ERROR: %s must be less than 16.\n",options->cName);
      LineExit(files->Infile[iFile].cIn,lTmp);
    }
    control->Io.iSciNot = iTmp;
    UpdateFoundOption(&files->Infile[iFile],options,lTmp,iFile);
  } else 
    AssignDefaultInt(options,&control->Io.iSciNot,files->iNumInputs);
}

/* Semi-Major Axis */

void ReadSemiMajorAxis(BODY *body,CONTROL *control,FILES *files,OPTIONS *options,SYSTEM *system,int iFile) {
  /* This parameter can exist in any file, but only once */
  int lTmp=-1;
  double dTmp;
    
  AddOptionDouble(files->Infile[iFile].cIn,options->cName,&dTmp,&lTmp,control->Io.iVerbose);
  if (lTmp >= 0) {
    NotPrimaryInput(iFile,options->cName,files->Infile[iFile].cIn,lTmp,control->Io.iVerbose);
    if (dTmp < 0) 
      body[iFile-1].dSemi = dTmp*dNegativeDouble(*options,files->Infile[iFile].cIn,control->Io.iVerbose);
    else 
      body[iFile-1].dSemi = dTmp*fdUnitsLength(control->Units[iFile].iLength);
    UpdateFoundOption(&files->Infile[iFile],options,lTmp,iFile);
  } else
    if (iFile > 0)
      AssignDefaultDouble(options,&body[iFile-1].dSemi,files->iNumInputs);
}

void ReadOptionsGeneral(BODY *body,CONTROL *control,FILES *files,OPTIONS *options,SYSTEM *system,fnReadOption fnRead[]) {
  /* Now get all other options, if not in MODULE mode */
  int iOpt,iFile;

  /* For each option, search the file for its occurence */
  /* is iLine necessary? */

  for (iFile=0;iFile<files->iNumInputs;iFile++) {
    /* Start at 100 because 0-99 are reserved for initial options */
    for (iOpt=100;iOpt<NUMOPT;iOpt++) 
      /* OutputOrder is special */
      if (options[iOpt].iType != -1 && iOpt != OPT_OUTPUTORDER && iOpt != OPT_GRIDOUTPUT) {
        fnRead[iOpt](body,control,files,&options[iOpt],system,iFile);
      }
  }
}

void ReadViscUMan(BODY *body,CONTROL *control,FILES *files,OPTIONS *options,SYSTEM *system,int iFile) {
  /* This parameter cannot exist in the primary file */
  /* Must verify modules: this is used when distrot+eqtide are called without thermint */
  int lTmp=-1;
  double dTmp;

  AddOptionDouble(files->Infile[iFile].cIn,options->cName,&dTmp,&lTmp,control->Io.iVerbose);
  if (lTmp >= 0) {
    NotPrimaryInput(iFile,options->cName,files->Infile[iFile].cIn,lTmp,control->Io.iVerbose);
    if (dTmp < 0)
      body[iFile-1].dViscUMan = dTmp*dNegativeDouble(*options,files->Infile[iFile].cIn,control->Io.iVerbose);
    else 
      body[iFile-1].dViscUMan = dTmp*fdUnitsLength(control->Units[iFile].iLength)/fdUnitsTime(control->Units[iFile].iTime);
    UpdateFoundOption(&files->Infile[iFile],options,lTmp,iFile);
  } else {
    if (iFile > 0)
      AssignDefaultDouble(options,&body[iFile-1].dViscUMan,files->iNumInputs);
  }
}

void ReadOptionsModules(BODY *body,CONTROL *control,FILES *files,MODULE *module,OPTIONS *options,SYSTEM *system,fnReadOption fnRead[]) {
  int iBody,iModule;

  for (iBody=0;iBody<control->Evolve.iNumBodies;iBody++) {
    for (iModule=0;iModule<module->iNumModules[iBody];iModule++) 
      module->fnReadOptions[iBody][iModule](body,control,files,options,system,fnRead,iBody);
  }
}

/*
 *
 * X
 *
 */

/* Xobl -- currently this is not supported. XXX */
void ReadXobl(BODY *body,CONTROL *control,FILES *files,OPTIONS *options,SYSTEM *system,int iFile) {
  /* This parameter cannot exist in the primary file */
  int lTmp=-1;
  double dTmp;

  AddOptionDouble(files->Infile[iFile].cIn,options->cName,&dTmp,&lTmp,control->Io.iVerbose);
  if (lTmp >= 0) {
    fprintf(stderr,"ERROR: Option %s is not currently supported.\n",options->cName);
    exit(EXIT_INPUT);
  } else 
    if (iFile > 0)
      body[iFile-1].dXobl = options->dDefault;
}  

/*
 *
 * Y
 *
 */

/* Yobl -- currently this is not supported. XXX */
void ReadYobl(BODY *body,CONTROL *control,FILES *files,OPTIONS *options,SYSTEM *system,int iFile) {
  /* This parameter cannot exist in the primary file */
  int lTmp=-1;
  double dTmp;

  AddOptionDouble(files->Infile[iFile].cIn,options->cName,&dTmp,&lTmp,control->Io.iVerbose);
  if (lTmp >= 0) {
    fprintf(stderr,"ERROR: Option %s is not currently supported.\n",options->cName);
    exit(EXIT_INPUT);
  } else 
    if (iFile > 0)
      body[iFile-1].dYobl = options->dDefault;
}  

/*
 *
 * Z
 *
 */

/* Zobl -- currently this is not supported. XXX */
void ReadZobl(BODY *body,CONTROL *control,FILES *files,OPTIONS *options,SYSTEM *system,int iFile) {
  /* This parameter cannot exist in the primary file */
  int lTmp=-1;
  double dTmp;

  AddOptionDouble(files->Infile[iFile].cIn,options->cName,&dTmp,&lTmp,control->Io.iVerbose);
  if (lTmp >= 0) {
    fprintf(stderr,"ERROR: Option %s is not currently supported.\n",options->cName);
    exit(EXIT_INPUT);
  } else 
    if (iFile > 0)
      body[iFile-1].dZobl = options->dDefault;
}  



/*
 *
 * Master Read Options Subroutine
 *
 */

void ReadOptions(BODY **body,CONTROL *control,FILES *files,MODULE *module,OPTIONS *options,OUTPUT *output,SYSTEM *system,UPDATE **update,fnReadOption fnRead[],char infile[]) {
  int iFile,iModule;

  /* Read options for files, units, verbosity, and system name. */
  ReadInitialOptions(body,control,files,module,options,output,system,infile);

  /* Now that we know how many bodies there are, initialize more features */
  *update = malloc(control->Evolve.iNumBodies*sizeof(UPDATE));

  /* Initialize module control */
  InitializeControl(control,module);
  
  /* Initialize halts XXX Done in verify 
     InitializeHalt(control,module); */

  /* Now read in remaining options */
  ReadOptionsGeneral(*body,control,files,options,system,fnRead);

  /* Read in module options */
  ReadOptionsModules(*body,control,files,module,options,system,fnRead);

  /* Read in output order -- merge into ReadGeneralOptions? */
  for (iFile=1;iFile<files->iNumInputs;iFile++) {
    ReadOutputOrder(files,module,options,output,iFile,control->Io.iVerbose);
    if ((*body)[iFile-1].bPoise) {
      ReadGridOutput(files,options,output,iFile,control->Io.iVerbose);
    } else
      // Initialize iNumGrid to 0 so no memory issues
      files->Outfile[iFile-1].iNumGrid = 0;
  }

  /* Any unrecognized options? */
  Unrecognized(*files);
}

/*
 *
 * Initialize Options
 *
 */

void InitializeOptionsGeneral(OPTIONS *options,fnReadOption fnRead[]) {

  /* Do System Name first as it is used by other options. */

  sprintf(options[OPT_SYSTEMNAME].cName,"sSystemName");
  sprintf(options[OPT_SYSTEMNAME].cDescr,"System Name");
  sprintf(options[OPT_SYSTEMNAME].cDefault,"None - must be supplied");
  options[OPT_SYSTEMNAME].iType = 3;
  
  /*
   *
   *   A
   *
   */
  
  sprintf(options[OPT_AGE].cName,"dAge");
  sprintf(options[OPT_AGE].cDescr,"System Age");
  sprintf(options[OPT_AGE].cDefault,"0");
  options[OPT_AGE].dDefault = 0;
  options[OPT_AGE].iType = 2;
  options[OPT_AGE].dNeg = 1e9*YEARSEC;
  sprintf(options[OPT_AGE].cNeg,"Gyr");
  fnRead[OPT_AGE] = &ReadAge;
  
  sprintf(options[OPT_ALBEDOGLOBAL].cName,"dAlbedoGlobal");
  sprintf(options[OPT_ALBEDOGLOBAL].cDescr,"Globally averaged albedo");
  sprintf(options[OPT_ALBEDOGLOBAL].cDefault,"0.3");
  options[OPT_ALBEDOGLOBAL].dDefault = 0;
  options[OPT_ALBEDOGLOBAL].iType = 2;
  fnRead[OPT_ALBEDOGLOBAL] = &ReadAlbedoGlobal;
  
  /*
   *
   *   B
   *
   */
  
  sprintf(options[OPT_BACK].cName,"bDoBackward");
  sprintf(options[OPT_BACK].cDescr,"Do Backward Integration?");
  sprintf(options[OPT_BACK].cDefault,"No");
  options[OPT_BACK].iType = 0;
  fnRead[OPT_BACK] = &ReadDoBackward;
  
  sprintf(options[OPT_OUTFILE].cName,"sOutFile");
  sprintf(options[OPT_OUTFILE].cDescr,"Name of Output File");
  sprintf(options[OPT_OUTFILE].cDefault,"cSystemName.backward");
  options[OPT_OUTFILE].iType = 3;
  options[OPT_OUTFILE].iMultiFile = 1;
  fnRead[OPT_OUTFILE] = &ReadOutFile;
  
  sprintf(options[OPT_ETA].cName,"dEta");
  sprintf(options[OPT_ETA].cDescr,"Variable Time Step Coefficient");
  sprintf(options[OPT_ETA].cDefault,"1");
  options[OPT_ETA].dDefault = 1;
  options[OPT_ETA].iType = 2;
  fnRead[OPT_ETA] = &ReadEta;
  
  sprintf(options[OPT_OUTPUTTIME].cName,"dOutputTime");
  sprintf(options[OPT_OUTPUTTIME].cDescr,"Output Interval");
  sprintf(options[OPT_OUTPUTTIME].cDefault,"1 year");
  options[OPT_OUTPUTTIME].dDefault = YEARSEC;
  options[OPT_OUTPUTTIME].iType = 2;
  options[OPT_OUTPUTTIME].dNeg = YEARSEC;
  sprintf(options[OPT_OUTPUTTIME].cNeg,"Years");
  fnRead[OPT_OUTPUTTIME] = &ReadOutputTime;
  
  sprintf(options[OPT_STOPTIME].cName,"dStopTime");
  sprintf(options[OPT_STOPTIME].cDescr,"Integration Stop Time");
  sprintf(options[OPT_STOPTIME].cDefault,"10 years");
  options[OPT_STOPTIME].dDefault = 10*YEARSEC;
  options[OPT_STOPTIME].dNeg = YEARSEC;
  sprintf(options[OPT_STOPTIME].cNeg,"Years");
  options[OPT_STOPTIME].iType = 2;
  fnRead[OPT_STOPTIME] = &ReadStopTime;
  
  sprintf(options[OPT_TIMESTEP].cName,"dTimeStep");
  sprintf(options[OPT_TIMESTEP].cDescr,"Integration Timestep");
  sprintf(options[OPT_TIMESTEP].cDefault,"1 year");
  options[OPT_TIMESTEP].dDefault = YEARSEC;
  options[OPT_TIMESTEP].iType = 2;
  options[OPT_TIMESTEP].dNeg = YEARSEC;
  sprintf(options[OPT_TIMESTEP].cNeg,"Years");
  fnRead[OPT_TIMESTEP] = &ReadTimeStep;
  
  sprintf(options[OPT_VARDT].cName,"bVarDt");
  sprintf(options[OPT_VARDT].cDescr,"Use variable timestep?");
  sprintf(options[OPT_VARDT].cDefault,"None");
  options[OPT_VARDT].iType = 0;
  fnRead[OPT_VARDT] = &ReadVarDt;
  
  sprintf(options[OPT_BODYFILES].cName,"saBodyFiles");
  sprintf(options[OPT_BODYFILES].cDescr,"Input files for each body");
  sprintf(options[OPT_BODYFILES].cDefault,"None");
  options[OPT_BODYFILES].iType = 13;
  
  sprintf(options[OPT_BODYNAME].cName,"sName");
  sprintf(options[OPT_BODYNAME].cDescr,"Body's Name");
  sprintf(options[OPT_BODYNAME].cDefault,"Integer of Input Order, i.e. 1");
  options[OPT_BODYNAME].iType = 3;
  fnRead[OPT_BODYNAME] = &ReadBodyName;

  /*
   *
   *   C
   *
   */  
  
  sprintf(options[OPT_COLOR].cName,"cColor");
  sprintf(options[OPT_COLOR].cDescr,"Body Color");
  sprintf(options[OPT_COLOR].cDefault,"000000");
  options[OPT_COLOR].iType = 2;
  fnRead[OPT_COLOR] = &ReadColor;
  
  /*
   *
   *   E
   *
   */
  
  /*
   *   FORWARD
   *
   */
  
  sprintf(options[OPT_FORW].cName,"bDoForward");
  sprintf(options[OPT_FORW].cDescr,"Do Forward Integration?");
  sprintf(options[OPT_FORW].cDefault,"0");
  options[OPT_FORW].iType = 0;
  fnRead[OPT_FORW] = &ReadDoForward;
  
  /* 
   *
   *   HALT
   *
   */
  
  
  sprintf(options[OPT_HALTMAXECC].cName,"dHaltMaxEcc");
  sprintf(options[OPT_HALTMAXECC].cDescr,"Maximum Eccentricity Value that Halts Integration");
  sprintf(options[OPT_HALTMAXECC].cDefault,"1");
  options[OPT_HALTMAXECC].dDefault = 1;
  options[OPT_HALTMAXECC].iType = 2;
  fnRead[OPT_HALTMAXECC] = &ReadHaltMaxEcc;

  sprintf(options[OPT_HALTMERGE].cName,"bHaltMerge");
  sprintf(options[OPT_HALTMERGE].cDescr,"Halt at Merge");
  sprintf(options[OPT_HALTMERGE].cDefault,"If eqtide or distorb called 1, else 0");
  options[OPT_HALTMERGE].iType = 0;
  fnRead[OPT_HALTMERGE] = &ReadHaltMerge;
  
  sprintf(options[OPT_HALTMINECC].cName,"dHaltMinEcc");
  sprintf(options[OPT_HALTMINECC].cDescr,"Minimum Eccentricity Value that Halts Integration");
  sprintf(options[OPT_HALTMINECC].cDefault,"-1");
  options[OPT_HALTMINECC].dDefault = -1;
  options[OPT_HALTMINECC].iType = 2;
  fnRead[OPT_HALTMINECC] = &ReadHaltMinEcc;
  
  sprintf(options[OPT_HALTMINOBL].cName,"dHaltMinObl");
  sprintf(options[OPT_HALTMINOBL].cDescr,"Minimum Obliquity Value that Halts Integration");
  sprintf(options[OPT_HALTMINOBL].cDefault,"-1 degrees");
  options[OPT_HALTMINOBL].dDefault = -DEGRAD;    
  options[OPT_HALTMINOBL].iType = 2;
  options[OPT_HALTMINOBL].iMultiFile = 1;
  fnRead[OPT_HALTMINOBL] = &ReadHaltMinObl;
  
  sprintf(options[OPT_HALTMINSEMI].cName,"dHaltMinSemi");
  sprintf(options[OPT_HALTMINSEMI].cDescr,"Minimum Semi-Major Axis Value that Halts Integration");
  sprintf(options[OPT_HALTMINSEMI].cDefault,"0");
  options[OPT_HALTMINSEMI].dDefault = 0;
  options[OPT_HALTMINSEMI].iType = 2;
  options[OPT_HALTMINSEMI].dNeg = AUCM;
  sprintf(options[OPT_HALTMINSEMI].cNeg,"AU");
  fnRead[OPT_HALTMINSEMI] = &ReadHaltMinSemi;
  
  sprintf(options[OPT_HALTPOSDEDT].cName,"bHaltPosDeDt");
  sprintf(options[OPT_HALTPOSDEDT].cDescr,"Halt if de/dt > 0?");
  sprintf(options[OPT_HALTPOSDEDT].cDefault,"0");
  options[OPT_HALTPOSDEDT].iType= 0;
  fnRead[OPT_HALTPOSDEDT] = &ReadHaltPosDeDt;
  
  /*
   *
   * H
   *
   */

  sprintf(options[OPT_HECC].cName,"dHecc");
  sprintf(options[OPT_HECC].cDescr,"Poincare's h -- Unsuppoted!");
  sprintf(options[OPT_HECC].cDefault,"-1");
  options[OPT_HECC].dDefault = -1;
  options[OPT_HECC].iType = 2;
  fnRead[OPT_HECC] = &ReadHecc;
  
  /*
   *
   *   I
   *
   */
  
  sprintf(options[OPT_INTEGRATIONMETHOD].cName,"sIntegrationMethod");
  sprintf(options[OPT_INTEGRATIONMETHOD].cDescr,"Integration Method: Euler, Runge-Kutta4 (Default = Runge-Kutta4)");
  sprintf(options[OPT_INTEGRATIONMETHOD].cDefault,"Runge-Kutta4");
  options[OPT_INTEGRATIONMETHOD].iType=4;
  fnRead[OPT_INTEGRATIONMETHOD] = &ReadIntegrationMethod;
  
  /*
   *
   * K
   *
   */ 

  sprintf(options[OPT_KECC].cName,"dKecc");
  sprintf(options[OPT_KECC].cDescr,"Poincare's k -- Unsuppoted!");
  sprintf(options[OPT_KECC].cDefault,"-1");
  options[OPT_KECC].dDefault = -1;
  options[OPT_KECC].iType = 2;
  fnRead[OPT_KECC] = &ReadKecc;
  
  /*
   *
   *   L
   *
   */
  
  sprintf(options[OPT_LOG].cName,"bDoLog");
  sprintf(options[OPT_LOG].cDescr,"Write Log File?");
  sprintf(options[OPT_LOG].cDefault,"0");
  options[OPT_LOG].iType = 0;
  fnRead[OPT_LOG] = &ReadDoLog;
  
  sprintf(options[OPT_LOGFILE].cName,"sLogFile");
  sprintf(options[OPT_LOGFILE].cDescr,"Log File Name");
  sprintf(options[OPT_LOGFILE].cDefault,"tide.log");
  options[OPT_LOGFILE].iType = 3;
  fnRead[OPT_LOGFILE] = &ReadLogFile;
  
  sprintf(options[OPT_LONGP].cName,"dLongP");
  sprintf(options[OPT_LONGP].cDescr,"Longitude of pericenter of planet's orbit");
  sprintf(options[OPT_LONGP].cDefault,"0");
  options[OPT_LONGP].dDefault = 0.0;
  options[OPT_LONGP].iType = 2;  
  options[OPT_LONGP].iMultiFile = 1;   
//   options[OPT_LONGP].dNeg = DEGRAD;
//   sprintf(options[OPT_LONGP].cNeg,"Degrees");
  fnRead[OPT_LONGP] = &ReadLongP;
  
  sprintf(options[OPT_LXUV].cName,"dLXUV");
  sprintf(options[OPT_LXUV].cDescr,"Total XUV Luminosity -- Unsuppoted!");
  sprintf(options[OPT_LXUV].cDefault,"-1");
  options[OPT_LXUV].dDefault = -1;
  options[OPT_LXUV].iType = 2;
  fnRead[OPT_LXUV] = &ReadLXUV;
  
  /*
   *
   *   M
   *
   */

  sprintf(options[OPT_MINVALUE].cName,"dMinValue");
  sprintf(options[OPT_MINVALUE].cDescr,"Minimum Non-Zero Value of Eccentricity and Obliquities");
  sprintf(options[OPT_MINVALUE].cDefault,"0");
  options[OPT_MINVALUE].dDefault = 0;
  options[OPT_MINVALUE].iType = 2;
  fnRead[OPT_MINVALUE] = &ReadMinValue;

  sprintf(options[OPT_MODULES].cName,"saModules");
  sprintf(options[OPT_MODULES].cDescr,"Body's Module List");
  sprintf(options[OPT_MODULES].cDefault,"none");
  options[OPT_MODULES].dDefault = -1;
  options[OPT_MODULES].iType = 4;

  /*
   *
   *   N
   *
   */
  
  /*
   *
   *   O
   *
   */
  
  sprintf(options[OPT_OUTDIGITS].cName,"iDigits");
  sprintf(options[OPT_OUTDIGITS].cDescr,"Number of Digits After Decimal Point");
  sprintf(options[OPT_OUTDIGITS].cDefault,"4");
  options[OPT_OUTDIGITS].iType = 1;
  fnRead[OPT_OUTDIGITS] = &ReadDigits;
  
  sprintf(options[OPT_OUTPUTORDER].cName,"saOutputOrder");
  sprintf(options[OPT_OUTPUTORDER].cDescr,"Output Parameter(s)");
  sprintf(options[OPT_OUTPUTORDER].cDefault,"None");
  options[OPT_OUTPUTORDER].iType = 14;
  options[OPT_OUTPUTORDER].iMultiFile = 1;
  
  sprintf(options[OPT_GRIDOUTPUT].cName,"saGridOutput");
  sprintf(options[OPT_GRIDOUTPUT].cDescr,"Gridded Output Parameter(s)");
  sprintf(options[OPT_GRIDOUTPUT].cDefault,"None");
  options[OPT_GRIDOUTPUT].iType = 14;
  options[OPT_GRIDOUTPUT].iMultiFile = 1;
  
  sprintf(options[OPT_OUTSCINOT].cName,"iSciNot");
  sprintf(options[OPT_OUTSCINOT].cDescr,"Logarithm to Change from Standard to Scientific Notation");
  sprintf(options[OPT_OUTSCINOT].cDefault,"4");
  options[OPT_OUTSCINOT].iType = 1;
  fnRead[OPT_OUTSCINOT] = &ReadSciNot;
  
  sprintf(options[OPT_OVERWRITE].cName,"bOverwrite");
  sprintf(options[OPT_OVERWRITE].cDescr,"Permit file overwrite?");
  sprintf(options[OPT_OVERWRITE].cDefault,"0");
  options[OPT_OVERWRITE].iType = 0;
  fnRead[OPT_OVERWRITE] = &ReadOverwrite;
  
  /*
   *
   *   ORBIT
   *
   */
  
  sprintf(options[OPT_ORBECC].cName,"dEcc");
  sprintf(options[OPT_ORBECC].cDescr,"Orbital Eccentricity");
  sprintf(options[OPT_ORBECC].cDefault,"0");
  options[OPT_ORBECC].dDefault = 0;
  options[OPT_ORBECC].iType = 2;
  fnRead[OPT_ORBECC] = &ReadEcc;
  
  sprintf(options[OPT_ORBMEANMOTION].cName,"dMeanMotion");
  sprintf(options[OPT_ORBMEANMOTION].cDescr,"Orbital Mean Motion");
  sprintf(options[OPT_ORBMEANMOTION].cDefault,"1 /yr");
  options[OPT_ORBMEANMOTION].dDefault = 1./YEARSEC;    
  options[OPT_ORBMEANMOTION].iType = 2;
  options[OPT_ORBMEANMOTION].dNeg = 1./YEARSEC;
  sprintf(options[OPT_ORBMEANMOTION].cNeg,"/Year");
  fnRead[OPT_ORBMEANMOTION] = &ReadMeanMotion;
  
  sprintf(options[OPT_ORBPER].cName,"dOrbPeriod");
  sprintf(options[OPT_ORBPER].cDescr,"Orbital Period");
  sprintf(options[OPT_ORBPER].cDefault,"1 year");
  options[OPT_ORBPER].dDefault = YEARSEC;
  options[OPT_ORBPER].iType = 2;
  options[OPT_ORBPER].dNeg = DAYSEC;
  sprintf(options[OPT_ORBPER].cNeg,"Days");
  fnRead[OPT_ORBPER] = &ReadOrbPeriod;
    
  sprintf(options[OPT_ORBSEMI].cName,"dSemi");
  sprintf(options[OPT_ORBSEMI].cDescr,"Semi-Major Axis");
  sprintf(options[OPT_ORBSEMI].cDefault,"1 AU");
  options[OPT_ORBSEMI].dDefault = AUCM;
  options[OPT_ORBSEMI].iType = 2;
  options[OPT_ORBSEMI].dNeg = AUCM;
  sprintf(options[OPT_ORBSEMI].cNeg,"AU");
  fnRead[OPT_ORBSEMI] = &ReadSemiMajorAxis;
  
  sprintf(options[OPT_INC].cName,"dInc");
  sprintf(options[OPT_INC].cDescr,"Inclination of planet's orbital plane");
  sprintf(options[OPT_INC].cDefault,"0");
  options[OPT_INC].dDefault = 0.0;
  options[OPT_INC].iType = 2;  
  options[OPT_INC].iMultiFile = 1; 
//   options[OPT_INC].dNeg = DEGRAD;
//   sprintf(options[OPT_INC].cNeg,"Degrees");
  fnRead[OPT_INC] = &ReadInc;
  
  sprintf(options[OPT_ARGP].cName,"dArgP");
  sprintf(options[OPT_ARGP].cDescr,"Argument of pericenter of planet's orbit");
  sprintf(options[OPT_ARGP].cDefault,"0");
  options[OPT_ARGP].dDefault = 0.0;
  options[OPT_ARGP].iType = 2;  
  options[OPT_ARGP].iMultiFile = 1; 
//   options[OPT_ARGP].dNeg = DEGRAD;
//   sprintf(options[OPT_ARGP].cNeg,"Degrees");
  fnRead[OPT_ARGP] = &ReadArgP;
  

  /*
   * P
   */

  sprintf(options[OPT_PRECA].cName,"dPrecA");
  sprintf(options[OPT_PRECA].cDescr,"Planet's precession parameter");
  sprintf(options[OPT_PRECA].cDefault,"0");
  options[OPT_PRECA].dDefault = 0.0;
  options[OPT_PRECA].iType = 2;  
  options[OPT_PRECA].iMultiFile = 1; 
//   options[OPT_LONGA].dNeg = DEGRAD;
//   sprintf(options[OPT_LONGA].cNeg,"Degrees");
  fnRead[OPT_PRECA] = &ReadPrecA;
  
  sprintf(options[OPT_LONGA].cName,"dLongA");
  sprintf(options[OPT_LONGA].cDescr,"Longitude of ascending node of planet's orbital plane");
  sprintf(options[OPT_LONGA].cDefault,"0");
  options[OPT_LONGA].dDefault = 0.0;
  options[OPT_LONGA].iType = 2;  
  options[OPT_LONGA].iMultiFile = 1; 
//   options[OPT_LONGA].dNeg = DEGRAD;
//   sprintf(options[OPT_LONGA].cNeg,"Degrees");
  fnRead[OPT_LONGA] = &ReadLongA;
  
  sprintf(options[OPT_DYNELLIP].cName,"dDynEllip");
  sprintf(options[OPT_DYNELLIP].cDescr,"Planet's dynamical ellipticity");
  sprintf(options[OPT_DYNELLIP].cDefault,"0.00328");
  options[OPT_DYNELLIP].dDefault = 0.00328;
  options[OPT_DYNELLIP].iType = 2;  
  options[OPT_DYNELLIP].iMultiFile = 1;   
  fnRead[OPT_DYNELLIP] = &ReadDynEllip;
  
  sprintf(options[OPT_CALCDYNELLIP].cName,"bCalcDynEllip");
  sprintf(options[OPT_CALCDYNELLIP].cDescr,"Calculate dynamical ellipticity from RotRate");
  sprintf(options[OPT_CALCDYNELLIP].cDefault,"0");
  options[OPT_CALCDYNELLIP].dDefault = 0;
  options[OPT_CALCDYNELLIP].iType = 0;  
  options[OPT_CALCDYNELLIP].iMultiFile = 1; 
  fnRead[OPT_CALCDYNELLIP] = &ReadCalcDynEllip;
  

  
  /*
   *
   *   BODY PROPERTIES
   *
   */
  
  sprintf(options[OPT_MASS].cName,"dMass");
  sprintf(options[OPT_MASS].cDescr,"Mass");
  sprintf(options[OPT_MASS].cDefault,"1 Earth Mass");
  options[OPT_MASS].dDefault = MEARTH;
  options[OPT_MASS].iType = 2;
  options[OPT_MASS].iMultiFile = 1;
  options[OPT_MASS].dNeg = MEARTH;
  sprintf(options[OPT_MASS].cNeg,"Earth masses");
  fnRead[OPT_MASS] = &ReadMass;
 
  sprintf(options[OPT_BODYTYPE].cName,"iBodyType");
  sprintf(options[OPT_BODYTYPE].cDescr,"BodyType");
  sprintf(options[OPT_BODYTYPE].cDefault,"0 Planet");
  options[OPT_BODYTYPE].dDefault = 0;
  options[OPT_BODYTYPE].iType = 1;
  options[OPT_BODYTYPE].iMultiFile = 1;
  fnRead[OPT_BODYTYPE] = &ReadBodyType;

  sprintf(options[OPT_MASSRAD].cName,"sMassRad");
  sprintf(options[OPT_MASSRAD].cDescr,"Mass-Radius Relationship for Central Body: GS99 RH00 BO06 Sotin07 ");
  sprintf(options[OPT_MASSRAD].cDefault,"None");
  options[OPT_MASSRAD].iType = 3;
  options[OPT_MASSRAD].iMultiFile = 1;
  fnRead[OPT_MASSRAD] = &ReadMassRad;
  
  
  sprintf(options[OPT_OBL].cName,"dObliquity");
  sprintf(options[OPT_OBL].cDescr,"Obliquity");
  sprintf(options[OPT_OBL].cDefault,"0");
  options[OPT_OBL].dDefault = 0;
  options[OPT_OBL].iType = 2;
  options[OPT_OBL].iMultiFile = 1;
  fnRead[OPT_OBL] = &ReadObliquity;
  
  
  sprintf(options[OPT_RADIUS].cName,"dRadius");
  sprintf(options[OPT_RADIUS].cDescr,"Radius");
  sprintf(options[OPT_RADIUS].cDefault,"1 Earth Radius");
  options[OPT_RADIUS].dDefault = REARTH;
  options[OPT_RADIUS].iType = 2;
  options[OPT_RADIUS].iMultiFile = 1;
  options[OPT_RADIUS].dNeg = REARTH;
  sprintf(options[OPT_RADIUS].cNeg,"Earth radii");
  fnRead[OPT_RADIUS] = &ReadRadius;
  
  sprintf(options[OPT_RG].cName,"dRadGyra");
  sprintf(options[OPT_RG].cDescr,"Radius of Gyration");
  sprintf(options[OPT_RG].cDefault,"0.5");
  options[OPT_RG].dDefault = 0.5;
  options[OPT_RG].iType = 2;
  options[OPT_RG].iMultiFile = 1;
  fnRead[OPT_RG] = &ReadRadiusGyration;
  
  sprintf(options[OPT_ROTPER].cName,"dRotPeriod");
  sprintf(options[OPT_ROTPER].cDescr,"Rotation Period");
  sprintf(options[OPT_ROTPER].cDefault,"1 Day");
  options[OPT_ROTPER].dDefault = DAYSEC;
  options[OPT_ROTPER].iType = 2;
  options[OPT_ROTPER].iMultiFile = 1;
  options[OPT_ROTPER].dNeg = DAYSEC;
  sprintf(options[OPT_ROTPER].cNeg,"Days");
  fnRead[OPT_ROTPER] = &ReadRotPeriod;
  
  sprintf(options[OPT_ROTRATE].cName,"dRotRate");
  sprintf(options[OPT_ROTRATE].cDescr,"Rotational Angular Frequency");
  sprintf(options[OPT_ROTRATE].cDefault,"2*pi/day");
  options[OPT_ROTRATE].dDefault = 2*PI/DAYSEC;
  options[OPT_ROTRATE].iType = 2;
  options[OPT_ROTRATE].iMultiFile = 1;
  options[OPT_ROTRATE].dNeg = 1./DAYSEC;
  sprintf(options[OPT_ROTRATE].cNeg,"/Day");
  fnRead[OPT_ROTRATE] = &ReadRotRate;
  
  sprintf(options[OPT_ROTVEL].cName,"dRotVel");
  sprintf(options[OPT_ROTVEL].cDescr,"Rotational Velocity");
  sprintf(options[OPT_ROTVEL].cDefault,"0");
  options[OPT_ROTVEL].dDefault = 0;
  options[OPT_ROTVEL].iType = 2;
  options[OPT_ROTVEL].iMultiFile = 1;
  options[OPT_ROTVEL].dNeg = 1e5;
  sprintf(options[OPT_ROTVEL].cNeg,"km/s");
  fnRead[OPT_ROTVEL] = &ReadRotVel;
  
  /*
   *
   *   UNITS
   *
   */
  
  sprintf(options[OPT_UNITANGLE].cName,"sUnitAngle");
  sprintf(options[OPT_UNITANGLE].cDescr,"Angle Units: Degrees Radians");
  sprintf(options[OPT_UNITANGLE].cDefault,"Radians");
  options[OPT_UNITANGLE].iType = 3;
  
  sprintf(options[OPT_UNITLENGTH].cName,"sUnitLength");
  sprintf(options[OPT_UNITLENGTH].cDescr,"Length Units: cm m km Solar Earth Jupiter AU");
  sprintf(options[OPT_UNITLENGTH].cDefault,"cm");
  options[OPT_UNITLENGTH].iType = 3;
  
  sprintf(options[OPT_UNITMASS].cName,"sUnitMass");
  sprintf(options[OPT_UNITMASS].cDescr,"Mass Units: Grams Kilograms Solar Earth Jupiter Saturn");
  sprintf(options[OPT_UNITMASS].cDefault,"grams");
  options[OPT_UNITMASS].iType = 3;
  
  sprintf(options[OPT_UNITTIME].cName,"sUnitTime");
  sprintf(options[OPT_UNITTIME].cDescr,"Time Units: Seconds, Days Years Myr Gyr");
  sprintf(options[OPT_UNITTIME].cDefault,"Seconds");
  options[OPT_UNITTIME].iType = 3;

  sprintf(options[OPT_UNITTEMP].cName,"sUnitTemp");
  sprintf(options[OPT_UNITTEMP].cDescr,"Temperature Units: Kelvin Celsius Farenheit");
  sprintf(options[OPT_UNITTEMP].cDefault,"Kelvin");
  options[OPT_UNITTEMP].iType = 3;
    
  /*
   *
   *   V
   *
   */
  
  sprintf(options[OPT_VERBOSE].cName,"iVerbose");
  sprintf(options[OPT_VERBOSE].cDescr,"Verbosity Level: 1-5");
  sprintf(options[OPT_VERBOSE].cDefault,"3");
  options[OPT_VERBOSE].iType = 1;
  
  sprintf(options[OPT_VISCUMAN].cName,"dViscUMan");
  sprintf(options[OPT_VISCUMAN].cDescr,"Upper mantle viscosity");
  sprintf(options[OPT_VISCUMAN].cDefault,"0");
  options[OPT_VISCUMAN].dDefault = 0;
  options[OPT_VISCUMAN].iType = 2;
  options[OPT_VISCUMAN].iMultiFile = 1;
//   options[OPT_VISCUMAN].bNeg = 0;
  fnRead[OPT_VISCUMAN] = &ReadViscUMan;
  
  /*
   *
   * X
   *
   */

  sprintf(options[OPT_XOBL].cName,"dXobl");
  sprintf(options[OPT_XOBL].cDescr,"Deitrick's X -- Unsuppoted!");
  sprintf(options[OPT_XOBL].cDefault,"-1");
  options[OPT_XOBL].dDefault = -1;
  options[OPT_XOBL].iType = 2;
  fnRead[OPT_XOBL] = &ReadXobl;

  /*
   *
   * Y
   *
   */

  sprintf(options[OPT_YOBL].cName,"dYobl");
  sprintf(options[OPT_YOBL].cDescr,"Deitrick's Y -- Unsuppoted!");
  sprintf(options[OPT_YOBL].cDefault,"-1");
  options[OPT_YOBL].dDefault = -1;
  options[OPT_YOBL].iType = 2;
  fnRead[OPT_YOBL] = &ReadYobl;

  /*
   *
   * Z
   *
   */

  sprintf(options[OPT_ZOBL].cName,"dZobl");
  sprintf(options[OPT_ZOBL].cDescr,"Deitrick's Z -- Unsuppoted!");
  sprintf(options[OPT_ZOBL].cDefault,"-1");
  options[OPT_ZOBL].dDefault = -1;
  options[OPT_ZOBL].iType = 2;
  fnRead[OPT_ZOBL] = &ReadZobl;

}

void InitializeOptions(OPTIONS *options,fnReadOption *fnRead) {
  int iBody,iOpt,iFile,iModule;

  /* Initialize all parameters describing the option's location */
  for (iOpt=0;iOpt<MODULEOPTEND;iOpt++) {
    memset(options[iOpt].cName,'\0',OPTLEN);
    sprintf(options[iOpt].cName,"null");
    options[iOpt].iLine = malloc(MAXFILES*sizeof(int));
    options[iOpt].iMultiFile=0;
    options[iOpt].iMultiIn=0;
    options[iOpt].iType = -1;
    
    for (iFile=0;iFile<MAXFILES;iFile++) {
      options[iOpt].iLine[iFile] = -1;
      sprintf(options[iOpt].cFile[iFile],"null");
    }
  }

  /* Now populate entries for general options. */
  InitializeOptionsGeneral(options,fnRead);

  /************************
   * ADD NEW MODULES HERE *
   ************************/

  InitializeOptionsEqtide(options,fnRead);
  InitializeOptionsRadheat(options,fnRead);
  InitializeOptionsDistOrb(options,fnRead);
  InitializeOptionsDistRot(options,fnRead);
  InitializeOptionsThermint(options,fnRead);
  InitializeOptionsAtmEsc(options,fnRead);
  InitializeOptionsStellar(options,fnRead);
  InitializeOptionsPoise(options,fnRead);
  InitializeOptionsBinary(options,fnRead);
  InitializeOptionsFlare(options,fnRead);
  InitializeOptionsGalHabit(options,fnRead);

}
 

<|MERGE_RESOLUTION|>--- conflicted
+++ resolved
@@ -2180,12 +2180,7 @@
     */
     UpdateFoundOptionMulti(&files->Infile[iFile],&options[OPT_OUTPUTORDER],lTmp,files->Infile[iFile].iNumLines,iFile);
   } else {
-<<<<<<< HEAD
-    files->Outfile[iFile-1].iNumCols = 0;
-    files->Outfile[iFile-1].iNumGrid = iNumGrid;
-=======
     files->Outfile[iFile-1].iNumCols=0;
->>>>>>> 08bfec7e
   }
   
   free(lTmp);
@@ -2306,17 +2301,11 @@
       }
     }
  
-    files->Outfile[iFile-1].iNumGrid = iNumGrid;
+    //files->Outfile[iFile-1].iNumGrid = iNumGrid;
     UpdateFoundOptionMulti(&files->Infile[iFile],&options[OPT_GRIDOUTPUT],lTmp,files->Infile[iFile].iNumLines,iFile);
-<<<<<<< HEAD
-  } else {
-    files->Outfile[iFile-1].iNumGrid = iNumGrid;
-  }
-=======
-  }// else
-  //files->Outfile[iFile-1].iNumGrid = 0;
-    
->>>>>>> 08bfec7e
+  } 
+  files->Outfile[iFile-1].iNumGrid = iNumGrid;
+
   free(lTmp);
 }
 
