/******************** OPTIONS.C *********************/
/*
 * Rory Barnes, Wed May  7 16:27:19 PDT 2014
 *
 * All subroutines necessary to read in all options. Also
 * monitor input files for mistakes and log all option data.
*/

#include <stdio.h>
#include <stdlib.h>
#include <math.h>
#include <assert.h>
#include <ctype.h>
#include <string.h>
#include "vplanet.h"

/*
 *
 * Utility Subroutines
 *
 */

/* Is the current input file the primary, i.e. the one on the command
   line */

void NotPrimaryInput(int iFile,char cName[],char cFile[],int iLine,int iVerbose) {
  if (iLine > 0 && iFile == 0) {
    if (iVerbose >= VERBINPUT)
      fprintf(stderr,"ERROR: %s is not allowed in file %s.\n",cName,cFile);
    LineExit(cFile,iLine);
  }
}

/* Returns the line with the desiried options AND asserts no duplicate 
   entries. cLine is the entire text of the line, iLine is the line 
   number. */ 

/* Is the first non-white space a #? I so, return 1 */
int CheckComment(char cLine[],int iLen) {
  int iPos;

  for (iPos=0;iPos<iLen;iPos++) {
    if (!isspace(cLine[iPos])) {
      if (cLine[iPos] == 35)
      return 1;
    } else
      return 0;
  }
  return 0;
}

void GetLine(char cFile[],char cOption[],char cLine[],int *iLine,int iVerbose) {
  int iLen,bDone=0,iLineTmp=0;
  char cWord[OPTLEN],cTmp[LINE];
  FILE *fp;

  iLen=strlen(cOption);

  fp=fopen(cFile,"r");
  memset(cLine,'\0',LINE);
  memset(cTmp,'\0',LINE);

  while(fgets(cTmp,LINE,fp) != NULL) {
    if (!CheckComment(cTmp,iLen)) {
      sscanf(cTmp,"%s",cWord);
      if (memcmp(cWord,cOption,iLen+1) == 0) {
        /* Parameter Found! */
        if (bDone) {
            if (iVerbose > VERBINPUT) 
            fprintf(stderr,"Multiple occurences of parameter %s found.\n",cOption);
          fprintf(stderr,"\t%s, lines: %d and %d\n",cFile,(*iLine+1),iLineTmp+1);
          exit(1);
        }
        strcpy(cLine,cTmp);
        *iLine=iLineTmp;
        bDone=1;
      }
    }
    iLineTmp++;
    memset(cTmp,'\0',LINE);
    memset(cWord,'\0',OPTLEN);
  }
  fclose(fp);
}

/* If the previous line ended in $, must find the next valid line
   (the next lines could be a # or blank). The search is made 
   recursively, and cLine and *iLine are the line and line number,
   respectively. */

void GetNextValidLine(char cFile[],int iStart,char cLine[],int *iLine) {
  FILE *fp;
  int iPos,iLineTmp,ok=1;

  fp=fopen(cFile,"r");
  *iLine=0;

  for (iLineTmp=0;iLineTmp<iStart;iLineTmp++) {
    fgets(cLine,LINE,fp);
    (*iLine)++;
  }

  /* If EOF, return */
  if (fgets(cLine,LINE,fp) == NULL) {
    sprintf(cLine,"null");
    fclose(fp);
    return;
  }

  /* Now check for blank line, comment (#), or continue ($) */

  for (iPos=0;iPos<LINE;iPos++) {
    if (cLine[iPos] == 36 || cLine[iPos] == 35 || cLine[iPos] == 10) { 
      /* First character is a $, # or \n: continue */
      GetNextValidLine(cFile,iStart+1,cLine,iLine);
      fclose(fp);
      return;
    }
    if (!isspace(cLine[iPos])) { 
      /* Found next valid line */
      fclose(fp);
      return;
    }
  }
  /* If made it here, line was blank */
  GetNextValidLine(cFile,iStart+1,cLine,iLine);
  fclose(fp);
}

/* Where is the first non-white-space character in a line? */

int GetPos(char cLine[]) {
  int iPos;

  for (iPos=0;iPos<strlen(cLine);iPos++) 
    if (!isspace(cLine[iPos]))
      return iPos;

  /* Shouldn't be possible to get here */
  return 0;
}

/* Separate a line into words. cInput is an array of strings, each
   containing one word. This routine also checks if the final word has
   a trailing $, if so, it is an array that continues to the next
   line. */

void GetWords(char cLine[],char cInput[MAXARRAY][OPTLEN],int *iNumWords,int *bContinue) {
  int iPos,iPosStart,iWord;
  char cTmp[OPTLEN];

  iWord=0;
  /* Use GetPos to avoid white space */
  for (iPos=GetPos(cLine);iPos<strlen(cLine);iPos++) {
    iPosStart=0;
    while (!isspace(cLine[iPos])) {
      if (cLine[iPos] != 35) {
        /* Fill word in */
        cInput[iWord][iPosStart] = cLine[iPos];
        iPosStart++;
        iPos++;
      } else {
        /* If at the start of the word, we must decrement iWord
          so that when it is incremented at the end of the loop
          the correct number of words is returned. If at the end 
          of a word, everything should be fine. */
        if (iPosStart==0) iWord--;

        iPos=strlen(cLine);
        break;
      }
    }
    /* Now advance to next word */
    while (isspace(cLine[iPos]))
      iPos++;
    
    iPos--;
    iWord++;
  }
  /* Is the last character a $? If so, remove it and adjust iNumWords */
  if (cInput[iWord-1][strlen(cInput[iWord-1])-1] == 36) {
    *bContinue=1;
    if (strlen(cInput[iWord-1]) == 1) 
      *iNumWords = iWord-1;
    else
      *iNumWords = iWord;
    cInput[iWord-1][strlen(cInput[iWord-1])-1] = '\0';
  } else {
    *bContinue=0;
    *iNumWords=iWord;
  }
}

/* If a parameter wasn't found, print a warning if iVerbose is large
   enough. */

void PrintDefault(char cName[],char cDefault[],char cFile[],int iVerbose,int iVerbThreshold) {
  if (iVerbose >= iVerbThreshold) 
    fprintf(stderr,"WARNING: %s not set in file %s, defaulting to %s.\n",cName,cFile,cDefault);
}

double dNegativeDouble(OPTIONS options,char cFile[],int iVerbose) {
  if (iVerbose >= VERBUNITS)
    fprintf(stderr,"WARNING: %s < 0 in file %s, units assumed to be %s.\n",options.cName,cFile,options.cNeg);
  return -options.dNeg;
}

/* Get all fields in a string array. The fields are stored in saInput,
   and the lines which were read are in iNumLines. If a parameter is
   not found, saInput is an array of empty strings, and iLine is
   unchanged. */

void AddOptionStringArray(char cFile[],char cOption[],char saInput[MAXARRAY][OPTLEN], int *iNumIndices,int *iNumLines,int *iLine,int iVerbose) {
  char cLine[LINE],cTmp[MAXARRAY][OPTLEN];
  int iPos,iWord,bContinue,iNumWords;
  FILE *fp;

  /* iLine=malloc(MAXLINES*sizeof(int)); */

  iLine[0]=-1;

  /* Fencepost problem. If cInput continues across multiple lines, 
     then we must keep getting more lines. For the first line, we 
     remove the first word, as it is cOption. iLine must come 
     preassigned and set to 0. */

  /* Initialize the array to have nothing in it. */
  for (iPos=0;iPos<MAXARRAY;iPos++) 
    memset(cTmp[iPos],'\0',OPTLEN);

  GetLine(cFile,cOption,cLine,&iLine[0],iVerbose);
  GetWords(cLine,cTmp,&iNumWords,&bContinue);
  *iNumLines=1;
  
  for (iWord=0;iWord<iNumWords-1;iWord++) {
    memset(saInput[iWord],'\0',OPTLEN);
    strcpy(saInput[iWord],cTmp[iWord+1]);
    /* Reset cTmp string: If the next time cTmp is filled, the 
       new string is longer than the old, then vestigial characters 
       can remain after a trailing $. */
    memset(cTmp[iWord+1],'\0',OPTLEN);
  }
  /* Now subtract off OptionName */
  *iNumIndices=iNumWords-1;
  /* Reset first cTmp string */
  memset(cTmp[0],'\0',OPTLEN);
  
  /* Now keep getting lines until done */
  while (bContinue) {
    GetNextValidLine(cFile,iLine[*iNumLines-1]+1,cLine,&iLine[*iNumLines]);
    if (memcmp(cLine,"null",4)) {
      GetWords(cLine,cTmp,&iNumWords,&bContinue);
      for (iWord=0;iWord<iNumWords;iWord++) {
        strcpy(saInput[*iNumIndices+iWord],cTmp[iWord]);
        memset(cTmp[iWord],'\0',OPTLEN);
      }
      *iNumIndices += iNumWords;
      (*iNumLines)++;
    }
  }
}    

/* Get all fields in a double array. The fields are stored in daInput,
   and the lines which were read are in iNumLines. If a parameter is
   not found, daInput is empty, and iLine is unchanged. */

void AddOptionDoubleArray(char cFile[],char cOption[],double *daInput, int *iNumIndices,int *iNumLines,int *iLine,int iVerbose) {
  int iIndex;
  char cTmp[MAXARRAY][OPTLEN];

  AddOptionStringArray(cFile,cOption,cTmp,iNumIndices,iNumLines,iLine,iVerbose);
  for (iIndex=0;iIndex<*iNumIndices;iIndex++)
    daInput[iIndex]=atof(cTmp[iIndex]);
}

void AddOptionDouble(char cFile[],char cOption[],double *dInput,int *iLine,int iVerbose) {
  char cTmp[OPTLEN],cLine[LINE];

  GetLine(cFile,cOption,cLine,iLine,iVerbose);
  if(*iLine >= 0)
      sscanf(cLine,"%s %lf",cTmp, dInput);
}

void AddOptionInt(char cFile[],char cOption[],int *iInput,int *iLine,int iVerbose) {
  char cTmp[OPTLEN],cLine[LINE];

  GetLine(cFile,cOption,cLine,iLine,iVerbose);
  if(*iLine >= 0)
      sscanf(cLine,"%s %d",cTmp,iInput);
}

void AddOptionBool(char cFile[],char cOption[],int *iInput,int *iLine,int iVerbose) {

  AddOptionInt(cFile,cOption,iInput,iLine,iVerbose);
  if (*iLine == -1 )   //PED 4/9/15
      return;
  if (*iInput == 0 || *iInput == 1) 
    return;
  else {
    if (iVerbose >= VERBERR) {
      fprintf(stderr,"ERROR: %s must be either 0 or 1.\n",cOption);
      LineExit(cFile,*iLine);
    }
  }
}

void AddOptionString(char cFile[],char cOption[],char cInput[],int *iLine,int iVerbose) {
  char cTmp[OPTLEN],cLine[LINE];

  GetLine(cFile,cOption,cLine,iLine,iVerbose);
  sscanf(cLine,"%s %s",cTmp,cInput);
}


int GetNumOut(char cFile[],char cName[],int iLen,int *iLineNum,int iExit) {
  char cLine[LINE],cWord[NAMELEN];
  int iPos,j,ok,bDone=0,iLine=0,iNumOut;
  FILE *fp;

  fp=fopen(cFile,"r");
  if (fp == NULL) {
    fprintf(stderr,"Unable to open %s.\n",cFile);
    exit(iExit);
  }

  while(fgets(cLine,LINE,fp) != NULL) {
    /* Check for # sign */
    if (memcmp(cLine,"#",1) != 0) {
      /* Check for desired parameter */
      sscanf(cLine,"%s",cWord);
      if (memcmp(cWord,cName,iLen) == 0) {
        /* Parameter Found! */
        if (bDone) {
          fprintf(stderr,"ERROR: Multiple occurences of parameter %s found.\n",cName);
          fprintf(stderr,"\t%s, lines: %d and %d\n",cFile,*iLineNum,iLine);
          exit(iExit);
        }
        bDone=1;
        *iLineNum=iLine;

        iNumOut=0;
        ok=1;
        for (iPos=1;iPos<LINE;iPos++) { /* Ignore first character, as it makes conditional well-defined */
          /* printf("%d ",cLine[iPos]); */ 
          if (ok) {
            if (cLine[iPos] == 35) {
              /* Pound sign! */
              ok=0;
              iNumOut++;
            }
            if (isspace(cLine[iPos]) && !isspace(cLine[iPos-1]))
              iNumOut++;
          }
        }
      }
    }
    iLine++;
    for (iPos=0;iPos<LINE;iPos++) 
      cLine[iPos]=0;
  }
  /* Lose the input parameter */
  iNumOut--;
  return iNumOut;
}

int iGetNumLines(char cFile[]) {
  int iNumLines = 0;
  FILE *fp;
  char cLine[LINE];

  fp=fopen(cFile,"r");
  if (fp == NULL) {
    fprintf(stderr,"Unable to open %s.\n",cFile);
    exit(EXIT_INPUT);
  }
  while(fgets(cLine,LINE,fp) != NULL) {
    iNumLines++;
  }
  return iNumLines;
}

void InitializeInput(INFILE *input) {
  int iLine,iPos,bBlank;
  FILE *fp;
  char cLine[LINE];

  fp=fopen(input->cIn,"r");
  if (fp == NULL) {
    fprintf(stderr,"Unable to open %s.\n",input->cIn);
    exit(EXIT_INPUT);
  }
  input->iNumLines = iGetNumLines(input->cIn);
  input->bLineOK = malloc(input->iNumLines*sizeof(int));
  input->cSpecies[0] = 0;
  input->cReactions[0] = 0;

  for (iLine=0;iLine<input->iNumLines;iLine++) {
    /* Initialize bLineOK */
    input->bLineOK[iLine] = 0;
    
    /* Now find those lines that are comments or blank */
    for (iPos=0;iPos<LINE;iPos++) 
      cLine[iPos]='\0';

    fgets(cLine,LINE,fp);
    /* Check for # sign or blank line */
    if (CheckComment(cLine,LINE)) 
      /* Line is OK */
      input->bLineOK[iLine] = 1;
    else {
      // Is it a blank line?
      bBlank=0;
      for (iPos=0;iPos<LINE;iPos++) {
        if (!isspace(cLine[iPos]) && cLine[iPos] != '\0') {
          bBlank=1;     
        }
      }
      if (!bBlank) input->bLineOK[iLine] = 1;
    }
  }
}

void Unrecognized(FILES files) {
  FILE *fp;
  char cLine[LINE],cWord[NAMELEN];
  int iFile,iLine,bExit=0; /* Assume don't exit */

  for (iFile=1;iFile<files.iNumInputs;iFile++) {
    fp=fopen(files.Infile[iFile].cIn,"r");

    iLine=0;
    while (fgets(cLine,LINE,fp) != NULL) {
      if (!files.Infile[iFile].bLineOK[iLine]) {
        /* Bad line */
        sscanf(cLine,"%s",cWord);       
        fprintf(stderr,"ERROR: Unrecognized parameter \"%s\" in %s, line %d.\n",cWord,files.Infile[iFile].cIn,iLine+1);
        bExit=1;
      }
      iLine++;
    }
  }
  if (bExit)
    exit(EXIT_INPUT);

}

void UpdateFoundOption(INFILE *input,OPTIONS *options,int iLine,int iFile) {
  input->bLineOK[iLine] = 1;
  options->iLine[iFile] = iLine;
  strcpy(options->cFile[iFile],input->cIn);
}

void UpdateFoundOptionMulti(INFILE *input,OPTIONS *options,int *iLine,int iNumLines,int iFile) {
  int iLineNow;

  /*
    For now options->iLine is a scalar, so just use the first line. 
    The user should be able to figure it out from there.
  */
  options->iLine[iFile] = iLine[0];
  strcpy(options->cFile[iFile],input->cIn);
  for (iLineNow=0;iLineNow<iNumLines;iLineNow++) {
    input->bLineOK[iLine[iLineNow]] = 1;
  }
}

void CheckDuplication(FILES *files,OPTIONS *options,char cFile[],int iLine,int iVerbose) {
  int iFile;
  
  if (options->iMultiFile) {
    fprintf(stderr,"ERROR: CheckDuplication called, but options.iMultiFile = %d\n",options->iMultiFile);
    exit(EXIT_INPUT);
  }
  
  for (iFile=0;iFile<files->iNumInputs;iFile++) {
    if (options->iLine[iFile] >= 0 && memcmp(files->Infile[iFile].cIn,cFile,strlen(cFile)) != 0) {
      /* Found previously set location */
      if (iVerbose >= VERBERR) 
        fprintf(stderr,"ERROR: Option %s found in multiple files\n",options->cName);
      fprintf(stderr,"\t%s, Line: %d\n",files->Infile[iFile].cIn,options->iLine[iFile]);
      fprintf(stderr,"\t%s, Line: %d\n",cFile,iLine);
      exit(EXIT_INPUT);
    }
  }
}

/*
 *
 * Initial Option Subroutines
 *
 */

void ReadVerbose(FILES *files,OPTIONS *options,int *iVerbose,int iFile) {
  /* This parameter can exist in any file, but only once */
  int lTmp=-1;
  int iTmp;

  AddOptionInt(files->Infile[iFile].cIn,options->cName,&iTmp,&lTmp,VERBALL);
  if (lTmp >= 0) {
    CheckDuplication(files,options,files->Infile[iFile].cIn,lTmp,VERBALL);
    if (iTmp < 0 || iTmp > VERBALL) {
      fprintf(stderr,"ERROR: %s must be in the range [0,%d]\n",options->cName,VERBALL);
      LineExit(files->Infile[iFile].cIn,lTmp);
    }
    if (*iVerbose == VERBALL) {
      fprintf(stderr,"WARNING: -v set at command line, but %s option set.\n",options->cName);
      fprintf(stderr,"iVerbose is set to %d\n",VERBALL);
    } else {
      *iVerbose = iTmp;
    }
    UpdateFoundOption(&files->Infile[iFile],options,lTmp,iFile);
  } else 
     *iVerbose = atoi(options->cDefault);
}

int iAssignMassUnit(char cTmp[],int iVerbose,char cFile[],char cName[],int iLine) {
  if (memcmp(sLower(cTmp),"g",1) == 0) 
    return 0;
  else if (memcmp(sLower(cTmp),"k",1) == 0)
    return 1;
  else if (memcmp(sLower(cTmp),"s",1) == 0)
    return 2;
  else if (memcmp(sLower(cTmp),"e",1) == 0)
    return 3;
  else if (memcmp(sLower(cTmp),"j",1) == 0)
    return 4;
  else if (memcmp(sLower(cTmp),"n",1) == 0)
    return 5;
  else {
    if (iVerbose >= VERBERR)
      fprintf(stderr,"ERROR: Unknown argument to %s: %s. Options are: gm, kg, solar, Earth, Jupiter, Neptune.\n",cName,cTmp);
    LineExit(cFile,iLine);
  }

  /* Whoops! */
  assert(0);
}

void ReadUnitMass(CONTROL *control,FILES *files,OPTIONS *options,int iFile) {
  int iFileNow,lTmp=-1;
  char cTmp[OPTLEN];
  /* Mass Unit 
     0=gm
     1=kg
     2=solar
     3=Earth
     4=Jup
     5=Neptune */

  AddOptionString(files->Infile[iFile].cIn,options->cName,cTmp,&lTmp,control->Io.iVerbose);
  if (iFile == 0) {
    if (lTmp >= 0) {
      /* This unit is propagated to all other files */
      /* Now assign the integer value */
      if (control->Io.iVerbose >= VERBINPUT)
        fprintf(stderr,"WARNING: %s set in %s, all bodies will use this unit.\n",options->cName,files->Infile[iFile].cIn);
      control->Units[iFile].iMass = iAssignMassUnit(cTmp,control->Io.iVerbose,files->Infile[iFile].cIn,options->cName,lTmp);
      UpdateFoundOption(&files->Infile[iFile],options,lTmp,iFile);

      for (iFileNow=1;iFileNow<files->iNumInputs;iFileNow++) {
        control->Units[iFileNow].iMass = control->Units[iFile].iMass;
        /* Negative sign for lTmp indicated that the parameter was found in another file */
        /* UpdateFoundOption(&files->Infile[iFileNow],options,-lTmp,iFile); */
      }
    } /* If not set in primary file, do nothing */
  } else {
    /* Not in primary file */
    if (lTmp >= 0) {
      /* Assigned in body file */
      /* First check, was it set in primary file? */
      if (options->iLine[0] != -1) {
        /* Assigned in primary file */
        if (control->Io.iVerbose >= VERBERR)
          fprintf(stderr,"ERROR: %s found in primary and body files!\n",options->cName);
        fprintf(stderr,"\t%s, Line: %d\n",files->Infile[0].cIn,options->iLine[0]);
        fprintf(stderr,"\t%s, Line: %d\n",files->Infile[iFile].cIn,lTmp);
        exit(EXIT_INPUT);
      } else {
        /* Wasn't assigned in primary */
        control->Units[iFile].iMass = iAssignMassUnit(cTmp,control->Io.iVerbose,files->Infile[iFile].cIn,options->cName,lTmp);
        UpdateFoundOption(&files->Infile[iFile],options,lTmp,iFile);
      }  
    } else {
      /* Not assigned in this file */
      /* Was it assigned in primary? */
      if (options->iLine[0] == -1) {
        /* No, assign default */
        if (control->Io.iVerbose >= VERBUNITS)
          fprintf(stderr,"WARNING: %s not set in file %s, defaulting to %s.\n",options->cName,files->Infile[iFile].cIn,options->cDefault);
        control->Units[iFile].iMass = iAssignMassUnit(options->cDefault,control->Io.iVerbose,files->Infile[iFile].cIn,options->cName,lTmp);
      }
      /* If assigned in primary, nothing to do, as assigned during primary read */
    }
  }
}

int iAssignUnitTime(char cTmp[],int iVerbose,char cFile[],char cName[], int iLine) {
  if (memcmp(sLower(cTmp),"s",1) == 0) {
    return 0;
  } else if (memcmp(sLower(cTmp),"d",1) == 0) {
    return 1;
  } else if (memcmp(sLower(cTmp),"y",1) == 0) {
    return 2;
  } else if (memcmp(sLower(cTmp),"m",1) == 0) {
    return 3;
  } else if (memcmp(sLower(cTmp),"g",1) == 0) {
    return 4;
  } else {
    if (iVerbose >= VERBERR)
      fprintf(stderr,"ERROR: Unknown argument to %s: %s. Options are seconds, days, years, Myr, or Gyr.\n",cName,cTmp);
    LineExit(cFile,iLine);
  }

  /* Whoops! */
  assert(0);
}


void ReadUnitTime(CONTROL *control,FILES *files,OPTIONS *options,int iFile) {
  int iFileNow,lTmp=-1;
  char cTmp[OPTLEN];
  /* Time Unit 
     0=s
     1=d
     2=yr
     3=Myr
     4=Gyr */

  AddOptionString(files->Infile[iFile].cIn,options->cName,cTmp,&lTmp,control->Io.iVerbose);
  if (iFile == 0) {
    if (lTmp >= 0) {
      /* This unit is propagated to all other files */
      /* Now assign the integer value */
      if (control->Io.iVerbose >= VERBINPUT)
        fprintf(stderr,"WARNING: %s set in %s, all bodies will use this unit.\n",options->cName,files->Infile[iFile].cIn);
      control->Units[iFile].iTime = iAssignUnitTime(cTmp,control->Io.iVerbose,files->Infile[iFile].cIn,options->cName,lTmp);
      UpdateFoundOption(&files->Infile[iFile],options,lTmp,iFile);

      for (iFileNow=1;iFileNow<files->iNumInputs;iFileNow++) {
        control->Units[iFileNow].iTime = control->Units[iFile].iTime;
        /* UpdateFoundOption(&files->Infile[iFileNow],options,-lTmp,iFile); */
      }
    } /* If not set in primary file, do nothing */
  } else {
    /* Not in primary file */
    if (lTmp >= 0) {
      /* First check, was it set in primary file? */
      if (options->iLine[0] != -1) {
        if (control->Io.iVerbose >= VERBERR)
          fprintf(stderr,"ERROR: %s found in primary and body files!\n",options->cName);
        fprintf(stderr,"\t%s, Line: %d\n",options->cFile[0],options->iLine[0]);
        fprintf(stderr,"\t%s, Line: %d\n",files->Infile[iFile].cIn,lTmp);
        exit(EXIT_INPUT);
      } else {
        /* Wasn't assigned in primary */
        control->Units[iFile].iTime = iAssignUnitTime(cTmp,control->Io.iVerbose,files->Infile[iFile].cIn,options->cName,lTmp);
        UpdateFoundOption(&files->Infile[iFile],options,lTmp,iFile);
      }  
    } else {
      /* Not assigned in this file */
      /* Was it assigned in primary? */
      if (options->iLine[0] == -1) {
        /* No, assign default */
        if (control->Io.iVerbose >= VERBUNITS)
          fprintf(stderr,"WARNING: %s not set in file %s, defaulting to %s.\n",options->cName,files->Infile[iFile].cIn,options->cDefault);
        control->Units[iFile].iTime = iAssignUnitTime(options->cDefault,control->Io.iVerbose,files->Infile[iFile].cIn,options->cName,lTmp);
      }
      /* If assigned in primary, nothing to do, as assigned during primary read */
    }      
  }
}

int iAssignUnitAngle(char cTmp[],int iVerbose,char cFile[],char cName[], int iLine) {
  if (memcmp(sLower(cTmp),"r",1) == 0) {
    return 0;
  } else if (memcmp(sLower(cTmp),"d",1) == 0) {
    return 1;
  } else {
    if (iVerbose >= VERBERR)
      fprintf(stderr,"ERROR: Unknown argument to %s: %s. Options are radians or degrees.\n",cName,cTmp);
    LineExit(cFile,iLine);
  }

  /* Whoops! */
  assert(0);
}
   
void ReadUnitAngle(CONTROL *control,FILES *files,OPTIONS *options,int iFile) {
  int iFileNow,lTmp=-1;
  char cTmp[OPTLEN];
  /* Angle Unit 
     0=rad
     1=deg */

  AddOptionString(files->Infile[iFile].cIn,options->cName,cTmp,&lTmp,control->Io.iVerbose);
  if (iFile == 0) {
    if (lTmp >= 0) {
      /* This unit is propagated to all other files */
      /* Now assign the integer value */
      if (control->Io.iVerbose >= VERBINPUT)
        fprintf(stderr,"WARNING: %s set in %s, all bodies will use this unit.\n",options->cName,files->Infile[iFile].cIn);
      control->Units[iFile].iAngle = iAssignUnitAngle(cTmp,control->Io.iVerbose,files->Infile[iFile].cIn,options->cName,lTmp);
      UpdateFoundOption(&files->Infile[iFile],options,lTmp,iFile);

      for (iFileNow=1;iFileNow<files->iNumInputs;iFileNow++) {
        control->Units[iFileNow].iAngle = control->Units[iFile].iAngle;
        /* UpdateFoundOption(&files->Infile[iFileNow],options,-lTmp,iFile); */
      }
    } /* If not set in primary file, do nothing */
  } else {
    /* Not in primary file */
    if (lTmp >= 0) {
      /* First check, was it set in primary file? */
      if (options->iLine[0] != -1) {
        if (control->Io.iVerbose >= VERBERR)
          fprintf(stderr,"ERROR: %s found in primary and body files!\n",options->cName);
        fprintf(stderr,"\t%s, Line: %d\n",options->cFile[0],options->iLine[0]);
        fprintf(stderr,"\t%s, Line: %d\n",files->Infile[iFile].cIn,lTmp);
        exit(EXIT_INPUT);
      } else {
        /* Wasn't assigned in primary */
        control->Units[iFile].iAngle = iAssignUnitAngle(cTmp,control->Io.iVerbose,files->Infile[iFile].cIn,options->cName,lTmp);
        UpdateFoundOption(&files->Infile[iFile],options,lTmp,iFile);
      }  
    } else {
      /* Not assigned in this file */
      /* Was it assigned in primary? */
      if (options->iLine[0] == -1) {
        /* No, assign default */
        if (control->Io.iVerbose >= VERBUNITS)
          fprintf(stderr,"WARNING: %s not set in file %s, defaulting to %s.\n",options->cName,files->Infile[iFile].cIn,options->cDefault);
        control->Units[iFile].iAngle = iAssignUnitAngle(options->cDefault,control->Io.iVerbose,files->Infile[iFile].cIn,options->cName,lTmp);
      }
      /* If assigned in primary, nothing to do, as assigned during primary read */
    }
  }
}

int iAssignUnitLength(char cTmp[],int iVerbose,char cFile[],char cName[], int iLine) {
  if (memcmp(sLower(cTmp),"c",1) == 0) {
    return 0;
  } else if (memcmp(sLower(cTmp),"m",1) == 0) {
    return 1;
  } else if (memcmp(sLower(cTmp),"k",1) == 0) {
    return 2;
  } else if (memcmp(sLower(cTmp),"s",1) == 0) {
    return 3;
  } else if (memcmp(sLower(cTmp),"e",1) == 0) {
    return 4;
  } else if (memcmp(sLower(cTmp),"j",1) == 0) {
    return 5;
  } else if (memcmp(sLower(cTmp),"a",1) == 0) {
    return 6;
  } else {
    if (iVerbose >= VERBERR)
      fprintf(stderr,"ERROR: Unknown argument to %s: %s. Options are cm, m, km, solar, Earth, Jupiter, AU.\n",cName,cTmp);
    LineExit(cFile,iLine);
  }

  /* Whoops! */
  assert(0);
}

void ReadUnitLength(CONTROL *control,FILES *files,OPTIONS *options,int iFile) {
  int iFileNow,lTmp=-1;
  char cTmp[OPTLEN];
  /* Length Unit
     0=cm
     1=m
     2=km
     3=R_sun
     4=R_earth
     5=R_Jup
     6=AU */

  AddOptionString(files->Infile[iFile].cIn,options->cName,cTmp,&lTmp,control->Io.iVerbose);
  if (iFile == 0) {
    if (lTmp >= 0) {
      /* This unit is propagated to all other files */
      /* Now assign the integer value */
      if (control->Io.iVerbose >= VERBINPUT)
        fprintf(stderr,"WARNING: %s set in %s, all bodies will use this unit.\n",options->cName,files->Infile[iFile].cIn);
      control->Units[iFile].iLength = iAssignUnitLength(cTmp,control->Io.iVerbose,files->Infile[iFile].cIn,options->cName,lTmp);
      UpdateFoundOption(&files->Infile[iFile],options,lTmp,iFile);

      options->iLine[iFile] = lTmp;
      for (iFileNow=1;iFileNow<files->iNumInputs;iFileNow++) {
        control->Units[iFileNow].iLength = control->Units[iFile].iLength;
        /* UpdateFoundOption(&files->Infile[iFileNow],options,lTmp,iFile); */
      }
    } /* If not set in primary file, do nothing */
  } else {
    /* Not in primary file */
    if (lTmp >= 0) {
      /* First check, was it set in primary file? */
      if (options->iLine[0] != -1) {
        if (control->Io.iVerbose >= VERBERR)
          fprintf(stderr,"ERROR: %s found in primary and body files!\n",options->cName);
        fprintf(stderr,"\t%s, Line: %d\n",options->cFile[0],options->iLine[0]);
        fprintf(stderr,"\t%s, Line: %d\n",files->Infile[iFile].cIn,lTmp);
        exit(EXIT_INPUT);
      } else {
        /* Wasn't assigned in primary */
        control->Units[iFile].iLength = iAssignUnitLength(cTmp,control->Io.iVerbose,files->Infile[iFile].cIn,options->cName,lTmp);
        UpdateFoundOption(&files->Infile[iFile],options,lTmp,iFile);
      }  
    } else {
      /* Not assigned in this file */
      /* Was it assigned in primary? */
      if (options->iLine[0] == -1) {
        /* No, assign default */
        if (control->Io.iVerbose >= VERBUNITS)
          fprintf(stderr,"WARNING: %s not set in file %s, defaulting to %s.\n",options->cName,files->Infile[iFile].cIn,options->cDefault);
        control->Units[iFile].iLength = iAssignUnitLength(options->cDefault,control->Io.iVerbose,files->Infile[iFile].cIn,options->cName,lTmp);
      }
      /* If assigned in primary, nothing to do, as assigned during primary read */
    }
  }
}

int iAssignTempUnit(char cTmp[],int iVerbose,char cFile[],char cName[],int iLine) {
  if (memcmp(sLower(cTmp),"k",1) == 0) 
    return 0;
  else if (memcmp(sLower(cTmp),"c",1) == 0)
    return 1;
  else if (memcmp(sLower(cTmp),"f",1) == 0)
    return 2;
  else {
    if (iVerbose >= VERBERR)
      fprintf(stderr,"ERROR: Unknown argument to %s: %s. Options are: K, C, F.\n",cName,cTmp);
    LineExit(cFile,iLine);
  }
  assert(0);
}

void ReadUnitTemp(CONTROL *control,FILES *files,OPTIONS *options,int iFile) {
  int iFileNow,lTmp=-1;
  char cTmp[OPTLEN];
  /* Temperature Units
     0=Kelvin
     1=Celsius
     2=Farenheit */

  //Copied from ReadUnitMass
  AddOptionString(files->Infile[iFile].cIn,options->cName,cTmp,&lTmp,control->Io.iVerbose);
  if (iFile == 0) {
    if (lTmp >= 0) {
      /* This unit is propagated to all other files */
      /* Now assign the integer value */
      if (control->Io.iVerbose >= VERBINPUT)
        fprintf(stderr,"WARNING: %s set in %s, all bodies will use this unit.\n",options->cName,files->Infile[iFile].cIn);
      control->Units[iFile].iTemp = iAssignTempUnit(cTmp,control->Io.iVerbose,files->Infile[iFile].cIn,options->cName,lTmp);
      UpdateFoundOption(&files->Infile[iFile],options,lTmp,iFile);

      for (iFileNow=1;iFileNow<files->iNumInputs;iFileNow++) {
        control->Units[iFileNow].iTemp = control->Units[iFile].iTemp;
        /* Negative sign for lTmp indicated that the parameter was found in another file */
        /* UpdateFoundOption(&files->Infile[iFileNow],options,-lTmp,iFile); */
      }
    } /* If not set in primary file, do nothing */
  } else {
    /* Not in primary file */
    if (lTmp >= 0) {
      /* Assigned in body file */
      /* First check, was it set in primary file? */
      if (options->iLine[0] != -1) {
        /* Assigned in primary file */
        if (control->Io.iVerbose >= VERBERR)
          fprintf(stderr,"ERROR: %s found in primary and body files!\n",options->cName);
        fprintf(stderr,"\t%s, Line: %d\n",files->Infile[0].cIn,options->iLine[0]);
        fprintf(stderr,"\t%s, Line: %d\n",files->Infile[iFile].cIn,lTmp);
        exit(EXIT_INPUT);
      } else {
        /* Wasn't assigned in primary */
        control->Units[iFile].iTemp = iAssignTempUnit(cTmp,control->Io.iVerbose,files->Infile[iFile].cIn,options->cName,lTmp);
        UpdateFoundOption(&files->Infile[iFile],options,lTmp,iFile);
      }  
    } else {
      /* Not assigned in this file */
      /* Was it assigned in primary? */
      if (options->iLine[0] == -1) {
        /* No, assign default */
        if (control->Io.iVerbose >= VERBUNITS)
          fprintf(stderr,"WARNING: %s not set in file %s, defaulting to %s.\n",options->cName,files->Infile[iFile].cIn,options->cDefault);
        control->Units[iFile].iTemp = iAssignTempUnit(options->cDefault,control->Io.iVerbose,files->Infile[iFile].cIn,options->cName,lTmp);
      }
      /* If assigned in primary, nothing to do, as assigned during primary read */
    }
  }

}

void ReadSystemName(CONTROL *control,FILES *files,OPTIONS *options,SYSTEM *system,int iFile) {
  /* System Name */
  int lTmp=-1;
  char cTmp[OPTLEN];

  AddOptionString(files->Infile[iFile].cIn,options->cName,cTmp,&lTmp,control->Io.iVerbose);
  if (lTmp >= 0) {
    CheckDuplication(files,options,files->Infile[iFile].cIn,lTmp,control->Io.iVerbose);
    strcpy(system->cName,cTmp);
    UpdateFoundOption(&files->Infile[iFile],options,lTmp,iFile);
  }
}

void ReadBodyFileNames(CONTROL *control,FILES *files,OPTIONS *options,INFILE *infile) {
  int iIndex,iNumIndices=0,iNumLines=0;
  int *lTmp;
  char saTmp[MAXARRAY][OPTLEN];

  lTmp=malloc(MAXLINES*sizeof(int));
  
  AddOptionStringArray(infile->cIn,options->cName,saTmp,&iNumIndices,&iNumLines,lTmp,control->Io.iVerbose);
  
  if (lTmp[0] >= 0) {
    if (iNumIndices == 0) {
      if (control->Io.iVerbose >= VERBERR)
        fprintf(stderr,"ERROR: No files supplied for option %s.\n",options->cName);
      LineExit(infile->cIn,lTmp[0]);
    }
    files->iNumInputs=iNumIndices+1;
  } else {
    if (control->Io.iVerbose >= VERBERR) 
      fprintf(stderr,"ERROR: Option %s is required in file %s.\n",options->cName,infile->cIn);
    exit(EXIT_INPUT);
  }
  
  /* With body files identified, must allocate space */
  files->Infile = malloc(files->iNumInputs*sizeof(INFILE));  
  files->Infile[0].bLineOK = malloc(infile->iNumLines*sizeof(int));
  
  InfileCopy(&files->Infile[0],infile);

  for (iIndex=0;iIndex<iNumIndices;iIndex++)  

    strcpy(files->Infile[iIndex+1].cIn,saTmp[iIndex]);
 
  control->Evolve.iNumBodies=iNumIndices;
  files->Outfile = malloc(iNumIndices*sizeof(OUTFILE));
  
  UpdateFoundOptionMulti(&files->Infile[0],options,lTmp,iNumLines,0);
  
  free(lTmp);
}

/*
 *
 * Master subroutine for initial options
 *
 */

void ReadInitialOptions(BODY **body,CONTROL *control,FILES *files,MODULE *module,OPTIONS *options,OUTPUT *output,SYSTEM *system,char infile[]) {
  int iFile,iBody,iModule;
  INFILE input;

  strcpy(input.cIn,infile);
  /* Initialize primary input file */
  InitializeInput(&input);

  /* First find input files */
  ReadBodyFileNames(control,files,&options[OPT_BODYFILES],&input);
  *body = malloc(control->Evolve.iNumBodies*sizeof(BODY));

  InitializeBodyModules(body,control->Evolve.iNumBodies);

  /* Is iVerbose set in primary input? */
  ReadVerbose(files,&options[OPT_VERBOSE],&control->Io.iVerbose,0);

  /* Now we can search through files for all options. First we scan the files for Verbosity */
  /* Initialize other input files */
  for (iFile=1;iFile<files->iNumInputs;iFile++) {
    InitializeInput(&files->Infile[iFile]);
    ReadVerbose(files,&options[OPT_VERBOSE],&control->Io.iVerbose,iFile);
  }

  /* Now initialize arrays */
  control->Units = malloc(files->iNumInputs*sizeof(UNITS));

  /* Initialize functions in the module struct */
  InitializeModule(module,control->Evolve.iNumBodies);
  control->Halt = malloc(control->Evolve.iNumBodies*sizeof(HALT));
  /* XXX Does this belong here? Need to know iNumHalts, so should this come in verify? -- I think so 
     InitializeHalt(control,module); */

  /* Next we must find the units, modules, and system name */
  for (iFile=0;iFile<files->iNumInputs;iFile++) {
    ReadUnitMass(control,files,&options[OPT_UNITMASS],iFile);
    ReadUnitTime(control,files,&options[OPT_UNITTIME],iFile);
    ReadUnitAngle(control,files,&options[OPT_UNITANGLE],iFile);
    ReadUnitLength(control,files,&options[OPT_UNITLENGTH],iFile);
    ReadUnitTemp(control,files,&options[OPT_UNITTEMP],iFile);
    ReadSystemName(control,files,&options[OPT_SYSTEMNAME],system,iFile);
    /* Get Modules first as it helps with verification
       ReadModules is in module.c */
    ReadModules(*body,control,files,&options[OPT_MODULES],iFile);
  }

  for (iBody=0;iBody<control->Evolve.iNumBodies;iBody++) 
    FinalizeModule(*body,module,iBody);

  /* XXX Should check this file here */

}

void AssignDefaultDouble(OPTIONS *options,double *dOption,int iNumFiles) {
  int iFile;

  for (iFile=0;iFile<iNumFiles;iFile++) 
    if (options->iLine[iFile] != -1)
      /* Options already input in other file */
      return;

  /* If made it here, not input already, so assign default */
  *dOption = options->dDefault;
}

void AssignDefaultInt(OPTIONS *options,int *iOption,int iNumFiles) {
  int iFile;

  for (iFile=0;iFile<iNumFiles;iFile++) 
    if (options->iLine[iFile] != -1)
      /* Options already input in other file */
      return;

  /* If made it here, not input already, so assign default */
  *iOption = atoi(options->cDefault);
}

void AssignDefaultString(OPTIONS *options,char cOption[],int iNumFiles) {
  int iFile;

  for (iFile=0;iFile<iNumFiles;iFile++) 
    if (options->iLine[iFile] != -1)
      /* Options already input in other file */
      return;

  /* If made it here, not input already, so assign default */
  strcpy(cOption,options->cDefault);
}

int bOptionAlreadyFound(int *iLine,int iNumFiles) {
  int iFile;
  
  for (iFile=0;iFile<iNumFiles;iFile++) {
    if (iLine[iFile] >= 0)
      return 1;
  }
  return 0;
}

/* 
 * Here are the subroutines for options used by all modules
 */


/*
 *
 * A
 *
 */

/* Age */

void ReadAge(BODY *body,CONTROL *control,FILES *files,OPTIONS *options,SYSTEM *system,int iFile) {
  /* This parameter cannot exist in primary input file */
  int lTmp=-1;
  double dTmp;
  
  AddOptionDouble(files->Infile[iFile].cIn,options->cName,&dTmp,&lTmp,control->Io.iVerbose);
  if (lTmp >= 0) {
    /* Option was found */
    NotPrimaryInput(iFile,options->cName,files->Infile[iFile].cIn,lTmp,control->Io.iVerbose);
    if (dTmp < 0) {
      body[iFile-1].dAge = dTmp*dNegativeDouble(*options,files->Infile[iFile].cIn,control->Io.iVerbose);
    } else 
      body[iFile-1].dAge = dTmp*fdUnitsTime(control->Units[iFile].iTime);
    UpdateFoundOption(&files->Infile[iFile],options,lTmp,iFile);
  } else
    if (iFile > 0)
      AssignDefaultDouble(options,&body[iFile-1].dAge,files->iNumInputs);
}

/*
 *
 * B
 *
 */

/* Do Backward Integration? */

void ReadDoBackward(BODY *body,CONTROL *control,FILES *files,OPTIONS *options,SYSTEM *system,int iFile) {
  /* This parameter can exist in any file, but only once */
  int lTmp=-1,bTmp;
  AddOptionBool(files->Infile[iFile].cIn,options->cName,&bTmp,&lTmp,control->Io.iVerbose);
  if (lTmp >= 0) {
    /* Option was found */
    CheckDuplication(files,options,files->Infile[iFile].cIn,lTmp,control->Io.iVerbose);
    UpdateFoundOption(&files->Infile[iFile],options,lTmp,iFile);
  } else
    control->Evolve.bDoBackward = atoi(options->cDefault);
}

/* Output File Name */

void ReadOutFile(BODY *body,CONTROL *control,FILES *files,OPTIONS *options,SYSTEM *system,int iFile) {
  int lTmp=-1;
  char cTmp[OPTLEN];

  AddOptionString(files->Infile[iFile].cIn,options->cName,cTmp,&lTmp,control->Io.iVerbose);
  if (lTmp >= 0) {
    /* Cannot exist in primary input file -- Each body has an output file */
    NotPrimaryInput(iFile,options->cName,files->Infile[iFile].cIn,lTmp,control->Io.iVerbose);
    strcpy(files->Outfile[iFile-1].cOut,cTmp);
    UpdateFoundOption(&files->Infile[iFile],options,lTmp,iFile);
  } else 
    if (iFile > 0)
      AssignDefaultString(options,files->Outfile[iFile-1].cOut,files->iNumInputs);
}

/* Backward Eta */

void ReadEta(BODY *body,CONTROL *control,FILES *files,OPTIONS *options,SYSTEM *system,int iFile) {
  /* This parameter can exist in any file, but only once */
  int lTmp=-1;
  double dTmp;

  AddOptionDouble(files->Infile[iFile].cIn,options->cName,&dTmp,&lTmp,control->Io.iVerbose);
  if (lTmp >= 0) {
    CheckDuplication(files,options,files->Infile[iFile].cIn,lTmp,control->Io.iVerbose);
    if (dTmp <= 0) {
      if (control->Io.iVerbose >= VERBERR)
        fprintf(stderr,"ERROR: %s must be greater than 0.\n",options->cName);
      LineExit(files->Infile[iFile].cIn,lTmp);
    }
    control->Evolve.dEta = dTmp;
    if (control->Evolve.dEta > 1 && control->Io.iVerbose >= VERBALL)
      fprintf(stderr,"WARNING: %s > 1 is not advised (%s:%d).\n",options->cName,files->Infile[iFile].cIn,lTmp);
    UpdateFoundOption(&files->Infile[iFile],options,lTmp,iFile);
  } else 
    AssignDefaultDouble(options,&control->Evolve.dEta,files->iNumInputs);
}
  
/* Backward integration output interval */

void ReadOutputTime(BODY *body,CONTROL *control,FILES *files,OPTIONS *options,SYSTEM *system,int iFile) {
  /* This parameter can exist in any file, but only once */
  int lTmp=-1;
  double dTmp;

  AddOptionDouble(files->Infile[iFile].cIn,options->cName,&dTmp,&lTmp,control->Io.iVerbose);
  if (lTmp >= 0) {
    CheckDuplication(files,options,files->Infile[iFile].cIn,lTmp,control->Io.iVerbose);
    if (dTmp < 0) {
      if (control->Io.iVerbose >= VERBERR)
        fprintf(stderr,"ERROR: %s must be greater than 0.\n",options->cName);
      LineExit(files->Infile[iFile].cIn,lTmp);
    }
    /* Convert timestep to cgs */
    control->Io.dOutputTime = dTmp*fdUnitsTime(control->Units[iFile].iTime);
    UpdateFoundOption(&files->Infile[iFile],options,lTmp,iFile);
  } else
    AssignDefaultDouble(options,&control->Io.dOutputTime,files->iNumInputs);
}

/* Backward integration stop time */

void ReadStopTime(BODY *body,CONTROL *control,FILES *files,OPTIONS *options,SYSTEM *system,int iFile) {
  /* This parameter can exist in any file, but only once */
  int lTmp=-1;
  double dTmp;

  AddOptionDouble(files->Infile[iFile].cIn,options->cName,&dTmp,&lTmp,control->Io.iVerbose);
  if (lTmp >= 0) {
    /* Option was found */
    CheckDuplication(files,options,files->Infile[iFile].cIn,lTmp,control->Io.iVerbose);
    if (dTmp < 0) {
      if (control->Io.iVerbose >= VERBERR)
        fprintf(stderr,"ERROR: %s must be greater than 0.\n",options->cName);
      LineExit(files->Infile[iFile].cIn,lTmp);
    }
    /* Convert timestep to cgs */
    control->Evolve.dStopTime = dTmp*fdUnitsTime(control->Units[iFile].iTime);
    UpdateFoundOption(&files->Infile[iFile],options,lTmp,iFile);
  } else
    AssignDefaultDouble(options,&control->Evolve.dStopTime,files->iNumInputs);
}

/* Integration timestep */

void ReadTimeStep(BODY *body,CONTROL *control,FILES *files,OPTIONS *options,SYSTEM *system,int iFile) {
  /* This parameter can exist in any file, but only once */
  int lTmp=-1;
  double dTmp;

  AddOptionDouble(files->Infile[iFile].cIn,options->cName,&dTmp,&lTmp,control->Io.iVerbose);
  if (lTmp >= 0) {
    /* Option was found */
    CheckDuplication(files,options,files->Infile[iFile].cIn,lTmp,control->Io.iVerbose);
    if (dTmp < 0) {
      if (control->Io.iVerbose >= VERBERR)
          fprintf(stderr,"ERROR: %s must be greater than 0.\n",options->cName);
      LineExit(files->Infile[iFile].cIn,lTmp);
    }
    /* Convert timestep to cgs */
    control->Evolve.dTimeStep = dTmp*fdUnitsTime(control->Units[iFile].iTime);
    UpdateFoundOption(&files->Infile[iFile],options,lTmp,iFile);
  } else
    AssignDefaultDouble(options,&control->Evolve.dTimeStep,files->iNumInputs);
}
  
/* Do variable timestep? */

void ReadVarDt(BODY *body,CONTROL *control,FILES *files,OPTIONS *options,SYSTEM *system,int iFile) {
  /* This parameter can exist in any file, but only once */
  int lTmp=-1;
  int bTmp;

  AddOptionBool(files->Infile[iFile].cIn,options->cName,&bTmp,&lTmp,control->Io.iVerbose);
  if (lTmp >= 0) {
    /* Option was found */
    CheckDuplication(files,options,files->Infile[iFile].cIn,lTmp,control->Io.iVerbose);
    control->Evolve.bVarDt = bTmp;
    UpdateFoundOption(&files->Infile[iFile],options,lTmp,iFile);
  } else 
    AssignDefaultInt(options,&control->Evolve.bVarDt,files->iNumInputs);
}

/* Body Name */

void ReadBodyName(BODY *body,CONTROL *control,FILES *files,OPTIONS *options,SYSTEM *system,int iFile) {
  int lTmp=-1;
  char cTmp[OPTLEN];

  AddOptionString(files->Infile[iFile].cIn,options->cName,cTmp,&lTmp,control->Io.iVerbose);
  if (lTmp >= 0) {
    /* Cannot exist in primary input file -- Each body has an output file */
    NotPrimaryInput(iFile,options->cName,files->Infile[iFile].cIn,lTmp,control->Io.iVerbose);
    strcpy(body[iFile-1].cName,cTmp);
    UpdateFoundOption(&files->Infile[iFile],options,lTmp,iFile);
  } else 
    if (iFile > 0)
      sprintf(body[iFile-1].cName,"%d",iFile);
}

/*
 *
 * D
 *
 */

/* Digits */

void ReadDigits(BODY *body,CONTROL *control,FILES *files,OPTIONS *options,SYSTEM *system,int iFile) {
  /* This parameter can exist in any file, but only once */
  int lTmp=-1;
  int iTmp;

  AddOptionInt(files->Infile[iFile].cIn,options->cName,&iTmp,&lTmp,control->Io.iVerbose);
  if (lTmp >= 0) {
    /* Option was found */
    CheckDuplication(files,options,files->Infile[iFile].cIn,lTmp,control->Io.iVerbose);
    control->Io.iDigits = iTmp;
    if (control->Io.iDigits < 0) {
      if (control->Io.iVerbose >= VERBERR)
        fprintf(stderr,"ERROR: %s must be non-negative.\n",options->cName);
      LineExit(files->Infile[iFile].cIn,options->iLine[iFile]);
    }
    if (control->Io.iDigits > 16) {
      if (control->Io.iVerbose >= VERBERR)
        fprintf(stderr,"ERROR: %s must be less than 17.\n",options->cName);
      LineExit(files->Infile[iFile].cIn,options->iLine[iFile]);
    }
    control->Io.iDigits = iTmp;
    UpdateFoundOption(&files->Infile[iFile],options,lTmp,iFile);
  } else
    // XXX Don't we need to check if it was found in another file already??
    AssignDefaultInt(options,&control->Io.iDigits,files->iNumInputs);
}


/*
 *
 * E
 *
 */

/* Eccentricity */

void ReadEcc(BODY *body,CONTROL *control,FILES *files,OPTIONS *options,SYSTEM *system,int iFile) {
  /* Cannot exist in primary file */
  int lTmp=-1;
  double dTmp;

  AddOptionDouble(files->Infile[iFile].cIn,options->cName,&dTmp,&lTmp,control->Io.iVerbose);
  if (lTmp >= 0) {
    /* Option was found */
    NotPrimaryInput(iFile,options->cName,files->Infile[iFile].cIn,lTmp,control->Io.iVerbose);
    if (dTmp < 0 || dTmp >= 1) {
      if (control->Io.iVerbose >= VERBERR)
        fprintf(stderr,"ERROR: %s must be in the range [0,1).\n",options->cName);
      LineExit(files->Infile[iFile].cIn,lTmp);  
    }
    body[iFile-1].dEcc = dTmp;
    UpdateFoundOption(&files->Infile[iFile],options,lTmp,iFile);

<<<<<<< HEAD
  } else {
    if (iFile > 0)
      AssignDefaultDouble(options,&body[iFile-1].dEcc,files->iNumInputs);
  }
=======
  } else
    if (iFile > 0)
      AssignDefaultDouble(options,&body[iFile-1].dEcc,files->iNumInputs);
  // XXX This comment has no content.
>>>>>>> 82d52f8c
}

/*
 *
 * F
 *
 */


/* Forward integration? */

void ReadDoForward(BODY *body,CONTROL *control,FILES *files,OPTIONS *options,SYSTEM *system,int iFile) {
  /* This parameter can exist in any file, but only once */
  int lTmp=-1;
  int bTmp;

  AddOptionBool(files->Infile[iFile].cIn,options->cName,&bTmp,&lTmp,control->Io.iVerbose);
  if (lTmp >= 0) {
    /* Option was found */
    CheckDuplication(files,options,files->Infile[iFile].cIn,lTmp,control->Io.iVerbose);
    control->Evolve.bDoForward = bTmp;
    UpdateFoundOption(&files->Infile[iFile],options,lTmp,iFile);
  } else
    /* Set to default */
    AssignDefaultInt(options,&control->Evolve.bDoForward,files->iNumInputs);
}

/*
 *
 *   HALT
 *
 */


/* Maximum Eccentricity */

void ReadHaltMaxEcc(BODY *body,CONTROL *control,FILES *files,OPTIONS *options,SYSTEM *system,int iFile) {
  /* This parameter can exist in any file, but only once */
  /* Russell sez: the above statement is untrue. As coded, this MUST exist in every file when 
     used at all, else all bodies without this parameter set will have dMaxEcc = 0. XXX */
     
  int lTmp=-1;
  double dTmp;
  
  AddOptionDouble(files->Infile[iFile].cIn,options->cName,&dTmp,&lTmp,control->Io.iVerbose);
  if (lTmp >= 0) {
    NotPrimaryInput(iFile,options->cName,files->Infile[iFile].cIn,lTmp,control->Io.iVerbose);
    if (dTmp < 0 || dTmp > 1) {
      if (control->Io.iVerbose >= VERBERR)
        fprintf(stderr,"ERROR: %s must be in the range (0,1).\n",options->cName);
      LineExit(files->Infile[iFile].cIn,lTmp);  
    }
    control->Halt[iFile-1].dMaxEcc = dTmp;
    UpdateFoundOption(&files->Infile[iFile],options,lTmp,iFile);
  } else {
    if (iFile > 0)
      control->Halt[iFile-1].dMaxEcc = options->dDefault;
//       AssignDefaultDouble(options,&control->Halt[iFile-1].dMaxEcc,files->iNumInputs);
  }
}

/* Merge */

void ReadHaltMerge(BODY *body,CONTROL *control,FILES *files,OPTIONS *options,SYSTEM *system,int iFile) {
  /* This parameter can exist in any file, but only once */
  int lTmp=-1;
  int bTmp;

  AddOptionBool(files->Infile[iFile].cIn,options->cName,&bTmp,&lTmp,control->Io.iVerbose);
  if (lTmp >= 0) {
    /* Cannot exist in primary input file */
    NotPrimaryInput(iFile,options->cName,files->Infile[iFile].cIn,lTmp,control->Io.iVerbose);
    /* Merging is not allowed for the central body */
    if (iFile == 1) {
      fprintf(stderr,"ERROR: Cannot set %s for systems with more than 2 bodies.\n",options[OPT_HALTMERGE].cName);
      LineExit(files->Infile[iFile].cIn,lTmp);
    }

    control->Halt[iFile-1].bMerge = bTmp;
    UpdateFoundOption(&files->Infile[iFile],options,lTmp,iFile);
  } else {
    if (iFile == 1)
      control->Halt[iFile-1].bMerge = 0;
    if (iFile > 1)
      AssignDefaultInt(options,&control->Halt[iFile-1].bMerge,files->iNumInputs);
  }
}

/* Minimum Eccentricity */
  
void ReadHaltMinEcc(BODY *body,CONTROL *control,FILES *files,OPTIONS *options,SYSTEM *system,int iFile) {
  /* This parameter can exist in any file, but only once */
  int lTmp=-1;
  double dTmp;

  AddOptionDouble(files->Infile[iFile].cIn,options->cName,&dTmp,&lTmp,control->Io.iVerbose);
  if (lTmp >= 0) {
    /* Cannot exist in primary input file */
    NotPrimaryInput(iFile,options->cName,files->Infile[iFile].cIn,lTmp,control->Io.iVerbose);
    if (dTmp < 0 || dTmp > 1) {
      if (control->Io.iVerbose >= VERBERR)
        fprintf(stderr,"ERROR: %s must be in the range (0,1).\n",options->cName);
      LineExit(files->Infile[iFile].cIn,lTmp);  
    }
    control->Halt[iFile-1].dMinEcc = dTmp;
    UpdateFoundOption(&files->Infile[iFile],options,lTmp,iFile);
  } else {
    if (iFile > 0)
      AssignDefaultDouble(options,&control->Halt[iFile-1].dMinEcc,files->iNumInputs);
  }
}


/* Need to add ReadHaltDblSync function, since halt.bDblSync is never initialized anywhere! */


/* Minimum obliquity */
  
void ReadHaltMinObl(BODY *body,CONTROL *control,FILES *files,OPTIONS *options,SYSTEM *system,int iFile) {
  /* This parameter cannot exist in primary file */
  int lTmp=-1;
  double dTmp;

  AddOptionDouble(files->Infile[iFile].cIn,options->cName,&dTmp,&lTmp,control->Io.iVerbose);
  if (lTmp >= 0) {
    /* Cannot exist in primary input file */
    NotPrimaryInput(iFile,options->cName,files->Infile[iFile].cIn,lTmp,control->Io.iVerbose);
    if (control->Units[iFile].iAngle == 0) {
      if (dTmp < 0 || dTmp > PI) {
        if (control->Io.iVerbose >= VERBINPUT) 
          fprintf(stderr,"ERROR: %s must be in the range [0,PI].\n",options->cName);
        LineExit(files->Infile[iFile].cIn,lTmp);        
      }
    } else {
      if (dTmp < 0 || dTmp > 180) {
        if (control->Io.iVerbose >= VERBINPUT) 
          fprintf(stderr,"ERROR: %s must be in the range [0,180].\n",options->cName);
        LineExit(files->Infile[iFile].cIn,lTmp);        
      } 
      /* Change to radians */
      dTmp *= DEGRAD;
    }
    control->Halt[iFile-1].dMinObl = dTmp;
    UpdateFoundOption(&files->Infile[iFile],options,lTmp,iFile);
  } else {
    if (iFile > 0)
      control->Halt[iFile-1].dMinObl = options->dDefault;
  }
}

/* Minimum Semi-Major Axis */

void ReadHaltMinSemi(BODY *body,CONTROL *control,FILES *files,OPTIONS *options,SYSTEM *system,int iFile) {
  /* This parameter can exist in any file, but only once */
  int lTmp=-1;
  double dTmp;

  AddOptionDouble(files->Infile[iFile].cIn,options->cName,&dTmp,&lTmp,control->Io.iVerbose);
  if (lTmp >= 0) {
    NotPrimaryInput(iFile,options->cName,files->Infile[iFile].cIn,lTmp,control->Io.iVerbose);
    if (dTmp <= 0) {
      if (control->Io.iVerbose >= VERBERR)
        fprintf(stderr,"ERROR: %s must be larger than 0.\n",options->cName);
      LineExit(files->Infile[iFile].cIn,lTmp);  
    }
    control->Halt[iFile-1].dMinSemi = dTmp*fdUnitsLength(control->Units[iFile].iLength);
    UpdateFoundOption(&files->Infile[iFile],options,lTmp,iFile);
  } else {
    if (iFile > 0)
      AssignDefaultDouble(options,&control->Halt[iFile-1].dMinSemi,files->iNumInputs);
  }
}

/* Positive de/dt */

void ReadHaltPosDeDt(BODY *body,CONTROL *control,FILES *files,OPTIONS *options,SYSTEM *system,int iFile) {
  /* This parameter can exist in any file, but only once */
  int lTmp=-1;
  int bTmp;

  AddOptionBool(files->Infile[iFile].cIn,options->cName,&bTmp,&lTmp,control->Io.iVerbose);
  if (lTmp >= 0) {
    NotPrimaryInput(iFile,options->cName,files->Infile[iFile].cIn,lTmp,control->Io.iVerbose);
    control->Halt[iFile-1].bPosDeDt = bTmp;
    UpdateFoundOption(&files->Infile[iFile],options,lTmp,iFile);
  } else {
    if (iFile > 0)
      AssignDefaultInt(options,&control->Halt[iFile-1].bPosDeDt,files->iNumInputs);
  }
}

/*
 *
 * I
 *
 */

/* Integration Method */
void ReadIntegrationMethod(BODY *body,CONTROL *control,FILES *files,OPTIONS *options,SYSTEM *system,int iFile) {
  /* This parameter can exist in any file, but only once */
  int i,lTmp=-1;
  char cTmp[OPTLEN];

  AddOptionString(files->Infile[iFile].cIn,options->cName,cTmp,&lTmp,control->Io.iVerbose);
  if (lTmp >= 0) {
    CheckDuplication(files,options,files->Infile[iFile].cIn,lTmp,control->Io.iVerbose);
    if (memcmp(sLower(cTmp),"e",1) == 0) 
      control->Evolve.iOneStep = EULER;
    else if (memcmp(sLower(cTmp),"r",1) == 0) 
      control->Evolve.iOneStep = RUNGEKUTTA;
    else {
      if (control->Io.iVerbose >= VERBERR) {
        fprintf(stderr,"ERROR: Unknown argument to %s: %s.\n",options->cName,cTmp);
        fprintf(stderr,"Options are Euler.\n");
      }
      LineExit(files->Infile[iFile].cIn,lTmp);
    } 
    UpdateFoundOption(&files->Infile[iFile],options,lTmp,iFile);
  } 
  /* If not input, VerifyIntegration assigns default */
}

/*
 *
 *   LOG
 *
 */

/* Do log file? */
 
void ReadDoLog(BODY *body,CONTROL *control,FILES *files,OPTIONS *options,SYSTEM *system,int iFile) {
  /* This parameter can exist in any file, but only once */
  int lTmp=-1;
  int bTmp;

  AddOptionBool(files->Infile[iFile].cIn,options->cName,&bTmp,&lTmp,control->Io.iVerbose);
  if (lTmp >= 0) {
    CheckDuplication(files,options,files->Infile[iFile].cIn,lTmp,control->Io.iVerbose);
    control->Io.bLog = bTmp;
    UpdateFoundOption(&files->Infile[iFile],options,lTmp,iFile);
  } else
    AssignDefaultInt(options,&control->Io.bLog,files->iNumInputs);
}
  
/* Log file name */

void ReadLogFile(BODY *body,CONTROL *control,FILES *files,OPTIONS *options,SYSTEM *system,int iFile) {
  /* This parameter can exist in any file, but only once */
  int i,lTmp=-1;
  char cTmp[OPTLEN];

  AddOptionString(files->Infile[iFile].cIn,options->cName,cTmp,&lTmp,control->Io.iVerbose);
  if (lTmp >= 0) {
    CheckDuplication(files,options,files->Infile[iFile].cIn,lTmp,control->Io.iVerbose);
    strcpy(files->cLog,cTmp);
    UpdateFoundOption(&files->Infile[iFile],options,lTmp,iFile);
  } else {
    /* Assign Default */
    if (iFile == files->iNumInputs-1) {
      for (i=0;i<files->iNumInputs;i++) 
        if (options->iLine[i] != -1)
          /* Was aaigned, return */
          return;
    }
    /* Wasn't entered, assign default */
    sprintf(files->cLog,"%s.log",system->cName);
  }
}

/* Longitude of pericenter */
void ReadLongP(BODY *body,CONTROL *control,FILES *files,OPTIONS *options,SYSTEM *system,int iFile) {
  /* This parameter cannot exist in the primary file */
  int lTmp=-1;
  double dTmp;

  AddOptionDouble(files->Infile[iFile].cIn,options->cName,&dTmp,&lTmp,control->Io.iVerbose);
  if (lTmp >= 0) {
    NotPrimaryInput(iFile,options->cName,files->Infile[iFile].cIn,lTmp,control->Io.iVerbose);
    if (control->Units[iFile].iAngle == 0) {
      if (dTmp < 0 || dTmp > 2*PI) {
        if (control->Io.iVerbose >= VERBERR)
            fprintf(stderr,"ERROR: %s must be in the range [0,2*PI].\n",options->cName);
        LineExit(files->Infile[iFile].cIn,lTmp);        
      }
    } else {
      if (dTmp < 0 || dTmp > 360) {
        if (control->Io.iVerbose >= VERBERR)
            fprintf(stderr,"ERROR: %s must be in the range [0,360].\n",options->cName);
        LineExit(files->Infile[iFile].cIn,lTmp);        
      }
      /* Change to radians */
      dTmp *= DEGRAD;
    }
    
    body[iFile-1].dLongP = dTmp; 
    UpdateFoundOption(&files->Infile[iFile],options,lTmp,iFile);
  } else 
    if (iFile > 0)
      body[iFile-1].dLongP = options->dDefault;
}  

/*
 *
 *   M
 *
 */

/* Mass */

void ReadMass(BODY *body,CONTROL *control,FILES *files,OPTIONS *options,SYSTEM *system,int iFile) {
  /* This parameter cannot exist in primary file */
  /* Must verify in conjuction with Radius, Density and MassRad */
  int lTmp=-1;
  double dTmp;

  AddOptionDouble(files->Infile[iFile].cIn,options->cName,&dTmp,&lTmp,control->Io.iVerbose);
  if (lTmp >= 0) {
    NotPrimaryInput(iFile,options->cName,files->Infile[iFile].cIn,lTmp,control->Io.iVerbose);
    if (dTmp < 0)
      body[iFile-1].dMass = dTmp*dNegativeDouble(*options,files->Infile[iFile].cIn,control->Io.iVerbose);
    else
      body[iFile-1].dMass = dTmp*fdUnitsMass(control->Units[iFile].iMass);
    UpdateFoundOption(&files->Infile[iFile],options,lTmp,iFile);
  } else
    if (iFile > 0)
      body[iFile-1].dMass = options->dDefault;
}

/* Mass-Radius relationship */

void ReadMassRad(BODY *body,CONTROL *control,FILES *files,OPTIONS *options,SYSTEM *system,int iFile) {
  /* This parameter cannot exist in primary file */
  /* Must verify in conjuction with Radius, Density and Mass */
  int lTmp=-1;
  char cTmp[OPTLEN];
    
  AddOptionString(files->Infile[iFile].cIn,options->cName,cTmp,&lTmp,control->Io.iVerbose);
  if (lTmp >= 0) {
    NotPrimaryInput(iFile,options->cName,files->Infile[iFile].cIn,lTmp,control->Io.iVerbose);
    if (memcmp(sLower(cTmp),"r",1) == 0) {
      /* Reid & Hawley 2000 */
      control->iMassRad[iFile-1]=1;
    } else if (memcmp(sLower(cTmp),"g",1) == 0) {
      /* Gorda and Svenchnikov 1999 */
      control->iMassRad[iFile-1]=2;
    } else if (memcmp(sLower(cTmp),"b",1) == 0) {
      /* Bayless & Orosz 2006 */
      control->iMassRad[iFile-1]=3;
    } else if (memcmp(sLower(cTmp),"s",1) == 0) {
      /* Sotin et al 2007 */
      control->iMassRad[iFile-1]=4;
    } else {
      if (control->Io.iVerbose >= VERBERR) {
        fprintf(stderr,"ERROR: Unknown argument to %s: %s.\n",options->cName,cTmp);
        fprintf(stderr,"Options are GS99 (Gorda & Svechnikov 1999), BO06 (Bayless & Orosz 2006), Sotin07 (Sotin et al. 2007), or RH00 (Reid & Hawley 2000).\n");
      }
      LineExit(files->Infile[iFile].cIn,lTmp);
    } 
    UpdateFoundOption(&files->Infile[iFile],options,lTmp,iFile);
  } else {
    /* This one is weird, since the default is "none", but if this option
       is not set, then we need to set this variable to 0 for logging
       purposes. */
    if (iFile > 0)
      control->iMassRad[iFile-1] = 0;
  }
}

/* Mean Motion */

void ReadMeanMotion(BODY *body,CONTROL *control,FILES *files,OPTIONS *options,SYSTEM *system,int iFile) {
  /* This parameter cannot exist in primary file */
  int lTmp=-1;
  double dTmp;

  AddOptionDouble(files->Infile[iFile].cIn,options->cName,&dTmp,&lTmp,control->Io.iVerbose);
  if (lTmp >= 0) {
    NotPrimaryInput(iFile,options->cName,files->Infile[iFile].cIn,lTmp,control->Io.iVerbose);
    if (dTmp <= 0) {
      if (control->Io.iVerbose >= VERBERR)
        fprintf(stderr,"ERROR: %s must be greater than 0.\n",options->cName);
      LineExit(files->Infile[iFile].cIn,lTmp);  
    }
    body[iFile-1].dMeanMotion = dTmp;
    UpdateFoundOption(&files->Infile[iFile],options,lTmp,iFile);
<<<<<<< HEAD
  } else {
    if (iFile > 0)
      AssignDefaultDouble(options,&body[iFile-1].dMeanMotion,files->iNumInputs);
=======
>>>>>>> 82d52f8c
  }
}

/* Minimum Value */

void ReadMinValue(BODY *body,CONTROL *control,FILES *files,OPTIONS *options,SYSTEM *system,int iFile) {
  /* This parameter can exist in any file, but only once */
  int lTmp=-1;
  double dTmp;

  AddOptionDouble(files->Infile[iFile].cIn,options->cName,&dTmp,&lTmp,control->Io.iVerbose);
  if (lTmp >= 0) {
    if (dTmp < 0) {
      if (control->Io.iVerbose >= VERBERR)
        fprintf(stderr,"ERROR: %s must be larger than 0.\n",options->cName);
      LineExit(files->Infile[iFile].cIn,lTmp);
    }
    control->Evolve.dMinValue = dTmp;
    UpdateFoundOption(&files->Infile[iFile],options,lTmp,iFile);
  } else
    AssignDefaultDouble(options,&control->Evolve.dMinValue,files->iNumInputs);
}  

/*
 *
 * O
 *
 */

/* Obliquity */

void ReadObliquity(BODY *body,CONTROL *control,FILES *files,OPTIONS *options,SYSTEM *system,int iFile) {
  /* This parameter cannot exist in primary file */
  int lTmp=-1;
  double dTmp;

  AddOptionDouble(files->Infile[iFile].cIn,options->cName,&dTmp,&lTmp,control->Io.iVerbose);
  if (lTmp >= 0) {
    NotPrimaryInput(iFile,options->cName,files->Infile[iFile].cIn,lTmp,control->Io.iVerbose);
    if (control->Units[iFile].iAngle == 0) {
      if (dTmp < 0 || dTmp > PI) {
        if (control->Io.iVerbose >= VERBERR)
            fprintf(stderr,"ERROR: %s must be in the range [0,PI].\n",options->cName);
        LineExit(files->Infile[iFile].cIn,lTmp);        
      }
    } else {
      if (dTmp < 0 || dTmp > 180) {
        if (control->Io.iVerbose >= VERBERR)
            fprintf(stderr,"ERROR: %s must be in the range [0,180].\n",options->cName);
        LineExit(files->Infile[iFile].cIn,lTmp);        
      }
      /* Change to radians */
      dTmp *= DEGRAD;
    }
    body[iFile-1].dObliquity = dTmp;
    UpdateFoundOption(&files->Infile[iFile],options,lTmp,iFile);
  } else 
    if (iFile > 0)
      body[iFile-1].dObliquity = options->dDefault;
}

/*
 * Output Order -- This one is special and takes different arguments
 */


void ReadOutputOrder(FILES *files,OPTIONS *options,OUTPUT *output,int iFile,int iVerbose) {
  int i,j,count,iLen,iNumIndices=0,bNeg[MAXARRAY],ok=0,iNumGrid=0;
  int k,iOut,*lTmp;
  char saTmp[MAXARRAY][OPTLEN],cTmp[OPTLEN],cOption[MAXARRAY][OPTLEN],cOut[OPTLEN];
  int iLen1,iLen2;

  lTmp = malloc(MAXLINES*sizeof(int));

  AddOptionStringArray(files->Infile[iFile].cIn,options[OPT_OUTPUTORDER].cName,saTmp,&iNumIndices,&files->Infile[iFile].iNumLines,lTmp,iVerbose);

  if (lTmp[0] >= 0) {
    NotPrimaryInput(iFile,options[OPT_OUTPUTORDER].cName,files->Infile[iFile].cIn,lTmp[0],iVerbose);

    /* First remove and record negative signs */
    for (i=0;i<iNumIndices;i++) {
      if (saTmp[i][0] == 45) {
        /* Option is negative */
        bNeg[i] = 1;
        /* Now remove negative sign */
        for (j=0;j<strlen(saTmp[i]);j++) 
        saTmp[i][j] = saTmp[i][j+1];
        saTmp[i][strlen(saTmp[i])] = 0;
      } else
        bNeg[i] = 0;
    }
    
    /* Check for ambiguity */
    for (i=0;i<iNumIndices;i++) {
      count=0; /* Number of possibilities */
      for (j=0;j<OPTLEN;j++)
        cTmp[j]=0;
      strcpy(cTmp,saTmp[i]);
      for (j=0;j<MODULEOUTEND;j++) {
        for (k=0;k<OPTLEN;k++)
          cOut[k]=0;
        strcpy(cOut,output[j].cName);
        iLen1=strlen(cOut);
        iLen2=strlen(cTmp);
        /* Check for perfect match */
        if ( (iLen1 == iLen2) && (memcmp(sLower(cTmp),sLower(cOut),strlen(cOut)) == 0)) {
          /* Output option found! */
          strcpy(cOption[count],output[j].cName);
          count = 1;
          iOut = j;
          if (output[j].bGrid == 1)
            iNumGrid += 1;
          j = NUMOUT; /* Poor man's break! */
        } else {
          if (iLen1 < iLen2)
            iLen=iLen1;
          else
            iLen=iLen2;
          
          if (memcmp(sLower(cTmp),sLower(cOut),iLen) == 0 && iLen1 > iLen2) {
            /* Output option found! */
            strcpy(cOption[count],output[j].cName);
            count++;
            iOut = j;
            if (output[j].bGrid == 1)
              iNumGrid += 1;
          }
        }
      }
      
      if (count > 1) {
        /* More than one possibility */
        if (iVerbose >= VERBERR) {
          fprintf(stderr,"ERROR: Output option \"%s\" is ambiguous. Options are ",saTmp[i]);
          for (j=0;j<count;j++) {
            fprintf(stderr,"%s",cOption[j]);
            if (j < count-1)
              fprintf(stderr,", ");
          }
          fprintf(stderr,".\n");
        }
        LineExit(files->Infile[iFile].cIn,lTmp[0]);
      }
      
      if (!count) {
        /* Option not found */
        if (iVerbose >= VERBERR) 
          fprintf(stderr,"ERROR: Unknown output option \"%s\".\n",saTmp[i]);
        LineExit(files->Infile[iFile].cIn,lTmp[0]);
      }
      
      if (count == 1) {
        /* Unique option */
    
        /* Verify and record negative options */
        if (bNeg[i]) {
          // Is the negative option allowed?
          if (!output[iOut].bNeg) { /* No */
            if (iVerbose >= VERBERR) {
              fprintf(stderr,"ERROR: Output option %s ",saTmp[i]);
              if (strlen(saTmp[i]) < strlen(output[iOut].cName))
                fprintf(stderr,"(= %s) ",output[iOut].cName);
              fprintf(stderr,"cannot be negative.\n");
            }
            LineExit(files->Infile[iFile].cIn,lTmp[0]);
          } else { // Yes, initialize bDoNeg to true
            output[iOut].bDoNeg[iFile-1] = 1;
          }
        } else { // Negative option not set, initialize bDoNeg to false
            output[iOut].bDoNeg[iFile-1] = 0;
        }   
        if (output[iOut].bGrid == 0) {
          files->Outfile[iFile-1].caCol[i][0]='\0';
          strcpy(files->Outfile[iFile-1].caCol[i],output[iOut].cName);
        } else {
          files->Outfile[iFile-1].caGrid[iNumGrid-1][0] = '\0';
          strcpy(files->Outfile[iFile-1].caGrid[iNumGrid-1],output[iOut].cName);
        }
      }
    }
 
    files->Outfile[iFile-1].iNumCols = iNumIndices-iNumGrid;
    files->Outfile[iFile-1].iNumGrid = iNumGrid;
    UpdateFoundOptionMulti(&files->Infile[iFile],&options[OPT_OUTPUTORDER],lTmp,files->Infile[iFile].iNumLines,iFile);
  }
  free(lTmp);
}

void ReadGridOutput(FILES *files,OPTIONS *options,OUTPUT *output,int iFile,int iVerbose) {
  int i,j,count,iLen,iNumIndices=0,bNeg[MAXARRAY],ok=0,iNumGrid=0;
  int k,iOut,*lTmp;
  char saTmp[MAXARRAY][OPTLEN],cTmp[OPTLEN],cOption[MAXARRAY][OPTLEN],cOut[OPTLEN];
  int iLen1,iLen2;

  lTmp = malloc(MAXLINES*sizeof(int));

  AddOptionStringArray(files->Infile[iFile].cIn,options[OPT_GRIDOUTPUT].cName,saTmp,&iNumIndices,&files->Infile[iFile].iNumLines,lTmp,iVerbose);

  if (lTmp[0] >= 0) {
    NotPrimaryInput(iFile,options[OPT_GRIDOUTPUT].cName,files->Infile[iFile].cIn,lTmp[0],iVerbose);

    /* First remove and record negative signs */
    for (i=0;i<iNumIndices;i++) {
      if (saTmp[i][0] == 45) {
        /* Option is negative */
        bNeg[i] = 1;
        /* Now remove negative sign */
        for (j=0;j<strlen(saTmp[i]);j++) 
        saTmp[i][j] = saTmp[i][j+1];
        saTmp[i][strlen(saTmp[i])] = 0;
      } else
        bNeg[i] = 0;
    }
    
    /* Check for ambiguity */
    for (i=0;i<iNumIndices;i++) {
      count=0; /* Number of possibilities */
      for (j=0;j<OPTLEN;j++)
        cTmp[j]=0;
      strcpy(cTmp,saTmp[i]);
      for (j=0;j<MODULEOUTEND;j++) {
        for (k=0;k<OPTLEN;k++)
          cOut[k]=0;
        strcpy(cOut,output[j].cName);
        iLen1=strlen(cOut);
        iLen2=strlen(cTmp);
        /* Check for perfect match */
        if ( (iLen1 == iLen2) && (memcmp(sLower(cTmp),sLower(cOut),strlen(cOut)) == 0)) {
          /* Output option found! */
          strcpy(cOption[count],output[j].cName);
          count = 1;
          iOut = j;
          if (output[j].bGrid == 1)
            iNumGrid += 1;
          j = NUMOUT; /* Poor man's break! */
        } else {
          if (iLen1 < iLen2)
            iLen=iLen1;
          else
            iLen=iLen2;
          
          if (memcmp(sLower(cTmp),sLower(cOut),iLen) == 0 && iLen1 > iLen2) {
            /* Output option found! */
            strcpy(cOption[count],output[j].cName);
            count++;
            iOut = j;
            if (output[j].bGrid == 1)
              iNumGrid += 1;
          }
        }
      }
      
      if (count > 1) {
        /* More than one possibility */
        if (iVerbose >= VERBERR) {
          fprintf(stderr,"ERROR: Output option \"%s\" is ambiguous. Options are ",saTmp[i]);
          for (j=0;j<count;j++) {
            fprintf(stderr,"%s",cOption[j]);
            if (j < count-1)
              fprintf(stderr,", ");
          }
          fprintf(stderr,".\n");
        }
        LineExit(files->Infile[iFile].cIn,lTmp[0]);
      }
      
      if (!count) {
        /* Option not found */
        if (iVerbose >= VERBERR) 
          fprintf(stderr,"ERROR: Unknown output option \"%s\".\n",saTmp[i]);
        LineExit(files->Infile[iFile].cIn,lTmp[0]);
      }
      
      if (count == 1) {
        /* Unique option */
    
        /* Verify and record negative options */
        if (bNeg[i]) {
          // Is the negative option allowed?
          if (!output[iOut].bNeg) { /* No */
            if (iVerbose >= VERBERR) {
              fprintf(stderr,"ERROR: Output option %s ",saTmp[i]);
              if (strlen(saTmp[i]) < strlen(output[iOut].cName))
                fprintf(stderr,"(= %s) ",output[iOut].cName);
              fprintf(stderr,"cannot be negative.\n");
            }
            LineExit(files->Infile[iFile].cIn,lTmp[0]);
          } else { // Yes, initialize bDoNeg to true
            output[iOut].bDoNeg[iFile-1] = 1;
          }
        } else { // Negative option not set, initialize bDoNeg to false
            output[iOut].bDoNeg[iFile-1] = 0;
        }   
        if (output[iOut].bGrid == 0) {
          files->Outfile[iFile-1].caCol[i][0]='\0';
          strcpy(files->Outfile[iFile-1].caCol[i],output[iOut].cName);
        } else {
          files->Outfile[iFile-1].caGrid[iNumGrid-1][0] = '\0';
          strcpy(files->Outfile[iFile-1].caGrid[iNumGrid-1],output[iOut].cName);
        }
      }
    }
 
    files->Outfile[iFile-1].iNumGrid = iNumGrid;
    UpdateFoundOptionMulti(&files->Infile[iFile],&options[OPT_GRIDOUTPUT],lTmp,files->Infile[iFile].iNumLines,iFile);
  }
  free(lTmp);
}

void ReadOverwrite(BODY *body,CONTROL *control,FILES *files,OPTIONS *options,SYSTEM  *system,int iFile) {
  /* This parameter can exist in any file, but only once */
  int lTmp=-1;
  int bTmp;

  AddOptionBool(files->Infile[iFile].cIn,options->cName,&bTmp,&lTmp,control->Io.iVerbose);
  if (lTmp >= 0) {
    CheckDuplication(files,options,files->Infile[iFile].cIn,lTmp,control->Io.iVerbose);
    if (control->Io.bOverwrite > -1) {
      if (control->Io.iVerbose >= VERBERR)
        fprintf(stderr,"WARNING: -f set at command line, and %s set (%s:%d). Overwrite authorized.\n",options->cName,files->Infile[iFile].cIn,lTmp);
    } else {
      control->Io.bOverwrite = bTmp;
      UpdateFoundOption(&files->Infile[iFile],options,lTmp,iFile);
    }
  } else
    if (control->Io.bOverwrite == -1)
      AssignDefaultInt(options,&control->Io.bOverwrite,files->iNumInputs);
}

/*
 *
 * P
 *
 */

/* Orbital Period */

void ReadOrbPeriod(BODY *body,CONTROL *control,FILES *files,OPTIONS *options,SYSTEM *system,int iFile) {
  /* This parameter cannot exist in primary file */
  /* Must verify with Semi and MeanMotion */
  int lTmp=-1;
  double dTmp;

  AddOptionDouble(files->Infile[iFile].cIn,options->cName,&dTmp,&lTmp,control->Io.iVerbose);
  if (lTmp >= 0) {
    NotPrimaryInput(iFile,options->cName,files->Infile[iFile].cIn,lTmp,control->Io.iVerbose);
    if (dTmp < 0) 
      body[iFile-1].dOrbPeriod = dTmp*dNegativeDouble(*options,files->Infile[iFile].cIn,control->Io.iVerbose);
    else
      body[iFile-1].dOrbPeriod = dTmp*fdUnitsTime(control->Units[iFile].iTime);
    UpdateFoundOption(&files->Infile[iFile],options,lTmp,iFile);
<<<<<<< HEAD
  } else {
    if (iFile > 0) 
      AssignDefaultDouble(options,&body[iFile-1].dOrbPeriod,files->iNumInputs);
    }
=======
  } else
    if (iFile > 0)
      AssignDefaultDouble(options,&body[iFile-1].dOrbPeriod,files->iNumInputs);
>>>>>>> 82d52f8c
}

/* Precession parameter */

void ReadPrecA(BODY *body,CONTROL *control,FILES *files,OPTIONS *options,SYSTEM *system,int iFile) {
  /* This parameter cannot exist in the primary file */
  int lTmp=-1;
  double dTmp;

  AddOptionDouble(files->Infile[iFile].cIn,options->cName,&dTmp,&lTmp,control->Io.iVerbose);
  if (lTmp >= 0) {
    NotPrimaryInput(iFile,options->cName,files->Infile[iFile].cIn,lTmp,control->Io.iVerbose);
    if (control->Units[iFile].iAngle == 0) {
      if (dTmp < 0 || dTmp > 2*PI) {
        if (control->Io.iVerbose >= VERBERR)
            fprintf(stderr,"ERROR: %s must be in the range [0,2*PI].\n",options->cName);
        LineExit(files->Infile[iFile].cIn,lTmp);        
      }
    } else {
      if (dTmp < 0 || dTmp > 360) {
        if (control->Io.iVerbose >= VERBERR)
            fprintf(stderr,"ERROR: %s must be in the range [0,360].\n",options->cName);
        LineExit(files->Infile[iFile].cIn,lTmp);        
      }
      /* Change to radians */
      dTmp *= DEGRAD;
    }

    body[iFile-1].dPrecA = dTmp; 
    UpdateFoundOption(&files->Infile[iFile],options,lTmp,iFile);
  } else 
    if (iFile > 0)
      body[iFile-1].dPrecA = options->dDefault;
}  



/*
 *
 * R
 *
 */

/* Radius */

void ReadRadius(BODY *body,CONTROL *control,FILES *files,OPTIONS *options,SYSTEM *system,int iFile) {
  /* This parameter cannot exist in primary file */
  /* Must verify in conjuction with Radius, Mass and MassRad */
  int lTmp=-1;
  double dTmp;

  AddOptionDouble(files->Infile[iFile].cIn,options->cName,&dTmp,&lTmp,control->Io.iVerbose);
  if (lTmp >= 0) {
    NotPrimaryInput(iFile,options->cName,files->Infile[iFile].cIn,lTmp,control->Io.iVerbose);
    if (dTmp < 0) 
      body[iFile-1].dRadius = dTmp*dNegativeDouble(*options,files->Infile[iFile].cIn,control->Io.iVerbose);
    else
      body[iFile-1].dRadius = dTmp*fdUnitsLength(control->Units[iFile].iLength);
    UpdateFoundOption(&files->Infile[iFile],options,lTmp,iFile);
  } else
    if (iFile > 0)
      body[iFile-1].dRadius = options->dDefault;
}

/* Radius of Gyration */

void ReadRadiusGyration(BODY *body,CONTROL *control,FILES *files,OPTIONS *options,SYSTEM *system,int iFile) {
  /* This parameter cannot exist in the primary file */
  int lTmp=-1;
  double dTmp;

  AddOptionDouble(files->Infile[iFile].cIn,options->cName,&dTmp,&lTmp,control->Io.iVerbose);
  if (lTmp >= 0) {
    NotPrimaryInput(iFile,options->cName,files->Infile[iFile].cIn,lTmp,control->Io.iVerbose);
    if (dTmp < 0) {
      if (control->Io.iVerbose >= VERBERR)
        fprintf(stderr,"ERROR: %s must be greater than zero.\n",options->cName);
      LineExit(files->Infile[iFile].cIn,lTmp);
    }
    body[iFile-1].dRadGyra = dTmp;
    UpdateFoundOption(&files->Infile[iFile],options,lTmp,iFile);
  } else
    if (iFile > 0)
      body[iFile-1].dRadGyra = options->dDefault;
}

/* Rotation Period */

void ReadRotPeriod(BODY *body,CONTROL *control,FILES *files,OPTIONS *options,SYSTEM *system,int iFile) {
  /* This parameter cannot exist in the primary file */
  /* Must verify in conjunction with RotRate, RotVel and ForceEqSpin */
  int lTmp=-1;
  double dTmp;

  AddOptionDouble(files->Infile[iFile].cIn,options->cName,&dTmp,&lTmp,control->Io.iVerbose);
  if (lTmp >= 0) {
    NotPrimaryInput(iFile,options->cName,files->Infile[iFile].cIn,lTmp,control->Io.iVerbose);
    if (dTmp < 0) 
      body[iFile-1].dRotPer = dTmp*dNegativeDouble(*options,files->Infile[iFile].cIn,control->Io.iVerbose);
    else
      if (iFile > 0)
        body[iFile-1].dRotPer = dTmp*fdUnitsTime(control->Units[iFile].iTime);
    UpdateFoundOption(&files->Infile[iFile],options,lTmp,iFile);
  }
}

/* Rotational Frequency */

void ReadRotRate(BODY *body,CONTROL *control,FILES *files,OPTIONS *options,SYSTEM *system,int iFile) {
  /* This parameter cannot exist in the primary file */
  /* Must verify in conjunction with RotPer, RotVel and ForceEqSpin */
  int lTmp=-1;
  double dTmp;

  AddOptionDouble(files->Infile[iFile].cIn,options->cName,&dTmp,&lTmp,control->Io.iVerbose);
  if (lTmp >= 0) {
    NotPrimaryInput(iFile,options->cName,files->Infile[iFile].cIn,lTmp,control->Io.iVerbose);
    if (dTmp < 0) {
      if (control->Io.iVerbose >= VERBERR)
        fprintf(stderr,"ERROR: %s must be non-negative.\n",options->cName);
      LineExit(files->Infile[iFile].cIn,lTmp);  
    }
    if (iFile > 0)
      body[iFile-1].dRotRate = dTmp/fdUnitsTime(control->Units[iFile].iTime);
    UpdateFoundOption(&files->Infile[iFile],options,lTmp,iFile);
  }
}

/* Rotational Velocity */

void ReadRotVel(BODY *body,CONTROL *control,FILES *files,OPTIONS *options,SYSTEM *system,int iFile) {
  /* This parameter cannot exist in the primary file */
  /* Must verify in conjunction with RotPer, RotRate and ForceEqSpin */
  int lTmp=-1;
  double dTmp;

  AddOptionDouble(files->Infile[iFile].cIn,options->cName,&dTmp,&lTmp,control->Io.iVerbose);
  if (lTmp >= 0) {
    NotPrimaryInput(iFile,options->cName,files->Infile[iFile].cIn,lTmp,control->Io.iVerbose);
    if (dTmp < 0)
      body[iFile-1].dRotVel = dTmp*dNegativeDouble(*options,files->Infile[iFile].cIn,control->Io.iVerbose);
    else 
      body[iFile-1].dRotVel = dTmp*fdUnitsLength(control->Units[iFile].iLength)/fdUnitsTime(control->Units[iFile].iTime);
    UpdateFoundOption(&files->Infile[iFile],options,lTmp,iFile);
  }
}

/*
 *
 * S
 *
 */

/* Scientific Notation */

void ReadSciNot(BODY *body,CONTROL *control,FILES *files,OPTIONS *options,SYSTEM *system,int iFile) {
  /* This parameter can exist in any file, but only once */
  int lTmp=-1;
  int iTmp;

  AddOptionInt(files->Infile[iFile].cIn,options->cName,&iTmp,&lTmp,control->Io.iVerbose);
  if (lTmp >= 0) {
    CheckDuplication(files,options,files->Infile[iFile].cIn,lTmp,control->Io.iVerbose);
    if (iTmp < 0) {
      if (control->Io.iVerbose >= VERBERR)
        fprintf(stderr,"ERROR: %s must be non-negative.\n",options->cName);
      LineExit(files->Infile[iFile].cIn,lTmp);  
    }
    if (iTmp > 16) {
      if (control->Io.iVerbose >= VERBERR)
        fprintf(stderr,"ERROR: %s must be less than 16.\n",options->cName);
      LineExit(files->Infile[iFile].cIn,lTmp);
    }
    control->Io.iSciNot = iTmp;
    UpdateFoundOption(&files->Infile[iFile],options,lTmp,iFile);
  } else 
    AssignDefaultInt(options,&control->Io.iSciNot,files->iNumInputs);
}

/* Semi-Major Axis */

void ReadSemiMajorAxis(BODY *body,CONTROL *control,FILES *files,OPTIONS *options,SYSTEM *system,int iFile) {
  /* This parameter can exist in any file, but only once */
  int lTmp=-1;
  double dTmp;
    
  AddOptionDouble(files->Infile[iFile].cIn,options->cName,&dTmp,&lTmp,control->Io.iVerbose);
  if (lTmp >= 0) {
    NotPrimaryInput(iFile,options->cName,files->Infile[iFile].cIn,lTmp,control->Io.iVerbose);
    if (dTmp < 0) 
      body[iFile-1].dSemi = dTmp*dNegativeDouble(*options,files->Infile[iFile].cIn,control->Io.iVerbose);
    else 
      body[iFile-1].dSemi = dTmp*fdUnitsLength(control->Units[iFile].iLength);
    UpdateFoundOption(&files->Infile[iFile],options,lTmp,iFile);
<<<<<<< HEAD
  } else {
    if (iFile > 0)
      AssignDefaultDouble(options,&body[iFile-1].dSemi,files->iNumInputs);
  }
=======
  } else
    if (iFile > 0)
      AssignDefaultDouble(options,&body[iFile-1].dSemi,files->iNumInputs);
>>>>>>> 82d52f8c
}


void ReadOptionsGeneral(BODY *body,CONTROL *control,FILES *files,OPTIONS *options,SYSTEM *system,fnReadOption fnRead[]) {
  /* Now get all other options, if not in MODULE mode */
  int iOpt,iFile;

  /* For each option, search the file for its occurence */
  /* is iLine necessary? */

  for (iFile=0;iFile<files->iNumInputs;iFile++) {
    /* Start at 100 because 0-99 are reserved for initial options */
    for (iOpt=100;iOpt<NUMOPT;iOpt++) 
      /* OutputOrder is special */
      if (options[iOpt].iType != -1 && iOpt != OPT_OUTPUTORDER && iOpt != OPT_GRIDOUTPUT) {
        fnRead[iOpt](body,control,files,&options[iOpt],system,iFile);
      }
  }
}

void ReadOptionsModules(BODY *body,CONTROL *control,FILES *files,MODULE *module,OPTIONS *options,SYSTEM *system,fnReadOption fnRead[]) {
  int iBody,iModule;

  for (iBody=0;iBody<control->Evolve.iNumBodies;iBody++) {
    for (iModule=0;iModule<module->iNumModules[iBody];iModule++) 
      module->fnReadOptions[iBody][iModule](body,control,files,options,system,fnRead,iBody);
  }
}

/*
 *
 * Master Read Options Subroutine
 *
 */

void ReadOptions(BODY **body,CONTROL *control,FILES *files,MODULE *module,OPTIONS *options,OUTPUT *output,SYSTEM *system,UPDATE **update,fnReadOption fnRead[],char infile[]) {
  int iFile,iModule;

  /* Read options for files, units, verbosity, and system name. */
  ReadInitialOptions(body,control,files,module,options,output,system,infile);

  /* Now that we know how many bodies there are, initialize more features */
  *update = malloc(control->Evolve.iNumBodies*sizeof(UPDATE));

  /* Initialize module control */
  InitializeControl(control,module);
  
  /* Initialize halts XXX Done in verify 
     InitializeHalt(control,module); */

  /* Now read in remaining options */
  ReadOptionsGeneral(*body,control,files,options,system,fnRead);

  /* Read in module options */
  ReadOptionsModules(*body,control,files,module,options,system,fnRead);

  /* Read in output order -- merge into ReadGeneralOptions? */
  for (iFile=1;iFile<files->iNumInputs;iFile++) {
    ReadOutputOrder(files,options,output,iFile,control->Io.iVerbose);
    if ((*body)[iFile-1].bPoise) {
      ReadGridOutput(files,options,output,iFile,control->Io.iVerbose);
    }
  }

  /* Any unrecognized options? */
  Unrecognized(*files);
}

/*
 *
 * Initialize Options
 *
 */

void InitializeOptionsGeneral(OPTIONS *options,fnReadOption fnRead[]) {

  /* Do System Name first as it is used by other options. */

  sprintf(options[OPT_SYSTEMNAME].cName,"sSystemName");
  sprintf(options[OPT_SYSTEMNAME].cDescr,"System Name");
  sprintf(options[OPT_SYSTEMNAME].cDefault,"None - must be supplied");
  options[OPT_SYSTEMNAME].iType = 3;
  
  /*
   *
   *   A
   *
   */
  
  sprintf(options[OPT_AGE].cName,"dAge");
  sprintf(options[OPT_AGE].cDescr,"System Age");
  sprintf(options[OPT_AGE].cDefault,"0");
  options[OPT_AGE].iType = 2;
  options[OPT_AGE].dNeg = 1e9*YEARSEC;
  sprintf(options[OPT_AGE].cNeg,"Gyr");
  fnRead[OPT_AGE] = &ReadAge;
  
  /*
   *
   *   B
   *
   */
  
  sprintf(options[OPT_BACK].cName,"bDoBackward");
  sprintf(options[OPT_BACK].cDescr,"Do Backward Integration?");
  sprintf(options[OPT_BACK].cDefault,"No");
  options[OPT_BACK].iType = 0;
  fnRead[OPT_BACK] = &ReadDoBackward;
  
  sprintf(options[OPT_OUTFILE].cName,"sOutFile");
  sprintf(options[OPT_OUTFILE].cDescr,"Name of Output File");
  sprintf(options[OPT_OUTFILE].cDefault,"cSystemName.backward");
  options[OPT_OUTFILE].iType = 3;
  options[OPT_OUTFILE].iMultiFile = 1;
  fnRead[OPT_OUTFILE] = &ReadOutFile;
  
  sprintf(options[OPT_ETA].cName,"dEta");
  sprintf(options[OPT_ETA].cDescr,"Variable Time Step Coefficient");
  sprintf(options[OPT_ETA].cDefault,"1");
  options[OPT_ETA].dDefault = 1;
  options[OPT_ETA].iType = 2;
  fnRead[OPT_ETA] = &ReadEta;
  
  sprintf(options[OPT_OUTPUTTIME].cName,"dOutputTime");
  sprintf(options[OPT_OUTPUTTIME].cDescr,"Output Interval");
  sprintf(options[OPT_OUTPUTTIME].cDefault,"1 year");
  options[OPT_OUTPUTTIME].dDefault = YEARSEC;
  options[OPT_OUTPUTTIME].iType = 2;
  options[OPT_OUTPUTTIME].dNeg = YEARSEC;
  sprintf(options[OPT_OUTPUTTIME].cNeg,"Years");
  fnRead[OPT_OUTPUTTIME] = &ReadOutputTime;
  
  sprintf(options[OPT_STOPTIME].cName,"dStopTime");
  sprintf(options[OPT_STOPTIME].cDescr,"Integration Stop Time");
  sprintf(options[OPT_STOPTIME].cDefault,"10 years");
  options[OPT_STOPTIME].dDefault = 10*YEARSEC;
  options[OPT_STOPTIME].dNeg = YEARSEC;
  sprintf(options[OPT_STOPTIME].cNeg,"Years");
  options[OPT_STOPTIME].iType = 2;
  fnRead[OPT_STOPTIME] = &ReadStopTime;
  
  sprintf(options[OPT_TIMESTEP].cName,"dTimeStep");
  sprintf(options[OPT_TIMESTEP].cDescr,"Integration Timestep");
  sprintf(options[OPT_TIMESTEP].cDefault,"1 year");
  options[OPT_TIMESTEP].dDefault = YEARSEC;
  options[OPT_TIMESTEP].iType = 2;
  options[OPT_TIMESTEP].dNeg = YEARSEC;
  sprintf(options[OPT_TIMESTEP].cNeg,"Years");
  fnRead[OPT_TIMESTEP] = &ReadTimeStep;
  
  sprintf(options[OPT_VARDT].cName,"bVarDt");
  sprintf(options[OPT_VARDT].cDescr,"Use variable timestep?");
  sprintf(options[OPT_VARDT].cDefault,"None");
  options[OPT_VARDT].iType = 0;
  fnRead[OPT_VARDT] = &ReadVarDt;
  
  sprintf(options[OPT_BODYFILES].cName,"saBodyFiles");
  sprintf(options[OPT_BODYFILES].cDescr,"Input files for each body");
  sprintf(options[OPT_BODYFILES].cDefault,"None");
  options[OPT_BODYFILES].iType = 13;
  
  sprintf(options[OPT_BODYNAME].cName,"sName");
  sprintf(options[OPT_BODYNAME].cDescr,"Body's Name");
  sprintf(options[OPT_BODYNAME].cDefault,"Integer of Input Order, i.e. 1");
  options[OPT_BODYNAME].iType = 3;
  fnRead[OPT_BODYNAME] = &ReadBodyName;
  
  
  /*
   *
   *   E
   *
   */
  
  /*
   *   FORWARD
   *
   */
  
  sprintf(options[OPT_FORW].cName,"bDoForward");
  sprintf(options[OPT_FORW].cDescr,"Do Forward Integration?");
  sprintf(options[OPT_FORW].cDefault,"0");
  options[OPT_FORW].iType = 0;
  fnRead[OPT_FORW] = &ReadDoForward;
  
  /* 
   *
   *   HALT
   *
   */
  
  
  sprintf(options[OPT_HALTMAXECC].cName,"dHaltMaxEcc");
  sprintf(options[OPT_HALTMAXECC].cDescr,"Maximum Eccentricity Value that Halts Integration");
  sprintf(options[OPT_HALTMAXECC].cDefault,"1");
  options[OPT_HALTMAXECC].dDefault = 1;
  options[OPT_HALTMAXECC].iType = 2;
  fnRead[OPT_HALTMAXECC] = &ReadHaltMaxEcc;

  sprintf(options[OPT_HALTMERGE].cName,"bHaltMerge");
  sprintf(options[OPT_HALTMERGE].cDescr,"Halt at Merge");
  sprintf(options[OPT_HALTMERGE].cDefault,"1");
  options[OPT_HALTMERGE].iType = 0;
  fnRead[OPT_HALTMERGE] = &ReadHaltMerge;
  
  sprintf(options[OPT_HALTMINECC].cName,"dHaltMinEcc");
  sprintf(options[OPT_HALTMINECC].cDescr,"Minimum Eccentricity Value that Halts Integration");
  sprintf(options[OPT_HALTMINECC].cDefault,"-1");
  options[OPT_HALTMINECC].dDefault = -1;
  options[OPT_HALTMINECC].iType = 2;
  fnRead[OPT_HALTMINECC] = &ReadHaltMinEcc;
  
  sprintf(options[OPT_HALTMINOBL].cName,"dHaltMinObl");
  sprintf(options[OPT_HALTMINOBL].cDescr,"Minimum Obliquity Value that Halts Integration");
  sprintf(options[OPT_HALTMINOBL].cDefault,"-1 degrees");
  options[OPT_HALTMINOBL].dDefault = -DEGRAD;    
  options[OPT_HALTMINOBL].iType = 2;
  options[OPT_HALTMINOBL].iMultiFile = 1;
  fnRead[OPT_HALTMINOBL] = &ReadHaltMinObl;
  
  sprintf(options[OPT_HALTMINSEMI].cName,"dHaltMinSemi");
  sprintf(options[OPT_HALTMINSEMI].cDescr,"Minimum Semi-Major Axis Value that Halts Integration");
  sprintf(options[OPT_HALTMINSEMI].cDefault,"0");
  options[OPT_HALTMINSEMI].dDefault = 0;
  options[OPT_HALTMINSEMI].iType = 2;
  options[OPT_HALTMINSEMI].dNeg = AUCM;
  sprintf(options[OPT_HALTMINSEMI].cNeg,"AU");
  fnRead[OPT_HALTMINSEMI] = &ReadHaltMinSemi;
  
  sprintf(options[OPT_HALTPOSDEDT].cName,"bHaltPosDeDt");
  sprintf(options[OPT_HALTPOSDEDT].cDescr,"Halt if de/dt > 0?");
  sprintf(options[OPT_HALTPOSDEDT].cDefault,"0");
  options[OPT_HALTPOSDEDT].iType= 0;
  fnRead[OPT_HALTPOSDEDT] = &ReadHaltPosDeDt;
  
  
  /*
   *
   *   I
   *
   */
  
  sprintf(options[OPT_INTEGRATIONMETHOD].cName,"sIntegrationMethod");
  sprintf(options[OPT_INTEGRATIONMETHOD].cDescr,"Integration Method: Euler, Runge-Kutta4 (Default = Runge-Kutta4)");
  sprintf(options[OPT_INTEGRATIONMETHOD].cDefault,"Runge-Kutta4");
  options[OPT_INTEGRATIONMETHOD].iType=4;
  fnRead[OPT_INTEGRATIONMETHOD] = &ReadIntegrationMethod;
  
  /*
   *
   *   L
   *
   */
  
  sprintf(options[OPT_LOG].cName,"bDoLog");
  sprintf(options[OPT_LOG].cDescr,"Write Log File?");
  sprintf(options[OPT_LOG].cDefault,"0");
  options[OPT_LOG].iType = 0;
  fnRead[OPT_LOG] = &ReadDoLog;
  
  sprintf(options[OPT_LOGFILE].cName,"sLogFile");
  sprintf(options[OPT_LOGFILE].cDescr,"Log File Name");
  sprintf(options[OPT_LOGFILE].cDefault,"tide.log");
  options[OPT_LOGFILE].iType = 3;
  fnRead[OPT_LOGFILE] = &ReadLogFile;
  
  sprintf(options[OPT_LONGP].cName,"dLongP");
  sprintf(options[OPT_LONGP].cDescr,"Longitude of pericenter of planet's orbit");
  sprintf(options[OPT_LONGP].cDefault,"0");
  options[OPT_LONGP].dDefault = 0.0;
  options[OPT_LONGP].iType = 2;  
  options[OPT_LONGP].iMultiFile = 1;   
//   options[OPT_LONGP].dNeg = DEGRAD;
//   sprintf(options[OPT_LONGP].cNeg,"Degrees");
  fnRead[OPT_LONGP] = &ReadLongP;
  
  /*
   *
   *   M
   *
   */

  sprintf(options[OPT_MINVALUE].cName,"dMinValue");
  sprintf(options[OPT_MINVALUE].cDescr,"Minimum Non-Zero Value of Eccentricity and Obliquities");
  sprintf(options[OPT_MINVALUE].cDefault,"0");
  options[OPT_MINVALUE].dDefault = 0;
  options[OPT_MINVALUE].iType = 2;
  fnRead[OPT_MINVALUE] = &ReadMinValue;

  sprintf(options[OPT_MODULES].cName,"saModules");
  sprintf(options[OPT_MODULES].cDescr,"Body's Module List");
  sprintf(options[OPT_MODULES].cDefault,"none");
  options[OPT_MODULES].dDefault = -1;
  options[OPT_MODULES].iType = 4;

  /*
   *
   *   N
   *
   */
  
  /*
   *
   *   O
   *
   */
  
  sprintf(options[OPT_OUTDIGITS].cName,"iDigits");
  sprintf(options[OPT_OUTDIGITS].cDescr,"Number of Digits After Decimal Point");
  sprintf(options[OPT_OUTDIGITS].cDefault,"4");
  options[OPT_OUTDIGITS].iType = 1;
  fnRead[OPT_OUTDIGITS] = &ReadDigits;
  
  sprintf(options[OPT_OUTPUTORDER].cName,"saOutputOrder");
  sprintf(options[OPT_OUTPUTORDER].cDescr,"Output Parameter(s)");
  sprintf(options[OPT_OUTPUTORDER].cDefault,"None");
  options[OPT_OUTPUTORDER].iType = 14;
  options[OPT_OUTPUTORDER].iMultiFile = 1;
  
  sprintf(options[OPT_GRIDOUTPUT].cName,"saGridOutput");
  sprintf(options[OPT_GRIDOUTPUT].cDescr,"Gridded Output Parameter(s)");
  sprintf(options[OPT_GRIDOUTPUT].cDefault,"None");
  options[OPT_GRIDOUTPUT].iType = 14;
  options[OPT_GRIDOUTPUT].iMultiFile = 1;
  
  sprintf(options[OPT_OUTSCINOT].cName,"iSciNot");
  sprintf(options[OPT_OUTSCINOT].cDescr,"Logarithm to Change from Standard to Scientific Notation");
  sprintf(options[OPT_OUTSCINOT].cDefault,"4");
  options[OPT_OUTSCINOT].iType = 1;
  fnRead[OPT_OUTSCINOT] = &ReadSciNot;
  
  sprintf(options[OPT_OVERWRITE].cName,"bOverwrite");
  sprintf(options[OPT_OVERWRITE].cDescr,"Permit file overwrite?");
  sprintf(options[OPT_OVERWRITE].cDefault,"0");
  options[OPT_OVERWRITE].iType = 0;
  fnRead[OPT_OVERWRITE] = &ReadOverwrite;
  
  /*
   *
   *   ORBIT
   *
   */
  
  sprintf(options[OPT_ORBECC].cName,"dEcc");
  sprintf(options[OPT_ORBECC].cDescr,"Orbital Eccentricity");
  sprintf(options[OPT_ORBECC].cDefault,"0");
  options[OPT_ORBECC].dDefault = 0;
  options[OPT_ORBECC].iType = 2;
  fnRead[OPT_ORBECC] = &ReadEcc;
  
  sprintf(options[OPT_ORBMEANMOTION].cName,"dMeanMotion");
  sprintf(options[OPT_ORBMEANMOTION].cDescr,"Orbital Mean Motion");
  sprintf(options[OPT_ORBMEANMOTION].cDefault,"1 /yr");
  options[OPT_ORBMEANMOTION].dDefault = 1./YEARSEC;    
  options[OPT_ORBMEANMOTION].iType = 2;
  options[OPT_ORBMEANMOTION].dNeg = 1./YEARSEC;
  sprintf(options[OPT_ORBMEANMOTION].cNeg,"/Year");
  fnRead[OPT_ORBMEANMOTION] = &ReadMeanMotion;
  
  sprintf(options[OPT_ORBPER].cName,"dOrbPeriod");
  sprintf(options[OPT_ORBPER].cDescr,"Orbital Period");
  sprintf(options[OPT_ORBPER].cDefault,"1 year");
  options[OPT_ORBPER].dDefault = YEARSEC;
  options[OPT_ORBPER].iType = 2;
  options[OPT_ORBPER].dNeg = DAYSEC;
  sprintf(options[OPT_ORBPER].cNeg,"Days");
  fnRead[OPT_ORBPER] = &ReadOrbPeriod;
    
  sprintf(options[OPT_ORBSEMI].cName,"dSemi");
  sprintf(options[OPT_ORBSEMI].cDescr,"Semi-Major Axis");
  sprintf(options[OPT_ORBSEMI].cDefault,"1 AU");
  options[OPT_ORBSEMI].dDefault = AUCM;
  options[OPT_ORBSEMI].iType = 2;
  options[OPT_ORBSEMI].dNeg = AUCM;
  sprintf(options[OPT_ORBSEMI].cNeg,"AU");
  fnRead[OPT_ORBSEMI] = &ReadSemiMajorAxis;

  /*
   * P
   */

  sprintf(options[OPT_PRECA].cName,"dPrecA");
  sprintf(options[OPT_PRECA].cDescr,"Planet's precession parameter");
  sprintf(options[OPT_PRECA].cDefault,"0");
  options[OPT_PRECA].dDefault = 0.0;
  options[OPT_PRECA].iType = 2;  
  options[OPT_PRECA].iMultiFile = 1; 
//   options[OPT_LONGA].dNeg = DEGRAD;
//   sprintf(options[OPT_LONGA].cNeg,"Degrees");
  fnRead[OPT_PRECA] = &ReadPrecA;
  

  
  /*
   *
   *   BODY PROPERTIES
   *
   */
  
  sprintf(options[OPT_MASS].cName,"dMass");
  sprintf(options[OPT_MASS].cDescr,"Mass");
  sprintf(options[OPT_MASS].cDefault,"1 Earth Mass");
  options[OPT_MASS].dDefault = MEARTH;
  options[OPT_MASS].iType = 2;
  options[OPT_MASS].iMultiFile = 1;
  options[OPT_MASS].dNeg = MEARTH;
  sprintf(options[OPT_MASS].cNeg,"Earth masses");
  fnRead[OPT_MASS] = &ReadMass;
  
  sprintf(options[OPT_MASSRAD].cName,"sMassRad");
  sprintf(options[OPT_MASSRAD].cDescr,"Mass-Radius Relationship for Central Body: GS99 RH00 BO06 Sotin07 ");
  sprintf(options[OPT_MASSRAD].cDefault,"None");
  options[OPT_MASSRAD].iType = 3;
  options[OPT_MASSRAD].iMultiFile = 1;
  fnRead[OPT_MASSRAD] = &ReadMassRad;
  
  
  sprintf(options[OPT_OBL].cName,"dObliquity");
  sprintf(options[OPT_OBL].cDescr,"Obliquity");
  sprintf(options[OPT_OBL].cDefault,"0");
  options[OPT_OBL].dDefault = 0;
  options[OPT_OBL].iType = 2;
  options[OPT_OBL].iMultiFile = 1;
  fnRead[OPT_OBL] = &ReadObliquity;
  
  
  sprintf(options[OPT_RADIUS].cName,"dRadius");
  sprintf(options[OPT_RADIUS].cDescr,"Radius");
  sprintf(options[OPT_RADIUS].cDefault,"1 Earth Radius");
  options[OPT_RADIUS].dDefault = REARTH;
  options[OPT_RADIUS].iType = 2;
  options[OPT_RADIUS].iMultiFile = 1;
  options[OPT_RADIUS].dNeg = REARTH;
  sprintf(options[OPT_RADIUS].cNeg,"Earth radii");
  fnRead[OPT_RADIUS] = &ReadRadius;
  
  sprintf(options[OPT_RG].cName,"dRadGyra");
  sprintf(options[OPT_RG].cDescr,"Radius of Gyration");
  sprintf(options[OPT_RG].cDefault,"0.5");
  options[OPT_RG].dDefault = 0.5;
  options[OPT_RG].iType = 2;
  options[OPT_RG].iMultiFile = 1;
  fnRead[OPT_RG] = &ReadRadiusGyration;
  
  sprintf(options[OPT_ROTPER].cName,"dRotPeriod");
  sprintf(options[OPT_ROTPER].cDescr,"Rotation Period");
  sprintf(options[OPT_ROTPER].cDefault,"1 Day");
  options[OPT_ROTPER].dDefault = DAYSEC;
  options[OPT_ROTPER].iType = 2;
  options[OPT_ROTPER].iMultiFile = 1;
  options[OPT_ROTPER].dNeg = DAYSEC;
  sprintf(options[OPT_ROTPER].cNeg,"Days");
  fnRead[OPT_ROTPER] = &ReadRotPeriod;
  
  sprintf(options[OPT_ROTRATE].cName,"dRotRate");
  sprintf(options[OPT_ROTRATE].cDescr,"Rotational Angular Frequency");
  sprintf(options[OPT_ROTRATE].cDefault,"1 /day");
  options[OPT_ROTRATE].dDefault = 1./DAYSEC;
  options[OPT_ROTRATE].iType = 2;
  options[OPT_ROTRATE].iMultiFile = 1;
  options[OPT_ROTRATE].dNeg = 1./DAYSEC;
  sprintf(options[OPT_ROTRATE].cNeg,"/Day");
  fnRead[OPT_ROTRATE] = &ReadRotRate;
  
  sprintf(options[OPT_ROTVEL].cName,"dRotVel");
  sprintf(options[OPT_ROTVEL].cDescr,"Rotational Velocity");
  sprintf(options[OPT_ROTVEL].cDefault,"0");
  options[OPT_ROTVEL].dDefault = 0;
  options[OPT_ROTVEL].iType = 2;
  options[OPT_ROTVEL].iMultiFile = 1;
  options[OPT_ROTVEL].dNeg = 1e5;
  sprintf(options[OPT_ROTVEL].cNeg,"km/s");
  fnRead[OPT_ROTVEL] = &ReadRotVel;
  
  /*
   *
   *   UNITS
   *
   */
  
  sprintf(options[OPT_UNITANGLE].cName,"sUnitAngle");
  sprintf(options[OPT_UNITANGLE].cDescr,"Angle Units: Degrees Radians");
  sprintf(options[OPT_UNITANGLE].cDefault,"Radians");
  options[OPT_UNITANGLE].iType = 3;
  
  sprintf(options[OPT_UNITLENGTH].cName,"sUnitLength");
  sprintf(options[OPT_UNITLENGTH].cDescr,"Length Units: cm m km Solar Earth Jupiter AU");
  sprintf(options[OPT_UNITLENGTH].cDefault,"cm");
  options[OPT_UNITLENGTH].iType = 3;
  
  sprintf(options[OPT_UNITMASS].cName,"sUnitMass");
  sprintf(options[OPT_UNITMASS].cDescr,"Mass Units: Grams Kilograms Solar Earth Jupiter Saturn");
  sprintf(options[OPT_UNITMASS].cDefault,"grams");
  options[OPT_UNITMASS].iType = 3;
  
  sprintf(options[OPT_UNITTIME].cName,"sUnitTime");
  sprintf(options[OPT_UNITTIME].cDescr,"Time Units: Seconds, Days Years Myr Gyr");
  sprintf(options[OPT_UNITTIME].cDefault,"Seconds");
  options[OPT_UNITTIME].iType = 3;

  sprintf(options[OPT_UNITTEMP].cName,"sUnitTemp");
  sprintf(options[OPT_UNITTEMP].cDescr,"Temperature Units: Kelvin Celsius Farenheit");
  sprintf(options[OPT_UNITTEMP].cDefault,"Kelvin");
  options[OPT_UNITTEMP].iType = 3;
    
  /*
   *
   *   V
   *
   */
  
  sprintf(options[OPT_VERBOSE].cName,"iVerbose");
  sprintf(options[OPT_VERBOSE].cDescr,"Verbosity Level: 1-5");
  sprintf(options[OPT_VERBOSE].cDefault,"3");
  options[OPT_VERBOSE].iType = 1;

}

void InitializeOptions(OPTIONS *options,fnReadOption *fnRead) {
  int iBody,iOpt,iFile,iModule;

  /* Initialize all parameters describing the option's location */
  for (iOpt=0;iOpt<MODULEOPTEND;iOpt++) {
    sprintf(options[iOpt].cName,"null");
    options[iOpt].iLine = malloc(MAXFILES*sizeof(int));
    options[iOpt].iMultiFile=0;
    options[iOpt].iMultiIn=0;
    options[iOpt].iType = -1;
    
    for (iFile=0;iFile<MAXFILES;iFile++) {
      options[iOpt].iLine[iFile] = -1;
      sprintf(options[iOpt].cFile[iFile],"null");
    }
  }

  /* Now populate entries for general options. */
  InitializeOptionsGeneral(options,fnRead);

  /************************
   * ADD NEW MODULES HERE *
   ************************/

  InitializeOptionsEqtide(options,fnRead);
  InitializeOptionsRadheat(options,fnRead);
  InitializeOptionsDistOrb(options,fnRead);
  InitializeOptionsDistRot(options,fnRead);
  InitializeOptionsThermint(options,fnRead);
  InitializeOptionsAtmEsc(options,fnRead);
  InitializeOptionsStellar(options,fnRead);
  InitializeOptionsPoise(options,fnRead);

}
 

<|MERGE_RESOLUTION|>--- conflicted
+++ resolved
@@ -1303,17 +1303,9 @@
     body[iFile-1].dEcc = dTmp;
     UpdateFoundOption(&files->Infile[iFile],options,lTmp,iFile);
 
-<<<<<<< HEAD
-  } else {
-    if (iFile > 0)
-      AssignDefaultDouble(options,&body[iFile-1].dEcc,files->iNumInputs);
-  }
-=======
   } else
     if (iFile > 0)
       AssignDefaultDouble(options,&body[iFile-1].dEcc,files->iNumInputs);
-  // XXX This comment has no content.
->>>>>>> 82d52f8c
 }
 
 /*
@@ -1699,12 +1691,9 @@
     }
     body[iFile-1].dMeanMotion = dTmp;
     UpdateFoundOption(&files->Infile[iFile],options,lTmp,iFile);
-<<<<<<< HEAD
   } else {
     if (iFile > 0)
       AssignDefaultDouble(options,&body[iFile-1].dMeanMotion,files->iNumInputs);
-=======
->>>>>>> 82d52f8c
   }
 }
 
@@ -2056,16 +2045,9 @@
     else
       body[iFile-1].dOrbPeriod = dTmp*fdUnitsTime(control->Units[iFile].iTime);
     UpdateFoundOption(&files->Infile[iFile],options,lTmp,iFile);
-<<<<<<< HEAD
-  } else {
-    if (iFile > 0) 
-      AssignDefaultDouble(options,&body[iFile-1].dOrbPeriod,files->iNumInputs);
-    }
-=======
   } else
     if (iFile > 0)
       AssignDefaultDouble(options,&body[iFile-1].dOrbPeriod,files->iNumInputs);
->>>>>>> 82d52f8c
 }
 
 /* Precession parameter */
@@ -2260,16 +2242,9 @@
     else 
       body[iFile-1].dSemi = dTmp*fdUnitsLength(control->Units[iFile].iLength);
     UpdateFoundOption(&files->Infile[iFile],options,lTmp,iFile);
-<<<<<<< HEAD
-  } else {
-    if (iFile > 0)
-      AssignDefaultDouble(options,&body[iFile-1].dSemi,files->iNumInputs);
-  }
-=======
   } else
     if (iFile > 0)
       AssignDefaultDouble(options,&body[iFile-1].dSemi,files->iNumInputs);
->>>>>>> 82d52f8c
 }
 
 
