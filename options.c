/******************** OPTIONS.C *********************/
/*
 * Rory Barnes, Wed May  7 16:27:19 PDT 2014
 *
 * All subroutines necessary to read in all options. Also
 * monitor input files for mistakes and log all option data.
*/

#include <stdio.h>
#include <stdlib.h>
#include <math.h>
#include <assert.h>
#include <ctype.h>
#include <string.h>
#include "vplanet.h"

/*
 *
 * Utility Subroutines
 *
 */

/* Is the current input file the primary, i.e. the one on the command
   line */

void NotPrimaryInput(int iFile,char cName[],char cFile[],int iLine,int iVerbose) {
  if (iLine > 0 && iFile == 0) {
    if (iVerbose >= VERBINPUT)
      fprintf(stderr,"ERROR: %s is not allowed in file %s.\n",cName,cFile);
    LineExit(cFile,iLine);
  }
}

/* Returns the line with the desiried options AND asserts no duplicate 
   entries. cLine is the entire text of the line, iLine is the line 
   number. */ 

/* Is the first non-white space a #? I so, return 1 */
int CheckComment(char cLine[],int iLen) {
  int iPos;

  for (iPos=0;iPos<iLen;iPos++) {
    if (!isspace(cLine[iPos])) {
      if (cLine[iPos] == 35)
	return 1;
    } else
      return 0;
  }
  return 0;
}

void GetLine(char cFile[],char cOption[],char cLine[],int *iLine,int iVerbose) {
  int iLen,bDone=0,iLineTmp=0;
  char cWord[OPTLEN],cTmp[LINE];
  FILE *fp;

  iLen=strlen(cOption);

  fp=fopen(cFile,"r");
  memset(cLine,'\0',LINE);
  memset(cTmp,'\0',LINE);

  while(fgets(cTmp,LINE,fp) != NULL) {
    if (!CheckComment(cTmp,iLen)) {
      sscanf(cTmp,"%s",cWord);
      if (memcmp(cWord,cOption,iLen+1) == 0) {
	/* Parameter Found! */
	if (bDone) {
	    if (iVerbose > VERBINPUT) 
		fprintf(stderr,"Multiple occurences of parameter %s found.\n",cOption);
	  fprintf(stderr,"\t%s, lines: %d and %d\n",cFile,(*iLine+1),iLineTmp+1);
	  exit(1);
	}
	strcpy(cLine,cTmp);
	*iLine=iLineTmp;
	bDone=1;
      }
    }
    iLineTmp++;
    memset(cTmp,'\0',LINE);
    memset(cWord,'\0',OPTLEN);
  }
  fclose(fp);
}

/* If the previous line ended in $, must find the next valid line
   (the next lines could be a # or blank). The search is made 
   recursively, and cLine and *iLine are the line and line number,
   respectively. */

void GetNextValidLine(char cFile[],int iStart,char cLine[],int *iLine) {
  FILE *fp;
  int iPos,iLineTmp,ok=1;

  fp=fopen(cFile,"r");
  *iLine=0;

  for (iLineTmp=0;iLineTmp<iStart;iLineTmp++) {
    fgets(cLine,LINE,fp);
    (*iLine)++;
  }

  /* If EOF, return */
  if (fgets(cLine,LINE,fp) == NULL) {
    sprintf(cLine,"null");
    fclose(fp);
    return;
  }

  /* Now check for blank line, comment (#), or continue ($) */

  for (iPos=0;iPos<LINE;iPos++) {
    if (cLine[iPos] == 36 || cLine[iPos] == 35 || cLine[iPos] == 10) { 
      /* First character is a $, # or \n: continue */
      GetNextValidLine(cFile,iStart+1,cLine,iLine);
      fclose(fp);
      return;
    }
    if (!isspace(cLine[iPos])) { 
      /* Found next valid line */
      fclose(fp);
      return;
    }
  }
  /* If made it here, line was blank */
  GetNextValidLine(cFile,iStart+1,cLine,iLine);
  fclose(fp);
}

/* Where is the first non-white-space character in a line? */

int GetPos(char cLine[]) {
  int iPos;

  for (iPos=0;iPos<strlen(cLine);iPos++) 
    if (!isspace(cLine[iPos]))
      return iPos;

  /* Shouldn't be possible to get here */
  return 0;
}

/* Separate a line into words. cInput is an array of strings, each
   containing one word. This routine also checks if the final word has
   a trailing $, if so, it is an array that continues to the next
   line. */

void GetWords(char cLine[],char cInput[MAXARRAY][OPTLEN],int *iNumWords,int *bContinue) {
  int iPos,iPosStart,iWord;
  char cTmp[OPTLEN];

  iWord=0;
  /* Use GetPos to avoid white space */
  for (iPos=GetPos(cLine);iPos<strlen(cLine);iPos++) {
    iPosStart=0;
    while (!isspace(cLine[iPos])) {
      if (cLine[iPos] != 35) {
	/* Fill word in */
	cInput[iWord][iPosStart] = cLine[iPos];
	iPosStart++;
	iPos++;
      } else {
	/* If at the start of the word, we must decrement iWord
	   so that when it is incremented at the end of the loop
	   the correct number of words is returned. If at the end 
	   of a word, everything should be fine. */
	if (iPosStart==0) iWord--;

	iPos=strlen(cLine);
	break;
      }
    }
    /* Now advance to next word */
    while (isspace(cLine[iPos]))
      iPos++;
    
    iPos--;
    iWord++;
  }
  /* Is the last character a $? If so, remove it and adjust iNumWords */
  if (cInput[iWord-1][strlen(cInput[iWord-1])-1] == 36) {
    *bContinue=1;
    if (strlen(cInput[iWord-1]) == 1) 
      *iNumWords = iWord-1;
    else
      *iNumWords = iWord;
    cInput[iWord-1][strlen(cInput[iWord-1])-1] = '\0';
  } else {
    *bContinue=0;
    *iNumWords=iWord;
  }
}

/* If a parameter wasn't found, print a warning if iVerbose is large
   enough. */

void PrintDefault(char cName[],char cDefault[],char cFile[],int iVerbose,int iVerbThreshold) {
  if (iVerbose >= iVerbThreshold) 
    fprintf(stderr,"WARNING: %s not set in file %s, defaulting to %s.\n",cName,cFile,cDefault);
}

double dNegativeDouble(OPTIONS options,char cFile[],int iVerbose) {
  if (iVerbose >= VERBUNITS)
    fprintf(stderr,"WARNING: %s < 0 in file %s, units assumed to be %s.\n",options.cName,cFile,options.cNeg);
  return -options.dNeg;
}

/* Get all fields in a string array. The fields are stored in saInput,
   and the lines which were read are in iNumLines. If a parameter is
   not found, saInput is an array of empty strings, and iLine is
   unchanged. */

void AddOptionStringArray(char cFile[],char cOption[],char saInput[MAXARRAY][OPTLEN], int *iNumIndices,int *iNumLines,int *iLine,int iVerbose) {
  char cLine[LINE],cTmp[MAXARRAY][OPTLEN];
  int iPos,iWord,bContinue,iNumWords;
  FILE *fp;

  /* iLine=malloc(MAXLINES*sizeof(int)); */

  iLine[0]=-1;

  /* Fencepost problem. If cInput continues across multiple lines, 
     then we must keep getting more lines. For the first line, we 
     remove the first word, as it is cOption. iLine must come 
     preassigned and set to 0. */

  /* Initialize the array to have nothing in it. */
  for (iPos=0;iPos<MAXARRAY;iPos++) 
    memset(cTmp[iPos],'\0',OPTLEN);

  GetLine(cFile,cOption,cLine,&iLine[0],iVerbose);
  GetWords(cLine,cTmp,&iNumWords,&bContinue);
  *iNumLines=1;
  
  for (iWord=0;iWord<iNumWords-1;iWord++) {
    memset(saInput[iWord],'\0',OPTLEN);
    strcpy(saInput[iWord],cTmp[iWord+1]);
    /* Reset cTmp string: If the next time cTmp is filled, the 
       new string is longer than the old, then vestigial characters 
       can remain after a trailing $. */
    memset(cTmp[iWord+1],'\0',OPTLEN);
  }	
  /* Now subtract off OptionName */
  *iNumIndices=iNumWords-1;
  /* Reset first cTmp string */
  memset(cTmp[0],'\0',OPTLEN);
  
  /* Now keep getting lines until done */
  while (bContinue) {
    GetNextValidLine(cFile,iLine[*iNumLines-1]+1,cLine,&iLine[*iNumLines]);
    if (memcmp(cLine,"null",4)) {
      GetWords(cLine,cTmp,&iNumWords,&bContinue);
      for (iWord=0;iWord<iNumWords;iWord++) {
	strcpy(saInput[*iNumIndices+iWord],cTmp[iWord]);
	memset(cTmp[iWord],'\0',OPTLEN);
      }
      *iNumIndices += iNumWords;
      (*iNumLines)++;
    }
  }
}    

/* Get all fields in a double array. The fields are stored in daInput,
   and the lines which were read are in iNumLines. If a parameter is
   not found, daInput is empty, and iLine is unchanged. */

void AddOptionDoubleArray(char cFile[],char cOption[],double *daInput, int *iNumIndices,int *iNumLines,int *iLine,int iVerbose) {
  int iIndex;
  char cTmp[MAXARRAY][OPTLEN];

  AddOptionStringArray(cFile,cOption,cTmp,iNumIndices,iNumLines,iLine,iVerbose);
  for (iIndex=0;iIndex<*iNumIndices;iIndex++)
    daInput[iIndex]=atof(cTmp[iIndex]);
}

void AddOptionDouble(char cFile[],char cOption[],double *dInput,int *iLine,int iVerbose) {
  char cTmp[OPTLEN],cLine[LINE];

  GetLine(cFile,cOption,cLine,iLine,iVerbose);
  sscanf(cLine,"%s %s",cTmp,cTmp);
  *dInput = atof(cTmp);
}

void AddOptionInt(char cFile[],char cOption[],int *iInput,int *iLine,int iVerbose) {
  char cTmp[OPTLEN],cLine[LINE];

  GetLine(cFile,cOption,cLine,iLine,iVerbose);
  sscanf(cLine,"%s %s",cTmp,cTmp);
  *iInput = atoi(cTmp);
}

void AddOptionBool(char cFile[],char cOption[],int *iInput,int *iLine,int iVerbose) {

  AddOptionInt(cFile,cOption,iInput,iLine,iVerbose);
  if (*iInput == 0 || *iInput == 1) 
    return;
  else {
    if (iVerbose >= VERBERR) {
      fprintf(stderr,"ERROR: %s must be either 0 or 1.\n",cOption);
      LineExit(cFile,*iLine);
    }
  }
}

void AddOptionString(char cFile[],char cOption[],char cInput[],int *iLine,int iVerbose) {
  char cTmp[OPTLEN],cLine[LINE];

  GetLine(cFile,cOption,cLine,iLine,iVerbose);
  sscanf(cLine,"%s %s",cTmp,cInput);
}


int GetNumOut(char cFile[],char cName[],int iLen,int *iLineNum,int iExit) {
  char cLine[LINE],cWord[NAMELEN];
  int iPos,j,ok,bDone=0,iLine=0,iNumOut;
  FILE *fp;

  fp=fopen(cFile,"r");
  if (fp == NULL) {
    fprintf(stderr,"Unable to open %s.\n",cFile);
    exit(iExit);
  }

  while(fgets(cLine,LINE,fp) != NULL) {
    /* Check for # sign */
    if (memcmp(cLine,"#",1) != 0) {
      /* Check for desired parameter */
      sscanf(cLine,"%s",cWord);
      if (memcmp(cWord,cName,iLen) == 0) {
	/* Parameter Found! */
	if (bDone) {
	  fprintf(stderr,"ERROR: Multiple occurences of parameter %s found.\n",cName);
	  fprintf(stderr,"\t%s, lines: %d and %d\n",cFile,*iLineNum,iLine);
	  exit(iExit);
	}
	bDone=1;
	*iLineNum=iLine;

	iNumOut=0;
	ok=1;
	for (iPos=1;iPos<LINE;iPos++) { /* Ignore first character, as it makes conditional well-defined */
	  /* printf("%d ",cLine[iPos]); */ 
	  if (ok) {
	    if (cLine[iPos] == 35) {
	      /* Pound sign! */
	      ok=0;
	      iNumOut++;
	    }
	    if (isspace(cLine[iPos]) && !isspace(cLine[iPos-1]))
	      iNumOut++;
	  }
	}
      }
    }
    iLine++;
    for (iPos=0;iPos<LINE;iPos++) 
      cLine[iPos]=0;
  }
  /* Lose the input parameter */
  iNumOut--;
  return iNumOut;
}

int iGetNumLines(char cFile[]) {
  int iNumLines;
  FILE *fp;
  char cLine[LINE];

  fp=fopen(cFile,"r");
  if (fp == NULL) {
    fprintf(stderr,"Unable to open %s.\n",cFile);
    exit(EXIT_INPUT);
  }
  while(fgets(cLine,LINE,fp) != NULL) {
    iNumLines++;
  }
  return iNumLines;
}

void InitializeInput(INFILE *input) {
  int iLine,iPos,bBlank;
  FILE *fp;
  char cLine[LINE];

  fp=fopen(input->cIn,"r");
  if (fp == NULL) {
    fprintf(stderr,"Unable to open %s.\n",input->cIn);
    exit(EXIT_INPUT);
  }
  input->iNumLines = iGetNumLines(input->cIn);
  input->bLineOK = malloc(input->iNumLines*sizeof(int));

  for (iLine=0;iLine<input->iNumLines;iLine++) {
    /* Initialize bLineOK */
    input->bLineOK[iLine] = 0;
    
    /* Now find those lines that are comments or blank */
    for (iPos=0;iPos<LINE;iPos++) 
      cLine[iPos]='\0';

    fgets(cLine,LINE,fp);
    /* Check for # sign or blank line */
    if (CheckComment(cLine,LINE)) 
      /* Line is OK */
      input->bLineOK[iLine] = 1;
    else {
      // Is it a blank line?
      bBlank=0;
      for (iPos=0;iPos<LINE;iPos++) {
	if (!isspace(cLine[iPos]) && cLine[iPos] != '\0') {
	  bBlank=1;	
	}
      }	
      if (!bBlank) input->bLineOK[iLine] = 1;
    }
  }
}

void Unrecognized(FILES files) {
  FILE *fp;
  char cLine[LINE],cWord[NAMELEN];
  int iFile,iLine,bExit=0; /* Assume don't exit */

  for (iFile=1;iFile<files.iNumInputs;iFile++) {
    fp=fopen(files.Infile[iFile].cIn,"r");

    iLine=0;
    while (fgets(cLine,LINE,fp) != NULL) {
      if (!files.Infile[iFile].bLineOK[iLine]) {
	/* Bad line */
	sscanf(cLine,"%s",cWord);	
	fprintf(stderr,"ERROR: Unrecognized parameter \"%s\" in %s, line %d.\n",cWord,files.Infile[iFile].cIn,iLine+1);
	bExit=1;
      }
      iLine++;
    }
  }
  if (bExit)
    exit(EXIT_INPUT);

}

void UpdateFoundOption(INFILE *input,OPTIONS *options,int iLine,int iFile) {
  input->bLineOK[iLine] = 1;
  options->iLine[iFile] = iLine;
  strcpy(options->cFile[iFile],input->cIn);
}

void UpdateFoundOptionMulti(INFILE *input,OPTIONS *options,int *iLine,int iNumLines,int iFile) {
  int iLineNow;

  /*
    For now options->iLine is a scalar, so just use the first line. 
    The user should be able to figure it out from there.
  */
  options->iLine[iFile] = iLine[0];
  strcpy(options->cFile[iFile],input->cIn);
  for (iLineNow=0;iLineNow<iNumLines;iLineNow++) {
    input->bLineOK[iLine[iLineNow]] = 1;
  }
}

void CheckDuplication(FILES *files,OPTIONS *options,char cFile[],int iLine,int iVerbose) {
  int iFile;
  
  if (options->iMultiFile) {
    fprintf(stderr,"ERROR: CheckDuplication called, but options.iMultiFile = %d\n",options->iMultiFile);
    exit(EXIT_INPUT);
  }
  
  for (iFile=0;iFile<files->iNumInputs;iFile++) {
    if (options->iLine[iFile] >= 0 && memcmp(files->Infile[iFile].cIn,cFile,strlen(cFile)) != 0) {
      /* Found previously set location */
      if (iVerbose >= VERBERR) 
	fprintf(stderr,"ERROR: Option %s found in multiple files\n",options->cName);
      fprintf(stderr,"\t%s, Line: %d\n",files->Infile[iFile].cIn,options->iLine[iFile]);
      fprintf(stderr,"\t%s, Line: %d\n",cFile,iLine);
      exit(EXIT_INPUT);
    }
  }
}

/*
 *
 * Initial Option Subroutines
 *
 */

void ReadVerbose(FILES *files,OPTIONS *options,int *iVerbose,int iFile) {
  /* This parameter can exist in any file, but only once */
  int lTmp=-1;
  int iTmp;

  AddOptionInt(files->Infile[iFile].cIn,options->cName,&iTmp,&lTmp,VERBALL);
  if (lTmp >= 0) {
    CheckDuplication(files,options,files->Infile[iFile].cIn,lTmp,VERBALL);
    if (iTmp < 0 || iTmp > VERBALL) {
      fprintf(stderr,"ERROR: %s must be in the range [0,%d]\n",options->cName,VERBALL);
      LineExit(files->Infile[iFile].cIn,lTmp);
    }	
    if (*iVerbose == VERBALL) {
      fprintf(stderr,"WARNING: -v set at command line, but %s option set.\n",options->cName);
      fprintf(stderr,"iVerbose is set to %d\n",VERBALL);
    } else {
      *iVerbose = iTmp;
    }
    UpdateFoundOption(&files->Infile[iFile],options,lTmp,iFile);
  } else 
     *iVerbose = atoi(options->cDefault);
}

int iAssignMassUnit(char cTmp[],int iVerbose,char cFile[],char cName[],int iLine) {
  if (memcmp(sLower(cTmp),"g",1) == 0) 
    return 0;
  else if (memcmp(sLower(cTmp),"k",1) == 0)
    return 1;
  else if (memcmp(sLower(cTmp),"s",1) == 0)
    return 2;
  else if (memcmp(sLower(cTmp),"e",1) == 0)
    return 3;
  else if (memcmp(sLower(cTmp),"j",1) == 0)
    return 4;
  else if (memcmp(sLower(cTmp),"n",1) == 0)
    return 5;
  else {
    if (iVerbose >= VERBERR)
      fprintf(stderr,"ERROR: Unknown argument to %s: %s. Options are: gm, kg, solar, Earth, Jupiter, Neptune.\n",cName,cTmp);
    LineExit(cFile,iLine);
  }

  /* Whoops! */
  return 1./0;
}

void ReadUnitMass(CONTROL *control,FILES *files,OPTIONS *options,int iFile) {
  int iFileNow,lTmp=-1;
  char cTmp[OPTLEN];
  /* Mass Unit 
     0=gm
     1=kg
     2=solar
     3=Earth
     4=Jup
     5=Neptune */

  AddOptionString(files->Infile[iFile].cIn,options->cName,cTmp,&lTmp,control->Io.iVerbose);
  if (iFile == 0) {
    if (lTmp >= 0) {
      /* This unit is propagated to all other files */
      /* Now assign the integer value */
      if (control->Io.iVerbose >= VERBINPUT)
	fprintf(stderr,"WARNING: %s set in %s, all bodies will use this unit.\n",options->cName,files->Infile[iFile].cIn);
      control->Units[iFile].iMass = iAssignMassUnit(cTmp,control->Io.iVerbose,files->Infile[iFile].cIn,options->cName,lTmp);
      UpdateFoundOption(&files->Infile[iFile],options,lTmp,iFile);

      for (iFileNow=1;iFileNow<files->iNumInputs;iFileNow++) {
	control->Units[iFileNow].iMass = control->Units[iFile].iMass;
	/* Negative sign for lTmp indicated that the parameter was found in another file */
	/* UpdateFoundOption(&files->Infile[iFileNow],options,-lTmp,iFile); */
      }
    } /* If not set in primary file, do nothing */
  } else {
    /* Not in primary file */
    if (lTmp >= 0) {
      /* Assigned in body file */
      /* First check, was it set in primary file? */
      if (options->iLine[0] != -1) {
	/* Assigned in primary file */
	if (control->Io.iVerbose >= VERBERR)
	  fprintf(stderr,"ERROR: %s found in primary and body files!\n",options->cName);
	fprintf(stderr,"\t%s, Line: %d\n",files->Infile[0].cIn,options->iLine[0]);
	fprintf(stderr,"\t%s, Line: %d\n",files->Infile[iFile].cIn,lTmp);
	exit(EXIT_INPUT);
      } else {
	/* Wasn't assigned in primary */
	control->Units[iFile].iMass = iAssignMassUnit(cTmp,control->Io.iVerbose,files->Infile[iFile].cIn,options->cName,lTmp);
	UpdateFoundOption(&files->Infile[iFile],options,lTmp,iFile);
      }  
    } else {
      /* Not assigned in this file */
      /* Was it assigned in primary? */
      if (options->iLine[0] == -1) {
	/* No, assign default */
	if (control->Io.iVerbose >= VERBUNITS)
	  fprintf(stderr,"WARNING: %s not set in file %s, defaulting to %s.\n",options->cName,files->Infile[iFile].cIn,options->cDefault);
	control->Units[iFile].iMass = iAssignMassUnit(options->cDefault,control->Io.iVerbose,files->Infile[iFile].cIn,options->cName,lTmp);
      }
      /* If assigned in primary, nothing to do, as assigned during primary read */
    }
  }
}

int iAssignUnitTime(char cTmp[],int iVerbose,char cFile[],char cName[], int iLine) {
  if (memcmp(sLower(cTmp),"s",1) == 0) {
    return 0;
  } else if (memcmp(sLower(cTmp),"d",1) == 0) {
    return 1;
  } else if (memcmp(sLower(cTmp),"y",1) == 0) {
    return 2;
  } else if (memcmp(sLower(cTmp),"m",1) == 0) {
    return 3;
  } else if (memcmp(sLower(cTmp),"g",1) == 0) {
    return 4;
  } else {
    if (iVerbose >= VERBERR)
      fprintf(stderr,"ERROR: Unknown argument to %s: %s. Options are seconds, days, years, Myr, or Gyr.\n",cName,cTmp);
    LineExit(cFile,iLine);
  }

  /* Whoops! */
  return 1./0;
}


void ReadUnitTime(CONTROL *control,FILES *files,OPTIONS *options,int iFile) {
  int iFileNow,lTmp=-1;
  char cTmp[OPTLEN];
  /* Time Unit 
     0=s
     1=d
     2=yr
     3=Myr
     4=Gyr */

  AddOptionString(files->Infile[iFile].cIn,options->cName,cTmp,&lTmp,control->Io.iVerbose);
  if (iFile == 0) {
    if (lTmp >= 0) {
      /* This unit is propagated to all other files */
      /* Now assign the integer value */
      if (control->Io.iVerbose >= VERBINPUT)
	fprintf(stderr,"WARNING: %s set in %s, all bodies will use this unit.\n",options->cName,files->Infile[iFile].cIn);
      control->Units[iFile].iTime = iAssignUnitTime(cTmp,control->Io.iVerbose,files->Infile[iFile].cIn,options->cName,lTmp);
      UpdateFoundOption(&files->Infile[iFile],options,lTmp,iFile);

      for (iFileNow=1;iFileNow<files->iNumInputs;iFileNow++) {
	control->Units[iFileNow].iTime = control->Units[iFile].iTime;
	/* UpdateFoundOption(&files->Infile[iFileNow],options,-lTmp,iFile); */
      }
    } /* If not set in primary file, do nothing */
  } else {
    /* Not in primary file */
    if (lTmp >= 0) {
      /* First check, was it set in primary file? */
      if (options->iLine[0] != -1) {
	if (control->Io.iVerbose >= VERBERR)
	  fprintf(stderr,"ERROR: %s found in primary and body files!\n",options->cName);
	fprintf(stderr,"\t%s, Line: %d\n",options->cFile[0],options->iLine[0]);
	fprintf(stderr,"\t%s, Line: %d\n",files->Infile[iFile].cIn,lTmp);
	exit(EXIT_INPUT);
      } else {
	/* Wasn't assigned in primary */
	control->Units[iFile].iTime = iAssignUnitTime(cTmp,control->Io.iVerbose,files->Infile[iFile].cIn,options->cName,lTmp);
	UpdateFoundOption(&files->Infile[iFile],options,lTmp,iFile);
      }  
    } else {
      /* Not assigned in this file */
      /* Was it assigned in primary? */
      if (options->iLine[0] == -1) {
	/* No, assign default */
	if (control->Io.iVerbose >= VERBUNITS)
	  fprintf(stderr,"WARNING: %s not set in file %s, defaulting to %s.\n",options->cName,files->Infile[iFile].cIn,options->cDefault);
	control->Units[iFile].iTime = iAssignUnitTime(options->cDefault,control->Io.iVerbose,files->Infile[iFile].cIn,options->cName,lTmp);
      }
      /* If assigned in primary, nothing to do, as assigned during primary read */
    }      
  }
}

int iAssignUnitAngle(char cTmp[],int iVerbose,char cFile[],char cName[], int iLine) {
  if (memcmp(sLower(cTmp),"r",1) == 0) {
    return 0;
  } else if (memcmp(sLower(cTmp),"d",1) == 0) {
    return 1;
  } else {
    if (iVerbose >= VERBERR)
      fprintf(stderr,"ERROR: Unknown argument to %s: %s. Options are radians or degrees.\n",cName,cTmp);
    LineExit(cFile,iLine);
  }

  /* Whoops! */
  return 1./0;
}
   
void ReadUnitAngle(CONTROL *control,FILES *files,OPTIONS *options,int iFile) {
  int iFileNow,lTmp=-1;
  char cTmp[OPTLEN];
  /* Angle Unit 
     0=rad
     1=deg */

  AddOptionString(files->Infile[iFile].cIn,options->cName,cTmp,&lTmp,control->Io.iVerbose);
  if (iFile == 0) {
    if (lTmp >= 0) {
      /* This unit is propagated to all other files */
      /* Now assign the integer value */
      if (control->Io.iVerbose >= VERBINPUT)
	fprintf(stderr,"WARNING: %s set in %s, all bodies will use this unit.\n",options->cName,files->Infile[iFile].cIn);
      control->Units[iFile].iAngle = iAssignUnitAngle(cTmp,control->Io.iVerbose,files->Infile[iFile].cIn,options->cName,lTmp);
      UpdateFoundOption(&files->Infile[iFile],options,lTmp,iFile);

      for (iFileNow=1;iFileNow<files->iNumInputs;iFileNow++) {
	control->Units[iFileNow].iAngle = control->Units[iFile].iAngle;
	/* UpdateFoundOption(&files->Infile[iFileNow],options,-lTmp,iFile); */
      }
    } /* If not set in primary file, do nothing */
  } else {
    /* Not in primary file */
    if (lTmp >= 0) {
      /* First check, was it set in primary file? */
      if (options->iLine[0] != -1) {
	if (control->Io.iVerbose >= VERBERR)
	  fprintf(stderr,"ERROR: %s found in primary and body files!\n",options->cName);
	fprintf(stderr,"\t%s, Line: %d\n",options->cFile[0],options->iLine[0]);
	fprintf(stderr,"\t%s, Line: %d\n",files->Infile[iFile].cIn,lTmp);
	exit(EXIT_INPUT);
      } else {
	/* Wasn't assigned in primary */
	control->Units[iFile].iAngle = iAssignUnitAngle(cTmp,control->Io.iVerbose,files->Infile[iFile].cIn,options->cName,lTmp);
	UpdateFoundOption(&files->Infile[iFile],options,lTmp,iFile);
      }  
    } else {
      /* Not assigned in this file */
      /* Was it assigned in primary? */
      if (options->iLine[0] == -1) {
	/* No, assign default */
	if (control->Io.iVerbose >= VERBUNITS)
	  fprintf(stderr,"WARNING: %s not set in file %s, defaulting to %s.\n",options->cName,files->Infile[iFile].cIn,options->cDefault);
	control->Units[iFile].iAngle = iAssignUnitAngle(options->cDefault,control->Io.iVerbose,files->Infile[iFile].cIn,options->cName,lTmp);
      }
      /* If assigned in primary, nothing to do, as assigned during primary read */
    }
  }
}

int iAssignUnitLength(char cTmp[],int iVerbose,char cFile[],char cName[], int iLine) {
  if (memcmp(sLower(cTmp),"c",1) == 0) {
    return 0;
  } else if (memcmp(sLower(cTmp),"m",1) == 0) {
    return 1;
  } else if (memcmp(sLower(cTmp),"k",1) == 0) {
    return 2;
  } else if (memcmp(sLower(cTmp),"s",1) == 0) {
    return 3;
  } else if (memcmp(sLower(cTmp),"e",1) == 0) {
    return 4;
  } else if (memcmp(sLower(cTmp),"j",1) == 0) {
    return 5;
  } else if (memcmp(sLower(cTmp),"a",1) == 0) {
    return 6;
  } else {
    if (iVerbose >= VERBERR)
      fprintf(stderr,"ERROR: Unknown argument to %s: %s. Options are cm, m, km, solar, Earth, Jupiter, AU.\n",cName,cTmp);
    LineExit(cFile,iLine);
  }

  /* Whoops! */
  return 1./0;
}

void ReadUnitLength(CONTROL *control,FILES *files,OPTIONS *options,int iFile) {
  int iFileNow,lTmp=-1;
  char cTmp[OPTLEN];
  /* Length Unit
     0=cm
     1=m
     2=km
     3=R_sun
     4=R_earth
     5=R_Jup
     6=AU */

  AddOptionString(files->Infile[iFile].cIn,options->cName,cTmp,&lTmp,control->Io.iVerbose);
  if (iFile == 0) {
    if (lTmp >= 0) {
      /* This unit is propagated to all other files */
      /* Now assign the integer value */
      if (control->Io.iVerbose >= VERBINPUT)
	fprintf(stderr,"WARNING: %s set in %s, all bodies will use this unit.\n",options->cName,files->Infile[iFile].cIn);
      control->Units[iFile].iLength = iAssignUnitLength(cTmp,control->Io.iVerbose,files->Infile[iFile].cIn,options->cName,lTmp);
      UpdateFoundOption(&files->Infile[iFile],options,lTmp,iFile);

      options->iLine[iFile] = lTmp;
      for (iFileNow=1;iFileNow<files->iNumInputs;iFileNow++) {
	control->Units[iFileNow].iLength = control->Units[iFile].iLength;
	/* UpdateFoundOption(&files->Infile[iFileNow],options,lTmp,iFile); */
      }
    } /* If not set in primary file, do nothing */
  } else {
    /* Not in primary file */
    if (lTmp >= 0) {
      /* First check, was it set in primary file? */
      if (options->iLine[0] != -1) {
	if (control->Io.iVerbose >= VERBERR)
	  fprintf(stderr,"ERROR: %s found in primary and body files!\n",options->cName);
	fprintf(stderr,"\t%s, Line: %d\n",options->cFile[0],options->iLine[0]);
	fprintf(stderr,"\t%s, Line: %d\n",files->Infile[iFile].cIn,lTmp);
	exit(EXIT_INPUT);
      } else {
	/* Wasn't assigned in primary */
	control->Units[iFile].iLength = iAssignUnitLength(cTmp,control->Io.iVerbose,files->Infile[iFile].cIn,options->cName,lTmp);
	UpdateFoundOption(&files->Infile[iFile],options,lTmp,iFile);
      }  
    } else {
      /* Not assigned in this file */
      /* Was it assigned in primary? */
      if (options->iLine[0] == -1) {
	/* No, assign default */
	if (control->Io.iVerbose >= VERBUNITS)
	  fprintf(stderr,"WARNING: %s not set in file %s, defaulting to %s.\n",options->cName,files->Infile[iFile].cIn,options->cDefault);
	control->Units[iFile].iLength = iAssignUnitLength(options->cDefault,control->Io.iVerbose,files->Infile[iFile].cIn,options->cName,lTmp);
      }
      /* If assigned in primary, nothing to do, as assigned during primary read */
    }
  }
}

void ReadSystemName(CONTROL *control,FILES *files,OPTIONS *options,SYSTEM *system,int iFile) {
  /* System Name */
  int lTmp=-1;
  char cTmp[OPTLEN];

  AddOptionString(files->Infile[iFile].cIn,options->cName,cTmp,&lTmp,control->Io.iVerbose);
  if (lTmp >= 0) {
    CheckDuplication(files,options,files->Infile[iFile].cIn,lTmp,control->Io.iVerbose);
    strcpy(system->cName,cTmp);
    UpdateFoundOption(&files->Infile[iFile],options,lTmp,iFile);
  }
}

void ReadBodyFileNames(CONTROL *control,FILES *files,OPTIONS *options,INFILE *infile) {
  int iIndex,iNumIndices=0,iNumLines=0;
  int *lTmp;
  char saTmp[MAXARRAY][OPTLEN];

  lTmp=malloc(MAXLINES*sizeof(int));

  AddOptionStringArray(infile->cIn,options->cName,saTmp,&iNumIndices,&iNumLines,lTmp,control->Io.iVerbose);
  if (lTmp[0] >= 0) {
    if (iNumIndices == 0) {
      if (control->Io.iVerbose >= VERBERR)
	fprintf(stderr,"ERROR: No files supplied for option %s.\n",options->cName);
      LineExit(infile->cIn,lTmp[0]);
    }
    files->iNumInputs=iNumIndices+1;
  } else {
    if (control->Io.iVerbose >= VERBERR) 
      fprintf(stderr,"ERROR: Option %s is required in file %s.\n",options->cName,infile->cIn);
    exit(EXIT_INPUT);
  }

  /* With body files identified, must allocate space */
  files->Infile = malloc(files->iNumInputs*sizeof(INFILE));
  files->Infile[0].bLineOK = malloc(infile->iNumLines*sizeof(int));
  InfileCopy(&files->Infile[0],infile);

  for (iIndex=0;iIndex<=iNumIndices;iIndex++)
    strcpy(files->Infile[iIndex+1].cIn,saTmp[iIndex]);
  
  control->Evolve.iNumBodies=iNumIndices;
  files->Outfile = malloc(iNumIndices*sizeof(OUTFILE));

  UpdateFoundOptionMulti(&files->Infile[0],options,lTmp,iNumLines,0);

  free(lTmp);
}

/*
 *
 * Master subroutine for initial options
 *
 */

void ReadInitialOptions(BODY **body,CONTROL *control,FILES *files,MODULE *module,OPTIONS *options,OUTPUT *output,SYSTEM *system,char infile[]) {
  int iFile,iBody,iModule;
  INFILE input;

  strcpy(input.cIn,infile);
  /* Initialize primary input file */
  InitializeInput(&input);

  /* First find input files */
<<<<<<< HEAD
  ReadBodyFileNames(control,files,&options[OPT_BODYFILES],&input);
  *body = malloc(control->Evolve.iNumBodies*sizeof(BODY));
=======
  ReadBodyFileNames(&options[OPT_BODYFILES],control,files);
>>>>>>> a005dea5

  /* Is iVerbose set in primary input? */
  ReadVerbose(files,&options[OPT_VERBOSE],&control->Io.iVerbose,0);

  /* Now we can search through files for all options. First we scan the files for Verbosity */
  /* Initialize other input files */
  for (iFile=1;iFile<files->iNumInputs;iFile++) {
    InitializeInput(&files->Infile[iFile]);
    ReadVerbose(files,&options[OPT_VERBOSE],&control->Io.iVerbose,iFile);
  }

  /* Now initialize arrays */
  control->Units = malloc(files->iNumInputs*sizeof(UNITS));

  /* Initialize functions in the module struct */
  InitializeModule(module,control->Evolve.iNumBodies);
  control->Halt = malloc(control->Evolve.iNumBodies*sizeof(HALT));
  /* XXX Does this belong here? Need to know iNumHalts, so should this come in verify? -- I think so 
     InitializeHalt(control,module); */

  /* Next we must find the units, modules, and system name */
  for (iFile=0;iFile<files->iNumInputs;iFile++) {
    ReadUnitMass(control,files,&options[OPT_UNITMASS],iFile);
    ReadUnitTime(control,files,&options[OPT_UNITTIME],iFile);
    ReadUnitAngle(control,files,&options[OPT_UNITANGLE],iFile);
    ReadUnitLength(control,files,&options[OPT_UNITLENGTH],iFile);
    ReadSystemName(control,files,&options[OPT_SYSTEMNAME],system,iFile);
    /* Get Modules first as it helps with verification
       ReadModules is in module.c */
    ReadModules(*body,control,files,&options[OPT_MODULES],iFile);
  }

  for (iBody=0;iBody<control->Evolve.iNumBodies;iBody++) 
    FinalizeModule(*body,module,iBody);

  /* XXX Should check this file here */

}

void AssignDefaultDouble(OPTIONS *options,double *dOption,int iNumFiles) {
  int iFile;

  for (iFile=0;iFile<iNumFiles;iFile++) 
    if (options->iLine[iFile] != -1)
      /* Options already input in other file */
      return;

  /* If made it here, not input already, so assign default */
  *dOption = options->dDefault;
}

void AssignDefaultInt(OPTIONS *options,int *iOption,int iNumFiles) {
  int iFile;

  for (iFile=0;iFile<iNumFiles;iFile++) 
    if (options->iLine[iFile] != -1)
      /* Options already input in other file */
      return;

  /* If made it here, not input already, so assign default */
  *iOption = atoi(options->cDefault);
}

void AssignDefaultString(OPTIONS *options,char cOption[],int iNumFiles) {
  int iFile;

  for (iFile=0;iFile<iNumFiles;iFile++) 
    if (options->iLine[iFile] != -1)
      /* Options already input in other file */
      return;

  /* If made it here, not input already, so assign default */
  strcpy(cOption,options->cDefault);
}

int bOptionAlreadyFound(int *iLine,int iNumFiles) {
  int iFile;
  
  for (iFile=0;iFile<iNumFiles;iFile++) {
    if (iLine[iFile] >= 0)
      return 1;
  }
  return 0;
}

/* 
 * Here are the subroutines for options used by all modules
 */


/*
 *
 * A
 *
 */

/* Age */

void ReadAge(BODY *body,CONTROL *control,FILES *files,OPTIONS *options,SYSTEM *system,int iFile) {
  /* This parameter can exist in any file, but only once */
  int lTmp=-1;
  double dTmp;
  
  AddOptionDouble(files->Infile[iFile].cIn,options->cName,&dTmp,&lTmp,control->Io.iVerbose);
  if (lTmp >= 0) {
    /* Option was found */
    CheckDuplication(files,options,files->Infile[iFile].cIn,lTmp,control->Io.iVerbose);
    if (dTmp < 0) {
      system->dAge = dTmp*dNegativeDouble(*options,files->Infile[iFile].cIn,control->Io.iVerbose);
    } else 
      system->dAge = dTmp*fdUnitsTime(control->Units[iFile].iTime);
    UpdateFoundOption(&files->Infile[iFile],options,lTmp,iFile);
  } else
    AssignDefaultDouble(options,&system->dAge,files->iNumInputs);
}

/*
 *
 * B
 *
 */

/* Do Backward Integration? */

void ReadDoBackward(BODY *body,CONTROL *control,FILES *files,OPTIONS *options,SYSTEM *system,int iFile) {
  /* This parameter can exist in any file, but only once */
  int lTmp=-1,bTmp;
  AddOptionBool(files->Infile[iFile].cIn,options->cName,&bTmp,&lTmp,control->Io.iVerbose);
  if (lTmp >= 0) {
    /* Option was found */
    CheckDuplication(files,options,files->Infile[iFile].cIn,lTmp,control->Io.iVerbose);
    UpdateFoundOption(&files->Infile[iFile],options,lTmp,iFile);
  } else
    control->Evolve.bDoBackward = atoi(options->cDefault);
}

/* Output File Name */

void ReadOutFile(BODY *body,CONTROL *control,FILES *files,OPTIONS *options,SYSTEM *system,int iFile) {
  int lTmp=-1;
  char cTmp[OPTLEN];

  AddOptionString(files->Infile[iFile].cIn,options->cName,cTmp,&lTmp,control->Io.iVerbose);
  if (lTmp >= 0) {
    /* Cannot exist in primary input file -- Each body has an output file */
    NotPrimaryInput(iFile,options->cName,files->Infile[iFile].cIn,lTmp,control->Io.iVerbose);
    strcpy(files->Outfile[iFile-1].cOut,cTmp);
    UpdateFoundOption(&files->Infile[iFile],options,lTmp,iFile);
  } else 
    if (iFile > 0)
      AssignDefaultString(options,files->Outfile[iFile-1].cOut,files->iNumInputs);
}

/* Backward Eta */

void ReadEta(BODY *body,CONTROL *control,FILES *files,OPTIONS *options,SYSTEM *system,int iFile) {
  /* This parameter can exist in any file, but only once */
  int lTmp=-1;
  double dTmp;

  AddOptionDouble(files->Infile[iFile].cIn,options->cName,&dTmp,&lTmp,control->Io.iVerbose);
  if (lTmp >= 0) {
    CheckDuplication(files,options,files->Infile[iFile].cIn,lTmp,control->Io.iVerbose);
    if (dTmp <= 0) {
      if (control->Io.iVerbose >= VERBERR)
	fprintf(stderr,"ERROR: %s must be greater than 0.\n",options->cName);
      LineExit(files->Infile[iFile].cIn,lTmp);
    }
    control->Evolve.dEta = dTmp;
    if (control->Evolve.dEta > 1 && control->Io.iVerbose >= VERBALL)
      fprintf(stderr,"WARNING: %s > 1 is not advised (%s:%d).\n",options->cName,files->Infile[iFile].cIn,lTmp);
    UpdateFoundOption(&files->Infile[iFile],options,lTmp,iFile);
  } else 
    AssignDefaultDouble(options,&control->Evolve.dEta,files->iNumInputs);
}
  
/* Backward integration output interval */

void ReadOutputTime(BODY *body,CONTROL *control,FILES *files,OPTIONS *options,SYSTEM *system,int iFile) {
  /* This parameter can exist in any file, but only once */
  int lTmp=-1;
  double dTmp;

  AddOptionDouble(files->Infile[iFile].cIn,options->cName,&dTmp,&lTmp,control->Io.iVerbose);
  if (lTmp >= 0) {
    CheckDuplication(files,options,files->Infile[iFile].cIn,lTmp,control->Io.iVerbose);
    if (dTmp < 0) {
      if (control->Io.iVerbose >= VERBERR)
        fprintf(stderr,"ERROR: %s must be greater than 0.\n",options->cName);
      LineExit(files->Infile[iFile].cIn,lTmp);
    }
    /* Convert timestep to cgs */
    control->Io.dOutputTime = dTmp*fdUnitsTime(control->Units[iFile].iTime);
    UpdateFoundOption(&files->Infile[iFile],options,lTmp,iFile);
  } else
    AssignDefaultDouble(options,&control->Io.dOutputTime,files->iNumInputs);
}

/* Backward integration stop time */

void ReadStopTime(BODY *body,CONTROL *control,FILES *files,OPTIONS *options,SYSTEM *system,int iFile) {
  /* This parameter can exist in any file, but only once */
  int lTmp=-1;
  double dTmp;

  AddOptionDouble(files->Infile[iFile].cIn,options->cName,&dTmp,&lTmp,control->Io.iVerbose);
  if (lTmp >= 0) {
    /* Option was found */
    CheckDuplication(files,options,files->Infile[iFile].cIn,lTmp,control->Io.iVerbose);
    if (dTmp < 0) {
      if (control->Io.iVerbose >= VERBERR)
        fprintf(stderr,"ERROR: %s must be greater than 0.\n",options->cName);
      LineExit(files->Infile[iFile].cIn,lTmp);
    }
    /* Convert timestep to cgs */
    control->Evolve.dStopTime = dTmp*fdUnitsTime(control->Units[iFile].iTime);
    UpdateFoundOption(&files->Infile[iFile],options,lTmp,iFile);
  } else
    AssignDefaultDouble(options,&control->Evolve.dStopTime,files->iNumInputs);
}

/* Integration timestep */

void ReadTimeStep(BODY *body,CONTROL *control,FILES *files,OPTIONS *options,SYSTEM *system,int iFile) {
  /* This parameter can exist in any file, but only once */
  int lTmp=-1;
  double dTmp;

  AddOptionDouble(files->Infile[iFile].cIn,options->cName,&dTmp,&lTmp,control->Io.iVerbose);
  if (lTmp >= 0) {
    /* Option was found */
    CheckDuplication(files,options,files->Infile[iFile].cIn,lTmp,control->Io.iVerbose);
    if (dTmp < 0) {
	if (control->Io.iVerbose >= VERBERR)
	    fprintf(stderr,"ERROR: %s must be greater than 0.\n",options->cName);
	LineExit(files->Infile[iFile].cIn,lTmp);
    }
    /* Convert timestep to cgs */
    control->Evolve.dTimeStep = dTmp*fdUnitsTime(control->Units[iFile].iTime);
    UpdateFoundOption(&files->Infile[iFile],options,lTmp,iFile);
  } else
    AssignDefaultDouble(options,&control->Evolve.dTimeStep,files->iNumInputs);
}
  
/* Do variable timestep? */

void ReadVarDt(BODY *body,CONTROL *control,FILES *files,OPTIONS *options,SYSTEM *system,int iFile) {
  /* This parameter can exist in any file, but only once */
  int lTmp=-1;
  int bTmp;

  AddOptionBool(files->Infile[iFile].cIn,options->cName,&bTmp,&lTmp,control->Io.iVerbose);
  if (lTmp >= 0) {
    /* Option was found */
    CheckDuplication(files,options,files->Infile[iFile].cIn,lTmp,control->Io.iVerbose);
    control->Evolve.bVarDt = bTmp;
    UpdateFoundOption(&files->Infile[iFile],options,lTmp,iFile);
  } else 
    AssignDefaultInt(options,&control->Evolve.bVarDt,files->iNumInputs);
}

/* Body Name */

void ReadBodyName(BODY *body,CONTROL *control,FILES *files,OPTIONS *options,SYSTEM *system,int iFile) {
  int lTmp=-1;
  char cTmp[OPTLEN];

  AddOptionString(files->Infile[iFile].cIn,options->cName,cTmp,&lTmp,control->Io.iVerbose);
  if (lTmp >= 0) {
    /* Cannot exist in primary input file -- Each body has an output file */
    NotPrimaryInput(iFile,options->cName,files->Infile[iFile].cIn,lTmp,control->Io.iVerbose);
    strcpy(body[iFile-1].cName,cTmp);
    UpdateFoundOption(&files->Infile[iFile],options,lTmp,iFile);
  } else 
    if (iFile > 0)
      sprintf(body[iFile-1].cName,"%d",iFile);
}

/*
 *
 * D
 *
 */

/* Digits */

void ReadDigits(BODY *body,CONTROL *control,FILES *files,OPTIONS *options,SYSTEM *system,int iFile) {
  /* This parameter can exist in any file, but only once */
  int lTmp=-1;
  int iTmp;

  AddOptionInt(files->Infile[iFile].cIn,options->cName,&iTmp,&lTmp,control->Io.iVerbose);
  if (lTmp >= 0) {
    /* Option was found */
    CheckDuplication(files,options,files->Infile[iFile].cIn,lTmp,control->Io.iVerbose);
    control->Io.iDigits = iTmp;
    if (control->Io.iDigits < 0) {
      if (control->Io.iVerbose >= VERBERR)
	fprintf(stderr,"ERROR: %s must be non-negative.\n",options->cName);
      LineExit(files->Infile[iFile].cIn,options->iLine[iFile]);
    }
    if (control->Io.iDigits > 16) {
      if (control->Io.iVerbose >= VERBERR)
	fprintf(stderr,"ERROR: %s must be less than 17.\n",options->cName);
      LineExit(files->Infile[iFile].cIn,options->iLine[iFile]);
    }
    control->Io.iDigits = iTmp;
    UpdateFoundOption(&files->Infile[iFile],options,lTmp,iFile);
  } else
    AssignDefaultInt(options,&control->Io.iDigits,files->iNumInputs);
}


/*
 *
 * E
 *
 */

/* Eccentricity */

void ReadEcc(BODY *body,CONTROL *control,FILES *files,OPTIONS *options,SYSTEM *system,int iFile) {
  /* Cannot exist in primary file */
  int lTmp=-1;
  double dTmp;

  AddOptionDouble(files->Infile[iFile].cIn,options->cName,&dTmp,&lTmp,control->Io.iVerbose);
  if (lTmp >= 0) {
    /* Option was found */
    NotPrimaryInput(iFile,options->cName,files->Infile[iFile].cIn,lTmp,control->Io.iVerbose);
    if (dTmp < 0 || dTmp >= 1) {
      if (control->Io.iVerbose >= VERBERR)
	fprintf(stderr,"ERROR: %s must be in the range [0,1).\n",options->cName);
      LineExit(files->Infile[iFile].cIn,lTmp);	
    }
    body[iFile-1].dEcc = dTmp;
    UpdateFoundOption(&files->Infile[iFile],options,lTmp,iFile);
  } else
    AssignDefaultDouble(options,&body[iFile-1].dEcc,files->iNumInputs);
    
}

/*
 *
 * F
 *
 */


/* Forward integration? */

void ReadDoForward(BODY *body,CONTROL *control,FILES *files,OPTIONS *options,SYSTEM *system,int iFile) {
  /* This parameter can exist in any file, but only once */
  int lTmp=-1;
  int bTmp;

  AddOptionBool(files->Infile[iFile].cIn,options->cName,&bTmp,&lTmp,control->Io.iVerbose);
  if (lTmp >= 0) {
    /* Option was found */
    CheckDuplication(files,options,files->Infile[iFile].cIn,lTmp,control->Io.iVerbose);
    control->Evolve.bDoForward = bTmp;
    UpdateFoundOption(&files->Infile[iFile],options,lTmp,iFile);
  } else
    /* Set to default */
    AssignDefaultInt(options,&control->Evolve.bDoForward,files->iNumInputs);
}

/*
 *
 *   HALT
 *
 */


/* Maximum Eccentricity */

void ReadHaltMaxEcc(BODY *body,CONTROL *control,FILES *files,OPTIONS *options,SYSTEM *system,int iFile) {
  /* This parameter can exist in any file, but only once */
  int lTmp=-1;
  double dTmp;
  
  AddOptionDouble(files->Infile[iFile].cIn,options->cName,&dTmp,&lTmp,control->Io.iVerbose);
  if (lTmp >= 0) {
    NotPrimaryInput(iFile,options->cName,files->Infile[iFile].cIn,lTmp,control->Io.iVerbose);
    if (dTmp < 0 || dTmp > 1) {
      if (control->Io.iVerbose >= VERBERR)
	  fprintf(stderr,"ERROR: %s must be in the range (0,1).\n",options->cName);
      LineExit(files->Infile[iFile].cIn,lTmp);	
    }
    control->Halt[iFile-1].dMaxEcc = dTmp;
    UpdateFoundOption(&files->Infile[iFile],options,lTmp,iFile);
  } else {
    if (iFile > 0)
      AssignDefaultDouble(options,&control->Halt[iFile-1].dMaxEcc,files->iNumInputs);
  }
}

/* Merge */

void ReadHaltMerge(BODY *body,CONTROL *control,FILES *files,OPTIONS *options,SYSTEM *system,int iFile) {
  /* This parameter can exist in any file, but only once */
  int lTmp=-1;
  int bTmp;

  AddOptionBool(files->Infile[iFile].cIn,options->cName,&bTmp,&lTmp,control->Io.iVerbose);
  if (lTmp >= 0) {
    /* Cannot exist in primary input file */
    NotPrimaryInput(iFile,options->cName,files->Infile[iFile].cIn,lTmp,control->Io.iVerbose);
    /* Merging is not allowed for the central body */
    if (iFile == 1) {
      fprintf(stderr,"ERROR: Cannot set %s for systems with more than 2 bodies.\n",options[OPT_HALTMERGE].cName);
      LineExit(files->Infile[iFile].cIn,lTmp);	
    }

    control->Halt[iFile-1].bMerge = bTmp;
    UpdateFoundOption(&files->Infile[iFile],options,lTmp,iFile);
  } else {
    if (iFile == 1)
      control->Halt[iFile-1].bMerge = 0;
    if (iFile > 1)
      AssignDefaultInt(options,&control->Halt[iFile-1].bMerge,files->iNumInputs);
  }
}

/* Minimum Eccentricity */
  
void ReadHaltMinEcc(BODY *body,CONTROL *control,FILES *files,OPTIONS *options,SYSTEM *system,int iFile) {
  /* This parameter can exist in any file, but only once */
  int lTmp=-1;
  double dTmp;

  AddOptionDouble(files->Infile[iFile].cIn,options->cName,&dTmp,&lTmp,control->Io.iVerbose);
  if (lTmp >= 0) {
    /* Cannot exist in primary input file */
    NotPrimaryInput(iFile,options->cName,files->Infile[iFile].cIn,lTmp,control->Io.iVerbose);
    if (dTmp < 0 || dTmp > 1) {
      if (control->Io.iVerbose >= VERBERR)
	fprintf(stderr,"ERROR: %s must be in the range (0,1).\n",options->cName);
      LineExit(files->Infile[iFile].cIn,lTmp);	
    }
    control->Halt[iFile-1].dMinEcc = dTmp;
    UpdateFoundOption(&files->Infile[iFile],options,lTmp,iFile);
  } else {
    if (iFile > 0)
      AssignDefaultDouble(options,&control->Halt[iFile-1].dMinEcc,files->iNumInputs);
  }
}


/* Need to add ReadHaltDblSync function, since halt.bDblSync is never initialized anywhere! */


/* Minimum obliquity */
  
void ReadHaltMinObl(BODY *body,CONTROL *control,FILES *files,OPTIONS *options,SYSTEM *system,int iFile) {
  /* This parameter cannot exist in primary file */
  int lTmp=-1;
  double dTmp;

  AddOptionDouble(files->Infile[iFile].cIn,options->cName,&dTmp,&lTmp,control->Io.iVerbose);
  if (lTmp >= 0) {
    /* Cannot exist in primary input file */
    NotPrimaryInput(iFile,options->cName,files->Infile[iFile].cIn,lTmp,control->Io.iVerbose);
    if (control->Units[iFile].iAngle == 0) {
      if (dTmp < 0 || dTmp > PI) {
	if (control->Io.iVerbose >= VERBINPUT) 
	  fprintf(stderr,"ERROR: %s must be in the range [0,PI].\n",options->cName);
	LineExit(files->Infile[iFile].cIn,lTmp);	
      }
    } else {
      if (dTmp < 0 || dTmp > 180) {
	if (control->Io.iVerbose >= VERBINPUT) 
	  fprintf(stderr,"ERROR: %s must be in the range [0,180].\n",options->cName);
	LineExit(files->Infile[iFile].cIn,lTmp);	
      } 
      /* Change to radians */
      dTmp *= DEGRAD;
    }
    control->Halt[iFile-1].dMinObl = dTmp;
    UpdateFoundOption(&files->Infile[iFile],options,lTmp,iFile);
  } else {
    if (iFile > 0)
      control->Halt[iFile-1].dMinObl = options->dDefault;
  }
}

/* Minimum Semi-Major Axis */

void ReadHaltMinSemi(BODY *body,CONTROL *control,FILES *files,OPTIONS *options,SYSTEM *system,int iFile) {
  /* This parameter can exist in any file, but only once */
  int lTmp=-1;
  double dTmp;

  AddOptionDouble(files->Infile[iFile].cIn,options->cName,&dTmp,&lTmp,control->Io.iVerbose);
  if (lTmp >= 0) {
    NotPrimaryInput(iFile,options->cName,files->Infile[iFile].cIn,lTmp,control->Io.iVerbose);
    if (dTmp <= 0) {
      if (control->Io.iVerbose >= VERBERR)
	fprintf(stderr,"ERROR: %s must be larger than 0.\n",options->cName);
      LineExit(files->Infile[iFile].cIn,lTmp);	
    }
    control->Halt[iFile-1].dMinSemi = dTmp*fdUnitsLength(control->Units[iFile].iLength);
    UpdateFoundOption(&files->Infile[iFile],options,lTmp,iFile);
  } else {
    if (iFile > 0)
      AssignDefaultDouble(options,&control->Halt[iFile-1].dMinSemi,files->iNumInputs);
  }
}

/* Positive de/dt */

void ReadHaltPosDeDt(BODY *body,CONTROL *control,FILES *files,OPTIONS *options,SYSTEM *system,int iFile) {
  /* This parameter can exist in any file, but only once */
  int lTmp=-1;
  int bTmp;

  AddOptionBool(files->Infile[iFile].cIn,options->cName,&bTmp,&lTmp,control->Io.iVerbose);
  if (lTmp >= 0) {
    NotPrimaryInput(iFile,options->cName,files->Infile[iFile].cIn,lTmp,control->Io.iVerbose);
    control->Halt[iFile-1].bPosDeDt = bTmp;
    UpdateFoundOption(&files->Infile[iFile],options,lTmp,iFile);
  } else {
    if (iFile > 0)
      AssignDefaultInt(options,&control->Halt[iFile-1].bPosDeDt,files->iNumInputs);
  }
}

/*
 *
 * I
 *
 */

/* Integration Method */
void ReadIntegrationMethod(BODY *body,CONTROL *control,FILES *files,OPTIONS *options,SYSTEM *system,int iFile) {
  /* This parameter can exist in any file, but only once */
  int i,lTmp=-1;
  char cTmp[OPTLEN];

  AddOptionString(files->Infile[iFile].cIn,options->cName,cTmp,&lTmp,control->Io.iVerbose);
  if (lTmp >= 0) {
    CheckDuplication(files,options,files->Infile[iFile].cIn,lTmp,control->Io.iVerbose);
    if (memcmp(sLower(cTmp),"e",1) == 0) 
      control->Evolve.iOneStep = EULER;
    else if (memcmp(sLower(cTmp),"r",1) == 0) 
      control->Evolve.iOneStep = RUNGEKUTTA;
    else {
      if (control->Io.iVerbose >= VERBERR) {
	fprintf(stderr,"ERROR: Unknown argument to %s: %s.\n",options->cName,cTmp);
	fprintf(stderr,"Options are Euler.\n");
      }
      LineExit(files->Infile[iFile].cIn,lTmp);	
    } 
    UpdateFoundOption(&files->Infile[iFile],options,lTmp,iFile);
  } 
  /* If not input, VerifyIntegration assigns default */
}

/*
 *
 *   LOG
 *
 */

/* Do log file? */
 
void ReadDoLog(BODY *body,CONTROL *control,FILES *files,OPTIONS *options,SYSTEM *system,int iFile) {
  /* This parameter can exist in any file, but only once */
  int lTmp=-1;
  int bTmp;

  AddOptionBool(files->Infile[iFile].cIn,options->cName,&bTmp,&lTmp,control->Io.iVerbose);
  if (lTmp >= 0) {
    CheckDuplication(files,options,files->Infile[iFile].cIn,lTmp,control->Io.iVerbose);
    control->Io.bLog = bTmp;
    UpdateFoundOption(&files->Infile[iFile],options,lTmp,iFile);
  } else
    AssignDefaultInt(options,&control->Io.bLog,files->iNumInputs);
}
  
/* Log file name */

void ReadLogFile(BODY *body,CONTROL *control,FILES *files,OPTIONS *options,SYSTEM *system,int iFile) {
  /* This parameter can exist in any file, but only once */
  int i,lTmp=-1;
  char cTmp[OPTLEN];

  AddOptionString(files->Infile[iFile].cIn,options->cName,cTmp,&lTmp,control->Io.iVerbose);
  if (lTmp >= 0) {
    CheckDuplication(files,options,files->Infile[iFile].cIn,lTmp,control->Io.iVerbose);
    strcpy(files->cLog,cTmp);
    UpdateFoundOption(&files->Infile[iFile],options,lTmp,iFile);
  } else {
    /* Assign Default */
    if (iFile == files->iNumInputs-1) {
      for (i=0;i<files->iNumInputs;i++) 
	if (options->iLine[i] != -1)
	  /* Was aaigned, return */
	  return;
    }
    /* Wasn't entered, assign default */
    sprintf(files->cLog,"%s.log",system->cName);
  }
}

/*
 *
 *   M
 *
 */

/* Mass */

void ReadMass(BODY *body,CONTROL *control,FILES *files,OPTIONS *options,SYSTEM *system,int iFile) {
  /* This parameter cannot exist in primary file */
  /* Must verify in conjuction with Radius, Density and MassRad */
  int lTmp=-1;
  double dTmp;

  AddOptionDouble(files->Infile[iFile].cIn,options->cName,&dTmp,&lTmp,control->Io.iVerbose);
  if (lTmp >= 0) {
    NotPrimaryInput(iFile,options->cName,files->Infile[iFile].cIn,lTmp,control->Io.iVerbose);
    if (dTmp < 0)
      body[iFile-1].dMass = dTmp*dNegativeDouble(*options,files->Infile[iFile].cIn,control->Io.iVerbose);
    else
      body[iFile-1].dMass = dTmp*fdUnitsMass(control->Units[iFile].iMass);
    UpdateFoundOption(&files->Infile[iFile],options,lTmp,iFile);
  } else
    if (iFile > 0)
      body[iFile-1].dMass = options->dDefault;
}

/* Mass-Radius relationship */

void ReadMassRad(BODY *body,CONTROL *control,FILES *files,OPTIONS *options,SYSTEM *system,int iFile) {
  /* This parameter cannot exist in primary file */
  /* Must verify in conjuction with Radius, Density and Mass */
  int lTmp=-1;
  char cTmp[OPTLEN];
    
  AddOptionString(files->Infile[iFile].cIn,options->cName,cTmp,&lTmp,control->Io.iVerbose);
  if (lTmp >= 0) {
    NotPrimaryInput(iFile,options->cName,files->Infile[iFile].cIn,lTmp,control->Io.iVerbose);
    if (memcmp(sLower(cTmp),"r",1) == 0) {
      /* Reid & Hawley 2000 */	
      control->iMassRad[iFile]=1;
    } else if (memcmp(sLower(cTmp),"g",1) == 0) {
      /* Gorda and Svenchnikov 1999 */
      control->iMassRad[iFile]=2;
    } else if (memcmp(sLower(cTmp),"b",1) == 0) {
      /* Bayless & Orosz 2006 */
      control->iMassRad[iFile]=3;
    } else if (memcmp(sLower(cTmp),"s",1) == 0) {
      /* Sotin et al 2007 */
      control->iMassRad[iFile]=4;
    } else {
      if (control->Io.iVerbose >= VERBERR) {
	fprintf(stderr,"ERROR: Unknown argument to %s: %s.\n",options->cName,cTmp);
	fprintf(stderr,"Options are GS99 (Gorda & Svechnikov 1999), BO06 (Bayless & Orosz 2006), Sotin07 (Sotin et al. 2007), or RH00 (Reid & Hawley 2000).\n");
      }
      LineExit(files->Infile[iFile].cIn,lTmp);	
    } 
    UpdateFoundOption(&files->Infile[iFile],options,lTmp,iFile);
  } else {
    /* This one is weird, since the default is "none", but if this option
       is not set, then we need to set this variable to 0 for logging
       purposes. */
    control->iMassRad[iFile] = 0;
  }
}

/* Mean Motion */

void ReadMeanMotion(BODY *body,CONTROL *control,FILES *files,OPTIONS *options,SYSTEM *system,int iFile) {
  /* This parameter cannot exist in primary file */
  int lTmp=-1;
  double dTmp;

  AddOptionDouble(files->Infile[iFile].cIn,options->cName,&dTmp,&lTmp,control->Io.iVerbose);
  if (lTmp >= 0) {
    NotPrimaryInput(iFile,options->cName,files->Infile[iFile].cIn,lTmp,control->Io.iVerbose);
    if (dTmp <= 0) {
      if (control->Io.iVerbose >= VERBERR)
	fprintf(stderr,"ERROR: %s must be greater than 0.\n",options->cName);
      LineExit(files->Infile[iFile].cIn,lTmp);	
    }
    body[iFile-1].dMeanMotion = dTmp;
    UpdateFoundOption(&files->Infile[iFile],options,lTmp,iFile);
  } else
    AssignDefaultDouble(options,&body[iFile-1].dMeanMotion,files->iNumInputs);
}

/* Minimum Value */

void ReadMinValue(BODY *body,CONTROL *control,FILES *files,OPTIONS *options,SYSTEM *system,int iFile) {
  /* This parameter can exist in any file, but only once */
  int lTmp=-1;
  double dTmp;

  AddOptionDouble(files->Infile[iFile].cIn,options->cName,&dTmp,&lTmp,control->Io.iVerbose);
  if (lTmp >= 0) {
    if (dTmp < 0) {
      if (control->Io.iVerbose >= VERBERR)
        fprintf(stderr,"ERROR: %s must be larger than 0.\n",options->cName);
      LineExit(files->Infile[iFile].cIn,lTmp);	
    }
    control->Evolve.dMinValue = dTmp;
    UpdateFoundOption(&files->Infile[iFile],options,lTmp,iFile);
  } else
    AssignDefaultDouble(options,&control->Evolve.dMinValue,files->iNumInputs);
}  

/*
 *
 * O
 *
 */

/* Obliquity */

void ReadObliquity(BODY *body,CONTROL *control,FILES *files,OPTIONS *options,SYSTEM *system,int iFile) {
  /* This parameter cannot exist in primary file */
  int lTmp=-1;
  double dTmp;

  AddOptionDouble(files->Infile[iFile].cIn,options->cName,&dTmp,&lTmp,control->Io.iVerbose);
  if (lTmp >= 0) {
    NotPrimaryInput(iFile,options->cName,files->Infile[iFile].cIn,lTmp,control->Io.iVerbose);
    if (control->Units[iFile].iAngle == 0) {
      if (dTmp < 0 || dTmp > PI) {
	if (control->Io.iVerbose >= VERBERR)
	    fprintf(stderr,"ERROR: %s must be in the range [0,PI].\n",options->cName);
	LineExit(files->Infile[iFile].cIn,lTmp);	
      }
    } else {
      if (dTmp < 0 || dTmp > 180) {
	if (control->Io.iVerbose >= VERBERR)
	    fprintf(stderr,"ERROR: %s must be in the range [0,180].\n",options->cName);
	LineExit(files->Infile[iFile].cIn,lTmp);	
      }
      /* Change to radians */
      dTmp *= DEGRAD;
    }
    body[iFile-1].dObliquity = dTmp;
    UpdateFoundOption(&files->Infile[iFile],options,lTmp,iFile);
  } else 
    if (iFile > 0)
      body[iFile-1].dObliquity = options->dDefault;
}

/*
 * Output Order -- This one is special and takes different arguments
 */


void ReadOutputOrder(FILES *files,OPTIONS *options,OUTPUT *output,int iFile,int iVerbose) {
  int i,j,count,iLen,iNumIndices=0,bNeg[MAXARRAY],ok=0;
  int k,iOut,*lTmp;
  char saTmp[MAXARRAY][OPTLEN],cTmp[OPTLEN],cOption[MAXARRAY][OPTLEN],cOut[OPTLEN];
  int iLen1,iLen2;

  lTmp = malloc(MAXLINES*sizeof(int));

  AddOptionStringArray(files->Infile[iFile].cIn,options[OPT_OUTPUTORDER].cName,saTmp,&iNumIndices,&files->Infile[iFile].iNumLines,lTmp,iVerbose);

  if (lTmp[0] >= 0) {
    NotPrimaryInput(iFile,options[OPT_OUTPUTORDER].cName,files->Infile[iFile].cIn,lTmp[0],iVerbose);

    /* First remove and record negative signs */
    for (i=0;i<iNumIndices;i++) {
      if (saTmp[i][0] == 45) {
	/* Option is negative */
	bNeg[i] = 1;
	/* Now remove negative sign */
	for (j=0;j<strlen(saTmp[i]);j++) 
	  saTmp[i][j] = saTmp[i][j+1];
	saTmp[i][strlen(saTmp[i])] = 0;
      } else
	bNeg[i] = 0;
    }
    
    /* Check for ambiguity */
    for (i=0;i<iNumIndices;i++) {
      count=0; /* Number of possibilities */
      for (j=0;j<OPTLEN;j++)
	cTmp[j]=0;
      strcpy(cTmp,saTmp[i]);
      for (j=0;j<MODULEOUTEND;j++) {
	for (k=0;k<OPTLEN;k++)
	   cOut[k]=0;
	strcpy(cOut,output[j].cName);
	iLen1=strlen(cOut);
	iLen2=strlen(cTmp);
	/* Check for perfect match */
	if ( (iLen1 == iLen2) && (memcmp(sLower(cTmp),sLower(cOut),strlen(cOut)) == 0)) {
	  /* Output option found! */
	  strcpy(cOption[count],output[j].cName);
	  count = 1;
	  iOut = j;
	  j = NUMOUT; /* Poor man's break! */
	} else {
	  if (iLen1 < iLen2)
	    iLen=iLen1;
	  else
	    iLen=iLen2;
	  
	  if (memcmp(sLower(cTmp),sLower(cOut),iLen) == 0 && iLen1 > iLen2) {
	    /* Output option found! */
	    strcpy(cOption[count],output[j].cName);
	    count++;
	    iOut = j;
	  }
	}
      }
      
      if (count > 1) {
	/* More than one possibility */
	if (iVerbose >= VERBERR) {
	  fprintf(stderr,"ERROR: Output option \"%s\" is ambiguous. Options are ",saTmp[i]);
	  for (j=0;j<count;j++) {
	    fprintf(stderr,"%s",cOption[j]);
	    if (j < count-1)
	      fprintf(stderr,", ");
	  }
	  fprintf(stderr,".\n");
	}
	LineExit(files->Infile[iFile].cIn,lTmp[0]);
      }
      
      if (!count) {
	/* Option not found */
	if (iVerbose >= VERBERR) 
	  fprintf(stderr,"ERROR: Unknown output option \"%s\".\n",saTmp[i]);
	LineExit(files->Infile[iFile].cIn,lTmp[0]);
      }
      
      if (count == 1) {
	/* Unique option */
	/* If negative, is that allowed? */
	if (bNeg[i] && !output[iOut].bNeg) {
	  /* No */
	  if (iVerbose >= VERBERR) {
	    fprintf(stderr,"ERROR: Output option %s ",saTmp[i]);
	    if (strlen(saTmp[i]) < strlen(output[iOut].cName)) 
	      fprintf(stderr,"(= %s) ",output[iOut].cName);
	    fprintf(stderr,"cannot be negative.\n");
	  }
	  LineExit(files->Infile[iFile].cIn,lTmp[0]);
	} else if (bNeg[i] && output[iOut].bNeg) {
	  /* Yes */
	  output[iOut].bDoNeg[iFile-1] = 1;
	}
	files->Outfile[iFile-1].caCol[i][0]='\0';
	strcpy(files->Outfile[iFile-1].caCol[i],output[iOut].cName);
      }
    }
    files->Outfile[iFile-1].iNumCols = iNumIndices;
    UpdateFoundOptionMulti(&files->Infile[iFile],&options[OPT_OUTPUTORDER],lTmp,files->Infile[iFile].iNumLines,iFile);
  }
  free(lTmp);
}

void ReadOverwrite(BODY *body,CONTROL *control,FILES *files,OPTIONS *options,SYSTEM  *system,int iFile) {
  /* This parameter can exist in any file, but only once */
  int lTmp=-1;
  int bTmp;

  AddOptionBool(files->Infile[iFile].cIn,options->cName,&bTmp,&lTmp,control->Io.iVerbose);
  if (lTmp >= 0) {
    CheckDuplication(files,options,files->Infile[iFile].cIn,lTmp,control->Io.iVerbose);
    if (control->Io.bOverwrite > -1) {
      if (control->Io.iVerbose >= VERBERR)
        fprintf(stderr,"WARNING: -f set at command line, and %s set (%s:%d). Overwrite authorized.\n",options->cName,files->Infile[iFile].cIn,lTmp);
    } else {
      control->Io.bOverwrite = bTmp;
      UpdateFoundOption(&files->Infile[iFile],options,lTmp,iFile);
    }
  } else
    if (control->Io.bOverwrite == -1)
      AssignDefaultInt(options,&control->Io.bOverwrite,files->iNumInputs);
}

/*
 *
 * P
 *
 */

/* Orbital Period */

void ReadOrbPeriod(BODY *body,CONTROL *control,FILES *files,OPTIONS *options,SYSTEM *system,int iFile) {
  /* This parameter cannot exist in primary file */
  /* Must verify with Semi and MeanMotion */
  int lTmp=-1;
  double dTmp;

  AddOptionDouble(files->Infile[iFile].cIn,options->cName,&dTmp,&lTmp,control->Io.iVerbose);
  if (lTmp >= 0) {
    NotPrimaryInput(iFile,options->cName,files->Infile[iFile].cIn,lTmp,control->Io.iVerbose);
    if (dTmp < 0) 
      body[iFile-1].dOrbPeriod = dTmp*dNegativeDouble(*options,files->Infile[iFile].cIn,control->Io.iVerbose);
    else
      body[iFile-1].dOrbPeriod = dTmp*fdUnitsTime(control->Units[iFile].iTime);
    UpdateFoundOption(&files->Infile[iFile],options,lTmp,iFile);
  } else
    AssignDefaultDouble(options,&body[iFile-1].dOrbPeriod,files->iNumInputs);
}

/*
 *
 * R
 *
 */

/* Radius */

void ReadRadius(BODY *body,CONTROL *control,FILES *files,OPTIONS *options,SYSTEM *system,int iFile) {
  /* This parameter cannot exist in primary file */
  /* Must verify in conjuction with Radius, Mass and MassRad */
  int lTmp=-1;
  double dTmp;

  AddOptionDouble(files->Infile[iFile].cIn,options->cName,&dTmp,&lTmp,control->Io.iVerbose);
  if (lTmp >= 0) {
    NotPrimaryInput(iFile,options->cName,files->Infile[iFile].cIn,lTmp,control->Io.iVerbose);
    if (dTmp < 0) 
      body[iFile-1].dRadius = dTmp*dNegativeDouble(*options,files->Infile[iFile].cIn,control->Io.iVerbose);
    else
      body[iFile-1].dRadius = dTmp*fdUnitsLength(control->Units[iFile].iLength);
    UpdateFoundOption(&files->Infile[iFile],options,lTmp,iFile);
  } else
    if (iFile > 0)
      body[iFile-1].dRadius = options->dDefault;
}

/* Radius of Gyration */

void ReadRadiusGyration(BODY *body,CONTROL *control,FILES *files,OPTIONS *options,SYSTEM *system,int iFile) {
  /* This parameter cannot exist in the primary file */
  int lTmp=-1;
  double dTmp;

  AddOptionDouble(files->Infile[iFile].cIn,options->cName,&dTmp,&lTmp,control->Io.iVerbose);
  if (lTmp >= 0) {
    NotPrimaryInput(iFile,options->cName,files->Infile[iFile].cIn,lTmp,control->Io.iVerbose);
    if (dTmp < 0) {
      if (control->Io.iVerbose >= VERBERR)
        fprintf(stderr,"ERROR: %s must be greater than zero.\n",options->cName);
      LineExit(files->Infile[iFile].cIn,lTmp);	
    }
    body[iFile-1].dRadGyra = dTmp;
    UpdateFoundOption(&files->Infile[iFile],options,lTmp,iFile);
  } else
    if (iFile > 0)
      body[iFile-1].dRadGyra = options->dDefault;
}

/* Rotation Period */

void ReadRotPeriod(BODY *body,CONTROL *control,FILES *files,OPTIONS *options,SYSTEM *system,int iFile) {
  /* This parameter cannot exist in the primary file */
  /* Must verify in conjunction with RotRate, RotVel and ForceEqSpin */
  int lTmp=-1;
  double dTmp;

  AddOptionDouble(files->Infile[iFile].cIn,options->cName,&dTmp,&lTmp,control->Io.iVerbose);
  if (lTmp >= 0) {
    NotPrimaryInput(iFile,options->cName,files->Infile[iFile].cIn,lTmp,control->Io.iVerbose);
    if (dTmp < 0) 
      body[iFile-1].dRotPer = dTmp*dNegativeDouble(*options,files->Infile[iFile].cIn,control->Io.iVerbose);
    else
      if (iFile > 0)
	body[iFile-1].dRotPer = dTmp*fdUnitsTime(control->Units[iFile].iTime);
    UpdateFoundOption(&files->Infile[iFile],options,lTmp,iFile);
  }
}

/* Rotational Frequency */

void ReadRotRate(BODY *body,CONTROL *control,FILES *files,OPTIONS *options,SYSTEM *system,int iFile) {
  /* This parameter cannot exist in the primary file */
  /* Must verify in conjunction with RotPer, RotVel and ForceEqSpin */
  int lTmp=-1;
  double dTmp;

  AddOptionDouble(files->Infile[iFile].cIn,options->cName,&dTmp,&lTmp,control->Io.iVerbose);
  if (lTmp >= 0) {
    NotPrimaryInput(iFile,options->cName,files->Infile[iFile].cIn,lTmp,control->Io.iVerbose);
    if (dTmp < 0) {
      if (control->Io.iVerbose >= VERBERR)
	fprintf(stderr,"ERROR: %s must be non-negative.\n",options->cName);
      LineExit(files->Infile[iFile].cIn,lTmp);	
    }
    body[iFile-1].dRotRate = dTmp/fdUnitsTime(control->Units[iFile].iTime);
    UpdateFoundOption(&files->Infile[iFile],options,lTmp,iFile);
  }
}

/* Rotational Velocity */

void ReadRotVel(BODY *body,CONTROL *control,FILES *files,OPTIONS *options,SYSTEM *system,int iFile) {
  /* This parameter cannot exist in the primary file */
  /* Must verify in conjunction with RotPer, RotRate and ForceEqSpin */
  int lTmp=-1;
  double dTmp;

  AddOptionDouble(files->Infile[iFile].cIn,options->cName,&dTmp,&lTmp,control->Io.iVerbose);
  if (lTmp >= 0) {
    NotPrimaryInput(iFile,options->cName,files->Infile[iFile].cIn,lTmp,control->Io.iVerbose);
    if (dTmp < 0)
      body[iFile-1].dRotVel = dTmp*dNegativeDouble(*options,files->Infile[iFile].cIn,control->Io.iVerbose);
    else 
      body[iFile-1].dRotVel = dTmp*fdUnitsLength(control->Units[iFile].iLength)/fdUnitsTime(control->Units[iFile].iTime);
    UpdateFoundOption(&files->Infile[iFile],options,lTmp,iFile);
  }
}

/*
 *
 * S
 *
 */

/* Scientific Notation */

void ReadSciNot(BODY *body,CONTROL *control,FILES *files,OPTIONS *options,SYSTEM *system,int iFile) {
  /* This parameter can exist in any file, but only once */
  int lTmp=-1;
  int iTmp;

  AddOptionInt(files->Infile[iFile].cIn,options->cName,&iTmp,&lTmp,control->Io.iVerbose);
  if (lTmp >= 0) {
    CheckDuplication(files,options,files->Infile[iFile].cIn,lTmp,control->Io.iVerbose);
    if (iTmp < 0) {
      if (control->Io.iVerbose >= VERBERR)
	fprintf(stderr,"ERROR: %s must be non-negative.\n",options->cName);
      LineExit(files->Infile[iFile].cIn,lTmp);	
    }
    if (iTmp > 16) {
      if (control->Io.iVerbose >= VERBERR)
        fprintf(stderr,"ERROR: %s must be less than 16.\n",options->cName);
      LineExit(files->Infile[iFile].cIn,lTmp);	
    }
    control->Io.iSciNot = iTmp;
    UpdateFoundOption(&files->Infile[iFile],options,lTmp,iFile);
  } else 
    AssignDefaultInt(options,&control->Io.iSciNot,files->iNumInputs);
}

/* Semi-Major Axis */

void ReadSemiMajorAxis(BODY *body,CONTROL *control,FILES *files,OPTIONS *options,SYSTEM *system,int iFile) {
  /* This parameter can exist in any file, but only once */
  int lTmp=-1;
  double dTmp;
    
  AddOptionDouble(files->Infile[iFile].cIn,options->cName,&dTmp,&lTmp,control->Io.iVerbose);
  if (lTmp >= 0) {
    NotPrimaryInput(iFile,options->cName,files->Infile[iFile].cIn,lTmp,control->Io.iVerbose);
    if (dTmp < 0) 
      body[iFile-1].dSemi = dTmp*dNegativeDouble(*options,files->Infile[iFile].cIn,control->Io.iVerbose);
    else 
      body[iFile-1].dSemi = dTmp*fdUnitsLength(control->Units[iFile].iLength);
    UpdateFoundOption(&files->Infile[iFile],options,lTmp,iFile);
  } else
    AssignDefaultDouble(options,&body[iFile-1].dSemi,files->iNumInputs);
}


void ReadOptionsGeneral(BODY *body,CONTROL *control,FILES *files,OPTIONS *options,SYSTEM *system,fnReadOption fnRead[]) {
  /* Now get all other options, if not in MODULE mode */
  int iOpt,iFile;

  /* For each option, search the file for its occurence */
  /* is iLine necessary? */

  for (iFile=0;iFile<files->iNumInputs;iFile++) {
    /* Start at 100 because 0-99 are reserved for initial options */
    for (iOpt=100;iOpt<NUMOPT;iOpt++) 
      /* OutputOrder is special */
      if (options[iOpt].iType != -1 && iOpt != OPT_OUTPUTORDER) {
	fnRead[iOpt](body,control,files,&options[iOpt],system,iFile);
      }
  }
}

void ReadOptionsModules(BODY *body,CONTROL *control,FILES *files,MODULE *module,OPTIONS *options,SYSTEM *system,fnReadOption fnRead[]) {
  int iBody,iModule;

  for (iBody=0;iBody<control->Evolve.iNumBodies;iBody++) {
    for (iModule=0;iModule<module->iNumModules[iBody];iModule++) 
      module->fnReadOptions[iBody][iModule](body,control,files,options,system,fnRead);
  }
}

/*
 *
 * Master Read Options Subroutine
 *
 */

<<<<<<< HEAD
void ReadOptions(BODY **body,CONTROL *control,FILES *files,MODULE *module,OPTIONS *options,OUTPUT *output,SYSTEM *system,UPDATE **update,fnReadOption fnRead[],char infile[]) {
  int iFile,iModule;
=======
void ReadOptions(OPTIONS *options,CONTROL *control,VPLANET *vplanet,BODY **body,UPDATE **update,FILES *files, SYSTEM *system,OUTPUT *output,fnReadOption fnRead[]) {
  int iFile;
>>>>>>> a005dea5

  /* Read options for files, units, verbosity, and system name. */
  ReadInitialOptions(body,control,files,module,options,output,system,infile);

  /* Now that we know how many bodies there are, initialize more features */
<<<<<<< HEAD
  *update = malloc(control->Evolve.iNumBodies*sizeof(UPDATE));

  /* Initialize module control */
  InitializeControl(control,module);
=======
  *body = malloc(control->iNumBodies*sizeof(BODY));
  *update = malloc(control->iNumBodies*sizeof(UPDATE));

  /* This needs to be vectorized VPL */
  InitializeControl(control);
  InitializeHalt(&control->Halt,vplanet,files->iNumInputs);
>>>>>>> a005dea5

  /* Initialize halts XXX Done in verify 
     InitializeHalt(control,module); */

  /* Now read in remaining options */
<<<<<<< HEAD
  ReadOptionsGeneral(*body,control,files,options,system,fnRead);

  /* Read in module options */
  ReadOptionsModules(*body,control,files,module,options,system,fnRead);
=======
  ReadOptionsGeneral(control,options,*body,system,files,fnRead);

  /* This needs to be vectorized VPL */
  ReadOptionsEqtide(control,options,*body,system,files,fnRead);
>>>>>>> a005dea5

  /* Read in output order -- merge into ReadGeneralOptions? */
  for (iFile=1;iFile<files->iNumInputs;iFile++)
    ReadOutputOrder(files,options,output,iFile,control->Io.iVerbose);

  /* Any unrecognized options? */
  Unrecognized(*files);
}

/*
 *
 * Initialize Options
 *
 */

void InitializeOptionsGeneral(OPTIONS *options,fnReadOption fnRead[]) {

  /* Do System Name first as it is used by other options. */

  sprintf(options[OPT_SYSTEMNAME].cName,"sSystemName");
  sprintf(options[OPT_SYSTEMNAME].cDescr,"System Name");
  sprintf(options[OPT_SYSTEMNAME].cDefault,"None - must be supplied");
  options[OPT_SYSTEMNAME].iType = 3;
  
  /*
   *
   *   A
   *
   */
  
  sprintf(options[OPT_AGE].cName,"dAge");
  sprintf(options[OPT_AGE].cDescr,"System Age");
  sprintf(options[OPT_AGE].cDefault,"0");
  options[OPT_AGE].iType = 2;
  options[OPT_AGE].dNeg = 1e9*YEARSEC;
  sprintf(options[OPT_AGE].cNeg,"Gyr");
  fnRead[OPT_AGE] = &ReadAge;
  
  /*
   *
   *   B
   *
   */
  
  sprintf(options[OPT_BACK].cName,"bDoBackward");
  sprintf(options[OPT_BACK].cDescr,"Do Backward Integration?");
  sprintf(options[OPT_BACK].cDefault,"No");
  options[OPT_BACK].iType = 0;
  fnRead[OPT_BACK] = &ReadDoBackward;
  
  sprintf(options[OPT_OUTFILE].cName,"sOutFile");
  sprintf(options[OPT_OUTFILE].cDescr,"Name of Output File");
  sprintf(options[OPT_OUTFILE].cDefault,"cSystemName.backward");
  options[OPT_OUTFILE].iType = 3;
  options[OPT_OUTFILE].iMultiFile = 1;
  fnRead[OPT_OUTFILE] = &ReadOutFile;
  
  sprintf(options[OPT_ETA].cName,"dEta");
  sprintf(options[OPT_ETA].cDescr,"Variable Time Step Coefficient");
  sprintf(options[OPT_ETA].cDefault,"1");
  options[OPT_ETA].dDefault = 1;
  options[OPT_ETA].iType = 2;
  fnRead[OPT_ETA] = &ReadEta;
  
  sprintf(options[OPT_OUTPUTTIME].cName,"dOutputTime");
  sprintf(options[OPT_OUTPUTTIME].cDescr,"Output Interval");
  sprintf(options[OPT_OUTPUTTIME].cDefault,"1 year");
  options[OPT_OUTPUTTIME].dDefault = YEARSEC;
  options[OPT_OUTPUTTIME].iType = 2;
  options[OPT_OUTPUTTIME].dNeg = YEARSEC;
  sprintf(options[OPT_OUTPUTTIME].cNeg,"Years");
  fnRead[OPT_OUTPUTTIME] = &ReadOutputTime;
  
  sprintf(options[OPT_STOPTIME].cName,"dStopTime");
  sprintf(options[OPT_STOPTIME].cDescr,"Integration Stop Time");
  sprintf(options[OPT_STOPTIME].cDefault,"10 years");
  options[OPT_STOPTIME].dDefault = 10*YEARSEC;
  options[OPT_STOPTIME].dNeg = YEARSEC;
  sprintf(options[OPT_STOPTIME].cNeg,"Years");
  options[OPT_STOPTIME].iType = 2;
  fnRead[OPT_STOPTIME] = &ReadStopTime;
  
  sprintf(options[OPT_TIMESTEP].cName,"dTimeStep");
  sprintf(options[OPT_TIMESTEP].cDescr,"Integration Timestep");
  sprintf(options[OPT_TIMESTEP].cDefault,"1 year");
  options[OPT_TIMESTEP].dDefault = YEARSEC;
  options[OPT_TIMESTEP].iType = 2;
  options[OPT_TIMESTEP].dNeg = YEARSEC;
  sprintf(options[OPT_TIMESTEP].cNeg,"Years");
  fnRead[OPT_TIMESTEP] = &ReadTimeStep;
  
  sprintf(options[OPT_VARDT].cName,"bVarDt");
  sprintf(options[OPT_VARDT].cDescr,"Use variable timestep?");
  sprintf(options[OPT_VARDT].cDefault,"None");
  options[OPT_VARDT].iType = 0;
  fnRead[OPT_VARDT] = &ReadVarDt;
  
  sprintf(options[OPT_BODYFILES].cName,"saBodyFiles");
  sprintf(options[OPT_BODYFILES].cDescr,"Input files for each body");
  sprintf(options[OPT_BODYFILES].cDefault,"None");
  options[OPT_BODYFILES].iType = 13;
  
  sprintf(options[OPT_BODYNAME].cName,"sName");
  sprintf(options[OPT_BODYNAME].cDescr,"Body's Name");
  sprintf(options[OPT_BODYNAME].cDefault,"Integer of Input Order, i.e. 1");
  options[OPT_BODYNAME].iType = 3;
  fnRead[OPT_BODYNAME] = &ReadBodyName;
  
  
  /*
   *
   *   E
   *
   */
  
  /*
   *   FORWARD
   *
   */
  
  sprintf(options[OPT_FORW].cName,"bDoForward");
  sprintf(options[OPT_FORW].cDescr,"Do Forward Integration?");
  sprintf(options[OPT_FORW].cDefault,"0");
  options[OPT_FORW].iType = 0;
  fnRead[OPT_FORW] = &ReadDoForward;
  
  /* 
   *
   *   HALT
   *
   */
  
  
  sprintf(options[OPT_HALTMAXECC].cName,"dHaltMaxEcc");
  sprintf(options[OPT_HALTMAXECC].cDescr,"Maximum Eccentricity Value that Halts Integration");
  sprintf(options[OPT_HALTMAXECC].cDefault,"1");
  options[OPT_HALTMAXECC].dDefault = 1;
  options[OPT_HALTMAXECC].iType = 2;
  fnRead[OPT_HALTMAXECC] = &ReadHaltMaxEcc;

  sprintf(options[OPT_HALTMERGE].cName,"bHaltMerge");
  sprintf(options[OPT_HALTMERGE].cDescr,"Halt at Merge");
  sprintf(options[OPT_HALTMERGE].cDefault,"1");
  options[OPT_HALTMERGE].iType = 0;
  fnRead[OPT_HALTMERGE] = &ReadHaltMerge;
  
  sprintf(options[OPT_HALTMINECC].cName,"dHaltMinEcc");
  sprintf(options[OPT_HALTMINECC].cDescr,"Minimum Eccentricity Value that Halts Integration");
  sprintf(options[OPT_HALTMINECC].cDefault,"-1");
  options[OPT_HALTMINECC].dDefault = -1;
  options[OPT_HALTMINECC].iType = 2;
  fnRead[OPT_HALTMINECC] = &ReadHaltMinEcc;
  
  sprintf(options[OPT_HALTMINOBL].cName,"dHaltMinObl");
  sprintf(options[OPT_HALTMINOBL].cDescr,"Minimum Obliquity Value that Halts Integration");
  sprintf(options[OPT_HALTMINOBL].cDefault,"-1 degrees");
  options[OPT_HALTMINOBL].dDefault = -DEGRAD;    
  options[OPT_HALTMINOBL].iType = 2;
  options[OPT_HALTMINOBL].iMultiFile = 1;
  fnRead[OPT_HALTMINOBL] = &ReadHaltMinObl;
  
  sprintf(options[OPT_HALTMINSEMI].cName,"dHaltMinSemi");
  sprintf(options[OPT_HALTMINSEMI].cDescr,"Minimum Semi-Major Axis Value that Halts Integration");
  sprintf(options[OPT_HALTMINSEMI].cDefault,"0");
  options[OPT_HALTMINSEMI].dDefault = 0;
  options[OPT_HALTMINSEMI].iType = 2;
  options[OPT_HALTMINSEMI].dNeg = AUCM;
  sprintf(options[OPT_HALTMINSEMI].cNeg,"AU");
  fnRead[OPT_HALTMINSEMI] = &ReadHaltMinSemi;
  
  sprintf(options[OPT_HALTPOSDEDT].cName,"bHaltPosDeDt");
  sprintf(options[OPT_HALTPOSDEDT].cDescr,"Halt if de/dt > 0?");
  sprintf(options[OPT_HALTPOSDEDT].cDefault,"0");
  options[OPT_HALTPOSDEDT].iType= 0;
  fnRead[OPT_HALTPOSDEDT] = &ReadHaltPosDeDt;
  
  
  /*
   *
   *   I
   *
   */
  
  sprintf(options[OPT_INTEGRATIONMETHOD].cName,"sIntegrationMethod");
  sprintf(options[OPT_INTEGRATIONMETHOD].cDescr,"Integration Method: Euler, Runge-Kutta4 (Default = Runge-Kutta4)");
  sprintf(options[OPT_INTEGRATIONMETHOD].cDefault,"Runge-Kutta4");
  options[OPT_INTEGRATIONMETHOD].iType=4;
  fnRead[OPT_INTEGRATIONMETHOD] = &ReadIntegrationMethod;
  
  /*
   *
   *   L
   *
   */
  
  sprintf(options[OPT_LOG].cName,"bDoLog");
  sprintf(options[OPT_LOG].cDescr,"Write Log File?");
  sprintf(options[OPT_LOG].cDefault,"0");
  options[OPT_LOG].iType = 0;
  fnRead[OPT_LOG] = &ReadDoLog;
  
  sprintf(options[OPT_LOGFILE].cName,"sLogFile");
  sprintf(options[OPT_LOGFILE].cDescr,"Log File Name");
  sprintf(options[OPT_LOGFILE].cDefault,"tide.log");
  options[OPT_LOGFILE].iType = 3;
  fnRead[OPT_LOGFILE] = &ReadLogFile;
  
  /*
   *
   *   M
   *
   */

  sprintf(options[OPT_MINVALUE].cName,"dMinValue");
  sprintf(options[OPT_MINVALUE].cDescr,"Minimum Non-Zero Value of Eccentricity and Obliquities");
  sprintf(options[OPT_MINVALUE].cDefault,"0");
  options[OPT_MINVALUE].dDefault = 0;
  options[OPT_MINVALUE].iType = 2;
  fnRead[OPT_MINVALUE] = &ReadMinValue;

  sprintf(options[OPT_MODULES].cName,"saModules");
  sprintf(options[OPT_MODULES].cDescr,"Body's Module List");
  sprintf(options[OPT_MODULES].cDefault,"none");
  options[OPT_MODULES].dDefault = -1;
  options[OPT_MODULES].iType = 4;

  /*
   *
   *   N
   *
   */
  
  /*
   *
   *   O
   *
   */
  
  sprintf(options[OPT_OUTDIGITS].cName,"iDigits");
  sprintf(options[OPT_OUTDIGITS].cDescr,"Number of Digits After Decimal Point");
  sprintf(options[OPT_OUTDIGITS].cDefault,"4");
  options[OPT_OUTDIGITS].iType = 1;
  fnRead[OPT_OUTDIGITS] = &ReadDigits;
  
  sprintf(options[OPT_OUTPUTORDER].cName,"saOutputOrder");
  sprintf(options[OPT_OUTPUTORDER].cDescr,"Output Parameter(s)");
  sprintf(options[OPT_OUTPUTORDER].cDefault,"None");
  options[OPT_OUTPUTORDER].iType = 14;
  options[OPT_OUTPUTORDER].iMultiFile = 1;
  
  
  sprintf(options[OPT_OUTSCINOT].cName,"iSciNot");
  sprintf(options[OPT_OUTSCINOT].cDescr,"Logarithm to Change from Standard to Scientific Notation");
  sprintf(options[OPT_OUTSCINOT].cDefault,"4");
  options[OPT_OUTSCINOT].iType = 1;
  fnRead[OPT_OUTSCINOT] = &ReadSciNot;
  
  sprintf(options[OPT_OVERWRITE].cName,"bOverwrite");
  sprintf(options[OPT_OVERWRITE].cDescr,"Permit file overwrite?");
  sprintf(options[OPT_OVERWRITE].cDefault,"0");
  options[OPT_OVERWRITE].iType = 0;
  fnRead[OPT_OVERWRITE] = &ReadOverwrite;
  
  /*
   *
   *   ORBIT
   *
   */
  
  sprintf(options[OPT_ORBECC].cName,"dEcc");
  sprintf(options[OPT_ORBECC].cDescr,"Orbital Eccentricity");
  sprintf(options[OPT_ORBECC].cDefault,"0");
  options[OPT_ORBECC].dDefault = 0;
  options[OPT_ORBECC].iType = 2;
  fnRead[OPT_ORBECC] = &ReadEcc;
  
  sprintf(options[OPT_ORBMEANMOTION].cName,"dMeanMotion");
  sprintf(options[OPT_ORBMEANMOTION].cDescr,"Orbital Mean Motion");
  sprintf(options[OPT_ORBMEANMOTION].cDefault,"1 /yr");
  options[OPT_ORBMEANMOTION].dDefault = 1./YEARSEC;    
  options[OPT_ORBMEANMOTION].iType = 2;
  options[OPT_ORBMEANMOTION].dNeg = 1./YEARSEC;
  sprintf(options[OPT_ORBMEANMOTION].cNeg,"/Year");
  fnRead[OPT_ORBMEANMOTION] = &ReadMeanMotion;
  
  sprintf(options[OPT_ORBPER].cName,"dOrbPeriod");
  sprintf(options[OPT_ORBPER].cDescr,"Orbital Period");
  sprintf(options[OPT_ORBPER].cDefault,"1 year");
  options[OPT_ORBPER].dDefault = YEARSEC;
  options[OPT_ORBPER].iType = 2;
  options[OPT_ORBPER].dNeg = DAYSEC;
  sprintf(options[OPT_ORBPER].cNeg,"Days");
  fnRead[OPT_ORBPER] = &ReadOrbPeriod;
    
  sprintf(options[OPT_ORBSEMI].cName,"dSemi");
  sprintf(options[OPT_ORBSEMI].cDescr,"Semi-Major Axis");
  sprintf(options[OPT_ORBSEMI].cDefault,"1 AU");
  options[OPT_ORBSEMI].dDefault = AUCM;
  options[OPT_ORBSEMI].iType = 2;
  options[OPT_ORBSEMI].dNeg = AUCM;
  sprintf(options[OPT_ORBSEMI].cNeg,"AU");
  fnRead[OPT_ORBSEMI] = &ReadSemiMajorAxis;
  
  /*
   *
   *   BODY PROPERTIES
   *
   */
  
  sprintf(options[OPT_MASS].cName,"dMass");
  sprintf(options[OPT_MASS].cDescr,"Mass");
  sprintf(options[OPT_MASS].cDefault,"1 Earth Mass");
  options[OPT_MASS].dDefault = MEARTH;
  options[OPT_MASS].iType = 2;
  options[OPT_MASS].iMultiFile = 1;
  options[OPT_MASS].dNeg = MEARTH;
  sprintf(options[OPT_MASS].cNeg,"Earth masses");
  fnRead[OPT_MASS] = &ReadMass;
  
  sprintf(options[OPT_MASSRAD].cName,"sMassRad");
  sprintf(options[OPT_MASSRAD].cDescr,"Mass-Radius Relationship for Central Body: GS99 RH00 BO06 Sotin07 ");
  sprintf(options[OPT_MASSRAD].cDefault,"None");
  options[OPT_MASSRAD].iType = 3;
  options[OPT_MASSRAD].iMultiFile = 1;
  fnRead[OPT_MASSRAD] = &ReadMassRad;
  
  
  sprintf(options[OPT_OBL].cName,"dObliquity");
  sprintf(options[OPT_OBL].cDescr,"Obliquity");
  sprintf(options[OPT_OBL].cDefault,"0");
  options[OPT_OBL].dDefault = 0;
  options[OPT_OBL].iType = 2;
  options[OPT_OBL].iMultiFile = 1;
  fnRead[OPT_OBL] = &ReadObliquity;
  
  
  sprintf(options[OPT_RADIUS].cName,"dRadius");
  sprintf(options[OPT_RADIUS].cDescr,"Radius");
  sprintf(options[OPT_RADIUS].cDefault,"1 Earth Radius");
  options[OPT_RADIUS].dDefault = REARTH;
  options[OPT_RADIUS].iType = 2;
  options[OPT_RADIUS].iMultiFile = 1;
  options[OPT_RADIUS].dNeg = REARTH;
  sprintf(options[OPT_RADIUS].cNeg,"Earth radii");
  fnRead[OPT_RADIUS] = &ReadRadius;
  
  sprintf(options[OPT_RG].cName,"dRadGyra");
  sprintf(options[OPT_RG].cDescr,"Radius of Gyration");
  sprintf(options[OPT_RG].cDefault,"0.5");
  options[OPT_RG].dDefault = 0.5;
  options[OPT_RG].iType = 2;
  options[OPT_RG].iMultiFile = 1;
  fnRead[OPT_RG] = &ReadRadiusGyration;
  
  sprintf(options[OPT_ROTPER].cName,"dRotPeriod");
  sprintf(options[OPT_ROTPER].cDescr,"Rotation Period");
  sprintf(options[OPT_ROTPER].cDefault,"1 Day");
  options[OPT_ROTPER].dDefault = DAYSEC;
  options[OPT_ROTPER].iType = 2;
  options[OPT_ROTPER].iMultiFile = 1;
  options[OPT_ROTPER].dNeg = DAYSEC;
  sprintf(options[OPT_ROTPER].cNeg,"Days");
  fnRead[OPT_ROTPER] = &ReadRotPeriod;
  
  sprintf(options[OPT_ROTRATE].cName,"dRotRate");
  sprintf(options[OPT_ROTRATE].cDescr,"Rotational Angular Frequency");
  sprintf(options[OPT_ROTRATE].cDefault,"1 /day");
  options[OPT_ROTRATE].dDefault = 1./DAYSEC;
  options[OPT_ROTRATE].iType = 2;
  options[OPT_ROTRATE].iMultiFile = 1;
  options[OPT_ROTRATE].dNeg = 1./DAYSEC;
  sprintf(options[OPT_ROTRATE].cNeg,"/Day");
  fnRead[OPT_ROTRATE] = &ReadRotRate;
  
  sprintf(options[OPT_ROTVEL].cName,"dRotVel");
  sprintf(options[OPT_ROTVEL].cDescr,"Rotational Velocity");
  sprintf(options[OPT_ROTVEL].cDefault,"0");
  options[OPT_ROTVEL].dDefault = 0;
  options[OPT_ROTVEL].iType = 2;
  options[OPT_ROTVEL].iMultiFile = 1;
  options[OPT_ROTVEL].dNeg = 1e5;
  sprintf(options[OPT_ROTVEL].cNeg,"km/s");
  fnRead[OPT_ROTVEL] = &ReadRotVel;
  
  /*
   *
   *   UNITS
   *
   */
  
  sprintf(options[OPT_UNITANGLE].cName,"sUnitAngle");
  sprintf(options[OPT_UNITANGLE].cDescr,"Angle Units: Degrees Radians");
  sprintf(options[OPT_UNITANGLE].cDefault,"Radians");
  options[OPT_UNITANGLE].iType = 3;
  
  sprintf(options[OPT_UNITLENGTH].cName,"sUnitLength");
  sprintf(options[OPT_UNITLENGTH].cDescr,"Length Units: cm m km Solar Earth Jupiter AU");
  sprintf(options[OPT_UNITLENGTH].cDefault,"cm");
  options[OPT_UNITLENGTH].iType = 3;
  
  sprintf(options[OPT_UNITMASS].cName,"sUnitMass");
  sprintf(options[OPT_UNITMASS].cDescr,"Mass Units: Grams Kilograms Solar Earth Jupiter Saturn");
  sprintf(options[OPT_UNITMASS].cDefault,"grams");
  options[OPT_UNITMASS].iType = 3;
  
  sprintf(options[OPT_UNITTIME].cName,"sUnitTime");
  sprintf(options[OPT_UNITTIME].cDescr,"Time Units: Seconds, Days Years Myr Gyr");
  sprintf(options[OPT_UNITTIME].cDefault,"Seconds");
  options[OPT_UNITTIME].iType = 3;
  
  /*
   *
   *   V
   *
   */
  
  sprintf(options[OPT_VERBOSE].cName,"iVerbose");
  sprintf(options[OPT_VERBOSE].cDescr,"Verbosity Level: 1-5");
  sprintf(options[OPT_VERBOSE].cDefault,"3");
  options[OPT_VERBOSE].iType = 1;

}

void InitializeOptions(OPTIONS *options,fnReadOption *fnRead) {
  int iBody,iOpt,iFile,iModule;

  /* Initialize all parameters describing the option's location */
  for (iOpt=0;iOpt<MODULEOPTEND;iOpt++) {
    sprintf(options[iOpt].cName,"null");
    options[iOpt].iLine = malloc(MAXFILES*sizeof(int));
    options[iOpt].iMultiFile=0;
    options[iOpt].iMultiIn=0;
    options[iOpt].iType = -1;
    
    for (iFile=0;iFile<MAXFILES;iFile++) {
      options[iOpt].iLine[iFile] = -1;
      sprintf(options[iOpt].cFile[iFile],"null");
    }
  }

  /* Now populate entries for general options. */
  InitializeOptionsGeneral(options,fnRead);

  /************************
   * ADD NEW MODULES HERE *
   ************************/

  InitializeOptionsEqtide(options,fnRead);
  InitializeOptionsRadheat(options,fnRead);

}
 

<|MERGE_RESOLUTION|>--- conflicted
+++ resolved
@@ -879,12 +879,8 @@
   InitializeInput(&input);
 
   /* First find input files */
-<<<<<<< HEAD
   ReadBodyFileNames(control,files,&options[OPT_BODYFILES],&input);
   *body = malloc(control->Evolve.iNumBodies*sizeof(BODY));
-=======
-  ReadBodyFileNames(&options[OPT_BODYFILES],control,files);
->>>>>>> a005dea5
 
   /* Is iVerbose set in primary input? */
   ReadVerbose(files,&options[OPT_VERBOSE],&control->Io.iVerbose,0);
@@ -1986,47 +1982,26 @@
  *
  */
 
-<<<<<<< HEAD
 void ReadOptions(BODY **body,CONTROL *control,FILES *files,MODULE *module,OPTIONS *options,OUTPUT *output,SYSTEM *system,UPDATE **update,fnReadOption fnRead[],char infile[]) {
   int iFile,iModule;
-=======
-void ReadOptions(OPTIONS *options,CONTROL *control,VPLANET *vplanet,BODY **body,UPDATE **update,FILES *files, SYSTEM *system,OUTPUT *output,fnReadOption fnRead[]) {
-  int iFile;
->>>>>>> a005dea5
 
   /* Read options for files, units, verbosity, and system name. */
   ReadInitialOptions(body,control,files,module,options,output,system,infile);
 
   /* Now that we know how many bodies there are, initialize more features */
-<<<<<<< HEAD
   *update = malloc(control->Evolve.iNumBodies*sizeof(UPDATE));
 
   /* Initialize module control */
   InitializeControl(control,module);
-=======
-  *body = malloc(control->iNumBodies*sizeof(BODY));
-  *update = malloc(control->iNumBodies*sizeof(UPDATE));
-
-  /* This needs to be vectorized VPL */
-  InitializeControl(control);
-  InitializeHalt(&control->Halt,vplanet,files->iNumInputs);
->>>>>>> a005dea5
 
   /* Initialize halts XXX Done in verify 
      InitializeHalt(control,module); */
 
   /* Now read in remaining options */
-<<<<<<< HEAD
   ReadOptionsGeneral(*body,control,files,options,system,fnRead);
 
   /* Read in module options */
   ReadOptionsModules(*body,control,files,module,options,system,fnRead);
-=======
-  ReadOptionsGeneral(control,options,*body,system,files,fnRead);
-
-  /* This needs to be vectorized VPL */
-  ReadOptionsEqtide(control,options,*body,system,files,fnRead);
->>>>>>> a005dea5
 
   /* Read in output order -- merge into ReadGeneralOptions? */
   for (iFile=1;iFile<files->iNumInputs;iFile++)
