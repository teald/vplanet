--- conflicted
+++ resolved
@@ -41,7 +41,6 @@
 #define MASS40K          39.96399848*ATOMMASS  // =6.6361772e-26 [kg]  Mass of a 40K atom.
 #define HALFLIFE40K      5.736527e+16  //3.9762576e+16  //[s] 
 /* Mantle */
-#define RAD40KMAN        10
 #define EMASSMAN40K      1.11075e+18  //[kg]  mass in Earths mantle of 40K at 4.5 Ga (t=0)
 #define ENUMMAN40K       8.8692227e+42  //[num] number of 40K atoms in E mantle at 4.5Ga
 #define EPOWERMAN40K     3.29892e+13  //[W]  Power from 40K in Earths Mantle at 4.5 Ga 
@@ -50,7 +49,6 @@
 #define ENUMCORE40K      3.1214255e+42  //[num] 
 #define EPOWERCORE40K    1.16102e+13  //[W]
 /* Crust (assuming crustal mass constant) */
-#define RAD40KCRUST      12
 #define EMASSCRUST40K    4.67540e+17  //[kg]
 #define ENUMCRUST40K     3.7332574e+42  //[num] 
 #define EPOWERCRUST40K   1.38859e+13  //[W]  
@@ -60,17 +58,14 @@
 #define MASS232TH        232.0377*ATOMMASS
 #define ENERGY232TH      6.833606619959e-12 // W
 /* Mantle */
-#define RAD232THMAN      13
 #define EMASSMAN232TH    2.31439e+17  //[kg]
 #define ENUMMAN232TH     5.5262845e+41  //[num] 
 #define EPOWERMAN232TH   5.92484e+12  //[W] 
 /* Core */
-#define RAD232THCORE     14
 #define EMASSCORE232TH   1.92682e+15  //[kg]
 #define ENUMCORE232TH    4.6008515e+39  //[num]
 #define EPOWERCORE232TH  4.93267e+10  //[W] 
 /* Crust (assuming crustal mass constant) */
-#define RAD232THCRUST    15
 #define EMASSCRUST232TH  1.49638e+17  //[kg]
 #define ENUMCRUST232TH   3.5730363e+41  //[num]
 #define EPOWERCRUST232TH 3.83072e+12  //[W] 
@@ -80,20 +75,14 @@
 #define MASS238U         238.050788268*ATOMMASS
 #define ENERGY238U       8.28293620554e-12 // [J]
 /* Mantle */
-#define RAD238UMAN       16
 #define EMASSMAN238U     1.16*1.00111e+17  //[kg]
 #define ENUMMAN238U      1.16*2.2505054e+41  //[num] 
 #define EPOWERMAN238U    1.16*9.18017e+12  //[W] 
 /* Core */
-<<<<<<< HEAD
-#define RAD238UCORE      17
-=======
->>>>>>> 5bda1032
 #define EMASSCORE238U    7.83780e+14  //[kg]
 #define ENUMCORE238U     1.7619456e+39  //[num]
 #define EPOWERCORE238U   7.18726e+10  //[W]
 /* Crust (assuming crustal mass constant) */
-#define RAD238UCRUST     18
 #define EMASSCRUST238U  5.64467e+16  //[kg]
 #define ENUMCRUST238U   1.2689272e+41  //[num]
 #define EPOWERCRUST238U  5.17616e+12  //[W]
@@ -103,20 +92,14 @@
 #define MASS235U         235.0439299*ATOMMASS
 #define ENERGY235U       6.55516e-12    // J
 /* Mantle */
-#define RAD235UMAN       19
 #define EMASSMAN235U     3.20325e+16  //[kg]
 #define ENUMMAN235U      9.0058843e+40  //[num] 
 #define EPOWERMAN235U    1.84187e+13  //[W]
 /* Core */
-<<<<<<< HEAD
-#define RAD235UCORE      20
-=======
->>>>>>> 5bda1032
 #define EMASSCORE235U    2.50786e+14  //[kg]
 #define ENUMCORE235U     7.0508058e+38  //[num]
 #define EPOWERCORE235U   1.44202e+11  //[W]
 /* Crust (assuming crustal mass constant) */
-#define RAD235UCRUST     21
 #define EMASSCRUST235U   1.80612e+16  //[kg]
 #define ENUMCRUST235U    5.0778866e+40  //[num]
 #define EPOWERCRUST235U  1.03852e+13  //[W] 
@@ -130,12 +113,12 @@
 
 /* Options Info */
 
-#define OPTSTARTRADHEAT         1100 /* Start of RADHEAT options */
-#define OPTENDRADHEAT           1200 /* End of RADHEAT options */
-
-#define OPT_87RBMASS            1120
-#define OPT_87RBNUM             1122
-#define OPT_87RBPOWER            1124
+#define OPTSTARTRADHEAT            1100 /* Start of RADHEAT options */
+#define OPTENDRADHEAT              1200 /* End of RADHEAT options */
+
+#define OPT_87RBMASS               1120
+#define OPT_87RBNUM                1122
+#define OPT_87RBPOWER              1124
 
 #define OPT_26ALMASSMAN            1110
 #define OPT_26ALMASSCORE           1111
@@ -288,37 +271,6 @@
 #define OUTENDRADHEAT           1200
 
 /* Body Properties due to radiogenic heating */
-<<<<<<< HEAD
-#define OUT_40KPOWERMAN	        1110
-#define OUT_40KPOWERCORE        1111
-#define OUT_40KENFLUX	        1112
-#define OUT_40KDPOWERDT	        1113
-#define OUT_40KDNUMDT           1114
-#define OUT_40KPOWERTIME        1115
-#define OUT_40KMASSMAN	        1116
-#define OUT_40KMASSCORE	        1117
-#define OUT_40KNUMMAN           1118
-#define OUT_40KNUMCORE          1119
-#define OUT_40KTIME             1120
-#define OUT_40KPOWERCRUST       1121
-#define OUT_40KMASSCRUST        1122
-#define OUT_40KNUMCRUST         1123
-
-#define OUT_232THPOWERMAN       1130
-#define OUT_232THPOWERCORE      1131
-#define OUT_232THENFLUX         1132
-#define OUT_232THPOWERDT        1134
-#define OUT_232THDNUMDT	        1135
-#define OUT_232THPOWERTIME	1136
-#define OUT_232THMASSMAN        1138
-#define OUT_232THMASSCORE       1139
-#define OUT_232THNUMMAN         1140
-#define OUT_232THNUMCORE        1141
-#define OUT_232THTIME           1145
-#define OUT_232THPOWERCRUST     1146
-#define OUT_232THMASSCRUST      1147
-#define OUT_232THNUMCRUST       1148
-=======
 #define OUT_26ALPOWERMAN	1110
 #define OUT_26ALPOWERCORE       1111
 #define OUT_26ALENFLUX	        1112
@@ -342,6 +294,9 @@
 #define OUT_40KNUMMAN           1133
 #define OUT_40KNUMCORE          1134
 #define OUT_40KTIME             1135
+#define OUT_40KPOWERCRUST       1136
+#define OUT_40KMASSCRUST        1137
+#define OUT_40KNUMCRUST         1138
 
 #define OUT_232THPOWERMAN       1140
 #define OUT_232THPOWERCORE      1141
@@ -354,19 +309,20 @@
 #define OUT_232THNUMMAN         1148
 #define OUT_232THNUMCORE        1149
 #define OUT_232THTIME           1150
->>>>>>> 5bda1032
-
-#define OUT_238UPOWERMAN        1150
-#define OUT_238UPOWERCORE       1151
-#define OUT_238UENFLUX	        1152
-<<<<<<< HEAD
-#define OUT_D238UPOWERDT	1154
-#define OUT_238UDNUMDT	        1155
-#define OUT_238UPOWERTIME	1156
-#define OUT_238UMASSMAN	        1158
-#define OUT_238UMASSCORE        1159
-#define OUT_238UNUMMAN          1160
-#define OUT_238UNUMCORE         1161
+#define OUT_232THPOWERCRUST     1151
+#define OUT_232THMASSCRUST      1152
+#define OUT_232THNUMCRUST       1153
+
+#define OUT_238UPOWERMAN        1155
+#define OUT_238UPOWERCORE       1156
+#define OUT_238UENFLUX	        1157
+#define OUT_D238UPOWERDT	1158
+#define OUT_238UDNUMDT	        1159
+#define OUT_238UPOWERTIME	1160
+#define OUT_238UMASSMAN	        1161
+#define OUT_238UMASSCORE        1162
+#define OUT_238UNUMMAN          1163
+#define OUT_238UNUMCORE         1164
 #define OUT_238UTIME            1165
 #define OUT_238UPOWERCRUST      1166
 #define OUT_238UMASSCRUST       1167
@@ -386,28 +342,6 @@
 #define OUT_235UPOWERCRUST      1186
 #define OUT_235UMASSCRUST       1187
 #define OUT_235UNUMCRUST        1188
-=======
-#define OUT_D238UPOWERDT	1153
-#define OUT_238UDNUMDT	        1154
-#define OUT_238UPOWERTIME	1155
-#define OUT_238UMASSMAN	        1156
-#define OUT_238UMASSCORE        1157
-#define OUT_238UNUMMAN          1158
-#define OUT_238UNUMCORE         1159
-#define OUT_238UTIME            1160
-
-#define OUT_235UPOWERMAN        1165  
-#define OUT_235UPOWERCORE       1166  
-#define OUT_235UENFLUX	        1167
-#define OUT_D235UPOWERDT	1168
-#define OUT_235UDNUMDT	        1169 
-#define OUT_235UPOWERTIME	1170
-#define OUT_235UMASSMAN	        1171
-#define OUT_235UMASSCORE        1172
-#define OUT_235UNUMMAN          1173
-#define OUT_235UNUMCORE         1174 
-#define OUT_235UTIME            1175
->>>>>>> 5bda1032
 
 #define OUT_RADPOWERMAN         1190  
 #define OUT_RADPOWERCORE        1191
@@ -520,15 +454,12 @@
 double fd238UPowerCore(UPDATE*,int);
 double fd235UPowerCore(UPDATE*,int);
 
-<<<<<<< HEAD
 double fd40KPowerCrust(UPDATE*,int);
 double fd232ThPowerCrust(UPDATE*,int);
 double fd238UPowerCrust(UPDATE*,int);
 double fd235UPowerCrust(UPDATE*,int);
 
-=======
 double fd26AlPower(UPDATE*,int);
->>>>>>> 5bda1032
 double fd40KPower(UPDATE*,int);
 double fd232ThPower(UPDATE*,int);
 double fd235UPower(UPDATE*,int);
