/********************** POISE.C **********************/
/*
 * Russell Deitrick, September 10, 2015
 *
 * Subroutines that control the energy balance model for climate 
*/

#include <stdio.h>
#include <math.h>
#include <assert.h>
#include <stdlib.h>
#include <string.h>
#include "vplanet.h"
#include "options.h"
#include "output.h"

void InitializeControlPoise(CONTROL *control) {
  /* Not sure if I need anything here yet */
}

void InitializeModulePoise(CONTROL *control,MODULE *module) {
  /* Anything here? */
}

void BodyCopyPoise(BODY *dest,BODY *src,int iTideModel,int iBody) {
  /* Not needed for annual model? */
}

void InitializeBodyPoise(BODY *body,CONTROL *control,UPDATE *update,int iBody,int iModule) {
}

void InitializeUpdateTmpBodyPoise(BODY *body,CONTROL *control,UPDATE *update,int iBody) {
}

/**************** POISE options ********************/

void ReadLatCellNum(BODY *body,CONTROL *control,FILES *files,OPTIONS *options,SYSTEM *system,int iFile) {
  int lTmp=-1,iTmp;
  AddOptionInt(files->Infile[iFile].cIn,options->cName,&iTmp,&lTmp,control->Io.iVerbose);
  if (lTmp >= 0) {
    NotPrimaryInput(iFile,options->cName,files->Infile[iFile].cIn,lTmp,control->Io.iVerbose);
    /* Option was found */
    body[iFile-1].iNumLats = iTmp;
    UpdateFoundOption(&files->Infile[iFile],options,lTmp,iFile);
  } else
    AssignDefaultInt(options,&body[iFile-1].iNumLats,files->iNumInputs);
}

void ReadPlanckA(BODY *body,CONTROL *control,FILES *files,OPTIONS *options,SYSTEM *system,int iFile) {
  /* This parameter cannot exist in primary file */
  int lTmp=-1;
  double dTmp;

  AddOptionDouble(files->Infile[iFile].cIn,options->cName,&dTmp,&lTmp,control->Io.iVerbose);
  if (lTmp >= 0) {
    NotPrimaryInput(iFile,options->cName,files->Infile[iFile].cIn,lTmp,control->Io.iVerbose);
    body[iFile-1].dPlanckA = dTmp;
    UpdateFoundOption(&files->Infile[iFile],options,lTmp,iFile);
  } else
    if (iFile > 0)
      body[iFile-1].dPlanckA = options->dDefault;
}

void ReadPlanckB(BODY *body,CONTROL *control,FILES *files,OPTIONS *options,SYSTEM *system,int iFile) {
  /* This parameter cannot exist in primary file */
  int lTmp=-1;
  double dTmp;

  AddOptionDouble(files->Infile[iFile].cIn,options->cName,&dTmp,&lTmp,control->Io.iVerbose);
  if (lTmp >= 0) {
    NotPrimaryInput(iFile,options->cName,files->Infile[iFile].cIn,lTmp,control->Io.iVerbose);
    body[iFile-1].dPlanckB = dTmp;
    UpdateFoundOption(&files->Infile[iFile],options,lTmp,iFile);
  } else
    if (iFile > 0)
      body[iFile-1].dPlanckB = options->dDefault;
}

void ReadTGlobalEst(BODY *body,CONTROL *control,FILES *files,OPTIONS *options,SYSTEM *system,int iFile) {
  /* This parameter cannot exist in primary file */
  int lTmp=-1;
  double dTmp;

  AddOptionDouble(files->Infile[iFile].cIn,options->cName,&dTmp,&lTmp,control->Io.iVerbose);
  if (lTmp >= 0) {
    NotPrimaryInput(iFile,options->cName,files->Infile[iFile].cIn,lTmp,control->Io.iVerbose);
    body[iFile-1].dTGlobal = dTmp;
    UpdateFoundOption(&files->Infile[iFile],options,lTmp,iFile);
  } else
    if (iFile > 0)
      body[iFile-1].dTGlobal = options->dDefault;
}

void ReadPCO2(BODY *body,CONTROL *control,FILES *files,OPTIONS *options,SYSTEM *system,int iFile) {
  /* This parameter cannot exist in primary file */
  int lTmp=-1;
  double dTmp;

  AddOptionDouble(files->Infile[iFile].cIn,options->cName,&dTmp,&lTmp,control->Io.iVerbose);
  if (lTmp >= 0) {
    NotPrimaryInput(iFile,options->cName,files->Infile[iFile].cIn,lTmp,control->Io.iVerbose);
    body[iFile-1].dpCO2 = dTmp;
    UpdateFoundOption(&files->Infile[iFile],options,lTmp,iFile);
  } else
    if (iFile > 0)
      body[iFile-1].dpCO2 = options->dDefault;
}

void ReadDiffusion(BODY *body,CONTROL *control,FILES *files,OPTIONS *options,SYSTEM *system,int iFile) {
  /* This parameter cannot exist in primary file */
  int lTmp=-1;
  double dTmp;

  AddOptionDouble(files->Infile[iFile].cIn,options->cName,&dTmp,&lTmp,control->Io.iVerbose);
  if (lTmp >= 0) {
    NotPrimaryInput(iFile,options->cName,files->Infile[iFile].cIn,lTmp,control->Io.iVerbose);
    body[iFile-1].dDiffCoeff = dTmp;
    UpdateFoundOption(&files->Infile[iFile],options,lTmp,iFile);
  } else
    if (iFile > 0)
      body[iFile-1].dDiffCoeff = options->dDefault;
}

void ReadFixIceLat(BODY *body,CONTROL *control,FILES *files,OPTIONS *options,SYSTEM *system,int iFile) {
  /* This parameter cannot exist in primary file */
  int lTmp=-1;
  double dTmp;

  AddOptionDouble(files->Infile[iFile].cIn,options->cName,&dTmp,&lTmp,control->Io.iVerbose);
  if (lTmp >= 0) {
    NotPrimaryInput(iFile,options->cName,files->Infile[iFile].cIn,lTmp,control->Io.iVerbose);
    body[iFile-1].dFixIceLat = dTmp;
    UpdateFoundOption(&files->Infile[iFile],options,lTmp,iFile);
  } else
    if (iFile > 0)
      body[iFile-1].dFixIceLat = options->dDefault;
}

void ReadHeatCapAnn(BODY *body,CONTROL *control,FILES *files,OPTIONS *options,SYSTEM *system,int iFile) {
  /* This parameter cannot exist in primary file */
  int lTmp=-1;
  double dTmp;

  AddOptionDouble(files->Infile[iFile].cIn,options->cName,&dTmp,&lTmp,control->Io.iVerbose);
  if (lTmp >= 0) {
    NotPrimaryInput(iFile,options->cName,files->Infile[iFile].cIn,lTmp,control->Io.iVerbose);
    body[iFile-1].dHeatCapAnn = dTmp;
    UpdateFoundOption(&files->Infile[iFile],options,lTmp,iFile);
  } else
    if (iFile > 0)
      body[iFile-1].dHeatCapAnn = options->dDefault;
}

void ReadHadley(BODY *body,CONTROL *control,FILES *files,OPTIONS *options,SYSTEM *system,int iFile) {
  int lTmp=-1,bTmp;
  AddOptionBool(files->Infile[iFile].cIn,options->cName,&bTmp,&lTmp,control->Io.iVerbose);
  if (lTmp >= 0) {
    NotPrimaryInput(iFile,options->cName,files->Infile[iFile].cIn,lTmp,control->Io.iVerbose);
    /* Option was found */
    body[iFile-1].bHadley = bTmp;
    UpdateFoundOption(&files->Infile[iFile],options,lTmp,iFile);
  } else
    AssignDefaultInt(options,&body[iFile-1].bHadley,files->iNumInputs);
}

void ReadCalcAB(BODY *body,CONTROL *control,FILES *files,OPTIONS *options,SYSTEM *system,int iFile) {
  int lTmp=-1,bTmp;
  AddOptionBool(files->Infile[iFile].cIn,options->cName,&bTmp,&lTmp,control->Io.iVerbose);
  if (lTmp >= 0) {
    NotPrimaryInput(iFile,options->cName,files->Infile[iFile].cIn,lTmp,control->Io.iVerbose);
    /* Option was found */
    body[iFile-1].bCalcAB = bTmp;
    UpdateFoundOption(&files->Infile[iFile],options,lTmp,iFile);
  } else
    AssignDefaultInt(options,&body[iFile-1].bCalcAB,files->iNumInputs);
}

void ReadColdStart(BODY *body,CONTROL *control,FILES *files,OPTIONS *options,SYSTEM *system,int iFile) {
  int lTmp=-1,bTmp;
  AddOptionBool(files->Infile[iFile].cIn,options->cName,&bTmp,&lTmp,control->Io.iVerbose);
  if (lTmp >= 0) {
    NotPrimaryInput(iFile,options->cName,files->Infile[iFile].cIn,lTmp,control->Io.iVerbose);
    /* Option was found */
    body[iFile-1].bColdStart = bTmp;
    UpdateFoundOption(&files->Infile[iFile],options,lTmp,iFile);
  } else
    AssignDefaultInt(options,&body[iFile-1].bColdStart,files->iNumInputs);
}

void ReadAlbedoZA(BODY *body,CONTROL *control,FILES *files,OPTIONS *options,SYSTEM *system,int iFile) {
  int lTmp=-1,bTmp;
  AddOptionBool(files->Infile[iFile].cIn,options->cName,&bTmp,&lTmp,control->Io.iVerbose);
  if (lTmp >= 0) {
    NotPrimaryInput(iFile,options->cName,files->Infile[iFile].cIn,lTmp,control->Io.iVerbose);
    /* Option was found */
    body[iFile-1].bAlbedoZA = bTmp;
    UpdateFoundOption(&files->Infile[iFile],options,lTmp,iFile);
  } else
    AssignDefaultInt(options,&body[iFile-1].bAlbedoZA,files->iNumInputs);
}

void ReadJormungand(BODY *body,CONTROL *control,FILES *files,OPTIONS *options,SYSTEM *system,int iFile) {
  /* This parameter cannot exist in primary file */
  int lTmp=-1, bTmp;

  AddOptionBool(files->Infile[iFile].cIn,options->cName,&bTmp,&lTmp,control->Io.iVerbose);
  if (lTmp >= 0) {
    NotPrimaryInput(iFile,options->cName,files->Infile[iFile].cIn,lTmp,control->Io.iVerbose);
    body[iFile-1].bJormungand = bTmp;
    UpdateFoundOption(&files->Infile[iFile],options,lTmp,iFile);
  } else
    AssignDefaultInt(options,&body[iFile-1].bAlbedoZA,files->iNumInputs);
}

void ReadMEPDiff(BODY *body,CONTROL *control,FILES *files,OPTIONS *options,SYSTEM *system,int iFile) {
  /* This parameter cannot exist in primary file */
  int lTmp=-1, bTmp;

  AddOptionBool(files->Infile[iFile].cIn,options->cName,&bTmp,&lTmp,control->Io.iVerbose);
  if (lTmp >= 0) {
    NotPrimaryInput(iFile,options->cName,files->Infile[iFile].cIn,lTmp,control->Io.iVerbose);
    body[iFile-1].bMEPDiff = bTmp;
    UpdateFoundOption(&files->Infile[iFile],options,lTmp,iFile);
  } else
    AssignDefaultInt(options,&body[iFile-1].bMEPDiff,files->iNumInputs);
}

void InitializeOptionsPoise(OPTIONS *options,fnReadOption fnRead[]) {
  sprintf(options[OPT_LATCELLNUM].cName,"iLatCellNum");
  sprintf(options[OPT_LATCELLNUM].cDescr,"Number of latitude cells used in climate model");
  sprintf(options[OPT_LATCELLNUM].cDefault,"50");
  options[OPT_LATCELLNUM].dDefault = 50;
  options[OPT_LATCELLNUM].iType = 1;  
  options[OPT_LATCELLNUM].iMultiFile = 1;   
  fnRead[OPT_LATCELLNUM] = &ReadLatCellNum;
  
  sprintf(options[OPT_PLANCKA].cName,"dPlanckA");
  sprintf(options[OPT_PLANCKA].cDescr,"Constant 'A' used in OLR calculation");
  sprintf(options[OPT_PLANCKA].cDefault,"203.3");
  options[OPT_PLANCKA].dDefault = 203.3;
  options[OPT_PLANCKA].iType = 2;  
  options[OPT_PLANCKA].iMultiFile = 1;   
  fnRead[OPT_PLANCKA] = &ReadPlanckA;
  
  sprintf(options[OPT_PLANCKB].cName,"dPlanckB");
  sprintf(options[OPT_PLANCKB].cDescr,"Sensitivity 'B' used in OLR calculation");
  sprintf(options[OPT_PLANCKB].cDefault,"2.09");
  options[OPT_PLANCKB].dDefault = 2.09;
  options[OPT_PLANCKB].iType = 2;  
  options[OPT_PLANCKB].iMultiFile = 1;   
  fnRead[OPT_PLANCKB] = &ReadPlanckB;
  
  sprintf(options[OPT_TGLOBALEST].cName,"dTGlobalEst");
  sprintf(options[OPT_TGLOBALEST].cDescr,"Estimate of initial global temperature");
  sprintf(options[OPT_TGLOBALEST].cDefault,"288");
  options[OPT_TGLOBALEST].dDefault = 288.0;
  options[OPT_TGLOBALEST].iType = 2;  
  options[OPT_TGLOBALEST].iMultiFile = 1;   
  fnRead[OPT_TGLOBALEST] = &ReadTGlobalEst;
  
  sprintf(options[OPT_PCO2].cName,"dpCO2");
  sprintf(options[OPT_PCO2].cDescr,"Partial pressure of CO2 in atmosphere");
  sprintf(options[OPT_PCO2].cDefault,"3.3e-4");
  options[OPT_PCO2].dDefault = 3.3e-4;
  options[OPT_PCO2].iType = 2;  
  options[OPT_PCO2].iMultiFile = 1;   
  fnRead[OPT_PCO2] = &ReadPCO2;
  
  sprintf(options[OPT_CALCAB].cName,"bCalcAB");
  sprintf(options[OPT_CALCAB].cDescr,"Calculate A and B in OLR function, from (T & pCO2)");
  sprintf(options[OPT_CALCAB].cDefault,"0");
  options[OPT_CALCAB].dDefault = 0;
  options[OPT_CALCAB].iType = 0;  
  options[OPT_CALCAB].iMultiFile = 1;   
  fnRead[OPT_CALCAB] = &ReadCalcAB;
  
  sprintf(options[OPT_DIFFUSION].cName,"dDiffusion");
  sprintf(options[OPT_DIFFUSION].cDescr,"Heat diffusion coefficient");
  sprintf(options[OPT_DIFFUSION].cDefault,"0.44");
  options[OPT_DIFFUSION].dDefault = 0.44;
  options[OPT_DIFFUSION].iType = 2;  
  options[OPT_DIFFUSION].iMultiFile = 1;   
  fnRead[OPT_DIFFUSION] = &ReadDiffusion;
  
  sprintf(options[OPT_HADLEY].cName,"bHadley");
  sprintf(options[OPT_HADLEY].cDescr,"Enable Hadley circulation");
  sprintf(options[OPT_HADLEY].cDefault,"0");
  options[OPT_HADLEY].dDefault = 0;
  options[OPT_HADLEY].iType = 0;  
  options[OPT_HADLEY].iMultiFile = 1;   
  fnRead[OPT_HADLEY] = &ReadHadley;
  
  sprintf(options[OPT_COLDSTART].cName,"bColdStart");
  sprintf(options[OPT_COLDSTART].cDescr,"Start from snowball Earth conditions");
  sprintf(options[OPT_COLDSTART].cDefault,"0");
  options[OPT_COLDSTART].dDefault = 0;
  options[OPT_COLDSTART].iType = 0;  
  options[OPT_COLDSTART].iMultiFile = 1;   
  fnRead[OPT_COLDSTART] = &ReadColdStart;
  
  sprintf(options[OPT_FIXICELAT].cName,"dFixIceLat");
  sprintf(options[OPT_FIXICELAT].cDescr,"Fixes ice line latitude to a set value");
  sprintf(options[OPT_FIXICELAT].cDefault,"None");
  options[OPT_FIXICELAT].dDefault = 0;
  options[OPT_FIXICELAT].iType = 2;  
  options[OPT_FIXICELAT].iMultiFile = 1;   
  fnRead[OPT_FIXICELAT] = &ReadFixIceLat;
  
  sprintf(options[OPT_ALBEDOZA].cName,"bAlbedoZA");
  sprintf(options[OPT_ALBEDOZA].cDescr,"Use albedo based on zenith angle");
  sprintf(options[OPT_ALBEDOZA].cDefault,"0");
  options[OPT_ALBEDOZA].dDefault = 0;
  options[OPT_ALBEDOZA].iType = 0;  
  options[OPT_ALBEDOZA].iMultiFile = 1;   
  fnRead[OPT_ALBEDOZA] = &ReadAlbedoZA;
  
  sprintf(options[OPT_JORMUNGAND].cName,"bJormungand");
  sprintf(options[OPT_JORMUNGAND].cDescr,"With dFixIceLat, fixes ice latitude with cold equator");
  sprintf(options[OPT_JORMUNGAND].cDefault,"0");
  options[OPT_JORMUNGAND].dDefault = 0;
  options[OPT_JORMUNGAND].iType = 0;  
  options[OPT_JORMUNGAND].iMultiFile = 1;   
  fnRead[OPT_JORMUNGAND] = &ReadJormungand;
  
  sprintf(options[OPT_MEPDIFF].cName,"bMEPDiff");
  sprintf(options[OPT_MEPDIFF].cDescr,"Calculate diffusion from max entropy production (D=B/4)");
  sprintf(options[OPT_MEPDIFF].cDefault,"0");
  options[OPT_MEPDIFF].dDefault = 0;
  options[OPT_MEPDIFF].iType = 0;  
  options[OPT_MEPDIFF].iMultiFile = 1;   
  fnRead[OPT_MEPDIFF] = &ReadMEPDiff;
  
  sprintf(options[OPT_HEATCAPANN].cName,"dHeatCapAnn");
  sprintf(options[OPT_HEATCAPANN].cDescr,"Surface heat capacity in annual model");
  sprintf(options[OPT_HEATCAPANN].cDefault,"0.2");
  options[OPT_HEATCAPANN].dDefault = 0.2;
  options[OPT_HEATCAPANN].iType = 2;  
  options[OPT_HEATCAPANN].iMultiFile = 1;   
  fnRead[OPT_HEATCAPANN] = &ReadHeatCapAnn;
  
//   sprintf(options[OPT_GRIDOUTPUT].cName,"saGridOutput");
//   sprintf(options[OPT_GRIDOUTPUT].cDescr,"Outputs latitudinal params in special files");
//   sprintf(options[OPT_GRIDOUTPUT].cDefault,"None");
//   options[OPT_GRIDOUTPUT].iType = 14;
//   options[OPT_GRIDOUTPUT].iMultiFile = 1;
   
}

void ReadOptionsPoise(BODY *body,CONTROL *control,FILES *files,OPTIONS *options,SYSTEM *system,fnReadOption fnRead[],int iBody) {
  int iOpt;

  for (iOpt=OPTSTARTPOISE;iOpt<OPTENDPOISE;iOpt++) { 
      if (options[iOpt].iType != -1) {
        fnRead[iOpt](body,control,files,&options[iOpt],system,iBody+1);
      }
  }
//   ReadGridOutput(files,options,output,iBody+1,control->Io.iVerbose);
}
    

/******************* Verify POISE ******************/
void VerifyAlbedo(BODY *body, OPTIONS *options, char cFile[], int iBody, int iVerbose) {
  /* If all of bColdstart, dFixIceLat, and bAlbedoZA are set, exit */
  if (options[OPT_COLDSTART].iLine[iBody+1] > -1 && options[OPT_FIXICELAT].iLine[iBody+1] > -1 && options[OPT_ALBEDOZA].iLine[iBody+1] > -1) {
    if (iVerbose >= VERBERR) 
      fprintf(stderr,"ERROR: Only one of %s, %s, and %s can be set in File: %s\n", options[OPT_COLDSTART].cName, options[OPT_FIXICELAT].cName, options[OPT_ALBEDOZA].cName, cFile);
    exit(EXIT_INPUT);
  }
    
  /* Any two of bColdstart, dFixIceLat, and bAlbedoZA are set, exit */ 
  if (options[OPT_COLDSTART].iLine[iBody+1] > -1 && options[OPT_FIXICELAT].iLine[iBody+1] > -1 && options[OPT_ALBEDOZA].iLine[iBody+1] == -1) {
    if (iVerbose >= VERBERR) 
      fprintf(stderr,"ERROR: Only one of %s and %s can be set in File: %s\n", options[OPT_COLDSTART].cName, options[OPT_FIXICELAT].cName, cFile);
    exit(EXIT_INPUT);
  }

  if (options[OPT_COLDSTART].iLine[iBody+1] > -1 && options[OPT_FIXICELAT].iLine[iBody+1] == -1 && options[OPT_ALBEDOZA].iLine[iBody+1] > -1) {
    if (iVerbose >= VERBERR) 
      fprintf(stderr,"ERROR: Only one of %s and %s can be set in File: %s\n", options[OPT_COLDSTART].cName, options[OPT_ALBEDOZA].cName, cFile);
    exit(EXIT_INPUT);
  } 
  
  if (options[OPT_COLDSTART].iLine[iBody+1] == -1 && options[OPT_FIXICELAT].iLine[iBody+1] > -1 && options[OPT_ALBEDOZA].iLine[iBody+1] > -1) {
    if (iVerbose >= VERBERR) 
      fprintf(stderr,"ERROR: Only one of %s and %s can be set in File: %s\n", options[OPT_FIXICELAT].cName, options[OPT_ALBEDOZA].cName, cFile);
    exit(EXIT_INPUT);
  } 
  
  /* If bJormungand is set, is dFixIceLat also set? If not, exit */
  if (options[OPT_JORMUNGAND].iLine[iBody+1] > -1 && options[OPT_FIXICELAT].iLine[iBody+1] == -1) {
    if (iVerbose >= VERBERR) 
      fprintf(stderr,"ERROR: If %s is set, %s must also be set in File: %s\n", options[OPT_JORMUNGAND].cName, options[OPT_FIXICELAT].cName, cFile);
    exit(EXIT_INPUT);
  }
}

void VerifyOLR(BODY *body, OPTIONS *options, char cFile[], int iBody, int iVerbose) {
  if (body[iBody].bCalcAB) {
<<<<<<< HEAD
    body[iBody].dPlanckB = dOLRdTwk97(body[iBody].dpCO2,body[iBody].dTGlobal);
    body[iBody].dPlanckA = OLRwk97(body[iBody].dpCO2,body[iBody].dTGlobal) - \
        body[iBody].dPlanckB*(body[iBody].dTGlobal - 273.15);
  }
    
  
=======
    if (options[OPT_PLANCKA].iLine[iBody+1] > -1 || options[OPT_PLANCKB].iLine[iBody+1] > -1) {
      if (iVerbose >= VERBERR) 
        fprintf(stderr,"ERROR: Cannot set %s or %s when setting bCalcAB = 1 in File:%s\n", options[OPT_PLANCKA].cName, options[OPT_PLANCKB].cName, cFile);
      exit(EXIT_INPUT);
    }
    /* Calculate A and B from Williams & Kasting 1997 result */
    body[iBody].dPlanckB = dOLRdTwk97(body,iBody);
    body[iBody].dPlanckA = OLRwk97(body,iBody) \
      - body[iBody].dPlanckB*(body[iBody].dTGlobal - 273.15);
      
  } else {
    if (options[OPT_PCO2].iLine[iBody+1] > -1 || options[OPT_TGLOBALEST].iLine[iBody+1] > -1) {
      if (iVerbose >= VERBERR)
        fprintf(stderr,"ERROR: Cannot set %s or %s unless setting bCalcAB = 1 in File:%s\n", options[OPT_PCO2].cName, options[OPT_TGLOBALEST].cName, cFile);
      exit(EXIT_INPUT);
    }
  }
}     
>>>>>>> 215514b9
  


void InitializeLatGrid(BODY *body, int iBody) {
  double delta_x, SinLat;
  int i;
  delta_x = 2.0/body[iBody].iNumLats;
  
  body[iBody].daLats = malloc(body[iBody].iNumLats*sizeof(double));
  
  for (i=0;i<body[iBody].iNumLats;i++) {
    SinLat = (-1.0 + delta_x/2.) + i*delta_x; 
    body[iBody].daLats[i] = asin(SinLat);  
  }
}
 
void InitializeClimateParams(BODY *body, int iBody) {
  int i;
  double Toffset, xboundary;
  
  body[iBody].daTemp = malloc(body[iBody].iNumLats*sizeof(double));   
  body[iBody].daDiffusion = malloc((body[iBody].iNumLats+1)*sizeof(double));
  body[iBody].daAlbedo = malloc(body[iBody].iNumLats*sizeof(double));
  body[iBody].daInsol = malloc(body[iBody].iNumLats*sizeof(double*));
  body[iBody].daAnnualInsol = malloc(body[iBody].iNumLats*sizeof(double));
  body[iBody].daTGrad = malloc(body[iBody].iNumLats*sizeof(double)); 
  body[iBody].daFlux = malloc(body[iBody].iNumLats*sizeof(double));  
  body[iBody].daFluxIn = malloc(body[iBody].iNumLats*sizeof(double)); 
  body[iBody].daFluxOut = malloc(body[iBody].iNumLats*sizeof(double)); 
  body[iBody].daDivFlux = malloc(body[iBody].iNumLats*sizeof(double));  
    
  body[iBody].iNDays = (int)floor(body[iBody].dRotRate/body[iBody].dMeanMotion); //number of days in year
  
  if (body[iBody].bColdStart) {
    Toffset = -40.0;
  } else {
    Toffset = 0.0;
  }
  
  body[iBody].dTGlobal = 0.0;
  body[iBody].dAlbedoGlobal = 0.0;
  body[iBody].daDiffusion[0] = body[iBody].dDiffCoeff;
  for (i=0;i<=body[iBody].iNumLats;i++) {
    if (i!=body[iBody].iNumLats) {
      body[iBody].daTemp[i] = 20.*(1.0-2*pow(sin(body[iBody].daLats[i]),2))+Toffset;
      body[iBody].dTGlobal += body[iBody].daTemp[i]/body[iBody].iNumLats;
      body[iBody].daInsol[i] = malloc(body[iBody].iNDays*sizeof(double));
    }  
    
    if (body[iBody].bMEPDiff) {   
      body[iBody].daDiffusion[i] = body[iBody].dPlanckB/4.0;   
    } else {
      body[iBody].daDiffusion[i] = body[iBody].dDiffCoeff;   
    }
    
    if (body[iBody].bHadley) {
      // XXX not self-consistent with rotation rate!
      xboundary = -1.0 + i*2.0/body[iBody].iNumLats;
      body[iBody].daDiffusion[i] += body[iBody].dDiffCoeff*9.*exp(-pow((xboundary/sin(25.*DEGRAD)),6));
    }
  }
  
  Albedo(body,iBody);
  for (i=0;i<body[iBody].iNumLats;i++) {
    body[iBody].dAlbedoGlobal += body[iBody].daAlbedo[i];
  }
  body[iBody].dAlbedoGlobal /= body[iBody].iNumLats;
  
  AnnualInsolation(body, iBody);

} 

void VerifyAstro(BODY *body, int iBody) {
  if (body[iBody].bEqtide == 0) {
    if (body[iBody].bDistOrb == 0) {
      CalcHK(body, iBody);
    }
    if (body[iBody].bDistRot == 0) {
      CalcXYZobl(body,iBody);
    }
  }
}

void VerifyDiffusion(BODY *body, OPTIONS *options, char cFile[], int iBody, int iVerbose) {
  if (body[iBody].bMEPDiff) {
    if (options[OPT_DIFFUSION].iLine[iBody+1] > -1) {
      if (iVerbose >= VERBERR) 
        fprintf(stderr,"ERROR: Cannot set %s when setting bMEPDiff = 1 in File:%s\n", options[OPT_DIFFUSION].cName, cFile);
      exit(EXIT_INPUT);
    }
    if (body[iBody].bHadley) {
      if (iVerbose >= VERBERR) 
        fprintf(stderr,"ERROR: Cannot set both bHadley = 1 and bMEPDiff = 1 in File:%s\n", cFile);
      exit(EXIT_INPUT);
    }
  }
}
      
void VerifyPoise(BODY *body,CONTROL *control,FILES *files,OPTIONS *options,OUTPUT *output,SYSTEM *system,UPDATE *update,fnUpdateVariable ***fnUpdate,int iBody,int iModule) {
  int i, j=0, iPert=0, jBody=0;
  
  VerifyAlbedo(body,options,files->Infile[iBody+1].cIn,iBody,control->Io.iVerbose);
  VerifyAstro(body,iBody);
  VerifyOLR(body,options,files->Infile[iBody+1].cIn,iBody,control->Io.iVerbose);
  VerifyDiffusion(body,options,files->Infile[iBody+1].cIn,iBody,control->Io.iVerbose);
  
  /* Initialize climate arrays */
  InitializeLatGrid(body, iBody);
  InitializeClimateParams(body, iBody);
  
  /* POISE annual has no primary variables! 
     The climate simulation is done in entirely in ForceBehavior. */  
  control->Evolve.fnPropsAux[iBody][iModule] = &PropertiesPoise;

  control->fnForceBehavior[iBody][iModule]=&ForceBehaviorPoise;
  control->Evolve.fnBodyCopy[iBody][iModule]=&BodyCopyPoise;

}


/***************** POISE Update *****************/
void InitializeUpdatePoise(BODY *body,UPDATE *update,int iBody) {

} 

/***************** POISE Halts *****************/

void CountHaltsPoise(HALT *halt,int *iNumHalts) { 
}

void VerifyHaltPoise(BODY *body,CONTROL *control,OPTIONS *options,int iBody,int *iHalt) {
}


/************* POISE Outputs ******************/

void WriteTGlobal(BODY *body,CONTROL *control,OUTPUT *output,SYSTEM *system,UNITS *units,UPDATE *update,int iBody,double *dTmp,char cUnit[]) {
  /* Get TGlobal */
  *dTmp = body[iBody].dTGlobal;
  if (output->bDoNeg[iBody]) {
    /* Units already in Celsius (POISE uses Celsius) */
    strcpy(cUnit,output->cNeg);
  } else { 
    *dTmp = fdUnitsTemp(*dTmp, 1, 0);
    fsUnitsTime(0,cUnit);
  }
}

void WriteAlbedoGlobal(BODY *body,CONTROL *control,OUTPUT *output,SYSTEM *system,UNITS *units,UPDATE *update,int iBody,double *dTmp,char cUnit[]) {
  /* Get AlbedoGlobal */
  *dTmp = body[iBody].dAlbedoGlobal;
}

void WriteTempLat(BODY *body,CONTROL *control,OUTPUT *output,SYSTEM *system,UNITS *units,UPDATE *update,int iBody,double *dTmp,char cUnit[]) {
  *dTmp = body[iBody].daTemp[body[iBody].iWriteLat];
  
  if (output->bDoNeg[iBody]) {
    /* Units already in Celsius (POISE uses Celsius) */
    strcpy(cUnit,output->cNeg);
  } else { 
    *dTmp = fdUnitsTemp(*dTmp, 1, 0);
    fsUnitsTime(0,cUnit);
  }
}

void WriteLatitude(BODY *body,CONTROL *control,OUTPUT *output,SYSTEM *system,UNITS *units,UPDATE *update,int iBody,double *dTmp,char cUnit[]) {
  *dTmp = body[iBody].daLats[body[iBody].iWriteLat];
  
  if (output->bDoNeg[iBody]) {
    *dTmp *= output->dNeg;
    strcpy(cUnit,output->cNeg);
  } else {
    *dTmp /= fdUnitsAngle(units->iAngle);
    fsUnitsAngle(units->iAngle,cUnit);
  }
}

void WriteAlbedoLat(BODY *body,CONTROL *control,OUTPUT *output,SYSTEM *system,UNITS *units,UPDATE *update,int iBody,double *dTmp,char cUnit[]) {
  *dTmp = body[iBody].daAlbedo[body[iBody].iWriteLat];
}
  
void WriteFluxInGlobal(BODY *body,CONTROL *control,OUTPUT *output,SYSTEM *system,UNITS *units,UPDATE *update,int iBody,double *dTmp,char cUnit[]) {
  *dTmp = body[iBody].dFluxInGlobal;

  if (output->bDoNeg[iBody]) {
    // Negative option is SI
    strcpy(cUnit,output->cNeg);
  } else {
    *dTmp /= fdUnitsEnergyFlux(units->iTime,units->iMass,units->iLength);
    fsUnitsEnergyFlux(units,cUnit);
  }
}  
  
void WriteFluxOutGlobal(BODY *body,CONTROL *control,OUTPUT *output,SYSTEM *system,UNITS *units,UPDATE *update,int iBody,double *dTmp,char cUnit[]) {
  *dTmp = body[iBody].dFluxOutGlobal;

  if (output->bDoNeg[iBody]) {
    // Negative option is SI
    strcpy(cUnit,output->cNeg);
  } else {
    *dTmp /= fdUnitsEnergyFlux(units->iTime,units->iMass,units->iLength);
    fsUnitsEnergyFlux(units,cUnit);
  }
}    
  
void WriteAnnualInsol(BODY *body,CONTROL *control,OUTPUT *output,SYSTEM *system,UNITS *units,UPDATE *update,int iBody,double *dTmp,char cUnit[]) {
  *dTmp = body[iBody].daAnnualInsol[body[iBody].iWriteLat];

  if (output->bDoNeg[iBody]) {
    strcpy(cUnit,output->cNeg);
  } else {
    *dTmp /= fdUnitsEnergyFlux(units->iTime, units->iMass, units->iLength);
    fsUnitsEnergyFlux(units,cUnit);
  }
}
  
void WriteDailyInsol(BODY *body,CONTROL *control,OUTPUT *output,SYSTEM *system,UNITS *units,UPDATE *update,int iBody,double *dTmp,char cUnit[]) {
  char cOut[NAMELEN];
  FILE *fp;
  int iLat,iDay;
   
  sprintf(cOut,"%s.%s.DailyInsolInit",system->cName,body[iBody].cName);

  fp = fopen(cOut,"w");
  for (iDay=0;iDay<body[iBody].iNDays;iDay++) {
    for (iLat=0;iLat<body[iBody].iNumLats;iLat++) {
      fprintd(fp,body[iBody].daInsol[iLat][iDay],control->Io.iSciNot,control->Io.iDigits);
      fprintf(fp," ");
    }
    fprintf(fp,"\n");
  }
}
  
void WriteFluxMerid(BODY *body,CONTROL *control,OUTPUT *output,SYSTEM *system,UNITS *units,UPDATE *update,int iBody,double *dTmp,char cUnit[]) {
  *dTmp = body[iBody].daFlux[body[iBody].iWriteLat];
  
  if (output->bDoNeg[iBody]) {
    strcpy(cUnit,output->cNeg);
  } else {
    *dTmp /= fdUnitsEnergyFlux(units->iTime,units->iMass,units->iLength);
    fsUnitsEnergyFlux(units,cUnit);
  }
}
  
void WriteFluxIn(BODY *body,CONTROL *control,OUTPUT *output,SYSTEM *system,UNITS *units,UPDATE *update,int iBody,double *dTmp,char cUnit[]) {
  *dTmp = body[iBody].daFluxIn[body[iBody].iWriteLat];
  
  if (output->bDoNeg[iBody]) {
    strcpy(cUnit,output->cNeg);
  } else {
    *dTmp /= fdUnitsEnergyFlux(units->iTime,units->iMass,units->iLength);
    fsUnitsEnergyFlux(units,cUnit);
  }
}

void WriteFluxOut(BODY *body,CONTROL *control,OUTPUT *output,SYSTEM *system,UNITS *units,UPDATE *update,int iBody,double *dTmp,char cUnit[]) {
  *dTmp = body[iBody].daFluxOut[body[iBody].iWriteLat];
  
  if (output->bDoNeg[iBody]) {
    strcpy(cUnit,output->cNeg);
  } else {
    *dTmp /= fdUnitsEnergyFlux(units->iTime,units->iMass,units->iLength);
    fsUnitsEnergyFlux(units,cUnit);
  }
}
  
void WriteDivFlux(BODY *body,CONTROL *control,OUTPUT *output,SYSTEM *system,UNITS *units,UPDATE *update,int iBody,double *dTmp,char cUnit[]) {
  *dTmp = body[iBody].daDivFlux[body[iBody].iWriteLat];
  
  if (output->bDoNeg[iBody]) {
    strcpy(cUnit,output->cNeg);
  } else {
    *dTmp /= fdUnitsEnergyFlux(units->iTime,units->iMass,units->iLength);
    fsUnitsEnergyFlux(units,cUnit);
  }
}       
  
void InitializeOutputPoise(OUTPUT *output,fnWriteOutput fnWrite[]) {
  sprintf(output[OUT_TGLOBAL].cName,"TGlobal");
  sprintf(output[OUT_TGLOBAL].cDescr,"Global mean temperature from POISE");
  sprintf(output[OUT_TGLOBAL].cNeg,"C");
  output[OUT_TGLOBAL].bNeg = 1;
  output[OUT_TGLOBAL].dNeg = 1; //conversion is hardcoded in write function
  output[OUT_TGLOBAL].iNum = 1;
  fnWrite[OUT_TGLOBAL] = &WriteTGlobal;
  
  sprintf(output[OUT_ALBEDOGLOBAL].cName,"AlbedoGlobal");
  sprintf(output[OUT_ALBEDOGLOBAL].cDescr,"Global mean bond albedo from POISE");
  output[OUT_ALBEDOGLOBAL].bNeg = 0;
  output[OUT_ALBEDOGLOBAL].iNum = 1;
  fnWrite[OUT_ALBEDOGLOBAL] = &WriteAlbedoGlobal;
  
  sprintf(output[OUT_FLUXINGLOBAL].cName,"FluxInGlobal");
  sprintf(output[OUT_FLUXINGLOBAL].cDescr,"Global mean flux in (insol*(1-albedo)) from POISE");
  /* Sadly, Russell, we must set the negative option to W/m^2.
  sprintf(output[OUT_FLUXINGLOBAL].cNeg,"pirate-ninjas/m^2");
  output[OUT_FLUXINGLOBAL].dNeg = 1/40.55185;
  */
  output[OUT_FLUXINGLOBAL].bNeg = 1;
  output[OUT_FLUXINGLOBAL].dNeg = 1; // Just in case
  sprintf(output[OUT_FLUXINGLOBAL].cNeg,"W/m^2");
  output[OUT_FLUXINGLOBAL].iNum = 1;
  fnWrite[OUT_FLUXINGLOBAL] = &WriteFluxInGlobal;
  
  sprintf(output[OUT_FLUXOUTGLOBAL].cName,"FluxOutGlobal");
  sprintf(output[OUT_FLUXOUTGLOBAL].cDescr,"Global mean flux out from POISE");
  /* Here, too
  sprintf(output[OUT_FLUXOUTGLOBAL].cNeg,"pirate-ninjas/m^2");
  output[OUT_FLUXOUTGLOBAL].dNeg = 1/40.55185;
  */
  output[OUT_FLUXOUTGLOBAL].bNeg = 1;
  output[OUT_FLUXOUTGLOBAL].dNeg = 1;
  sprintf(output[OUT_FLUXINGLOBAL].cNeg,"W/m^2");
  output[OUT_FLUXOUTGLOBAL].iNum = 1;
  fnWrite[OUT_FLUXOUTGLOBAL] = &WriteFluxOutGlobal;
  
  sprintf(output[OUT_TEMPLAT].cName,"TempLat");
  sprintf(output[OUT_TEMPLAT].cDescr,"Surface temperature by latitude.");
  sprintf(output[OUT_TEMPLAT].cNeg,"C");
  output[OUT_TEMPLAT].bNeg = 1;
  output[OUT_TEMPLAT].dNeg = 1; //conversion is hardcoded in write function
  output[OUT_TEMPLAT].iNum = 1;
  output[OUT_TEMPLAT].bGrid = 1;
  fnWrite[OUT_TEMPLAT] = &WriteTempLat; 
  
  sprintf(output[OUT_LATITUDE].cName,"Latitude");
  sprintf(output[OUT_LATITUDE].cDescr,"Latitude.");
  sprintf(output[OUT_LATITUDE].cNeg,"Degrees");
  output[OUT_LATITUDE].bNeg = 1;
  output[OUT_LATITUDE].dNeg = 1/DEGRAD; 
  output[OUT_LATITUDE].iNum = 1;
  output[OUT_LATITUDE].bGrid = 1;
  fnWrite[OUT_LATITUDE] = &WriteLatitude; 

  sprintf(output[OUT_ALBEDOLAT].cName,"AlbedoLat");
  sprintf(output[OUT_ALBEDOLAT].cDescr,"Surface albedo by latitude.");
  output[OUT_ALBEDOLAT].bNeg = 0;
  output[OUT_ALBEDOLAT].iNum = 1;
  output[OUT_ALBEDOLAT].bGrid = 1;
  fnWrite[OUT_ALBEDOLAT] = &WriteAlbedoLat; 
  
  sprintf(output[OUT_ANNUALINSOL].cName,"AnnInsol");
  sprintf(output[OUT_ANNUALINSOL].cDescr,"Annual insolation by latitude.");
  sprintf(output[OUT_ANNUALINSOL].cNeg,"W/m^2");
  output[OUT_ANNUALINSOL].bNeg = 1;
  output[OUT_ANNUALINSOL].dNeg = 1/40.55185;
  output[OUT_ANNUALINSOL].iNum = 1;
  output[OUT_ANNUALINSOL].bGrid = 1;
  fnWrite[OUT_ANNUALINSOL] = &WriteAnnualInsol; 
  
  sprintf(output[OUT_FLUXMERID].cName,"FluxMerid");
  sprintf(output[OUT_FLUXMERID].cDescr,"Meridional flux by latitude");
  sprintf(output[OUT_FLUXMERID].cNeg,"PW");
  output[OUT_FLUXMERID].bNeg = 1;
  output[OUT_FLUXMERID].dNeg = 1e-15;
  output[OUT_FLUXMERID].iNum = 1;
  output[OUT_FLUXMERID].bGrid = 1;
  fnWrite[OUT_FLUXMERID] = &WriteFluxMerid;  
  
  sprintf(output[OUT_FLUXIN].cName,"FluxIn");
  sprintf(output[OUT_FLUXIN].cDescr,"Incoming flux by latitude");
  sprintf(output[OUT_FLUXIN].cNeg,"W/m^2");
  output[OUT_FLUXIN].bNeg = 1;
  output[OUT_FLUXIN].dNeg = 1;
  output[OUT_FLUXIN].iNum = 1;
  output[OUT_FLUXIN].bGrid = 1;
  fnWrite[OUT_FLUXIN] = &WriteFluxIn; 
  
  sprintf(output[OUT_FLUXOUT].cName,"FluxOut");
  sprintf(output[OUT_FLUXOUT].cDescr,"Outgoing flux by latitude");
  sprintf(output[OUT_FLUXOUT].cNeg,"W/m^2");
  output[OUT_FLUXOUT].bNeg = 1;
  output[OUT_FLUXOUT].dNeg = 1;
  output[OUT_FLUXOUT].iNum = 1;
  output[OUT_FLUXOUT].bGrid = 1;
  fnWrite[OUT_FLUXOUT] = &WriteFluxOut; 
  
  sprintf(output[OUT_DIVFLUX].cName,"DivFlux");
  sprintf(output[OUT_DIVFLUX].cDescr,"Divergence of flux by latitude");
  sprintf(output[OUT_DIVFLUX].cNeg,"W/m^2");
  output[OUT_DIVFLUX].bNeg = 1;
  output[OUT_DIVFLUX].dNeg = 1;
  output[OUT_DIVFLUX].iNum = 1;
  output[OUT_DIVFLUX].bGrid = 1;
  fnWrite[OUT_DIVFLUX] = &WriteDivFlux; 
  
}

void FinalizeOutputFunctionPoise(OUTPUT *output,int iBody,int iModule) {
  
}


/************ POISE Logging Functions **************/

void LogOptionsPoise(CONTROL *control, FILE *fp) {

  fprintf(fp,"-------- POISE Options -----\n\n");
  
}

void LogPoise(BODY *body,CONTROL *control,OUTPUT *output,SYSTEM *system,UPDATE *update,fnWriteOutput fnWrite[],FILE *fp) {
  int iOut;

  fprintf(fp,"\n----- POISE PARAMETERS ------\n");
  for (iOut=OUTSTARTPOISE;iOut<OUTBODYSTARTPOISE;iOut++) {
    if (output[iOut].iNum > 0)
      WriteLogEntry(body,control,&output[iOut],system,update,fnWrite[iOut],fp,0);
  }
}

void LogBodyPoise(BODY *body,CONTROL *control,OUTPUT *output,SYSTEM *system,UPDATE *update,fnWriteOutput fnWrite[],FILE *fp,int iBody) {
  int iOut;

  fprintf(fp,"-----POISE PARAMETERS (%s)------\n",body[iBody].cName);
  for (iOut=OUTBODYSTARTPOISE;iOut<OUTENDPOISE;iOut++) {
    if (output[iOut].iNum > 0) 
      WriteLogEntry(body,control,&output[iOut],system,update,fnWrite[iOut],fp,iBody);
  }
}

/************* MODULE Functions ***********/

void AddModulePoise(MODULE *module,int iBody,int iModule) {

  module->iaModule[iBody][iModule] = POISE;

  module->fnInitializeControl[iBody][iModule] = &InitializeControlPoise;
  module->fnInitializeUpdateTmpBody[iBody][iModule] = &InitializeUpdateTmpBodyPoise;
  module->fnCountHalts[iBody][iModule] = &CountHaltsPoise;
  module->fnLogBody[iBody][iModule] = &LogBodyPoise;

  module->fnReadOptions[iBody][iModule] = &ReadOptionsPoise;
  module->fnVerify[iBody][iModule] = &VerifyPoise;
  module->fnVerifyHalt[iBody][iModule] = &VerifyHaltPoise;

  module->fnInitializeBody[iBody][iModule] = &InitializeBodyPoise;
  module->fnInitializeUpdate[iBody][iModule] = &InitializeUpdatePoise;
  module->fnInitializeOutput[iBody][iModule] = &InitializeOutputPoise;

  module->fnFinalizeOutputFunction[iBody][iModule] = &FinalizeOutputFunctionPoise;

}

/************* POISE Functions ***********/

void PropertiesPoise(BODY *body,UPDATE *update,int iBody) {  
}

void ForceBehaviorPoise(BODY *body,EVOLVE *evolve,IO *io,SYSTEM *system,int iBody,int iModule) {
  PoiseClimate(body,iBody);
}

double true2eccA(double TrueA, double Ecc) {
  double cosE;
  cosE = (cos(TrueA) + Ecc) / (1.0 + Ecc*cos(TrueA));
  
  if (TrueA < PI) {
    return acos(cosE);
  } else {
    return (2*PI - acos(cosE));
  }
} 

void DailyInsolation(BODY *body, int iBody, int iDay) {
  int j;
  double Sconst, sin_delta, cos_delta, tan_delta, delta, HA;
  
  Sconst = body[0].dLuminosity / (4.*PI*pow(body[iBody].dSemi,2));
    
  sin_delta = sin(body[iBody].dObliquity)*sin(body[iBody].dTrueL);
  cos_delta = sqrt(1.0-pow(sin_delta,2));
  tan_delta = sin_delta/cos_delta;
  delta = asin(sin_delta);
  
  for (j=0;j<body[iBody].iNumLats;j++) {
    if (delta > 0.0) {
      /* Northern summer */
      if (body[iBody].daLats[j] >= (PI/2.-delta)) { 
        /* white night/no sunset */
        body[iBody].daInsol[j][iDay] = Sconst*sin(body[iBody].daLats[j])*sin_delta/pow(body[iBody].dAstroDist,2);
      } else if (-body[iBody].daLats[j] >= (PI/2.-delta) && body[iBody].daLats[j] < 0.0) {
        /* polar darkness/no sunrise */
        body[iBody].daInsol[j][iDay] = 0.0;
      } else {
        /* regular day/night cycle */
        HA = acos(-tan(body[iBody].daLats[j])*tan_delta);
        body[iBody].daInsol[j][iDay] = Sconst * (HA*sin(body[iBody].daLats[j])*sin_delta + \
            cos(body[iBody].daLats[j])*cos_delta*sin(HA)) / (PI*pow(body[iBody].dAstroDist,2));
      }
    } else {
      /* Southern summer */
      if (-body[iBody].daLats[j] >= (PI/2.+delta) && body[iBody].daLats[j] < 0.0) { 
        /* white night/no sunset */
        body[iBody].daInsol[j][iDay] = Sconst*sin(body[iBody].daLats[j])*sin_delta/pow(body[iBody].dAstroDist,2);
      } else if (body[iBody].daLats[j] >= (PI/2.+delta)) {
        /* polar darkness/no sunrise */
        body[iBody].daInsol[j][iDay] = 0.0;
      } else {
        /* regular day/night cycle */
        HA = acos(-tan(body[iBody].daLats[j])*tan_delta);
        body[iBody].daInsol[j][iDay] = Sconst * (HA*sin(body[iBody].daLats[j])*sin_delta + \
            cos(body[iBody].daLats[j])*cos_delta*sin(HA)) / (PI*pow(body[iBody].dAstroDist,2));
      }
    }
  }
}
          
void AnnualInsolation(BODY *body, int iBody) {
  int i, j;
  double LongP, TrueA, EccA, MeanL;
  
  LongP = body[iBody].dLongP; //Pericenter, relative to direction of primary at spring equinox

  body[iBody].dTrueL = -PI/2;        //starts the year at the (northern) winter solstice
  TrueA = body[iBody].dTrueL - LongP;
  while (TrueA < 0.0) TrueA += 2*PI;
  body[iBody].dEcc = sqrt(pow(body[iBody].dHecc,2)+pow(body[iBody].dKecc,2));
  body[iBody].dObliquity = atan2(sqrt(pow(body[iBody].dXobl,2)+pow(body[iBody].dYobl,2)),body[iBody].dZobl);
  EccA = true2eccA(TrueA, body[iBody].dEcc);
  MeanL = EccA - body[iBody].dEcc*sin(EccA) + LongP;
  
  for (j=0;j<body[iBody].iNumLats;j++)
    body[iBody].daAnnualInsol[j] = 0.0;
  
  for (i=0;i<=body[iBody].iNDays;i++) {
    if (i!=0) {
      MeanL = MeanL + 2*PI/body[iBody].iNDays;
      /* This will only work for the secular orbital model. 
         Will need to be changed when/if resonances are added. */
      body[iBody].dMeanA = MeanL - LongP;
      kepler_eqn(body, iBody);
      EccA = body[iBody].dEccA;
      while (EccA >= 2*PI) EccA -= 2*PI;
      while (EccA < 0.0) EccA += 2*PI;
      if (EccA > PI) {
        TrueA = 2*PI - acos((cos(EccA) - body[iBody].dEcc)/(1.0 - body[iBody].dEcc*cos(EccA)));
      } else {
        TrueA = acos((cos(EccA) - body[iBody].dEcc)/(1.0 - body[iBody].dEcc*cos(EccA)));
      }      
      body[iBody].dTrueL = TrueA + LongP;     
    }
    
    while (body[iBody].dTrueL > 2*PI) body[iBody].dTrueL -= 2*PI;
    while (body[iBody].dTrueL < 0.0) body[iBody].dTrueL += 2*PI;
          
    // planet-star distance (units of semi-major axis):  
    body[iBody].dAstroDist = (1.0 - pow(body[iBody].dEcc,2))/(1.0+body[iBody].dEcc*cos(TrueA)); 
    
    DailyInsolation(body, iBody, i);
    
    for (j=0;j<body[iBody].iNumLats;j++) {
      body[iBody].daAnnualInsol[j] += body[iBody].daInsol[j][i]/((double)body[iBody].iNDays);
    }
  }
}

double OLRwk97(BODY *body, int iBody){
  double phi, Int, T;
  
  phi = log(body[iBody].dpCO2/3.3e-4);
  T = body[iBody].dTGlobal;
  Int = 9.468980 - 7.714727e-5*phi - 2.794778*T - 3.244753e-3*phi*T-3.547406e-4*pow(phi,2.) \
      + 2.212108e-2*pow(T,2) + 2.229142e-3*pow(phi,2)*T + 3.088497e-5*phi*pow(T,2) \
      - 2.789815e-5*pow(phi*T,2) - 3.442973e-3*pow(phi,3) - 3.361939e-5*pow(T,3) \
      + 9.173169e-3*pow(phi,3)*T - 7.775195e-5*pow(phi,3)*pow(T,2) \
      - 1.679112e-7*phi*pow(T,3) + 6.590999e-8*pow(phi,2)*pow(T,3) \
      + 1.528125e-7*pow(phi,3)*pow(T,3) - 3.367567e-2*pow(phi,4) - 1.631909e-4*pow(phi,4)*T \
      + 3.663871e-6*pow(phi,4)*pow(T,2) - 9.255646e-9*pow(phi,4)*pow(T,3);
  return Int;
}
  
double dOLRdTwk97(BODY *body, int iBody){
  double phi, dI, T;
  
  phi = log(body[iBody].dpCO2/3.3e-4);
  T = body[iBody].dTGlobal;
  dI = - 2.794778 + 2*2.212108e-2*T - 3*3.361939e-5*pow(T,2) - 3.244753e-3*phi \
       + 2*3.088497e-5*phi*T - 3*1.679112e-7*phi*pow(T,2) + 2.229142e-3*pow(phi,2) \
       - 2*2.789815e-5*pow(phi,2)*T + 3*6.590999e-8*pow(phi,2)*pow(T,2) \
       + 9.173169e-3*pow(phi,3) - 2*7.775195e-5*pow(phi,3)*T \
       + 3*1.528125e-7*pow(phi,3)*pow(T,2) - 1.631909e-4*pow(phi,4) \
       + 2*3.663871e-6*pow(phi,4)*T - 3*9.255646e-9*pow(phi,4)*pow(T,2);
  return dI;
}

void Albedo(BODY *body, int iBody) {
 int i;
 
 for (i=0;i<body[iBody].iNumLats;i++) { 
    if (body[iBody].dFixIceLat) {
       /* If user sets ice line latitude to be fixed, is it a cold pole or cold equator planet? */
       if (body[iBody].bJormungand) {
          /* Cold equator */
          if (fabs(body[iBody].daLats[i]) < body[iBody].dFixIceLat) {
            body[iBody].daAlbedo[i] = 0.6;
          } else {
            body[iBody].daAlbedo[i] = 0.3;
          }
       } else {
          /* Cold poles */
          if (fabs(body[iBody].daLats[i]) > body[iBody].dFixIceLat) {
            body[iBody].daAlbedo[i] = 0.6;
          } else {
            body[iBody].daAlbedo[i] = 0.3;
          }
       }
    } else if (body[iBody].bAlbedoZA) {
       /* Use albedo based on zenith angle */
       body[iBody].daAlbedo[i] = 0.31+0.04*(3*pow(sin(body[iBody].daLats[i]),2)-1);
    } else {
       if (body[iBody].daTemp[i] <= -10.0) {
         body[iBody].daAlbedo[i] = 0.6;
       } else {
         body[iBody].daAlbedo[i] = 0.3;
       }
    }
  }
}
    
// void DiagMatrix(double *v, double **M, int n, int offset) {
//   /* Construct a square diagonal nxn matrix from vector v
//      Diagonal can be offset  */
//   int i;
//    
//   for (i=0;i<(n-abs(offset));i++) {
//     if (offset >= 0) {
//       M[i][i+offset] = v[i];
//     } else {
//       M[i+offset][i] = v[i];
//     }
//   }
// }

void MatrixInvert(double **Mcopy, double **invM, int n) {
  double *unitv;
  int i, j, *rowswap;
  float parity;
  
  unitv = malloc(n*sizeof(double));
  rowswap = malloc(n*sizeof(int));
  
  ludcmp(Mcopy,n,rowswap,&parity);
  for (i=0;i<n;i++) {
    for (j=0;j<n;j++) {
      if (j==i) {
        unitv[j] = 1.0;
      } else {
        unitv[j] = 0.0;
      }
    }
    lubksb(Mcopy,n,rowswap,unitv);
    for (j=0;j<n;j++) {
      invM[j][i] = unitv[j];
    }
  }
}

void TempGradient(BODY *body, double delta_x, int iBody) {
  int i;
  
  body[iBody].daTGrad[0] = (body[iBody].daTemp[1]-body[iBody].daTemp[0])/(delta_x);
  for (i=1;i<body[iBody].iNumLats-1;i++) {
    body[iBody].daTGrad[i] = (body[iBody].daTemp[i+1]-body[iBody].daTemp[i-1])/(2*delta_x); 
  }
  body[iBody].daTGrad[body[iBody].iNumLats-1] = (body[iBody].daTemp[body[iBody].iNumLats-1]-\
                          body[iBody].daTemp[body[iBody].iNumLats-2])/(delta_x);
}  
    
void PoiseClimate(BODY *body, int iBody) {
  double delta_t, delta_x, xboundary, Tchange, tmpTglobal;
  double *lambda, **M, **Mcopy, **Mdiff, **invM,  *SourceF, *TempTerms, *tmpTemp, *tmpTempTerms, *Dmidpt; 
  int Nmax, i, j, n, k;
  
  /* Get cuurent climate parameters */
  Albedo(body, iBody);
  AnnualInsolation(body, iBody);
  
  delta_t = 1.5/body[iBody].iNumLats;
  delta_x = 2.0/body[iBody].iNumLats;
  Nmax = 1000;
  
  lambda = malloc((body[iBody].iNumLats+1)*sizeof(double));
  M = malloc(body[iBody].iNumLats*sizeof(double*));
  Mdiff = malloc(body[iBody].iNumLats*sizeof(double*)); // matrix of heat diffusion terms only
  Mcopy = malloc(body[iBody].iNumLats*sizeof(double*));
  invM = malloc(body[iBody].iNumLats*sizeof(double*));
  SourceF = malloc(body[iBody].iNumLats*sizeof(double));
  TempTerms = malloc(body[iBody].iNumLats*sizeof(double));
  tmpTemp = malloc(body[iBody].iNumLats*sizeof(double));
  tmpTempTerms = malloc(body[iBody].iNumLats*sizeof(double));
  Dmidpt = malloc(body[iBody].iNumLats*sizeof(double));
  
  /* Setup matrices, source function, temperature terms, global mean */
  for (i=0;i<body[iBody].iNumLats+1;i++) {
    xboundary = -1.0 + i*2.0/body[iBody].iNumLats;
    lambda[i] = body[iBody].daDiffusion[i]*(1.0-pow(xboundary,2))/(pow(delta_x,2));
  }
  
  body[iBody].dTGlobal = 0.0;
  for (i=0;i<body[iBody].iNumLats;i++) {
    M[i] = malloc(body[iBody].iNumLats*sizeof(double));
    Mdiff[i] = malloc(body[iBody].iNumLats*sizeof(double));
    Mcopy[i] = malloc(body[iBody].iNumLats*sizeof(double));
    invM[i] = malloc(body[iBody].iNumLats*sizeof(double));
    TempTerms[i] = 0.0;
    
    for (j=0;j<body[iBody].iNumLats;j++) {
      if (j==i) {
        M[i][j] = (-body[iBody].dPlanckB-lambda[i+1]-lambda[i])/body[iBody].dHeatCapAnn;
        Mdiff[i][j] = (-lambda[i+1]-lambda[i]);
        Mcopy[i][j] = -1.0/delta_t;
      } else if (j==(i+1)) {
        M[i][j] = lambda[j]/body[iBody].dHeatCapAnn;
        Mdiff[i][j] = lambda[j];
        Mcopy[i][j] = 0.0;
      } else if (j==(i-1)) {
        M[i][j] = lambda[i]/body[iBody].dHeatCapAnn;
        Mdiff[i][j] = lambda[i];
        Mcopy[i][j] = 0.0;
      } else {
        M[i][j] = 0.0;
        Mdiff[i][j] = 0.0;
        Mcopy[i][j] = 0.0;
      }
      Mcopy[i][j] += 0.5*M[i][j];
      TempTerms[i] += M[i][j]*body[iBody].daTemp[j];
    }
    SourceF[i] = ((1.0-body[iBody].daAlbedo[i])*body[iBody].daAnnualInsol[i] - \
                         body[iBody].dPlanckA)/body[iBody].dHeatCapAnn;
    TempTerms[i] += SourceF[i];
    body[iBody].dTGlobal += body[iBody].daTemp[i]/body[iBody].iNumLats;
  }
  
  MatrixInvert(Mcopy, invM, body[iBody].iNumLats);
    
  /* Relaxation to equilibrium */
  n = 1;
  Tchange = 1.0;
  while (fabs(Tchange) > 1e-12) {
    tmpTglobal = 0.0;
    for (i=0;i<body[iBody].iNumLats;i++) {
      tmpTemp[i] = 0.0;
      tmpTempTerms[i] = SourceF[i];
      
      for (j=0;j<body[iBody].iNumLats;j++) {
        tmpTemp[i] += -invM[i][j]*(0.5*(TempTerms[j]+SourceF[j])+body[iBody].daTemp[j]/delta_t);
        tmpTempTerms[i] += M[i][j]*body[iBody].daTemp[j];
      }
      tmpTglobal += tmpTemp[i]/body[iBody].iNumLats;
    }
    Tchange = tmpTglobal - body[iBody].dTGlobal;
    
    /* Update albedo, source function, temperature, temperature terms, and global mean */
    Albedo(body,iBody);
    for (i=0;i<body[iBody].iNumLats;i++) {
      SourceF[i] = ((1.0-body[iBody].daAlbedo[i])*body[iBody].daAnnualInsol[i] - \
                         body[iBody].dPlanckA)/body[iBody].dHeatCapAnn;
      body[iBody].daTemp[i] = tmpTemp[i];
      TempTerms[i] = tmpTempTerms[i];
      body[iBody].dTGlobal = tmpTglobal;
    }
    if (n >= Nmax) {
      fprintf(stderr,"POISE solution not converged before max iterations reached.");
      exit(EXIT_INPUT);
    }
    n++;
  }
  
  /* Calculate some interesting quantities */
  body[iBody].dFluxInGlobal = 0.0;
  body[iBody].dFluxOutGlobal = 0.0;
  body[iBody].dAlbedoGlobal = 0.0;
  TempGradient(body, delta_x, iBody);
  for (i=0;i<body[iBody].iNumLats;i++) {
    Dmidpt[i] = 0.5*(body[iBody].daDiffusion[i+1]+body[iBody].daDiffusion[i]);
    body[iBody].daFlux[i] = -2.*PI*pow(body[iBody].dRadius,2)*sqrt(1.0-pow(sin(body[iBody].daLats[i]),2)) * \
                            Dmidpt[i]*body[iBody].daTGrad[i];
    body[iBody].daFluxIn[i] = (1.0 - body[iBody].daAlbedo[i])*body[iBody].daAnnualInsol[i];
    body[iBody].daFluxOut[i] = body[iBody].dPlanckA + body[iBody].dPlanckB*body[iBody].daTemp[i];                       
    
    body[iBody].dFluxInGlobal += body[iBody].daFluxIn[i]/body[iBody].iNumLats;
    body[iBody].dFluxOutGlobal += body[iBody].daFluxOut[i]/body[iBody].iNumLats;
    
    body[iBody].daDivFlux[i] = 0.0;
    for (j=0;j<body[iBody].iNumLats;j++) {
      body[iBody].daDivFlux[i] += -Mdiff[i][j]*body[iBody].daTemp[j];
    }
    body[iBody].dAlbedoGlobal += body[iBody].daAlbedo[i]/body[iBody].iNumLats;
  } 
}
      
  
  
<|MERGE_RESOLUTION|>--- conflicted
+++ resolved
@@ -396,14 +396,6 @@
 
 void VerifyOLR(BODY *body, OPTIONS *options, char cFile[], int iBody, int iVerbose) {
   if (body[iBody].bCalcAB) {
-<<<<<<< HEAD
-    body[iBody].dPlanckB = dOLRdTwk97(body[iBody].dpCO2,body[iBody].dTGlobal);
-    body[iBody].dPlanckA = OLRwk97(body[iBody].dpCO2,body[iBody].dTGlobal) - \
-        body[iBody].dPlanckB*(body[iBody].dTGlobal - 273.15);
-  }
-    
-  
-=======
     if (options[OPT_PLANCKA].iLine[iBody+1] > -1 || options[OPT_PLANCKB].iLine[iBody+1] > -1) {
       if (iVerbose >= VERBERR) 
         fprintf(stderr,"ERROR: Cannot set %s or %s when setting bCalcAB = 1 in File:%s\n", options[OPT_PLANCKA].cName, options[OPT_PLANCKB].cName, cFile);
@@ -421,10 +413,7 @@
       exit(EXIT_INPUT);
     }
   }
-}     
->>>>>>> 215514b9
-  
-
+}
 
 void InitializeLatGrid(BODY *body, int iBody) {
   double delta_x, SinLat;
@@ -1103,7 +1092,7 @@
   
   delta_t = 1.5/body[iBody].iNumLats;
   delta_x = 2.0/body[iBody].iNumLats;
-  Nmax = 1000;
+  Nmax = 2000;
   
   lambda = malloc((body[iBody].iNumLats+1)*sizeof(double));
   M = malloc(body[iBody].iNumLats*sizeof(double*));
