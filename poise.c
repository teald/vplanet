--- conflicted
+++ resolved
@@ -911,8 +911,6 @@
   options[OPT_GEOGRAPHY].iType = 1;  
   options[OPT_GEOGRAPHY].iMultiFile = 1;   
   fnRead[OPT_GEOGRAPHY] = &ReadGeography;
-<<<<<<< HEAD
-=======
   
   sprintf(options[OPT_SEASOUTPUTTIME].cName,"dSeasOutputTime");
   sprintf(options[OPT_SEASOUTPUTTIME].cDescr,"Output interval for seasonal parameters");
@@ -921,7 +919,6 @@
   options[OPT_SEASOUTPUTTIME].iType = 2;  
   options[OPT_SEASOUTPUTTIME].iMultiFile = 1;   
   fnRead[OPT_SEASOUTPUTTIME] = &ReadSeasOutputTime;
->>>>>>> 2fd5680c
 }
 
 void ReadOptionsPoise(BODY *body,CONTROL *control,FILES *files,OPTIONS *options,SYSTEM *system,fnReadOption fnRead[],int iBody) {
@@ -1094,13 +1091,10 @@
   body[iBody].dTGlobal = 0.0;
   body[iBody].dAlbedoGlobal = 0.0;
   
-<<<<<<< HEAD
-=======
   if (body[iBody].bDistRot == 0) {
     body[iBody].dPrecA0 = body[iBody].dPrecA;
   }
   
->>>>>>> 2fd5680c
   if (body[iBody].bClimateModel == ANN || body[iBody].bSkipSeasEnabled) {
     body[iBody].daDiffusionAnn = malloc((body[iBody].iNumLats+1)*sizeof(double));
     body[iBody].daLambdaAnn = malloc((body[iBody].iNumLats+1)*sizeof(double));
@@ -1228,12 +1222,10 @@
     body[iBody].daFluxSeaIce = malloc(body[iBody].iNumLats*sizeof(double));
     body[iBody].daTempAvg = malloc(body[iBody].iNumLats*sizeof(double));
     body[iBody].daAlbedoAvg = malloc(body[iBody].iNumLats*sizeof(double));
-<<<<<<< HEAD
     body[iBody].daFluxAvg = malloc(body[iBody].iNumLats*sizeof(double));
     body[iBody].daFluxInAvg = malloc(body[iBody].iNumLats*sizeof(double));
     body[iBody].daDivFluxAvg = malloc(body[iBody].iNumLats*sizeof(double));
     body[iBody].daFluxOutAvg = malloc(body[iBody].iNumLats*sizeof(double));
-=======
     body[iBody].daTempAvgL = malloc(body[iBody].iNumLats*sizeof(double));
     body[iBody].daAlbedoAvgL = malloc(body[iBody].iNumLats*sizeof(double));
     body[iBody].daTempAvgW = malloc(body[iBody].iNumLats*sizeof(double));
@@ -1246,7 +1238,6 @@
     body[iBody].daDivFluxDaily = malloc(body[iBody].iNumLats*sizeof(double*));
     body[iBody].daFluxOutAvg = malloc(body[iBody].iNumLats*sizeof(double));
     body[iBody].daFluxOutDaily = malloc(body[iBody].iNumLats*sizeof(double*));
->>>>>>> 2fd5680c
     body[iBody].daIceBalance = malloc(body[iBody].iNumLats*sizeof(double*));
     body[iBody].daIceMass = malloc(body[iBody].iNumLats*sizeof(double*));
     body[iBody].daIceBalanceAnnual = malloc(body[iBody].iNumLats*sizeof(double));
@@ -1365,19 +1356,18 @@
     
       /* "burn in" to a quasi equilibrium */
       TGlobalTmp = 0;
-<<<<<<< HEAD
+      /* This was old code -- Is it needed?
       while (fabs(TGlobalTmp - body[iBody].dTGlobal) > 0.01) {
         TGlobalTmp = body[iBody].dTGlobal; 
         PoiseSeasonal(body,iBody); 
         printf("TGlobal = %f\n",TGlobalTmp);
-=======
+      */
       count = 0;
       while (fabs(TGlobalTmp - body[iBody].dTGlobal) > 0.01 || count < 3) {
         TGlobalTmp = body[iBody].dTGlobal; 
         PoiseSeasonal(body,iBody); 
         printf("TGlobal = %f\n",TGlobalTmp);
         count += 1;
->>>>>>> 2fd5680c
       }
     } else if (body[iBody].bSkipSeas == 1) {
       printf("Planet started in RGH or snowball, skipping Seasonal model\n");
@@ -1519,10 +1509,6 @@
 void WriteTempLat(BODY *body,CONTROL *control,OUTPUT *output,SYSTEM *system,UNITS *units,UPDATE *update,int iBody,double *dTmp,char cUnit[]) {
   if (body[iBody].bClimateModel == ANN || body[iBody].bSkipSeas == 1) {
     *dTmp = body[iBody].daTempAnn[body[iBody].iWriteLat];
-<<<<<<< HEAD
-  } else if (body[iBody].bClimateModel == SEA) {
-    *dTmp = body[iBody].daTempAvg[body[iBody].iWriteLat];
-=======
   } else if (body[iBody].bClimateModel == SEA) {
     *dTmp = body[iBody].daTempAvg[body[iBody].iWriteLat];
   }
@@ -1557,7 +1543,6 @@
     *dTmp = body[iBody].daTempAnn[body[iBody].iWriteLat];
   } else if (body[iBody].bClimateModel == SEA) {
     *dTmp = body[iBody].daTempAvgW[body[iBody].iWriteLat];
->>>>>>> 2fd5680c
   }
   
   if (output->bDoNeg[iBody]) {
@@ -1584,10 +1569,6 @@
 void WriteAlbedoLat(BODY *body,CONTROL *control,OUTPUT *output,SYSTEM *system,UNITS *units,UPDATE *update,int iBody,double *dTmp,char cUnit[]) {
   if (body[iBody].bClimateModel == ANN || body[iBody].bSkipSeas == 1) {
     *dTmp = body[iBody].daAlbedoAnn[body[iBody].iWriteLat];
-<<<<<<< HEAD
-  } else if (body[iBody].bClimateModel == SEA) {
-    *dTmp = body[iBody].daAlbedoAvg[body[iBody].iWriteLat];
-=======
   } else if (body[iBody].bClimateModel == SEA) {
     *dTmp = body[iBody].daAlbedoAvg[body[iBody].iWriteLat];
   }
@@ -1598,7 +1579,6 @@
     *dTmp = body[iBody].daAlbedoAnn[body[iBody].iWriteLat];
   } else if (body[iBody].bClimateModel == SEA) {
     *dTmp = body[iBody].daAlbedoAvgL[body[iBody].iWriteLat];
->>>>>>> 2fd5680c
   }
 }
  
@@ -1936,7 +1916,6 @@
 }  
 
 void WriteBedrockH(BODY *body,CONTROL *control,OUTPUT *output,SYSTEM *system,UNITS *units,UPDATE *update,int iBody,double *dTmp,char cUnit[]) {
-<<<<<<< HEAD
   if (body[iBody].bIceSheets) {
     *dTmp = body[iBody].daBedrockH[body[iBody].iWriteLat];
   } else {
@@ -1953,12 +1932,12 @@
 
 void WriteDIceMassDt(BODY *body,CONTROL *control,OUTPUT *output,SYSTEM *system,UNITS *units,UPDATE *update,int iBody,double *dTmp,char cUnit[]) {
   //*dTmp = body[iBody].daIceBalanceAnnual[body[iBody].iWriteLat];
+  /* XXX Which of these is correct??
   if (body[iBody].bIceSheets) {
     *dTmp = body[iBody].daIceBalanceAvg[body[iBody].iWriteLat]*RHOICE;
-=======
+    */
   if (body[iBody].bIceSheets) {
     *dTmp = body[iBody].daBedrockH[body[iBody].iWriteLat];
->>>>>>> 2fd5680c
   } else {
     *dTmp = 0.0;
   }
@@ -1971,8 +1950,9 @@
   }
 }  
 
+/*
 void WriteDIceMassDt(BODY *body,CONTROL *control,OUTPUT *output,SYSTEM *system,UNITS *units,UPDATE *update,int iBody,double *dTmp,char cUnit[]) {
-  //*dTmp = body[iBody].daIceBalanceAnnual[body[iBody].iWriteLat];
+  // *dTmp = body[iBody].daIceBalanceAnnual[body[iBody].iWriteLat];
   if (body[iBody].bIceSheets) {
     *dTmp = body[iBody].daIceBalanceAvg[body[iBody].iWriteLat]*RHOICE;
   } else {
@@ -1982,13 +1962,14 @@
   if (output->bDoNeg[iBody]) {
     strcpy(cUnit,output->cNeg);
   } else {
-    //*dTmp /= fdUnitsMass(units->iMass)/pow(fdUnitsLength(units->iLength),2);
+    // *dTmp /= fdUnitsMass(units->iMass)/pow(fdUnitsLength(units->iLength),2);
     //fsUnitsEnergyFlux(units,cUnit);
   }
-}
+  }
+*/
   
 void WriteDIceMassDtFlow(BODY *body,CONTROL *control,OUTPUT *output,SYSTEM *system,UNITS *units,UPDATE *update,int iBody,double *dTmp,char cUnit[]) {
-  //*dTmp = body[iBody].daIceBalanceAnnual[body[iBody].iWriteLat];
+  // *dTmp = body[iBody].daIceBalanceAnnual[body[iBody].iWriteLat];
   if (body[iBody].bIceSheets) {
     *dTmp = body[iBody].daIceFlowAvg[body[iBody].iWriteLat];
   } else {
@@ -1998,8 +1979,8 @@
   if (output->bDoNeg[iBody]) {
     strcpy(cUnit,output->cNeg);
   } else {
-    //*dTmp /= fdUnitsMass(units->iMass)/pow(fdUnitsLength(units->iLength),2);
-    //fsUnitsEnergyFlux(units,cUnit);
+    // *dTmp /= fdUnitsMass(units->iMass)/pow(fdUnitsLength(units->iLength),2);
+    // fsUnitsEnergyFlux(units,cUnit);
   }
 }  
 
@@ -2395,15 +2376,12 @@
 
 
 void PropertiesPoise(BODY *body,UPDATE *update,int iBody) {  
-<<<<<<< HEAD
-=======
   if (body[iBody].bEqtide && body[iBody].bCalcDynEllip) {
     if (body[iBody].bDistRot == 0) {
       CalcDynEllipEq(body, iBody);
     }
   }
   
->>>>>>> 2fd5680c
   // double deltax, Tice = 270, Aice, grav;
 //   int iLat;
     
@@ -2482,8 +2460,6 @@
 //   }
 }
 
-<<<<<<< HEAD
-=======
 void PrecessionExplicit(BODY *body,EVOLVE *evolve,int iBody) {
   /* calculates precession angle as an explicit function of time 
      for use only when distrot is not called! */
@@ -2496,9 +2472,10 @@
   while (body[iBody].dPrecA < 0) body[iBody].dPrecA += 2*PI;
 }
 
->>>>>>> 2fd5680c
 void ForceBehaviorPoise(BODY *body,EVOLVE *evolve,IO *io,SYSTEM *system,UPDATE *update,fnUpdateVariable ***fnUpdate,int iBody,int iModule) {
   int iLat;
+
+  // XXX Conflicts here. And there should be no reference to eqtide in POISE
   
   if (body[iBody].bEqtide) {
     body[iBody].dMeanMotion = \
@@ -2509,7 +2486,6 @@
     }
   }
   
-<<<<<<< HEAD
   if (body[iBody].bClimateModel == ANN || body[iBody].bSkipSeasEnabled) {
     if (body[iBody].bClimateModel == SEA) {
       body[iBody].dSurfAlbedo = (body[iBody].dAlbedoLand + body[iBody].dAlbedoWater)/2.0;
@@ -2518,7 +2494,6 @@
     PoiseAnnual(body,iBody);
   }
   
-=======
   if (body[iBody].bDistRot == 0) {
     PrecessionExplicit(body,evolve,iBody);
   }
@@ -2531,7 +2506,6 @@
     PoiseAnnual(body,iBody);
   }
   
->>>>>>> 2fd5680c
   if (body[iBody].bClimateModel == SEA) {
     if (body[iBody].bSkipSeas == 0) {
       body[iBody].dIceBalanceTot = 0.0;  //total change in ice mass this time step
@@ -2787,12 +2761,12 @@
 
 void TempGradientSea(BODY *body, double delta_x, int iBody) {
   int i;
-<<<<<<< HEAD
+  /* Conflicts here
   
   body[iBody].daTGrad[0] = (body[iBody].daTempLW[1]-body[iBody].daTempLW[0])/(delta_x);
   for (i=1;i<body[iBody].iNumLats-1;i++) {
     body[iBody].daTGrad[i] = (body[iBody].daTempLW[i+1]-body[iBody].daTempLW[i-1])/(2*delta_x); 
-=======
+    To here XXX */
   
   body[iBody].daTGrad[0] = (body[iBody].daTempLW[1]-body[iBody].daTempLW[0])/(delta_x);
   for (i=1;i<body[iBody].iNumLats-1;i++) {
@@ -2801,7 +2775,7 @@
   body[iBody].daTGrad[body[iBody].iNumLats-1] = (body[iBody].daTempLW[body[iBody].iNumLats-1]-\
                           body[iBody].daTempLW[body[iBody].iNumLats-2])/(delta_x);
 } 
-
+/*
 void MatrixAnnual(BODY *body, int iBody) {
   int i, j;
   double delta_t, delta_x;
@@ -2841,12 +2815,14 @@
   }
 
 }
-    
+*/  
+
+/* Conflict -- which is correct? XXX
 void PoiseAnnual(BODY *body, int iBody) {
   double delta_t, delta_x, xboundary, Tchange, tmpTglobal;
   int Nmax, i, j, n, k;
   
-  /* Get curent climate parameters */
+  // Get curent climate parameters 
   AlbedoAnnual(body, iBody);
   AnnualInsolation(body, iBody);
   if (body[iBody].bCalcAB) {
@@ -2867,20 +2843,19 @@
         } 
       }
     }
->>>>>>> 2fd5680c
   }
   body[iBody].daTGrad[body[iBody].iNumLats-1] = (body[iBody].daTempLW[body[iBody].iNumLats-1]-\
                           body[iBody].daTempLW[body[iBody].iNumLats-2])/(delta_x);
 } 
+*/
 
 void MatrixAnnual(BODY *body, int iBody) {
-  int i, j;
+  int i, j, Nmax;
   double delta_t, delta_x;
+  double xboundary;
   
   delta_t = 1.5/body[iBody].iNumLats;
   delta_x = 2.0/body[iBody].iNumLats;
-<<<<<<< HEAD
-=======
   Nmax = 2000;
   
   /* Setup matrices, source function, temperature terms, global mean */
@@ -2888,11 +2863,9 @@
     xboundary = -1.0 + i*2.0/body[iBody].iNumLats;
     body[iBody].daLambdaAnn[i] = body[iBody].daDiffusionAnn[i]*(1.0-pow(xboundary,2))/(pow(delta_x,2));
   }
->>>>>>> 2fd5680c
   
 //   body[iBody].dTGlobal = 0.0;
   for (i=0;i<body[iBody].iNumLats;i++) {
-<<<<<<< HEAD
     body[iBody].daTempTerms[i] = 0.0;
     
     for (j=0;j<body[iBody].iNumLats;j++) {
@@ -2989,9 +2962,10 @@
 //     body[iBody].daSourceF[i] = ((1.0-body[iBody].daAlbedoAnn[i])*body[iBody].daAnnualInsol[i] - \
 //                          body[iBody].daPlanckAAnn[i])/body[iBody].dHeatCapAnn;
 //     body[iBody].daTempTerms[i] += body[iBody].daSourceF[i];
+/* XXX Conflict 
     body[iBody].dTGlobal += body[iBody].daTempAnn[i]/body[iBody].iNumLats;
   }
-=======
+*/
 //     body[iBody].daTempTerms[i] = 0.0;
 //     
 //     for (j=0;j<body[iBody].iNumLats;j++) {
@@ -3020,7 +2994,6 @@
 //     body[iBody].daTempTerms[i] += body[iBody].daSourceF[i];
     body[iBody].dTGlobal += body[iBody].daTempAnn[i]/body[iBody].iNumLats;
   }
->>>>>>> 2fd5680c
   MatrixAnnual(body, iBody);
   MatrixInvertAnnual(body,iBody);
     
@@ -3674,13 +3647,10 @@
         //start of year, reset annual averages to zero 
         body[iBody].daTempAvg[i] = 0.0;
         body[iBody].daAlbedoAvg[i] = 0.0;
-<<<<<<< HEAD
-=======
         body[iBody].daTempAvgL[i] = 0.0;
         body[iBody].daTempAvgW[i] = 0.0;
         body[iBody].daAlbedoAvgL[i] = 0.0;
         body[iBody].daAlbedoAvgW[i] = 0.0;
->>>>>>> 2fd5680c
         body[iBody].daFluxAvg[i] = 0.0;
         body[iBody].daFluxInAvg[i] = 0.0;
         body[iBody].daDivFluxAvg[i] = 0.0;
@@ -3786,12 +3756,10 @@
           
           // annual averages by latitude
           body[iBody].daTempAvg[i] += body[iBody].daTempLW[i]/body[iBody].iNStepInYear;
-<<<<<<< HEAD
           body[iBody].daAlbedoAvg[i] += body[iBody].daAlbedoLW[i]/body[iBody].iNStepInYear;
           body[iBody].daFluxInAvg[i] += body[iBody].daFluxIn[i]/body[iBody].iNStepInYear;
           body[iBody].daFluxOutAvg[i] += body[iBody].daFluxOut[i]/body[iBody].iNStepInYear;
           body[iBody].daTempDaily[i][nyear*body[iBody].iNStepInYear+nstep] = body[iBody].daTempLW[i];
-=======
           body[iBody].daTempAvgL[i] += body[iBody].daTempLand[i]/body[iBody].iNStepInYear;
           body[iBody].daTempAvgW[i] += body[iBody].daTempWater[i]/body[iBody].iNStepInYear;
           body[iBody].daAlbedoAvgL[i] += body[iBody].daAlbedoLand[i]/body[iBody].iNStepInYear;
@@ -3804,7 +3772,6 @@
           body[iBody].daTempDaily[i][nyear*body[iBody].iNStepInYear+nstep] = body[iBody].daTempLW[i];
           body[iBody].daFluxInDaily[i][nyear*body[iBody].iNStepInYear+nstep] = body[iBody].daFluxIn[i];
           body[iBody].daFluxOutDaily[i][nyear*body[iBody].iNStepInYear+nstep] = body[iBody].daFluxOut[i];
->>>>>>> 2fd5680c
         }
         
         TempGradientSea(body, body[iBody].dSeasDeltax, iBody);
@@ -3813,21 +3780,14 @@
           body[iBody].daFlux[i] = -2.*PI*pow(body[iBody].dRadius,2)*sqrt(1.0-pow(sin(body[iBody].daLats[i]),2)) * \
                             body[iBody].daDMidPt[i]*body[iBody].daTGrad[i];
           body[iBody].daFluxAvg[i] += body[iBody].daFlux[i]/body[iBody].iNStepInYear;
-<<<<<<< HEAD
-=======
           body[iBody].daFluxDaily[i][nyear*body[iBody].iNStepInYear+nstep] = body[iBody].daFlux[i];
->>>>>>> 2fd5680c
 
           body[iBody].daDivFlux[i] = 0.0;
           for (j=0;j<body[iBody].iNumLats;j++) {
             body[iBody].daDivFlux[i] += -body[iBody].dMDiffSea[i][j]*body[iBody].daTempLW[j];
           }
           body[iBody].daDivFluxAvg[i] += body[iBody].daDivFlux[i]/body[iBody].iNStepInYear;
-<<<<<<< HEAD
-
-=======
           body[iBody].daDivFluxDaily[i][nyear*body[iBody].iNStepInYear+nstep] = body[iBody].daDivFlux[i];
->>>>>>> 2fd5680c
         }
         
         body[iBody].dTGlobal += \
@@ -3918,23 +3878,17 @@
           
           // annual averages by latitude
           body[iBody].daTempAvg[i] += body[iBody].daTempLW[i]/body[iBody].iNStepInYear;
-<<<<<<< HEAD
-=======
           body[iBody].daTempAvgL[i] += body[iBody].daTempLand[i]/body[iBody].iNStepInYear;
           body[iBody].daTempAvgW[i] += body[iBody].daTempWater[i]/body[iBody].iNStepInYear;
           body[iBody].daAlbedoAvgL[i] += body[iBody].daAlbedoLand[i]/body[iBody].iNStepInYear;
           body[iBody].daAlbedoAvgW[i] += body[iBody].daAlbedoWater[i]/body[iBody].iNStepInYear;          
->>>>>>> 2fd5680c
           body[iBody].daAlbedoAvg[i] += body[iBody].daAlbedoLW[i]/body[iBody].iNStepInYear;
           body[iBody].daFluxInAvg[i] += body[iBody].daFluxIn[i]/body[iBody].iNStepInYear;
           body[iBody].daFluxOutAvg[i] += body[iBody].daFluxOut[i]/body[iBody].iNStepInYear;    
           
           body[iBody].daTempDaily[i][nyear*body[iBody].iNStepInYear+nstep] = body[iBody].daTempLW[i];
-<<<<<<< HEAD
-=======
           body[iBody].daFluxInDaily[i][nyear*body[iBody].iNStepInYear+nstep] = body[iBody].daFluxIn[i];
           body[iBody].daFluxOutDaily[i][nyear*body[iBody].iNStepInYear+nstep] = body[iBody].daFluxOut[i];
->>>>>>> 2fd5680c
         }
         
         TempGradientSea(body, body[iBody].dSeasDeltax, iBody);
@@ -3943,20 +3897,14 @@
           body[iBody].daFlux[i] = -2.*PI*pow(body[iBody].dRadius,2)*sqrt(1.0-pow(sin(body[iBody].daLats[i]),2)) * \
                             body[iBody].daDMidPt[i]*body[iBody].daTGrad[i];
           body[iBody].daFluxAvg[i] += body[iBody].daFlux[i]/body[iBody].iNStepInYear;
-<<<<<<< HEAD
-=======
           body[iBody].daFluxDaily[i][nyear*body[iBody].iNStepInYear+nstep] = body[iBody].daFlux[i];
 
->>>>>>> 2fd5680c
           body[iBody].daDivFlux[i] = 0.0;
           for (j=0;j<body[iBody].iNumLats;j++) {
             body[iBody].daDivFlux[i] += -body[iBody].dMDiffSea[i][j]*body[iBody].daTempLW[j];
           }
           body[iBody].daDivFluxAvg[i] += body[iBody].daDivFlux[i]/body[iBody].iNStepInYear;
-<<<<<<< HEAD
-=======
           body[iBody].daDivFluxDaily[i][nyear*body[iBody].iNStepInYear+nstep] = body[iBody].daDivFlux[i];
->>>>>>> 2fd5680c
         }
 
         body[iBody].dTGlobal += \
@@ -4070,8 +4018,6 @@
   RunSeasNext = IceTime + body[iBody].iReRunSeas*2*PI/body[iBody].dMeanMotion;
   IceDt = body[iBody].iIceTimeStep*2*PI/body[iBody].dMeanMotion;
   
-<<<<<<< HEAD
-=======
   if (body[iBody].iIceTimeStep > 1) {
     if (body[iBody].dTGlobal < 0) {
       /* tip toe into snowball state to prevent instability */
@@ -4079,7 +4025,6 @@
     }
   }
   
->>>>>>> 2fd5680c
   if (skip == 0) {
     while (IceTime < evolve->dTime+evolve->dCurrentDt) { 
       if (IceTime+IceDt > evolve->dTime+evolve->dCurrentDt) {
