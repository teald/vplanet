/********************** POISE.C **********************/
/*
 * Russell Deitrick, September 10, 2015
 *
 * Subroutines that control the energy balance model for climate 
*/

#include <stdio.h>
#include <math.h>
#include <assert.h>
#include <stdlib.h>
#include <string.h>
#include "vplanet.h"
#include "options.h"
#include "output.h"

void InitializeControlPoise(CONTROL *control) {
  /* Not sure if I need anything here yet */
}

void InitializeModulePoise(CONTROL *control,MODULE *module) {
  /* Anything here? */
}

<<<<<<< HEAD
void BodyCopyPoise(BODY *dest,BODY *src,int iTideModel,int iBody) {
=======
void BodyCopyPoise(BODY *dest,BODY *src,int iTideModel,int iNumBodies,int iBody) {
  int iLat;
  
  if (src[iBody].bIceSheets) {
    dest[iBody].iNumLats = src[iBody].iNumLats;
    dest[iBody].dIceMassTot = src[iBody].dIceMassTot;
    dest[iBody].dIceDepRate = src[iBody].dIceDepRate;
    dest[iBody].dAlbedoGlobal = src[iBody].dAlbedoGlobal;
    dest[iBody].dIceAlbedo = src[iBody].dIceAlbedo;
    dest[iBody].bClimateModel = src[iBody].bClimateModel;
    dest[iBody].bIceSheets = src[iBody].bIceSheets;
    for (iLat=0;iLat<src[iBody].iNumLats;iLat++) {
      dest[iBody].daIceMass[iLat] = src[iBody].daIceMass[iLat];
      dest[iBody].daTemp[iLat] = src[iBody].daTemp[iLat];
      dest[iBody].daLats[iLat] = src[iBody].daLats[iLat];
      dest[iBody].daIceBalanceAnnual[iLat] = src[iBody].daIceBalanceAnnual[iLat];
      dest[iBody].daXBoundary[iLat] = src[iBody].daXBoundary[iLat];
      dest[iBody].daBasalFlowMid[iLat] = src[iBody].daBasalFlowMid[iLat];
    }
    dest[iBody].daXBoundary[iLat] = src[iBody].daXBoundary[iLat];
    dest[iBody].daBasalFlowMid[iLat] = src[iBody].daBasalFlowMid[iLat];
  }
>>>>>>> d381516b
}

void InitializeBodyPoise(BODY *body,CONTROL *control,UPDATE *update,int iBody,int iModule) {
}

void InitializeUpdateTmpBodyPoise(BODY *body,CONTROL *control,UPDATE *update,int iBody) {
}

/**************** POISE options ********************/

void ReadLatCellNum(BODY *body,CONTROL *control,FILES *files,OPTIONS *options,SYSTEM *system,int iFile) {
  int lTmp=-1,iTmp;
  AddOptionInt(files->Infile[iFile].cIn,options->cName,&iTmp,&lTmp,control->Io.iVerbose);
  if (lTmp >= 0) {
    NotPrimaryInput(iFile,options->cName,files->Infile[iFile].cIn,lTmp,control->Io.iVerbose);
    /* Option was found */
    body[iFile-1].iNumLats = iTmp;
    UpdateFoundOption(&files->Infile[iFile],options,lTmp,iFile);
  } else
    AssignDefaultInt(options,&body[iFile-1].iNumLats,files->iNumInputs);
}

void ReadPlanckA(BODY *body,CONTROL *control,FILES *files,OPTIONS *options,SYSTEM *system,int iFile) {
  /* This parameter cannot exist in primary file */
  int lTmp=-1;
  double dTmp;

  AddOptionDouble(files->Infile[iFile].cIn,options->cName,&dTmp,&lTmp,control->Io.iVerbose);
  if (lTmp >= 0) {
    NotPrimaryInput(iFile,options->cName,files->Infile[iFile].cIn,lTmp,control->Io.iVerbose);
    body[iFile-1].dPlanckA = dTmp;
    UpdateFoundOption(&files->Infile[iFile],options,lTmp,iFile);
  } else
    if (iFile > 0)
      body[iFile-1].dPlanckA = options->dDefault;
}

void ReadPlanckB(BODY *body,CONTROL *control,FILES *files,OPTIONS *options,SYSTEM *system,int iFile) {
  /* This parameter cannot exist in primary file */
  int lTmp=-1;
  double dTmp;

  AddOptionDouble(files->Infile[iFile].cIn,options->cName,&dTmp,&lTmp,control->Io.iVerbose);
  if (lTmp >= 0) {
    NotPrimaryInput(iFile,options->cName,files->Infile[iFile].cIn,lTmp,control->Io.iVerbose);
    body[iFile-1].dPlanckB = dTmp;
    UpdateFoundOption(&files->Infile[iFile],options,lTmp,iFile);
  } else
    if (iFile > 0)
      body[iFile-1].dPlanckB = options->dDefault;
}

void ReadSurfAlbedo(BODY *body,CONTROL *control,FILES *files,OPTIONS *options,SYSTEM *system,int iFile) {
  /* This parameter cannot exist in primary file */
  int lTmp=-1;
  double dTmp;

  AddOptionDouble(files->Infile[iFile].cIn,options->cName,&dTmp,&lTmp,control->Io.iVerbose);
  if (lTmp >= 0) {
    NotPrimaryInput(iFile,options->cName,files->Infile[iFile].cIn,lTmp,control->Io.iVerbose);
    body[iFile-1].dSurfAlbedo = dTmp;
    UpdateFoundOption(&files->Infile[iFile],options,lTmp,iFile);
  } else
    if (iFile > 0)
      body[iFile-1].dSurfAlbedo = options->dDefault;
}

void ReadIceAlbedo(BODY *body,CONTROL *control,FILES *files,OPTIONS *options,SYSTEM *system,int iFile) {
  /* This parameter cannot exist in primary file */
  int lTmp=-1;
  double dTmp;

  AddOptionDouble(files->Infile[iFile].cIn,options->cName,&dTmp,&lTmp,control->Io.iVerbose);
  if (lTmp >= 0) {
    NotPrimaryInput(iFile,options->cName,files->Infile[iFile].cIn,lTmp,control->Io.iVerbose);
    body[iFile-1].dIceAlbedo = dTmp;
    UpdateFoundOption(&files->Infile[iFile],options,lTmp,iFile);
  } else
    if (iFile > 0)
      body[iFile-1].dIceAlbedo = options->dDefault;
}

void ReadTGlobalInit(BODY *body,CONTROL *control,FILES *files,OPTIONS *options,SYSTEM *system,int iFile) {
  /* This parameter cannot exist in primary file */
  int lTmp=-1;
  double dTmp;

  AddOptionDouble(files->Infile[iFile].cIn,options->cName,&dTmp,&lTmp,control->Io.iVerbose);
  if (lTmp >= 0) {
    NotPrimaryInput(iFile,options->cName,files->Infile[iFile].cIn,lTmp,control->Io.iVerbose);
    body[iFile-1].dTGlobalInit = dTmp;
    UpdateFoundOption(&files->Infile[iFile],options,lTmp,iFile);
  } else
    if (iFile > 0)
      body[iFile-1].dTGlobalInit = options->dDefault;
}

void ReadPCO2(BODY *body,CONTROL *control,FILES *files,OPTIONS *options,SYSTEM *system,int iFile) {
  /* This parameter cannot exist in primary file */
  int lTmp=-1;
  double dTmp;

  AddOptionDouble(files->Infile[iFile].cIn,options->cName,&dTmp,&lTmp,control->Io.iVerbose);
  if (lTmp >= 0) {
    NotPrimaryInput(iFile,options->cName,files->Infile[iFile].cIn,lTmp,control->Io.iVerbose);
    body[iFile-1].dpCO2 = dTmp;
    UpdateFoundOption(&files->Infile[iFile],options,lTmp,iFile);
  } else
    if (iFile > 0)
      body[iFile-1].dpCO2 = options->dDefault;
}

void ReadDiffusion(BODY *body,CONTROL *control,FILES *files,OPTIONS *options,SYSTEM *system,int iFile) {
  /* This parameter cannot exist in primary file */
  int lTmp=-1;
  double dTmp;

  AddOptionDouble(files->Infile[iFile].cIn,options->cName,&dTmp,&lTmp,control->Io.iVerbose);
  if (lTmp >= 0) {
    NotPrimaryInput(iFile,options->cName,files->Infile[iFile].cIn,lTmp,control->Io.iVerbose);
    body[iFile-1].dDiffCoeff = dTmp;
    UpdateFoundOption(&files->Infile[iFile],options,lTmp,iFile);
  } else
    if (iFile > 0)
      body[iFile-1].dDiffCoeff = options->dDefault;
}

void ReadFixIceLat(BODY *body,CONTROL *control,FILES *files,OPTIONS *options,SYSTEM *system,int iFile) {
  /* This parameter cannot exist in primary file */
  int lTmp=-1;
  double dTmp;

  AddOptionDouble(files->Infile[iFile].cIn,options->cName,&dTmp,&lTmp,control->Io.iVerbose);
  if (lTmp >= 0) {
    NotPrimaryInput(iFile,options->cName,files->Infile[iFile].cIn,lTmp,control->Io.iVerbose);
    body[iFile-1].dFixIceLat = dTmp;
    UpdateFoundOption(&files->Infile[iFile],options,lTmp,iFile);
  } else
    if (iFile > 0)
      body[iFile-1].dFixIceLat = options->dDefault;
}

void ReadHeatCapAnn(BODY *body,CONTROL *control,FILES *files,OPTIONS *options,SYSTEM *system,int iFile) {
  /* This parameter cannot exist in primary file */
  int lTmp=-1;
  double dTmp;

  AddOptionDouble(files->Infile[iFile].cIn,options->cName,&dTmp,&lTmp,control->Io.iVerbose);
  if (lTmp >= 0) {
    NotPrimaryInput(iFile,options->cName,files->Infile[iFile].cIn,lTmp,control->Io.iVerbose);
    body[iFile-1].dHeatCapAnn = dTmp;
    UpdateFoundOption(&files->Infile[iFile],options,lTmp,iFile);
  } else
    if (iFile > 0)
      body[iFile-1].dHeatCapAnn = options->dDefault;
}


void ReadIceDepRate(BODY *body,CONTROL *control,FILES *files,OPTIONS *options,SYSTEM *system,int iFile) {
  /* This parameter cannot exist in primary file */
  int lTmp=-1;
  double dTmp;

  AddOptionDouble(files->Infile[iFile].cIn,options->cName,&dTmp,&lTmp,control->Io.iVerbose);
  if (lTmp >= 0) {
    NotPrimaryInput(iFile,options->cName,files->Infile[iFile].cIn,lTmp,control->Io.iVerbose);
    body[iFile-1].dIceDepRate = dTmp;
    UpdateFoundOption(&files->Infile[iFile],options,lTmp,iFile);
  } else
    if (iFile > 0)
      body[iFile-1].dIceDepRate = options->dDefault;
}

void ReadHadley(BODY *body,CONTROL *control,FILES *files,OPTIONS *options,SYSTEM *system,int iFile) {
  int lTmp=-1,bTmp;
  AddOptionBool(files->Infile[iFile].cIn,options->cName,&bTmp,&lTmp,control->Io.iVerbose);
  if (lTmp >= 0) {
    NotPrimaryInput(iFile,options->cName,files->Infile[iFile].cIn,lTmp,control->Io.iVerbose);
    /* Option was found */
    body[iFile-1].bHadley = bTmp;
    UpdateFoundOption(&files->Infile[iFile],options,lTmp,iFile);
  } else
    AssignDefaultInt(options,&body[iFile-1].bHadley,files->iNumInputs);
}

void ReadCalcAB(BODY *body,CONTROL *control,FILES *files,OPTIONS *options,SYSTEM *system,int iFile) {
  int lTmp=-1,bTmp;
  AddOptionBool(files->Infile[iFile].cIn,options->cName,&bTmp,&lTmp,control->Io.iVerbose);
  if (lTmp >= 0) {
    NotPrimaryInput(iFile,options->cName,files->Infile[iFile].cIn,lTmp,control->Io.iVerbose);
    /* Option was found */
    body[iFile-1].bCalcAB = bTmp;
    UpdateFoundOption(&files->Infile[iFile],options,lTmp,iFile);
  } else
    AssignDefaultInt(options,&body[iFile-1].bCalcAB,files->iNumInputs);
}

void ReadColdStart(BODY *body,CONTROL *control,FILES *files,OPTIONS *options,SYSTEM *system,int iFile) {
  int lTmp=-1,bTmp;
  AddOptionBool(files->Infile[iFile].cIn,options->cName,&bTmp,&lTmp,control->Io.iVerbose);
  if (lTmp >= 0) {
    NotPrimaryInput(iFile,options->cName,files->Infile[iFile].cIn,lTmp,control->Io.iVerbose);
    /* Option was found */
    body[iFile-1].bColdStart = bTmp;
    UpdateFoundOption(&files->Infile[iFile],options,lTmp,iFile);
  } else
    AssignDefaultInt(options,&body[iFile-1].bColdStart,files->iNumInputs);
}

void ReadAlbedoZA(BODY *body,CONTROL *control,FILES *files,OPTIONS *options,SYSTEM *system,int iFile) {
  int lTmp=-1,bTmp;
  AddOptionBool(files->Infile[iFile].cIn,options->cName,&bTmp,&lTmp,control->Io.iVerbose);
  if (lTmp >= 0) {
    NotPrimaryInput(iFile,options->cName,files->Infile[iFile].cIn,lTmp,control->Io.iVerbose);
    /* Option was found */
    body[iFile-1].bAlbedoZA = bTmp;
    UpdateFoundOption(&files->Infile[iFile],options,lTmp,iFile);
  } else
    AssignDefaultInt(options,&body[iFile-1].bAlbedoZA,files->iNumInputs);
}

void ReadJormungand(BODY *body,CONTROL *control,FILES *files,OPTIONS *options,SYSTEM *system,int iFile) {
  /* This parameter cannot exist in primary file */
  int lTmp=-1, bTmp;

  AddOptionBool(files->Infile[iFile].cIn,options->cName,&bTmp,&lTmp,control->Io.iVerbose);
  if (lTmp >= 0) {
    NotPrimaryInput(iFile,options->cName,files->Infile[iFile].cIn,lTmp,control->Io.iVerbose);
    body[iFile-1].bJormungand = bTmp;
    UpdateFoundOption(&files->Infile[iFile],options,lTmp,iFile);
  } else
    AssignDefaultInt(options,&body[iFile-1].bJormungand,files->iNumInputs);
}

void ReadSeaIceModel(BODY *body,CONTROL *control,FILES *files,OPTIONS *options,SYSTEM *system,int iFile) {
  /* This parameter cannot exist in primary file */
  int lTmp=-1, bTmp;

  AddOptionBool(files->Infile[iFile].cIn,options->cName,&bTmp,&lTmp,control->Io.iVerbose);
  if (lTmp >= 0) {
    NotPrimaryInput(iFile,options->cName,files->Infile[iFile].cIn,lTmp,control->Io.iVerbose);
    body[iFile-1].bSeaIceModel = bTmp;
    UpdateFoundOption(&files->Infile[iFile],options,lTmp,iFile);
  } else
    AssignDefaultInt(options,&body[iFile-1].bSeaIceModel,files->iNumInputs);
}

void ReadMEPDiff(BODY *body,CONTROL *control,FILES *files,OPTIONS *options,SYSTEM *system,int iFile) {
  /* This parameter cannot exist in primary file */
  int lTmp=-1, bTmp;

  AddOptionBool(files->Infile[iFile].cIn,options->cName,&bTmp,&lTmp,control->Io.iVerbose);
  if (lTmp >= 0) {
    NotPrimaryInput(iFile,options->cName,files->Infile[iFile].cIn,lTmp,control->Io.iVerbose);
    body[iFile-1].bMEPDiff = bTmp;
    UpdateFoundOption(&files->Infile[iFile],options,lTmp,iFile);
  } else
    AssignDefaultInt(options,&body[iFile-1].bMEPDiff,files->iNumInputs);
}

void ReadIceSheets(BODY *body,CONTROL *control,FILES *files,OPTIONS *options,SYSTEM *system,int iFile) {
  /* This parameter cannot exist in primary file */
  int lTmp=-1, bTmp;

  AddOptionBool(files->Infile[iFile].cIn,options->cName,&bTmp,&lTmp,control->Io.iVerbose);
  if (lTmp >= 0) {
    NotPrimaryInput(iFile,options->cName,files->Infile[iFile].cIn,lTmp,control->Io.iVerbose);
    body[iFile-1].bIceSheets = bTmp;
    UpdateFoundOption(&files->Infile[iFile],options,lTmp,iFile);
  } else {
    AssignDefaultInt(options,&body[iFile-1].bIceSheets,files->iNumInputs);
  }
}

void ReadClimateModel(BODY *body,CONTROL *control,FILES *files,OPTIONS *options,SYSTEM *system,int iFile) {
  /* This parameter can exist in any file, but only once */
  int lTmp=-1;
  char cTmp[OPTLEN];

  /* Climate Model, use #defined variables */

  AddOptionString(files->Infile[iFile].cIn,options->cName,cTmp,&lTmp,control->Io.iVerbose);
  if (lTmp >= 0) {
    /* This parameter can not appear in the primary input,
       as it is module specific (it's easier to code this
       way. It should also only appear in one body file
       so as different tidal models cannot be called. */
    NotPrimaryInput(iFile,options->cName,files->Infile[iFile].cIn,lTmp,control->Io.iVerbose);
    //CheckDuplication(files,options,files->Infile[iFile].cIn,lTmp,control->Io.iVerbose);
    if (!memcmp(sLower(cTmp),"ann",3)) {
      body[iFile-1].bClimateModel = ANN;
    } else if (!memcmp(sLower(cTmp),"sea",3)) {
      body[iFile-1].bClimateModel = SEA;
    } else {
      if (control->Io.iVerbose >= VERBERR)
        fprintf(stderr,"ERROR: Unknown argument to %s: %s. Options are ann or sea.\n",options->cName,cTmp);
      LineExit(files->Infile[iFile].cIn,lTmp);  
    }
    UpdateFoundOption(&files->Infile[iFile],options,lTmp,iFile);
  } else
    AssignDefaultInt(options,&body[iFile-1].bClimateModel,files->iNumInputs);
}

void ReadAlbedoType(BODY *body,CONTROL *control,FILES *files,OPTIONS *options,SYSTEM *system,int iFile) {
  /* This parameter can exist in any file, but only once */
  int lTmp=-1;
  char cTmp[OPTLEN];

  /* Albedo type, use #defined variables */

  AddOptionString(files->Infile[iFile].cIn,options->cName,cTmp,&lTmp,control->Io.iVerbose);
  if (lTmp >= 0) {
    /* This parameter can not appear in the primary input,
       as it is module specific (it's easier to code this
       way. It should also only appear in one body file
       so as different tidal models cannot be called. */
    NotPrimaryInput(iFile,options->cName,files->Infile[iFile].cIn,lTmp,control->Io.iVerbose);
    //CheckDuplication(files,options,files->Infile[iFile].cIn,lTmp,control->Io.iVerbose);
    if (!memcmp(sLower(cTmp),"fix",3)) {
      body[iFile-1].iAlbedoType = ALBFIXED;
    } else if (!memcmp(sLower(cTmp),"tay",3)) {
      body[iFile-1].iAlbedoType = ALBTAYLOR;
    } else {
      if (control->Io.iVerbose >= VERBERR)
        fprintf(stderr,"ERROR: Unknown argument to %s: %s. Options are fix or tay.\n",options->cName,cTmp);
      LineExit(files->Infile[iFile].cIn,lTmp);  
    }
    UpdateFoundOption(&files->Infile[iFile],options,lTmp,iFile);
  } else {
//     AssignDefaultInt(options,&body[iFile-1].iAlbedoType,files->iNumInputs);
    body[iFile-1].iAlbedoType = options->dDefault;
  }
}

void ReadGeography(BODY *body,CONTROL *control,FILES *files,OPTIONS *options,SYSTEM *system,int iFile) {
  /* This parameter can exist in any file, but only once */
  int lTmp=-1;
  char cTmp[OPTLEN];

  /* Albedo type, use #defined variables */

  AddOptionString(files->Infile[iFile].cIn,options->cName,cTmp,&lTmp,control->Io.iVerbose);
  if (lTmp >= 0) {
    /* This parameter can not appear in the primary input,
       as it is module specific (it's easier to code this
       way. It should also only appear in one body file
       so as different tidal models cannot be called. */
    NotPrimaryInput(iFile,options->cName,files->Infile[iFile].cIn,lTmp,control->Io.iVerbose);
    //CheckDuplication(files,options,files->Infile[iFile].cIn,lTmp,control->Io.iVerbose);
    if (!memcmp(sLower(cTmp),"uni3",4)) {
      body[iFile-1].iGeography = UNIFORM3;
    } else if (!memcmp(sLower(cTmp),"modn",4)) {
      body[iFile-1].iGeography = MODERN;
    } else {
      if (control->Io.iVerbose >= VERBERR)
        fprintf(stderr,"ERROR: Unknown argument to %s: %s. Options are uni3 or modn.\n",options->cName,cTmp);
      LineExit(files->Infile[iFile].cIn,lTmp);  
    }
    UpdateFoundOption(&files->Infile[iFile],options,lTmp,iFile);
  } else {
//     AssignDefaultInt(options,&body[iFile-1].iAlbedoType,files->iNumInputs);
    body[iFile-1].iGeography = options->dDefault;
  }
}


void ReadInitIceLat(BODY *body,CONTROL *control,FILES *files,OPTIONS *options,SYSTEM *system,int iFile) {
  /* This parameter cannot exist in primary file */
  int lTmp=-1;
  double dTmp;

  AddOptionDouble(files->Infile[iFile].cIn,options->cName,&dTmp,&lTmp,control->Io.iVerbose);
  if (lTmp >= 0) {
    NotPrimaryInput(iFile,options->cName,files->Infile[iFile].cIn,lTmp,control->Io.iVerbose);
    body[iFile-1].dInitIceLat = dTmp;
    UpdateFoundOption(&files->Infile[iFile],options,lTmp,iFile);
  } else
    if (iFile > 0)
      body[iFile-1].dInitIceLat = options->dDefault;
}

void ReadInitIceHeight(BODY *body,CONTROL *control,FILES *files,OPTIONS *options,SYSTEM *system,int iFile) {
  /* This parameter cannot exist in primary file */
  int lTmp=-1;
  double dTmp;

  AddOptionDouble(files->Infile[iFile].cIn,options->cName,&dTmp,&lTmp,control->Io.iVerbose);
  if (lTmp >= 0) {
    NotPrimaryInput(iFile,options->cName,files->Infile[iFile].cIn,lTmp,control->Io.iVerbose);
    body[iFile-1].dInitIceHeight = dTmp;
    UpdateFoundOption(&files->Infile[iFile],options,lTmp,iFile);
  } else
    if (iFile > 0)
      body[iFile-1].dInitIceHeight = options->dDefault;
}

void ReadHeatCapLand(BODY *body,CONTROL *control,FILES *files,OPTIONS *options,SYSTEM *system,int iFile) {
  /* This parameter cannot exist in primary file */
  int lTmp=-1;
  double dTmp;

  AddOptionDouble(files->Infile[iFile].cIn,options->cName,&dTmp,&lTmp,control->Io.iVerbose);
  if (lTmp >= 0) {
    NotPrimaryInput(iFile,options->cName,files->Infile[iFile].cIn,lTmp,control->Io.iVerbose);
    body[iFile-1].dHeatCapLand = dTmp;
    UpdateFoundOption(&files->Infile[iFile],options,lTmp,iFile);
  } else
    if (iFile > 0)
      body[iFile-1].dHeatCapLand = options->dDefault;
}

void ReadSeaIceConduct(BODY *body,CONTROL *control,FILES *files,OPTIONS *options,SYSTEM *system,int iFile) {
  /* This parameter cannot exist in primary file */
  int lTmp=-1;
  double dTmp;

  AddOptionDouble(files->Infile[iFile].cIn,options->cName,&dTmp,&lTmp,control->Io.iVerbose);
  if (lTmp >= 0) {
    NotPrimaryInput(iFile,options->cName,files->Infile[iFile].cIn,lTmp,control->Io.iVerbose);
    body[iFile-1].dSeaIceConduct = dTmp;
    UpdateFoundOption(&files->Infile[iFile],options,lTmp,iFile);
  } else
    if (iFile > 0)
      body[iFile-1].dSeaIceConduct = options->dDefault;
}

void ReadHeatCapWater(BODY *body,CONTROL *control,FILES *files,OPTIONS *options,SYSTEM *system,int iFile) {
  /* This parameter cannot exist in primary file */
  int lTmp=-1;
  double dTmp;

  AddOptionDouble(files->Infile[iFile].cIn,options->cName,&dTmp,&lTmp,control->Io.iVerbose);
  if (lTmp >= 0) {
    NotPrimaryInput(iFile,options->cName,files->Infile[iFile].cIn,lTmp,control->Io.iVerbose);
    body[iFile-1].dHeatCapWater = dTmp;
    UpdateFoundOption(&files->Infile[iFile],options,lTmp,iFile);
  } else
    if (iFile > 0)
      body[iFile-1].dHeatCapWater = options->dDefault;
}

void ReadAlbedoLand(BODY *body,CONTROL *control,FILES *files,OPTIONS *options,SYSTEM *system,int iFile) {
  /* This parameter cannot exist in primary file */
  int lTmp=-1;
  double dTmp;

  AddOptionDouble(files->Infile[iFile].cIn,options->cName,&dTmp,&lTmp,control->Io.iVerbose);
  if (lTmp >= 0) {
    NotPrimaryInput(iFile,options->cName,files->Infile[iFile].cIn,lTmp,control->Io.iVerbose);
    body[iFile-1].dAlbedoLand = dTmp;
    UpdateFoundOption(&files->Infile[iFile],options,lTmp,iFile);
  } else
    if (iFile > 0)
      body[iFile-1].dAlbedoLand = options->dDefault;
}


void ReadAlbedoWater(BODY *body,CONTROL *control,FILES *files,OPTIONS *options,SYSTEM *system,int iFile) {
  /* This parameter cannot exist in primary file */
  int lTmp=-1;
  double dTmp;

  AddOptionDouble(files->Infile[iFile].cIn,options->cName,&dTmp,&lTmp,control->Io.iVerbose);
  if (lTmp >= 0) {
    NotPrimaryInput(iFile,options->cName,files->Infile[iFile].cIn,lTmp,control->Io.iVerbose);
    body[iFile-1].dAlbedoWater = dTmp;
    UpdateFoundOption(&files->Infile[iFile],options,lTmp,iFile);
  } else
    if (iFile > 0)
      body[iFile-1].dAlbedoWater = options->dDefault;
}

void ReadMixingDepth(BODY *body,CONTROL *control,FILES *files,OPTIONS *options,SYSTEM *system,int iFile) {
  /* This parameter cannot exist in primary file */
  int lTmp=-1;
  double dTmp;

  AddOptionDouble(files->Infile[iFile].cIn,options->cName,&dTmp,&lTmp,control->Io.iVerbose);
  if (lTmp >= 0) {
    NotPrimaryInput(iFile,options->cName,files->Infile[iFile].cIn,lTmp,control->Io.iVerbose);
    body[iFile-1].dMixingDepth = dTmp;
    UpdateFoundOption(&files->Infile[iFile],options,lTmp,iFile);
  } else
    if (iFile > 0)
      body[iFile-1].dMixingDepth = options->dDefault;
}

void ReadFrzTSeaIce(BODY *body,CONTROL *control,FILES *files,OPTIONS *options,SYSTEM *system,int iFile) {
  /* This parameter cannot exist in primary file */
  int lTmp=-1;
  double dTmp;

  AddOptionDouble(files->Infile[iFile].cIn,options->cName,&dTmp,&lTmp,control->Io.iVerbose);
  if (lTmp >= 0) {
    NotPrimaryInput(iFile,options->cName,files->Infile[iFile].cIn,lTmp,control->Io.iVerbose);
    body[iFile-1].dFrzTSeaIce = dTmp;
    UpdateFoundOption(&files->Infile[iFile],options,lTmp,iFile);
  } else
    if (iFile > 0)
      body[iFile-1].dFrzTSeaIce = options->dDefault;
}

void ReadNuLandWater(BODY *body,CONTROL *control,FILES *files,OPTIONS *options,SYSTEM *system,int iFile) {
  /* This parameter cannot exist in primary file */
  int lTmp=-1;
  double dTmp;

  AddOptionDouble(files->Infile[iFile].cIn,options->cName,&dTmp,&lTmp,control->Io.iVerbose);
  if (lTmp >= 0) {
    NotPrimaryInput(iFile,options->cName,files->Infile[iFile].cIn,lTmp,control->Io.iVerbose);
    body[iFile-1].dNuLandWater = dTmp;
    UpdateFoundOption(&files->Infile[iFile],options,lTmp,iFile);
  } else
    if (iFile > 0)
      body[iFile-1].dNuLandWater = options->dDefault;
}

void ReadNStepInYear(BODY *body,CONTROL *control,FILES *files,OPTIONS *options,SYSTEM *system,int iFile) {
  int lTmp=-1,iTmp;
  AddOptionInt(files->Infile[iFile].cIn,options->cName,&iTmp,&lTmp,control->Io.iVerbose);
  if (lTmp >= 0) {
    NotPrimaryInput(iFile,options->cName,files->Infile[iFile].cIn,lTmp,control->Io.iVerbose);
    /* Option was found */
    body[iFile-1].iNStepInYear = iTmp;
    UpdateFoundOption(&files->Infile[iFile],options,lTmp,iFile);
  } else
    AssignDefaultInt(options,&body[iFile-1].iNStepInYear,files->iNumInputs);
}

void ReadNumYears(BODY *body,CONTROL *control,FILES *files,OPTIONS *options,SYSTEM *system,int iFile) {
  int lTmp=-1,iTmp;
  AddOptionInt(files->Infile[iFile].cIn,options->cName,&iTmp,&lTmp,control->Io.iVerbose);
  if (lTmp >= 0) {
    NotPrimaryInput(iFile,options->cName,files->Infile[iFile].cIn,lTmp,control->Io.iVerbose);
    /* Option was found */
    body[iFile-1].iNumYears = iTmp;
    UpdateFoundOption(&files->Infile[iFile],options,lTmp,iFile);
  } else
    AssignDefaultInt(options,&body[iFile-1].iNumYears,files->iNumInputs);
}

void ReadIceDt(BODY *body,CONTROL *control,FILES *files,OPTIONS *options,SYSTEM *system,int iFile) {
  int lTmp=-1,iTmp;
  AddOptionInt(files->Infile[iFile].cIn,options->cName,&iTmp,&lTmp,control->Io.iVerbose);
  if (lTmp >= 0) {
    NotPrimaryInput(iFile,options->cName,files->Infile[iFile].cIn,lTmp,control->Io.iVerbose);
    /* Option was found */
    body[iFile-1].iIceTimeStep = iTmp;
    UpdateFoundOption(&files->Infile[iFile],options,lTmp,iFile);
  } else
    AssignDefaultInt(options,&body[iFile-1].iIceTimeStep,files->iNumInputs);
}

void ReadReRunSeas(BODY *body,CONTROL *control,FILES *files,OPTIONS *options,SYSTEM *system,int iFile) {
  int lTmp=-1,iTmp;
  AddOptionInt(files->Infile[iFile].cIn,options->cName,&iTmp,&lTmp,control->Io.iVerbose);
  if (lTmp >= 0) {
    NotPrimaryInput(iFile,options->cName,files->Infile[iFile].cIn,lTmp,control->Io.iVerbose);
    /* Option was found */
    body[iFile-1].iReRunSeas = iTmp;
    UpdateFoundOption(&files->Infile[iFile],options,lTmp,iFile);
  } else
    AssignDefaultInt(options,&body[iFile-1].iReRunSeas,files->iNumInputs);
}

void InitializeOptionsPoise(OPTIONS *options,fnReadOption fnRead[]) {
  sprintf(options[OPT_LATCELLNUM].cName,"iLatCellNum");
  sprintf(options[OPT_LATCELLNUM].cDescr,"Number of latitude cells used in climate model");
  sprintf(options[OPT_LATCELLNUM].cDefault,"50");
  options[OPT_LATCELLNUM].dDefault = 50;
  options[OPT_LATCELLNUM].iType = 1;  
  options[OPT_LATCELLNUM].iMultiFile = 1;   
  fnRead[OPT_LATCELLNUM] = &ReadLatCellNum;
  
  sprintf(options[OPT_PLANCKA].cName,"dPlanckA");
  sprintf(options[OPT_PLANCKA].cDescr,"Constant 'A' used in OLR calculation");
  sprintf(options[OPT_PLANCKA].cDefault,"203.3");
  options[OPT_PLANCKA].dDefault = 203.3;
  options[OPT_PLANCKA].iType = 2;  
  options[OPT_PLANCKA].iMultiFile = 1;   
  fnRead[OPT_PLANCKA] = &ReadPlanckA;
  
  sprintf(options[OPT_PLANCKB].cName,"dPlanckB");
  sprintf(options[OPT_PLANCKB].cDescr,"Sensitivity 'B' used in OLR calculation");
  sprintf(options[OPT_PLANCKB].cDefault,"2.09");
  options[OPT_PLANCKB].dDefault = 2.09;
  options[OPT_PLANCKB].iType = 2;  
  options[OPT_PLANCKB].iMultiFile = 1;   
  fnRead[OPT_PLANCKB] = &ReadPlanckB;
  
  sprintf(options[OPT_ICEALBEDO].cName,"dIceAlbedo");
  sprintf(options[OPT_ICEALBEDO].cDescr,"Albedo of ice");
  sprintf(options[OPT_ICEALBEDO].cDefault,"0.6");
  options[OPT_ICEALBEDO].dDefault = 0.6;
  options[OPT_ICEALBEDO].iType = 2;  
  options[OPT_ICEALBEDO].iMultiFile = 1;   
  fnRead[OPT_ICEALBEDO] = &ReadIceAlbedo;
  
  sprintf(options[OPT_SURFALBEDO].cName,"dSurfAlbedo");
  sprintf(options[OPT_SURFALBEDO].cDescr,"Albedo of (ice-free) surface");
  sprintf(options[OPT_SURFALBEDO].cDefault,"0.3");
  options[OPT_SURFALBEDO].dDefault = 0.3;
  options[OPT_SURFALBEDO].iType = 2;  
  options[OPT_SURFALBEDO].iMultiFile = 1;   
  fnRead[OPT_SURFALBEDO] = &ReadSurfAlbedo;
  
  sprintf(options[OPT_TGLOBALEST].cName,"dTGlobalInit");
  sprintf(options[OPT_TGLOBALEST].cDescr,"Estimate of initial global temperature");
  sprintf(options[OPT_TGLOBALEST].cDefault,"14.85");
  options[OPT_TGLOBALEST].dDefault = 14.85;
  options[OPT_TGLOBALEST].iType = 2;  
  options[OPT_TGLOBALEST].iMultiFile = 1;   
  fnRead[OPT_TGLOBALEST] = &ReadTGlobalInit;
  
  sprintf(options[OPT_PCO2].cName,"dpCO2");
  sprintf(options[OPT_PCO2].cDescr,"Partial pressure of CO2 in atmosphere");
  sprintf(options[OPT_PCO2].cDefault,"3.3e-4");
  options[OPT_PCO2].dDefault = 3.3e-4;
  options[OPT_PCO2].iType = 2;  
  options[OPT_PCO2].iMultiFile = 1;   
  fnRead[OPT_PCO2] = &ReadPCO2;
  
  sprintf(options[OPT_CALCAB].cName,"bCalcAB");
  sprintf(options[OPT_CALCAB].cDescr,"Calculate A and B in OLR function, from (T & pCO2)");
  sprintf(options[OPT_CALCAB].cDefault,"0");
  options[OPT_CALCAB].dDefault = 0;
  options[OPT_CALCAB].iType = 0;  
  options[OPT_CALCAB].iMultiFile = 1;   
  fnRead[OPT_CALCAB] = &ReadCalcAB;
  
  sprintf(options[OPT_DIFFUSION].cName,"dDiffusion");
  sprintf(options[OPT_DIFFUSION].cDescr,"Heat diffusion coefficient");
  sprintf(options[OPT_DIFFUSION].cDefault,"0.44");
  options[OPT_DIFFUSION].dDefault = 0.44;
  options[OPT_DIFFUSION].iType = 2;  
  options[OPT_DIFFUSION].iMultiFile = 1;   
  fnRead[OPT_DIFFUSION] = &ReadDiffusion;
  
  sprintf(options[OPT_HADLEY].cName,"bHadley");
  sprintf(options[OPT_HADLEY].cDescr,"Enable Hadley circulation");
  sprintf(options[OPT_HADLEY].cDefault,"0");
  options[OPT_HADLEY].dDefault = 0;
  options[OPT_HADLEY].iType = 0;  
  options[OPT_HADLEY].iMultiFile = 1;   
  fnRead[OPT_HADLEY] = &ReadHadley;
  
  sprintf(options[OPT_COLDSTART].cName,"bColdStart");
  sprintf(options[OPT_COLDSTART].cDescr,"Start from snowball Earth conditions");
  sprintf(options[OPT_COLDSTART].cDefault,"0");
  options[OPT_COLDSTART].dDefault = 0;
  options[OPT_COLDSTART].iType = 0;  
  options[OPT_COLDSTART].iMultiFile = 1;   
  fnRead[OPT_COLDSTART] = &ReadColdStart;
  
  sprintf(options[OPT_FIXICELAT].cName,"dFixIceLat");
  sprintf(options[OPT_FIXICELAT].cDescr,"Fixes ice line latitude to a set value");
  sprintf(options[OPT_FIXICELAT].cDefault,"None");
  options[OPT_FIXICELAT].dDefault = 0;
  options[OPT_FIXICELAT].iType = 2;  
  options[OPT_FIXICELAT].iMultiFile = 1;   
  fnRead[OPT_FIXICELAT] = &ReadFixIceLat;
  
  sprintf(options[OPT_ALBEDOZA].cName,"bAlbedoZA");
  sprintf(options[OPT_ALBEDOZA].cDescr,"Use albedo based on zenith angle");
  sprintf(options[OPT_ALBEDOZA].cDefault,"0");
  options[OPT_ALBEDOZA].dDefault = 0;
  options[OPT_ALBEDOZA].iType = 0;  
  options[OPT_ALBEDOZA].iMultiFile = 1;   
  fnRead[OPT_ALBEDOZA] = &ReadAlbedoZA;
  
  sprintf(options[OPT_JORMUNGAND].cName,"bJormungand");
  sprintf(options[OPT_JORMUNGAND].cDescr,"With dFixIceLat, fixes ice latitude with cold equator");
  sprintf(options[OPT_JORMUNGAND].cDefault,"0");
  options[OPT_JORMUNGAND].dDefault = 0;
  options[OPT_JORMUNGAND].iType = 0;  
  options[OPT_JORMUNGAND].iMultiFile = 1;   
  fnRead[OPT_JORMUNGAND] = &ReadJormungand;
  
  sprintf(options[OPT_MEPDIFF].cName,"bMEPDiff");
  sprintf(options[OPT_MEPDIFF].cDescr,"Calculate diffusion from max entropy production (D=B/4)");
  sprintf(options[OPT_MEPDIFF].cDefault,"0");
  options[OPT_MEPDIFF].dDefault = 0;
  options[OPT_MEPDIFF].iType = 0;  
  options[OPT_MEPDIFF].iMultiFile = 1;   
  fnRead[OPT_MEPDIFF] = &ReadMEPDiff;
  
  sprintf(options[OPT_HEATCAPANN].cName,"dHeatCapAnn");
  sprintf(options[OPT_HEATCAPANN].cDescr,"Surface heat capacity in annual model");
  sprintf(options[OPT_HEATCAPANN].cDefault,"0.2");
  options[OPT_HEATCAPANN].dDefault = 0.2;
  options[OPT_HEATCAPANN].iType = 2;  
  options[OPT_HEATCAPANN].iMultiFile = 1;   
  fnRead[OPT_HEATCAPANN] = &ReadHeatCapAnn;
  
  sprintf(options[OPT_ICEDEPRATE].cName,"dIceDepRate");
  sprintf(options[OPT_ICEDEPRATE].cDescr,"Deposition rate of ice/snow to form ice sheets");
  sprintf(options[OPT_ICEDEPRATE].cDefault,"2.9e-5");
  options[OPT_ICEDEPRATE].dDefault = 2.9e-5;
  options[OPT_ICEDEPRATE].iType = 2;  
  options[OPT_ICEDEPRATE].iMultiFile = 1;   
  fnRead[OPT_ICEDEPRATE] = &ReadIceDepRate;
  
  sprintf(options[OPT_ICESHEETS].cName,"bIceSheets");
  sprintf(options[OPT_ICESHEETS].cDescr,"Include ice sheets");
  sprintf(options[OPT_ICESHEETS].cDefault,"0");
  options[OPT_ICESHEETS].dDefault = 0;
  options[OPT_ICESHEETS].iType = 0;  
  options[OPT_ICESHEETS].iMultiFile = 1;   
  fnRead[OPT_ICESHEETS] = &ReadIceSheets;

  sprintf(options[OPT_INITICELAT].cName,"dInitIceLat");
  sprintf(options[OPT_INITICELAT].cDescr,"Sets initial ice sheet latitude");
  sprintf(options[OPT_INITICELAT].cDefault,"90");
  options[OPT_INITICELAT].dDefault = 90.0;
  options[OPT_INITICELAT].iType = 2;  
  options[OPT_INITICELAT].iMultiFile = 1;   
  fnRead[OPT_INITICELAT] = &ReadInitIceLat;  
  
  sprintf(options[OPT_INITICEHEIGHT].cName,"dInitIceHeight");
  sprintf(options[OPT_INITICEHEIGHT].cDescr,"Sets initial ice sheet height");
  sprintf(options[OPT_INITICEHEIGHT].cDefault,"50");
  options[OPT_INITICEHEIGHT].dDefault = 50.0;
  options[OPT_INITICEHEIGHT].iType = 2;  
  options[OPT_INITICEHEIGHT].iMultiFile = 1;   
  fnRead[OPT_INITICEHEIGHT] = &ReadInitIceHeight;
  
  sprintf(options[OPT_CLIMATEMODEL].cName,"bClimateModel");
  sprintf(options[OPT_CLIMATEMODEL].cDescr,"Use annual or seasonal model");
  sprintf(options[OPT_CLIMATEMODEL].cDefault,"ann");
  options[OPT_CLIMATEMODEL].dDefault = ANN;
  options[OPT_CLIMATEMODEL].iType = 1;  
  options[OPT_CLIMATEMODEL].iMultiFile = 1;   
  fnRead[OPT_CLIMATEMODEL] = &ReadClimateModel;
  
  sprintf(options[OPT_HEATCAPLAND].cName,"dHeatCapLand");
  sprintf(options[OPT_HEATCAPLAND].cDescr,"Land heat capacity in seasonal model");
  sprintf(options[OPT_HEATCAPLAND].cDefault,"1.42e7");
  options[OPT_HEATCAPLAND].dDefault = 1.42e7;
  options[OPT_HEATCAPLAND].iType = 2;  
  options[OPT_HEATCAPLAND].iMultiFile = 1;   
  fnRead[OPT_HEATCAPLAND] = &ReadHeatCapLand;
  
  sprintf(options[OPT_HEATCAPWATER].cName,"dHeatCapWater");
  sprintf(options[OPT_HEATCAPWATER].cDescr,"Water heat capacity in seasonal model");
  sprintf(options[OPT_HEATCAPWATER].cDefault,"3.093e8");
  options[OPT_HEATCAPWATER].dDefault = 3.093e8;
  options[OPT_HEATCAPWATER].iType = 2;  
  options[OPT_HEATCAPWATER].iMultiFile = 1;   
  fnRead[OPT_HEATCAPWATER] = &ReadHeatCapWater;
  
  sprintf(options[OPT_MIXINGDEPTH].cName,"dMixingDepth");
  sprintf(options[OPT_MIXINGDEPTH].cDescr,"Mixing depth of ocean in seasonal model");
  sprintf(options[OPT_MIXINGDEPTH].cDefault,"50");
  options[OPT_MIXINGDEPTH].dDefault = 50.;
  options[OPT_MIXINGDEPTH].iType = 2;  
  options[OPT_MIXINGDEPTH].iMultiFile = 1;   
  fnRead[OPT_MIXINGDEPTH] = &ReadMixingDepth;
  
  sprintf(options[OPT_FRZTSEAICE].cName,"dFrzTSeaIce");
  sprintf(options[OPT_FRZTSEAICE].cDescr,"Temp of sea ice formation in seasonal model");
  sprintf(options[OPT_FRZTSEAICE].cDefault,"-2");
  options[OPT_FRZTSEAICE].dDefault = -2.;
  options[OPT_FRZTSEAICE].iType = 2;  
  options[OPT_FRZTSEAICE].iMultiFile = 1;   
  fnRead[OPT_FRZTSEAICE] = &ReadFrzTSeaIce;
  
  sprintf(options[OPT_NULANDWATER].cName,"dNuLandWater");
  sprintf(options[OPT_NULANDWATER].cDescr,"Coefficient of land-ocean heat flux");
  sprintf(options[OPT_NULANDWATER].cDefault,"3");
  options[OPT_NULANDWATER].dDefault = 3.;
  options[OPT_NULANDWATER].iType = 2;  
  options[OPT_NULANDWATER].iMultiFile = 1;   
  fnRead[OPT_NULANDWATER] = &ReadNuLandWater;
  
  sprintf(options[OPT_NSTEPINYEAR].cName,"iNStepInYear");
  sprintf(options[OPT_NSTEPINYEAR].cDescr,"Number of time-steps/year in seasonal model");
  sprintf(options[OPT_NSTEPINYEAR].cDefault,"60");
  options[OPT_NSTEPINYEAR].dDefault = 60;
  options[OPT_NSTEPINYEAR].iType = 1;  
  options[OPT_NSTEPINYEAR].iMultiFile = 1;   
  fnRead[OPT_NSTEPINYEAR] = &ReadNStepInYear;
  
  sprintf(options[OPT_NUMYEARS].cName,"iNumYears");
  sprintf(options[OPT_NUMYEARS].cDescr,"Number of years to run seasonal model");
  sprintf(options[OPT_NUMYEARS].cDefault,"10");
  options[OPT_NUMYEARS].dDefault = 10;
  options[OPT_NUMYEARS].iType = 1;  
  options[OPT_NUMYEARS].iMultiFile = 1;   
  fnRead[OPT_NUMYEARS] = &ReadNumYears;
  
  sprintf(options[OPT_SEAICEMODEL].cName,"bSeaIceModel");
  sprintf(options[OPT_SEAICEMODEL].cDescr,"model sea ice dynamics and heat flow?");
  sprintf(options[OPT_SEAICEMODEL].cDefault,"1");
  options[OPT_SEAICEMODEL].dDefault = 1;
  options[OPT_SEAICEMODEL].iType = 0;  
  options[OPT_SEAICEMODEL].iMultiFile = 1;   
  fnRead[OPT_SEAICEMODEL] = &ReadSeaIceModel;
  
  sprintf(options[OPT_ICECONDUCT].cName,"dSeaIceConduct");
  sprintf(options[OPT_ICECONDUCT].cDescr,"Heat conductivity of sea ice");
  sprintf(options[OPT_ICECONDUCT].cDefault,"2");
  options[OPT_ICECONDUCT].dDefault = 2.;
  options[OPT_ICECONDUCT].iType = 2;  
  options[OPT_ICECONDUCT].iMultiFile = 1;   
  fnRead[OPT_ICECONDUCT] = &ReadSeaIceConduct;
  
  sprintf(options[OPT_ALBEDOLAND].cName,"dAlbedoLand");
  sprintf(options[OPT_ALBEDOLAND].cDescr,"albedo of dry land");
  sprintf(options[OPT_ALBEDOLAND].cDefault,"0.363");
  options[OPT_ALBEDOLAND].dDefault = 0.363;
  options[OPT_ALBEDOLAND].iType = 2;  
  options[OPT_ALBEDOLAND].iMultiFile = 1;   
  fnRead[OPT_ALBEDOLAND] = &ReadAlbedoLand;
  
  sprintf(options[OPT_ALBEDOWATER].cName,"dAlbedoWater");
  sprintf(options[OPT_ALBEDOWATER].cDescr,"albedo of open water");
  sprintf(options[OPT_ALBEDOWATER].cDefault,"0.263");
  options[OPT_ALBEDOWATER].dDefault = 0.263;
  options[OPT_ALBEDOWATER].iType = 2;  
  options[OPT_ALBEDOWATER].iMultiFile = 1;   
  fnRead[OPT_ALBEDOWATER] = &ReadAlbedoWater;
  
  sprintf(options[OPT_ICEDT].cName,"iIceDt");
  sprintf(options[OPT_ICEDT].cDescr,"Minimum ice sheet timestep (unit orbital period)");
  sprintf(options[OPT_ICEDT].cDefault,"5");
  options[OPT_ICEDT].dDefault = 5;
  options[OPT_ICEDT].iType = 1;  
  options[OPT_ICEDT].iMultiFile = 1;   
  fnRead[OPT_ICEDT] = &ReadIceDt;
  
  sprintf(options[OPT_RERUNSEAS].cName,"iReRunSeas");
  sprintf(options[OPT_RERUNSEAS].cDescr,"how often to rerun seasonal in ice sheet model, in number of orbital periods");
  sprintf(options[OPT_RERUNSEAS].cDefault,"500");
  options[OPT_RERUNSEAS].dDefault = 5;
  options[OPT_RERUNSEAS].iType = 1;  
  options[OPT_RERUNSEAS].iMultiFile = 1;   
  fnRead[OPT_RERUNSEAS] = &ReadReRunSeas;
  
  sprintf(options[OPT_ALBEDOTYPE].cName,"iAlbedoType");
  sprintf(options[OPT_ALBEDOTYPE].cDescr,"Water albedo type");
  sprintf(options[OPT_ALBEDOTYPE].cDefault,"fix");
  options[OPT_ALBEDOTYPE].dDefault = ALBFIXED;
  options[OPT_ALBEDOTYPE].iType = 1;  
  options[OPT_ALBEDOTYPE].iMultiFile = 1;   
  fnRead[OPT_ALBEDOTYPE] = &ReadAlbedoType;
  
  sprintf(options[OPT_GEOGRAPHY].cName,"iGeography");
  sprintf(options[OPT_GEOGRAPHY].cDescr,"Type of land distribution");
  sprintf(options[OPT_GEOGRAPHY].cDefault,"uni3");
  options[OPT_GEOGRAPHY].dDefault = UNIFORM3;
  options[OPT_GEOGRAPHY].iType = 1;  
  options[OPT_GEOGRAPHY].iMultiFile = 1;   
  fnRead[OPT_GEOGRAPHY] = &ReadGeography;
}

void ReadOptionsPoise(BODY *body,CONTROL *control,FILES *files,OPTIONS *options,SYSTEM *system,fnReadOption fnRead[],int iBody) {
  int iOpt;

  for (iOpt=OPTSTARTPOISE;iOpt<OPTENDPOISE;iOpt++) { 
      if (options[iOpt].iType != -1) {
        fnRead[iOpt](body,control,files,&options[iOpt],system,iBody+1);
      }
  }
//   ReadGridOutput(files,options,output,iBody+1,control->Io.iVerbose);
}
    

/******************* Verify POISE ******************/
void VerifyAlbedo(BODY *body, OPTIONS *options, char cFile[], int iBody, int iVerbose) {
  if (body[iBody].bClimateModel == ANN) {
    /* If all of bColdstart, dFixIceLat, and bAlbedoZA are set, exit */
    if (options[OPT_COLDSTART].iLine[iBody+1] > -1 && options[OPT_FIXICELAT].iLine[iBody+1] > -1 && options[OPT_ALBEDOZA].iLine[iBody+1] > -1) {
      if (iVerbose >= VERBERR) 
        fprintf(stderr,"ERROR: Only one of %s, %s, and %s can be set in File: %s\n", options[OPT_COLDSTART].cName, options[OPT_FIXICELAT].cName, options[OPT_ALBEDOZA].cName, cFile);
      exit(EXIT_INPUT);
    }
    
    /* Any two of bColdstart, dFixIceLat, and bAlbedoZA are set, exit */ 
    if (options[OPT_COLDSTART].iLine[iBody+1] > -1 && options[OPT_FIXICELAT].iLine[iBody+1] > -1 && options[OPT_ALBEDOZA].iLine[iBody+1] == -1) {
      if (iVerbose >= VERBERR) 
        fprintf(stderr,"ERROR: Only one of %s and %s can be set in File: %s\n", options[OPT_COLDSTART].cName, options[OPT_FIXICELAT].cName, cFile);
      exit(EXIT_INPUT);
    }

    if (options[OPT_COLDSTART].iLine[iBody+1] > -1 && options[OPT_FIXICELAT].iLine[iBody+1] == -1 && options[OPT_ALBEDOZA].iLine[iBody+1] > -1) {
      if (iVerbose >= VERBERR) 
        fprintf(stderr,"ERROR: Only one of %s and %s can be set in File: %s\n", options[OPT_COLDSTART].cName, options[OPT_ALBEDOZA].cName, cFile);
      exit(EXIT_INPUT);
    } 
  
    if (options[OPT_COLDSTART].iLine[iBody+1] == -1 && options[OPT_FIXICELAT].iLine[iBody+1] > -1 && options[OPT_ALBEDOZA].iLine[iBody+1] > -1) {
      if (iVerbose >= VERBERR) 
        fprintf(stderr,"ERROR: Only one of %s and %s can be set in File: %s\n", options[OPT_FIXICELAT].cName, options[OPT_ALBEDOZA].cName, cFile);
      exit(EXIT_INPUT);
    } 
  
    /* If bJormungand is set, is dFixIceLat also set? If not, exit */
    if (options[OPT_JORMUNGAND].iLine[iBody+1] > -1 && options[OPT_FIXICELAT].iLine[iBody+1] == -1) {
      if (iVerbose >= VERBERR) 
        fprintf(stderr,"ERROR: If %s is set, %s must also be set in File: %s\n", options[OPT_JORMUNGAND].cName, options[OPT_FIXICELAT].cName, cFile);
      exit(EXIT_INPUT);
    }
    
    if (options[OPT_ALBEDOLAND].iLine[iBody+1] > -1 || options[OPT_ALBEDOWATER].iLine[iBody+1] > -1) {
      if (iVerbose >= VERBERR) 
        fprintf(stderr,"ERROR: Cannot set %s or %s for annual model in file %s\nPlease use option %s\n", options[OPT_ALBEDOLAND].cName, options[OPT_ALBEDOWATER].cName, cFile, options[OPT_SURFALBEDO].cName);
      exit(EXIT_INPUT);
    }
    
  } else if (body[iBody].bClimateModel == SEA) {
    if (options[OPT_SURFALBEDO].iLine[iBody+1] > -1) {
      if (iVerbose >= VERBERR) 
        fprintf(stderr,"ERROR: Cannot set %s for seasonal model in file %s\nPlease use options %s and %s\n",  options[OPT_SURFALBEDO].cName, cFile, options[OPT_ALBEDOLAND].cName, options[OPT_ALBEDOWATER].cName);
      exit(EXIT_INPUT);
    }
  }
}

void VerifyIceSheets(BODY *body, OPTIONS *options, char cFile[], int iBody, int iVerbose) {
  if (body[iBody].bClimateModel == ANN) {
    if (iVerbose >= VERBERR) 
      fprintf(stderr,"ERROR: Cannot set %s in annual model in File:%s\n", options[OPT_ICESHEETS].cName, cFile);
    exit(EXIT_INPUT);
  }
}

void VerifyOLR(BODY *body, OPTIONS *options, char cFile[], int iBody, int iVerbose) {
  if (body[iBody].bCalcAB) {
    if (options[OPT_PLANCKA].iLine[iBody+1] > -1 || options[OPT_PLANCKB].iLine[iBody+1] > -1) {
      if (iVerbose >= VERBERR) 
        fprintf(stderr,"ERROR: Cannot set %s or %s when setting bCalcAB = 1 in File:%s\n", options[OPT_PLANCKA].cName, options[OPT_PLANCKB].cName, cFile);
      exit(EXIT_INPUT);
    }
      
  } else {
    if (options[OPT_PCO2].iLine[iBody+1] > -1) {
      if (iVerbose >= VERBERR)
        fprintf(stderr,"ERROR: Cannot set %s unless setting bCalcAB = 1 in File:%s\n", options[OPT_PCO2].cName, cFile);
      exit(EXIT_INPUT);
    }
  }
}

void VerifyNStepSeasonal(BODY *body, int iBody) {
  if (body[iBody].iNStepInYear > body[iBody].iNDays) {
    body[iBody].iNStepInYear = body[iBody].iNDays;
  }
}

void InitializeLatGrid(BODY *body, int iBody) {
  double delta_x, SinLat;
  int i;
  delta_x = 2.0/body[iBody].iNumLats;
  
  body[iBody].daLats = malloc(body[iBody].iNumLats*sizeof(double));
  
  for (i=0;i<body[iBody].iNumLats;i++) {
    SinLat = (-1.0 + delta_x/2.) + i*delta_x; 
    body[iBody].daLats[i] = asin(SinLat);  
  }
}
 
void InitializeLandWater(BODY *body, int iBody) {
  int iLat;
  
  body[iBody].daLandFrac = malloc(body[iBody].iNumLats*sizeof(double));
  body[iBody].daWaterFrac = malloc(body[iBody].iNumLats*sizeof(double));
  
  if (body[iBody].iGeography == UNIFORM3) {
    for (iLat=0;iLat<body[iBody].iNumLats;iLat++) {
      body[iBody].daLandFrac[iLat] = 0.34;
      body[iBody].daWaterFrac[iLat] = 1.0-body[iBody].daLandFrac[iLat];
    }  
  } else if (body[iBody].iGeography == MODERN) {
    for (iLat=0;iLat<body[iBody].iNumLats;iLat++) {
      if (body[iBody].daLats[iLat]*180./PI <= -60) {
        body[iBody].daLandFrac[iLat] = 0.95/1.0094;
      } else if (body[iBody].daLats[iLat]*180./PI > -60 && body[iBody].daLats[iLat]*180./PI <= -40) {
        body[iBody].daLandFrac[iLat] = 0.05/1.0094;
      } else if (body[iBody].daLats[iLat]*180./PI > -40 && body[iBody].daLats[iLat]*180./PI <= 20) {
        body[iBody].daLandFrac[iLat] = 0.25/1.0094;
      } else if (body[iBody].daLats[iLat]*180./PI > 20 && body[iBody].daLats[iLat]*180./PI <= 70) {
        body[iBody].daLandFrac[iLat] = 0.5/1.0094;
      } else {
        body[iBody].daLandFrac[iLat] = 0.38/1.0094;
      }
      body[iBody].daWaterFrac[iLat] = 1.0-body[iBody].daLandFrac[iLat];
    } 
  }
}

void InitializeClimateParams(BODY *body, int iBody) {
  int i, j;
  double Toffset, xboundary, TGlobalTmp;
  
  body[iBody].dIceMassTot = 0.0;
  body[iBody].daDiffusion = malloc((body[iBody].iNumLats+1)*sizeof(double));
  body[iBody].daInsol = malloc(body[iBody].iNumLats*sizeof(double*));
  body[iBody].daAnnualInsol = malloc(body[iBody].iNumLats*sizeof(double));
  body[iBody].daLambda = malloc((body[iBody].iNumLats+1)*sizeof(double));
  body[iBody].daAlbedo = malloc(body[iBody].iNumLats*sizeof(double)); 
  body[iBody].iNDays = (int)floor(body[iBody].dRotRate/body[iBody].dMeanMotion); //number of days in year
  //body[iBody].iNDays = 360;
  body[iBody].dMDiff = malloc(body[iBody].iNumLats*sizeof(double*)); // matrix of heat diffusion terms only
  body[iBody].daTemp = malloc(body[iBody].iNumLats*sizeof(double)); 
  body[iBody].daFlux = malloc(body[iBody].iNumLats*sizeof(double));  
  body[iBody].daFluxIn = malloc(body[iBody].iNumLats*sizeof(double)); 
  body[iBody].daFluxOut = malloc(body[iBody].iNumLats*sizeof(double)); 
  body[iBody].daDivFlux = malloc(body[iBody].iNumLats*sizeof(double));   
  body[iBody].daIceHeight = malloc(body[iBody].iNumLats*sizeof(double));
  body[iBody].daIceFlow = malloc(body[iBody].iNumLats*sizeof(double));
  body[iBody].daIceFlowMid = malloc((body[iBody].iNumLats+1)*sizeof(double));
  body[iBody].daDIceHeightDy = malloc(body[iBody].iNumLats*sizeof(double));
  body[iBody].daDeclination = malloc(body[iBody].iNDays*sizeof(double));
  body[iBody].daTGrad = malloc(body[iBody].iNumLats*sizeof(double)); 
  body[iBody].daDMidPt = malloc(body[iBody].iNumLats*sizeof(double));
  body[iBody].daPlanckA = malloc(body[iBody].iNumLats*sizeof(double));
  body[iBody].daPlanckB = malloc(body[iBody].iNumLats*sizeof(double));
  body[iBody].daDeltaTempL = malloc(body[iBody].iNumLats*sizeof(double));
  body[iBody].daDeltaTempW = malloc(body[iBody].iNumLats*sizeof(double));
  body[iBody].daEnergyResL = malloc(body[iBody].iNumLats*sizeof(double));
  body[iBody].daEnergyResW = malloc(body[iBody].iNumLats*sizeof(double));
  body[iBody].daEnerResLAnn = malloc(body[iBody].iNumLats*sizeof(double));
  body[iBody].daEnerResWAnn = malloc(body[iBody].iNumLats*sizeof(double));
  body[iBody].bSnowball = 0;

  if (body[iBody].bColdStart) {
    Toffset = -40.0;
  } else {
    Toffset = 0.0;
  }
  
  body[iBody].dTGlobal = 0.0;
  body[iBody].dAlbedoGlobal = 0.0;
  
  if (body[iBody].bClimateModel == ANN) {      
 
    body[iBody].dMClim = malloc(body[iBody].iNumLats*sizeof(double*));
    
    body[iBody].dMEuler = malloc(body[iBody].iNumLats*sizeof(double*));
    body[iBody].dMEulerCopy = malloc(body[iBody].iNumLats*sizeof(double*));
    body[iBody].dInvM = malloc(body[iBody].iNumLats*sizeof(double*));
    body[iBody].daSourceF = malloc(body[iBody].iNumLats*sizeof(double));
    body[iBody].daTempTerms = malloc(body[iBody].iNumLats*sizeof(double));
    body[iBody].daTmpTemp = malloc(body[iBody].iNumLats*sizeof(double));
    body[iBody].daTmpTempTerms = malloc(body[iBody].iNumLats*sizeof(double));
    body[iBody].rowswap =  malloc(body[iBody].iNumLats*sizeof(int));
    body[iBody].scale = malloc(body[iBody].iNumLats*sizeof(double));
    body[iBody].dUnitV = malloc(body[iBody].iNumLats*sizeof(double));
  
    
    body[iBody].daDiffusion[0] = body[iBody].dDiffCoeff;
    for (i=0;i<=body[iBody].iNumLats;i++) {
      if (i!=body[iBody].iNumLats) {
        body[iBody].daTemp[i] = 20.*(1.0-1.5*pow(sin(body[iBody].daLats[i]),2))+Toffset;
        body[iBody].dTGlobal += body[iBody].daTemp[i]/body[iBody].iNumLats;
        body[iBody].daInsol[i] = malloc(body[iBody].iNDays*sizeof(double));
        body[iBody].dMClim[i] = malloc(body[iBody].iNumLats*sizeof(double));
        body[iBody].dMDiff[i] = malloc(body[iBody].iNumLats*sizeof(double));
        body[iBody].dMEuler[i] = malloc(body[iBody].iNumLats*sizeof(double));
        body[iBody].dMEulerCopy[i] = malloc(body[iBody].iNumLats*sizeof(double));
        body[iBody].dInvM[i] = malloc(body[iBody].iNumLats*sizeof(double));
      
        if (body[iBody].bIceSheets) {
          if (fabs(body[iBody].daLats[i])>=(body[iBody].dInitIceLat*DEGRAD)) {
            body[iBody].daIceMass[i] = body[iBody].dInitIceHeight*RHOICE;
            body[iBody].dIceMassTot += body[iBody].daIceMass[i]*(2*PI*pow(body[iBody].dRadius,2)*(sin(body[iBody].daLats[1])-sin(body[iBody].daLats[0]))); //XXX only works if all lat cells are equal area!!
  //           body[iBody].daIceHeight[i] = body[iBody].dInitIceHeight;
          } else {
            body[iBody].daIceMass[i] = 0.0;
  //           body[iBody].daIceHeight[i] = 0.0;
          }
        }
      }  
    
      if (body[iBody].bMEPDiff) {   
        if (i==0) {
          body[iBody].daDiffusion[i] = body[iBody].daPlanckB[i]/4.0;
        } else if (i==body[iBody].iNumLats) {
          body[iBody].daDiffusion[i] = body[iBody].daPlanckB[i-1]/4.0;
        } else {
          body[iBody].daDiffusion[i] = (body[iBody].daPlanckB[i]+body[iBody].daPlanckB[i-1])/8.0;  
        } 
      } else {
        body[iBody].daDiffusion[i] = body[iBody].dDiffCoeff;   
      }
    
      if (body[iBody].bHadley) {
        // XXX not self-consistent with rotation rate!
        xboundary = -1.0 + i*2.0/body[iBody].iNumLats;
        body[iBody].daDiffusion[i] += body[iBody].dDiffCoeff*9.*exp(-pow((xboundary/sin(25.*DEGRAD)),6));
      }
    }
  
    Albedo(body,iBody);
    for (i=0;i<body[iBody].iNumLats;i++) {
      body[iBody].dAlbedoGlobal += body[iBody].daAlbedo[i];
    }
    body[iBody].dAlbedoGlobal /= body[iBody].iNumLats;    
    
  } else if (body[iBody].bClimateModel == SEA) {
    /* oh yeah, seasonal model, oh yeah! 
    'tis the season to model ice sheets, fa la la la la, la la la la */
    VerifyNStepSeasonal(body,iBody);
    body[iBody].dSeasDeltax = 2.0/body[iBody].iNumLats;
    body[iBody].dSeasDeltat = 1./body[iBody].iNStepInYear;
    body[iBody].daXBoundary = malloc((body[iBody].iNumLats+1)*sizeof(double));
    
    body[iBody].daTempLand = malloc(body[iBody].iNumLats*sizeof(double)); 
    body[iBody].daTempWater = malloc(body[iBody].iNumLats*sizeof(double)); 
    body[iBody].daTempDaily = malloc(body[iBody].iNumLats*sizeof(double*));
    body[iBody].daFluxOutLand = malloc(body[iBody].iNumLats*sizeof(double)); 
    body[iBody].daFluxOutWater = malloc(body[iBody].iNumLats*sizeof(double)); 
    body[iBody].daFluxInLand = malloc(body[iBody].iNumLats*sizeof(double)); 
    body[iBody].daFluxInWater = malloc(body[iBody].iNumLats*sizeof(double)); 
    body[iBody].daSeaIceHeight = malloc(body[iBody].iNumLats*sizeof(double));
    body[iBody].dMEuler = malloc(2*body[iBody].iNumLats*sizeof(double*));
    body[iBody].dMEulerCopy = malloc(2*body[iBody].iNumLats*sizeof(double*));
    body[iBody].dMInit = malloc(2*body[iBody].iNumLats*sizeof(double*));
    body[iBody].dInvM = malloc(2*body[iBody].iNumLats*sizeof(double*));
    body[iBody].daSourceL = malloc(body[iBody].iNumLats*sizeof(double));
    body[iBody].daSourceW = malloc(body[iBody].iNumLats*sizeof(double));
    body[iBody].daSourceLW = malloc(2*body[iBody].iNumLats*sizeof(double));
    body[iBody].dMLand = malloc(body[iBody].iNumLats*sizeof(double*));
    body[iBody].dMWater = malloc(body[iBody].iNumLats*sizeof(double*));
    body[iBody].rowswap =  malloc(2*body[iBody].iNumLats*sizeof(int));
    body[iBody].scale = malloc(2*body[iBody].iNumLats*sizeof(double));
    body[iBody].dUnitV = malloc(2*body[iBody].iNumLats*sizeof(double));
    body[iBody].daAlbedoLand = malloc(body[iBody].iNumLats*sizeof(double));
    body[iBody].daAlbedoWater = malloc(body[iBody].iNumLats*sizeof(double));
    //body[iBody].daAlbedoGlobalTmp = malloc(body[iBody].iNumLats*sizeof(double));
    body[iBody].daTmpTemp = malloc(2*body[iBody].iNumLats*sizeof(double));
    //body[iBody].daTGlobalTmp = malloc(body[iBody].iNDays*sizeof(double));
    body[iBody].daSeaIceHeight = malloc(body[iBody].iNumLats*sizeof(double));
    body[iBody].daSeaIceK = malloc(body[iBody].iNumLats*sizeof(double));
    body[iBody].daFluxSeaIce = malloc(body[iBody].iNumLats*sizeof(double));
    
    body[iBody].daTempAnnual = malloc(body[iBody].iNumLats*sizeof(double));
    body[iBody].daAlbedoAnnual = malloc(body[iBody].iNumLats*sizeof(double));
    body[iBody].daFluxAnnual = malloc(body[iBody].iNumLats*sizeof(double));
    body[iBody].daFluxInAnnual = malloc(body[iBody].iNumLats*sizeof(double));
    body[iBody].daDivFluxAnnual = malloc(body[iBody].iNumLats*sizeof(double));
    body[iBody].daFluxOutAnnual = malloc(body[iBody].iNumLats*sizeof(double));
    
    body[iBody].daIceBalance = malloc(body[iBody].iNumLats*sizeof(double*));
    body[iBody].daIceMass = malloc(body[iBody].iNumLats*sizeof(double*));
    body[iBody].daIceBalanceAnnual = malloc(body[iBody].iNumLats*sizeof(double));
    body[iBody].daIceMassTmp = malloc(body[iBody].iNumLats*sizeof(double));
    body[iBody].daSedShear = malloc(body[iBody].iNumLats*sizeof(double));
    body[iBody].daBasalVel = malloc(body[iBody].iNumLats*sizeof(double));
    body[iBody].daBasalFlow = malloc(body[iBody].iNumLats*sizeof(double));
    body[iBody].daBasalFlowMid = malloc((body[iBody].iNumLats+1)*sizeof(double));
    body[iBody].daIcePropsTmp = malloc(body[iBody].iNumLats*sizeof(double));
    body[iBody].daIceGamTmp = malloc(body[iBody].iNumLats*sizeof(double));
    body[iBody].daIceSheetDiff = malloc((body[iBody].iNumLats+1)*sizeof(double));
    body[iBody].daIceSheetMat = malloc(body[iBody].iNumLats*sizeof(double*));
    body[iBody].daIceBalanceTmp = malloc(body[iBody].iNumLats*sizeof(double));
    body[iBody].daYBoundary = malloc(body[iBody].iNumLats*sizeof(double));
    body[iBody].daIceBalanceAvg = malloc(body[iBody].iNumLats*sizeof(double));
    body[iBody].daIceFlowAvg = malloc(body[iBody].iNumLats*sizeof(double));
    body[iBody].daBedrockH = malloc(body[iBody].iNumLats*sizeof(double));
    body[iBody].daBedrockHEq = malloc(body[iBody].iNumLats*sizeof(double));
    
    InitializeLandWater(body,iBody);
    body[iBody].dLatFHeatCp = 83.5;  //CC sez this is about right
    body[iBody].dLatentHeatIce = body[iBody].dHeatCapWater*body[iBody].dLatFHeatCp/body[iBody].dMixingDepth;
    
    for (i=0;i<=body[iBody].iNumLats;i++) {
      if (i!=body[iBody].iNumLats) {
        body[iBody].daTempLand[i] = (body[iBody].dTGlobalInit-7.35) + 20.*(1.0-2*pow(sin(body[iBody].daLats[i]),2)) + Toffset;
        body[iBody].daTempWater[i] = (body[iBody].dTGlobalInit-7.35) + 20.*(1.0-2*pow(sin(body[iBody].daLats[i]),2)) + Toffset;
        body[iBody].daTemp[i] = body[iBody].daLandFrac[i]*body[iBody].daTempLand[i] + \
                                  body[iBody].daWaterFrac[i]*body[iBody].daTempWater[i];
        if ((body[iBody].daTempWater[i] < body[iBody].dFrzTSeaIce) && (body[iBody].bSeaIceModel)) {
          body[iBody].daSeaIceHeight[i] = 2.0;
        } else {
          body[iBody].daSeaIceHeight[i] = 0.0;
        }
        
        body[iBody].dTGlobal += (body[iBody].daLandFrac[i]*body[iBody].daTempLand[i]+ \
                 body[iBody].daWaterFrac[i]*body[iBody].daTempWater[i])/body[iBody].iNumLats;
        body[iBody].daInsol[i] = malloc(body[iBody].iNDays*sizeof(double));
        body[iBody].daTempDaily[i] = malloc(body[iBody].iNumYears*body[iBody].iNStepInYear*sizeof(double));
        body[iBody].daIceBalance[i] = malloc(body[iBody].iNStepInYear*sizeof(double));
        body[iBody].dMLand[i] = malloc(body[iBody].iNumLats*sizeof(double));
        body[iBody].dMWater[i] = malloc(body[iBody].iNumLats*sizeof(double));
        body[iBody].dMDiff[i] = malloc(body[iBody].iNumLats*sizeof(double));
        body[iBody].daIceSheetMat[i] = malloc(body[iBody].iNumLats*sizeof(double));

        /* Seasonal matrix is 2n x 2n to couple land and ocean */
        body[iBody].dMEuler[2*i] = malloc(2*body[iBody].iNumLats*sizeof(double));
        body[iBody].dMInit[2*i] = malloc(2*body[iBody].iNumLats*sizeof(double));
        body[iBody].dMEulerCopy[2*i] = malloc(2*body[iBody].iNumLats*sizeof(double));
        body[iBody].dInvM[2*i] = malloc(2*body[iBody].iNumLats*sizeof(double));
        body[iBody].dMEuler[2*i+1] = malloc(2*body[iBody].iNumLats*sizeof(double));
        body[iBody].dMInit[2*i+1] = malloc(2*body[iBody].iNumLats*sizeof(double));
        body[iBody].dMEulerCopy[2*i+1] = malloc(2*body[iBody].iNumLats*sizeof(double));
        body[iBody].dInvM[2*i+1] = malloc(2*body[iBody].iNumLats*sizeof(double));
        
        if (body[iBody].bIceSheets) {
          if (fabs(body[iBody].daLats[i])>=(body[iBody].dInitIceLat*DEGRAD)) {
            body[iBody].daBedrockH[i] = 0.0;
            body[iBody].daBedrockHEq[i] = 0.0;
            body[iBody].daIceMass[i] = body[iBody].dInitIceHeight*RHOICE;
            body[iBody].dIceMassTot += body[iBody].daIceMass[i]*(2*PI*pow(body[iBody].dRadius,2)*(sin(body[iBody].daLats[1])-sin(body[iBody].daLats[0]))); //XXX only works if all lat cells are equal area!!
  //           body[iBody].daIceHeight[i] = body[iBody].dInitIceHeight;
          } else {
            body[iBody].daIceMass[i] = 0.0;
  //           body[iBody].daIceHeight[i] = 0.0;
          }
        }
        if (body[iBody].bCalcAB) {
          /* Calculate A and B from williams and kasting 97 result */
          body[iBody].daPlanckB[i] = dOLRdTwk97(body,iBody,i);
          body[iBody].daPlanckA[i] = OLRwk97(body,iBody,i) \
            - body[iBody].daPlanckB[i]*(body[iBody].daTemp[i]); 
        } else {
          body[iBody].daPlanckB[i] = body[iBody].dPlanckB;
          body[iBody].daPlanckA[i] = body[iBody].dPlanckA;
        }
      }
      
      if (body[iBody].bMEPDiff) {   
        body[iBody].daDiffusion[i] = body[iBody].daPlanckB[i]/4.0;   
      } else {
        body[iBody].daDiffusion[i] = body[iBody].dDiffCoeff;   
      }
    
      body[iBody].daXBoundary[i] = -1.0 + i*2.0/body[iBody].iNumLats;
      body[iBody].daYBoundary[i] = body[iBody].dRadius*body[iBody].dSeasDeltax/sqrt(1.0-pow(body[iBody].daXBoundary[i],2));
      if (body[iBody].bHadley) {
        // XXX not self-consistent with rotation rate!
        body[iBody].daDiffusion[i] += body[iBody].dDiffCoeff*9.*exp(-pow((body[iBody].daXBoundary[i]/sin(25.*DEGRAD)),6));
      }
    }  

    AnnualInsolation(body, iBody); 
    AlbedoSeasonal(body,iBody,0);
    body[iBody].dAlbedoGlobal = body[iBody].dAlbedoGlobal*body[iBody].iNStepInYear;
    MatrixSeasonal(body, iBody);
    SourceFSeas(body,iBody,0);
    if (body[iBody].bSeaIceModel) {
      SeaIce(body,iBody);  
    }
    
    /* "burn in" to a quasi equilibrium */
    TGlobalTmp = 0;
    while (fabs(TGlobalTmp - body[iBody].dTGlobal) > 0.01) {
      TGlobalTmp = body[iBody].dTGlobal; 
      PoiseSeasonal(body,iBody); 
      printf("TGlobal = %f\n",TGlobalTmp);
    }
  }
} 

void VerifyAstro(BODY *body, int iBody) {
  if (body[iBody].bEqtide == 0) {
    if (body[iBody].bDistOrb == 0) {
      CalcHK(body, iBody);
    }
    if (body[iBody].bDistRot == 0) {
      CalcXYZobl(body,iBody);
    }
  }
}

void VerifyDiffusion(BODY *body, OPTIONS *options, char cFile[], int iBody, int iVerbose) {
  if (body[iBody].bMEPDiff) {
    if (options[OPT_DIFFUSION].iLine[iBody+1] > -1) {
      if (iVerbose >= VERBERR) 
        fprintf(stderr,"ERROR: Cannot set %s when setting bMEPDiff = 1 in File:%s\n", options[OPT_DIFFUSION].cName, cFile);
      exit(EXIT_INPUT);
    }
    if (body[iBody].bHadley) {
      if (iVerbose >= VERBERR) 
        fprintf(stderr,"ERROR: Cannot set both bHadley = 1 and bMEPDiff = 1 in File:%s\n", cFile);
      exit(EXIT_INPUT);
    }
  }
}
    
void InitializeIceMassDepMelt(BODY *body,UPDATE *update,int iBody,int iLat) {
  update[iBody].iaType[update[iBody].iaIceMass[iLat]][update[iBody].iaIceMassDepMelt[iLat]] = 9;
  update[iBody].padDIceMassDtPoise[iLat][0] = &update[iBody].daDerivProc[update[iBody].iaIceMass[iLat]][update[iBody].iaIceMassDepMelt[iLat]];
  update[iBody].iNumBodies[update[iBody].iaIceMass[iLat]][update[iBody].iaIceMassDepMelt[iLat]]=2;
  update[iBody].iaBody[update[iBody].iaIceMass[iLat]][update[iBody].iaIceMassDepMelt[iLat]] = malloc(2*sizeof(int));
  update[iBody].iaBody[update[iBody].iaIceMass[iLat]][update[iBody].iaIceMassDepMelt[iLat]][0] = iBody;
  update[iBody].iaBody[update[iBody].iaIceMass[iLat]][update[iBody].iaIceMassDepMelt[iLat]][1] = iLat;
}

void InitializeIceMassFlow(BODY *body,UPDATE *update,int iBody,int iLat) {
  update[iBody].iaType[update[iBody].iaIceMass[iLat]][update[iBody].iaIceMassFlow[iLat]] = 4;
  update[iBody].padDIceMassDtPoise[iLat][1] = &update[iBody].daDerivProc[update[iBody].iaIceMass[iLat]][update[iBody].iaIceMassFlow[iLat]];
  update[iBody].iNumBodies[update[iBody].iaIceMass[iLat]][update[iBody].iaIceMassFlow[iLat]]=2;
  update[iBody].iaBody[update[iBody].iaIceMass[iLat]][update[iBody].iaIceMassFlow[iLat]] = malloc(2*sizeof(int));
  update[iBody].iaBody[update[iBody].iaIceMass[iLat]][update[iBody].iaIceMassFlow[iLat]][0] = iBody;
  update[iBody].iaBody[update[iBody].iaIceMass[iLat]][update[iBody].iaIceMassFlow[iLat]][1] = iLat;
}    
      
void VerifyPoise(BODY *body,CONTROL *control,FILES *files,OPTIONS *options,OUTPUT *output,SYSTEM *system,UPDATE *update,fnUpdateVariable ***fnUpdate,int iBody,int iModule) {
  int i, j=0, iLat=0;
  
  VerifyAlbedo(body,options,files->Infile[iBody+1].cIn,iBody,control->Io.iVerbose);
  VerifyAstro(body,iBody);
  VerifyOLR(body,options,files->Infile[iBody+1].cIn,iBody,control->Io.iVerbose);
  VerifyDiffusion(body,options,files->Infile[iBody+1].cIn,iBody,control->Io.iVerbose);
  
  /* Initialize climate arrays */
  InitializeLatGrid(body, iBody);
  InitializeClimateParams(body, iBody);
  
  /* The climate simulation is done entirely in ForceBehavior. */
  if (body[iBody].bIceSheets) {
    // VerifyIceSheets(body,options,files->Infile[iBody+1].cIn,iBody,control->Io.iVerbose);
//     for (iLat=0;iLat<body[iBody].iNumLats;iLat++) {
//       InitializeIceMassDepMelt(body,update,iBody,iLat);
//       fnUpdate[iBody][update[iBody].iaIceMass[iLat]][update[iBody].iaIceMassDepMelt[iLat]] = &fdPoiseDIceMassDtDepMelt;
//       InitializeIceMassFlow(body,update,iBody,iLat);
//       fnUpdate[iBody][update[iBody].iaIceMass[iLat]][update[iBody].iaIceMassFlow[iLat]] = &fdPoiseDIceMassDtFlow;    
//     }
  }
  
  control->Evolve.fnPropsAux[iBody][iModule] = &PropertiesPoise;

  control->fnForceBehavior[iBody][iModule]=&ForceBehaviorPoise;
  control->Evolve.fnBodyCopy[iBody][iModule]=&BodyCopyPoise;
}


/***************** POISE Update *****************/
void InitializeUpdatePoise(BODY *body,UPDATE *update,int iBody) {
} 

void FinalizeUpdateIceMassPoise(BODY *body,UPDATE *update,int *iEqn,int iVar,int iBody,int iLat) {
}

/***************** POISE Halts *****************/

void CountHaltsPoise(HALT *halt,int *iNumHalts) { 
}

void VerifyHaltPoise(BODY *body,CONTROL *control,OPTIONS *options,int iBody,int *iHalt) {
}

/* Minimum ice flow time-step? */
// int HaltMinIceDt(BODY *body,EVOLVE *evolve,HALT *halt,IO *io,UPDATE *update,int iBody) {  
// }

/************* POISE Outputs ******************/

void WriteTGlobal(BODY *body,CONTROL *control,OUTPUT *output,SYSTEM *system,UNITS *units,UPDATE *update,int iBody,double *dTmp,char cUnit[]) {
  /* Get TGlobal */
  *dTmp = body[iBody].dTGlobal;
  if (output->bDoNeg[iBody]) {
    /* Units already in Celsius (POISE uses Celsius) */
    strcpy(cUnit,output->cNeg);
  } else { 
    *dTmp = fdUnitsTemp(*dTmp, 1, 0);
    fsUnitsTime(0,cUnit);
  }
}

void WriteAlbedoGlobal(BODY *body,CONTROL *control,OUTPUT *output,SYSTEM *system,UNITS *units,UPDATE *update,int iBody,double *dTmp,char cUnit[]) {
  /* Get AlbedoGlobal */
  *dTmp = body[iBody].dAlbedoGlobal;
}

void WriteTempLat(BODY *body,CONTROL *control,OUTPUT *output,SYSTEM *system,UNITS *units,UPDATE *update,int iBody,double *dTmp,char cUnit[]) {
  if (body[iBody].bClimateModel == ANN) {
    *dTmp = body[iBody].daTemp[body[iBody].iWriteLat];
  } else if (body[iBody].bClimateModel == SEA) {
    *dTmp = body[iBody].daTempAnnual[body[iBody].iWriteLat];
  }
  
  if (output->bDoNeg[iBody]) {
    /* Units already in Celsius (POISE uses Celsius) */
    strcpy(cUnit,output->cNeg);
  } else { 
    *dTmp = fdUnitsTemp(*dTmp, 1, 0);
    fsUnitsTime(0,cUnit);
  }
}

void WriteLatitude(BODY *body,CONTROL *control,OUTPUT *output,SYSTEM *system,UNITS *units,UPDATE *update,int iBody,double *dTmp,char cUnit[]) {
  *dTmp = body[iBody].daLats[body[iBody].iWriteLat];
  
  if (output->bDoNeg[iBody]) {
    *dTmp *= output->dNeg;
    strcpy(cUnit,output->cNeg);
  } else {
    *dTmp /= fdUnitsAngle(units->iAngle);
    fsUnitsAngle(units->iAngle,cUnit);
  }
}

void WriteAlbedoLat(BODY *body,CONTROL *control,OUTPUT *output,SYSTEM *system,UNITS *units,UPDATE *update,int iBody,double *dTmp,char cUnit[]) {
  if (body[iBody].bClimateModel == ANN) {
    *dTmp = body[iBody].daAlbedo[body[iBody].iWriteLat];
  } else if (body[iBody].bClimateModel == SEA) {
    *dTmp = body[iBody].daAlbedoAnnual[body[iBody].iWriteLat];
  }
}
  
void WriteFluxInGlobal(BODY *body,CONTROL *control,OUTPUT *output,SYSTEM *system,UNITS *units,UPDATE *update,int iBody,double *dTmp,char cUnit[]) {
  *dTmp = body[iBody].dFluxInGlobal;

  if (output->bDoNeg[iBody]) {
    // Negative option is SI
    strcpy(cUnit,output->cNeg);
  } else {
    *dTmp /= fdUnitsEnergyFlux(units->iTime,units->iMass,units->iLength);
    fsUnitsEnergyFlux(units,cUnit);
  }
}  
  
void WriteFluxOutGlobal(BODY *body,CONTROL *control,OUTPUT *output,SYSTEM *system,UNITS *units,UPDATE *update,int iBody,double *dTmp,char cUnit[]) {
  *dTmp = body[iBody].dFluxOutGlobal;

  if (output->bDoNeg[iBody]) {
    // Negative option is SI
    strcpy(cUnit,output->cNeg);
  } else {
    *dTmp /= fdUnitsEnergyFlux(units->iTime,units->iMass,units->iLength);
    fsUnitsEnergyFlux(units,cUnit);
  }
} 

void WriteTotIceMass(BODY *body,CONTROL *control,OUTPUT *output,SYSTEM *system,UNITS *units,UPDATE *update,int iBody,double *dTmp,char cUnit[]) {
  *dTmp = body[iBody].dIceMassTot;

  if (output->bDoNeg[iBody]) {
    // Negative option is SI
    strcpy(cUnit,output->cNeg);
  } else {
    *dTmp /= fdUnitsMass(units->iMass);
    fsUnitsMass(units->iMass,cUnit);
  }
}    

void WriteIceFlowTot(BODY *body,CONTROL *control,OUTPUT *output,SYSTEM *system,UNITS *units,UPDATE *update,int iBody,double *dTmp,char cUnit[]) {
  *dTmp = body[iBody].dIceFlowTot;

  if (output->bDoNeg[iBody]) {
    // Negative option is SI
    strcpy(cUnit,output->cNeg);
  } else {
    *dTmp /= fdUnitsMass(units->iMass);
    fsUnitsMass(units->iMass,cUnit);
  }
}    
 
void WriteIceBalanceTot(BODY *body,CONTROL *control,OUTPUT *output,SYSTEM *system,UNITS *units,UPDATE *update,int iBody,double *dTmp,char cUnit[]) {
  *dTmp = body[iBody].dIceBalanceTot;

  if (output->bDoNeg[iBody]) {
    // Negative option is SI
    strcpy(cUnit,output->cNeg);
  } else {
    *dTmp /= fdUnitsMass(units->iMass);
    fsUnitsMass(units->iMass,cUnit);
  }
}     
  
void WriteAnnualInsol(BODY *body,CONTROL *control,OUTPUT *output,SYSTEM *system,UNITS *units,UPDATE *update,int iBody,double *dTmp,char cUnit[]) {
  *dTmp = body[iBody].daAnnualInsol[body[iBody].iWriteLat];

  if (output->bDoNeg[iBody]) {
    strcpy(cUnit,output->cNeg);
  } else {
    *dTmp /= fdUnitsEnergyFlux(units->iTime, units->iMass, units->iLength);
    fsUnitsEnergyFlux(units,cUnit);
  }
}
  
void WriteDailyInsol(BODY *body,CONTROL *control,OUTPUT *output,SYSTEM *system,UNITS *units,UPDATE *update,int iBody,double *dTmp,char cUnit[]) {
  char cOut[NAMELEN];
  FILE *fp;
  int iLat,iDay;
   
  sprintf(cOut,"%s.%s.DailyInsolInit",system->cName,body[iBody].cName);

  fp = fopen(cOut,"w");
  for (iDay=0;iDay<body[iBody].iNDays;iDay++) {
    for (iLat=0;iLat<body[iBody].iNumLats;iLat++) {
      fprintd(fp,body[iBody].daInsol[iLat][iDay],control->Io.iSciNot,control->Io.iDigits);
      fprintf(fp," ");
    }
    fprintf(fp,"\n");
  }
  fclose(fp);
}

void WriteSeasonalTemp(BODY *body,CONTROL *control,OUTPUT *output,SYSTEM *system,UNITS *units,UPDATE *update,int iBody,double *dTmp,char cUnit[]) {
  char cOut[NAMELEN];
  FILE *fp;
  int iLat,iDay;
   
  sprintf(cOut,"%s.%s.SeasonalTempInit",system->cName,body[iBody].cName);

  fp = fopen(cOut,"w");
  for (iDay=0;iDay<body[iBody].iNumYears*body[iBody].iNStepInYear;iDay++) {
    for (iLat=0;iLat<body[iBody].iNumLats;iLat++) {
      printf("%d %d\n",iLat,iDay);
      printf("%d %d %lf\n",iLat,iDay,body[iBody].daTempDaily[iLat][iDay]);
      fprintd(fp,body[iBody].daTempDaily[iLat][iDay],control->Io.iSciNot,control->Io.iDigits);
      fprintf(fp," ");
    }
    fprintf(fp,"\n");
  }
  fclose(fp);
}
  
void WriteSeasonalIceBalance(BODY *body,CONTROL *control,OUTPUT *output,SYSTEM *system,UNITS *units,UPDATE *update,int iBody,double *dTmp,char cUnit[]) {
  char cOut[NAMELEN];
  FILE *fp;
  int iLat,iDay;
   
  sprintf(cOut,"%s.%s.SeasonalIceBalance",system->cName,body[iBody].cName);

  fp = fopen(cOut,"w");
  for (iDay=0;iDay<body[iBody].iNStepInYear;iDay++) {
    for (iLat=0;iLat<body[iBody].iNumLats;iLat++) {
      fprintd(fp,body[iBody].daIceBalance[iLat][iDay],control->Io.iSciNot,control->Io.iDigits);
      fprintf(fp," ");
    }
    fprintf(fp,"\n");
  }
  fclose(fp);
}  
  
void WriteFluxMerid(BODY *body,CONTROL *control,OUTPUT *output,SYSTEM *system,UNITS *units,UPDATE *update,int iBody,double *dTmp,char cUnit[]) {
  *dTmp = body[iBody].daFlux[body[iBody].iWriteLat];
  
  if (output->bDoNeg[iBody]) {
    strcpy(cUnit,output->cNeg);
  } else {
    *dTmp /= fdUnitsEnergyFlux(units->iTime,units->iMass,units->iLength);
    fsUnitsEnergyFlux(units,cUnit);
  }
}
  
void WriteFluxIn(BODY *body,CONTROL *control,OUTPUT *output,SYSTEM *system,UNITS *units,UPDATE *update,int iBody,double *dTmp,char cUnit[]) {
  if (body[iBody].bClimateModel == ANN) {
    *dTmp = body[iBody].daFluxIn[body[iBody].iWriteLat];
  } else if (body[iBody].bClimateModel == SEA) {
    *dTmp = body[iBody].daFluxInAnnual[body[iBody].iWriteLat];
  }
  
  if (output->bDoNeg[iBody]) {
    strcpy(cUnit,output->cNeg);
  } else {
    *dTmp /= fdUnitsEnergyFlux(units->iTime,units->iMass,units->iLength);
    fsUnitsEnergyFlux(units,cUnit);
  }
}

void WriteFluxOut(BODY *body,CONTROL *control,OUTPUT *output,SYSTEM *system,UNITS *units,UPDATE *update,int iBody,double *dTmp,char cUnit[]) {
  if (body[iBody].bClimateModel == ANN) {
    *dTmp = body[iBody].daFluxOut[body[iBody].iWriteLat];
  } else if (body[iBody].bClimateModel == SEA) {
    *dTmp = body[iBody].daFluxOutAnnual[body[iBody].iWriteLat];
  }
  
  if (output->bDoNeg[iBody]) {
    strcpy(cUnit,output->cNeg);
  } else {
    *dTmp /= fdUnitsEnergyFlux(units->iTime,units->iMass,units->iLength);
    fsUnitsEnergyFlux(units,cUnit);
  }
}
  
void WriteDivFlux(BODY *body,CONTROL *control,OUTPUT *output,SYSTEM *system,UNITS *units,UPDATE *update,int iBody,double *dTmp,char cUnit[]) {
  *dTmp = body[iBody].daDivFlux[body[iBody].iWriteLat];
  
  if (output->bDoNeg[iBody]) {
    strcpy(cUnit,output->cNeg);
  } else {
    *dTmp /= fdUnitsEnergyFlux(units->iTime,units->iMass,units->iLength);
    fsUnitsEnergyFlux(units,cUnit);
  }
}       

void WriteIceMass(BODY *body,CONTROL *control,OUTPUT *output,SYSTEM *system,UNITS *units,UPDATE *update,int iBody,double *dTmp,char cUnit[]) {
  if (body[iBody].bIceSheets) {
    *dTmp = body[iBody].daIceMass[body[iBody].iWriteLat];
  } else {
    *dTmp = 0.0;
  }
    
  if (output->bDoNeg[iBody]) {
    strcpy(cUnit,output->cNeg);
  } else {
    //*dTmp /= fdUnitsMass(units->iMass)/pow(fdUnitsLength(units->iLength),2);
    //fsUnitsEnergyFlux(units,cUnit);
  }
}    

void WriteIceHeight(BODY *body,CONTROL *control,OUTPUT *output,SYSTEM *system,UNITS *units,UPDATE *update,int iBody,double *dTmp,char cUnit[]) {
  if (body[iBody].bIceSheets) {
    *dTmp = body[iBody].daIceMass[body[iBody].iWriteLat]/RHOICE;
  } else {
    *dTmp = 0.0;
  }
  
  if (output->bDoNeg[iBody]) {
    strcpy(cUnit,output->cNeg);
  } else {
    *dTmp /= fdUnitsLength(units->iLength);
    fsUnitsLength(units->iLength,cUnit);
  }
}  

void WriteBedrockH(BODY *body,CONTROL *control,OUTPUT *output,SYSTEM *system,UNITS *units,UPDATE *update,int iBody,double *dTmp,char cUnit[]) {
  if (body[iBody].bIceSheets) {
    *dTmp = body[iBody].daBedrockH[body[iBody].iWriteLat];
  } else {
    *dTmp = 0.0;
  }
  
  if (output->bDoNeg[iBody]) {
    strcpy(cUnit,output->cNeg);
  } else {
    *dTmp /= fdUnitsLength(units->iLength);
    fsUnitsLength(units->iLength,cUnit);
  }
}  

void WriteDIceMassDt(BODY *body,CONTROL *control,OUTPUT *output,SYSTEM *system,UNITS *units,UPDATE *update,int iBody,double *dTmp,char cUnit[]) {
  //*dTmp = body[iBody].daIceBalanceAnnual[body[iBody].iWriteLat];
  if (body[iBody].bIceSheets) {
    *dTmp = body[iBody].daIceBalanceAvg[body[iBody].iWriteLat]*RHOICE;
  } else {
    *dTmp = 0.0;
  }
  
  if (output->bDoNeg[iBody]) {
    strcpy(cUnit,output->cNeg);
  } else {
    //*dTmp /= fdUnitsMass(units->iMass)/pow(fdUnitsLength(units->iLength),2);
    //fsUnitsEnergyFlux(units,cUnit);
  }
}
  
void WriteDIceMassDtFlow(BODY *body,CONTROL *control,OUTPUT *output,SYSTEM *system,UNITS *units,UPDATE *update,int iBody,double *dTmp,char cUnit[]) {
  //*dTmp = body[iBody].daIceBalanceAnnual[body[iBody].iWriteLat];
  if (body[iBody].bIceSheets) {
    *dTmp = body[iBody].daIceFlowAvg[body[iBody].iWriteLat];
  } else {
    *dTmp = 0.0;
  }
  
  if (output->bDoNeg[iBody]) {
    strcpy(cUnit,output->cNeg);
  } else {
    //*dTmp /= fdUnitsMass(units->iMass)/pow(fdUnitsLength(units->iLength),2);
    //fsUnitsEnergyFlux(units,cUnit);
  }
}  

void WriteEnergyResL(BODY *body,CONTROL *control,OUTPUT *output,SYSTEM *system,UNITS *units,UPDATE *update,int iBody,double *dTmp,char cUnit[]) {

  *dTmp = body[iBody].daEnergyResL[body[iBody].iWriteLat];
  
  if (output->bDoNeg[iBody]) {
    strcpy(cUnit,output->cNeg);
  } else {
    *dTmp /= fdUnitsEnergyFlux(units->iTime,units->iMass,units->iLength);
    fsUnitsEnergyFlux(units,cUnit);
  }
}
  
void WriteEnergyResW(BODY *body,CONTROL *control,OUTPUT *output,SYSTEM *system,UNITS *units,UPDATE *update,int iBody,double *dTmp,char cUnit[]) {

  *dTmp = body[iBody].daEnergyResW[body[iBody].iWriteLat];
  
  if (output->bDoNeg[iBody]) {
    strcpy(cUnit,output->cNeg);
  } else {
    *dTmp /= fdUnitsEnergyFlux(units->iTime,units->iMass,units->iLength);
    fsUnitsEnergyFlux(units,cUnit);
  }
}  
  
void InitializeOutputPoise(OUTPUT *output,fnWriteOutput fnWrite[]) {
  sprintf(output[OUT_TGLOBAL].cName,"TGlobal");
  sprintf(output[OUT_TGLOBAL].cDescr,"Global mean temperature from POISE");
  sprintf(output[OUT_TGLOBAL].cNeg,"C");
  output[OUT_TGLOBAL].bNeg = 1;
  output[OUT_TGLOBAL].dNeg = 1; //conversion is hardcoded in write function
  output[OUT_TGLOBAL].iNum = 1;
  fnWrite[OUT_TGLOBAL] = &WriteTGlobal;
  
  sprintf(output[OUT_ALBEDOGLOBAL].cName,"AlbedoGlobal");
  sprintf(output[OUT_ALBEDOGLOBAL].cDescr,"Global mean bond albedo from POISE");
  output[OUT_ALBEDOGLOBAL].bNeg = 0;
  output[OUT_ALBEDOGLOBAL].iNum = 1;
  fnWrite[OUT_ALBEDOGLOBAL] = &WriteAlbedoGlobal;
  
  sprintf(output[OUT_TOTICEMASS].cName,"TotIceMass");
  sprintf(output[OUT_TOTICEMASS].cDescr,"Global total ice mass in ice sheets");
  sprintf(output[OUT_TOTICEMASS].cNeg,"kg");
  output[OUT_TOTICEMASS].bNeg = 1;
  output[OUT_TOTICEMASS].iNum = 1;
  fnWrite[OUT_TOTICEMASS] = &WriteTotIceMass;
  
  sprintf(output[OUT_TOTICEFLOW].cName,"TotIceFlow");
  sprintf(output[OUT_TOTICEFLOW].cDescr,"Global total ice flow in ice sheets (should = 0)");
  sprintf(output[OUT_TOTICEFLOW].cNeg,"kg");
  output[OUT_TOTICEFLOW].bNeg = 1;
  output[OUT_TOTICEFLOW].iNum = 1;
  fnWrite[OUT_TOTICEFLOW] = &WriteIceFlowTot;
  
  sprintf(output[OUT_TOTICEBALANCE].cName,"TotIceBalance");
  sprintf(output[OUT_TOTICEBALANCE].cDescr,"Global total ice balance in ice sheets (this time step)");
  sprintf(output[OUT_TOTICEBALANCE].cNeg,"kg");
  output[OUT_TOTICEBALANCE].bNeg = 1;
  output[OUT_TOTICEBALANCE].iNum = 1;
  fnWrite[OUT_TOTICEBALANCE] = &WriteIceBalanceTot;
  
  sprintf(output[OUT_FLUXINGLOBAL].cName,"FluxInGlobal");
  sprintf(output[OUT_FLUXINGLOBAL].cDescr,"Global mean flux in (insol*(1-albedo)) from POISE");
  /* Sadly, Russell, we must set the negative option to W/m^2.
  sprintf(output[OUT_FLUXINGLOBAL].cNeg,"pirate-ninjas/m^2");
  output[OUT_FLUXINGLOBAL].dNeg = 1/40.55185;
  */
  output[OUT_FLUXINGLOBAL].bNeg = 1;
  output[OUT_FLUXINGLOBAL].dNeg = 1; // Just in case
  sprintf(output[OUT_FLUXINGLOBAL].cNeg,"W/m^2");
  output[OUT_FLUXINGLOBAL].iNum = 1;
  fnWrite[OUT_FLUXINGLOBAL] = &WriteFluxInGlobal;
  
  sprintf(output[OUT_FLUXOUTGLOBAL].cName,"FluxOutGlobal");
  sprintf(output[OUT_FLUXOUTGLOBAL].cDescr,"Global mean flux out from POISE");
  /* Here, too
  sprintf(output[OUT_FLUXOUTGLOBAL].cNeg,"pirate-ninjas/m^2");
  output[OUT_FLUXOUTGLOBAL].dNeg = 1/40.55185;
  */
  output[OUT_FLUXOUTGLOBAL].bNeg = 1;
  output[OUT_FLUXOUTGLOBAL].dNeg = 1;
  sprintf(output[OUT_FLUXINGLOBAL].cNeg,"W/m^2");
  output[OUT_FLUXOUTGLOBAL].iNum = 1;
  fnWrite[OUT_FLUXOUTGLOBAL] = &WriteFluxOutGlobal;
  
  sprintf(output[OUT_TEMPLAT].cName,"TempLat");
  sprintf(output[OUT_TEMPLAT].cDescr,"Surface temperature by latitude.");
  sprintf(output[OUT_TEMPLAT].cNeg,"C");
  output[OUT_TEMPLAT].bNeg = 1;
  output[OUT_TEMPLAT].dNeg = 1; //conversion is hardcoded in write function
  output[OUT_TEMPLAT].iNum = 1;
  output[OUT_TEMPLAT].bGrid = 1;
  fnWrite[OUT_TEMPLAT] = &WriteTempLat; 
  
  sprintf(output[OUT_LATITUDE].cName,"Latitude");
  sprintf(output[OUT_LATITUDE].cDescr,"Latitude.");
  sprintf(output[OUT_LATITUDE].cNeg,"Degrees");
  output[OUT_LATITUDE].bNeg = 1;
  output[OUT_LATITUDE].dNeg = 1/DEGRAD; 
  output[OUT_LATITUDE].iNum = 1;
  output[OUT_LATITUDE].bGrid = 1;
  fnWrite[OUT_LATITUDE] = &WriteLatitude; 

  sprintf(output[OUT_ALBEDOLAT].cName,"AlbedoLat");
  sprintf(output[OUT_ALBEDOLAT].cDescr,"Surface albedo by latitude.");
  output[OUT_ALBEDOLAT].bNeg = 0;
  output[OUT_ALBEDOLAT].iNum = 1;
  output[OUT_ALBEDOLAT].bGrid = 1;
  fnWrite[OUT_ALBEDOLAT] = &WriteAlbedoLat; 
  
  sprintf(output[OUT_ANNUALINSOL].cName,"AnnInsol");
  sprintf(output[OUT_ANNUALINSOL].cDescr,"Annual insolation by latitude.");
  sprintf(output[OUT_ANNUALINSOL].cNeg,"W/m^2");
  output[OUT_ANNUALINSOL].bNeg = 1;
  output[OUT_ANNUALINSOL].dNeg = 1/40.55185;
  output[OUT_ANNUALINSOL].iNum = 1;
  output[OUT_ANNUALINSOL].bGrid = 1;
  fnWrite[OUT_ANNUALINSOL] = &WriteAnnualInsol; 
  
  sprintf(output[OUT_FLUXMERID].cName,"FluxMerid");
  sprintf(output[OUT_FLUXMERID].cDescr,"Meridional flux by latitude");
  sprintf(output[OUT_FLUXMERID].cNeg,"PW");
  output[OUT_FLUXMERID].bNeg = 1;
  output[OUT_FLUXMERID].dNeg = 1e-15;
  output[OUT_FLUXMERID].iNum = 1;
  output[OUT_FLUXMERID].bGrid = 1;
  fnWrite[OUT_FLUXMERID] = &WriteFluxMerid;  
  
  sprintf(output[OUT_FLUXIN].cName,"FluxIn");
  sprintf(output[OUT_FLUXIN].cDescr,"Incoming flux by latitude");
  sprintf(output[OUT_FLUXIN].cNeg,"W/m^2");
  output[OUT_FLUXIN].bNeg = 1;
  output[OUT_FLUXIN].dNeg = 1;
  output[OUT_FLUXIN].iNum = 1;
  output[OUT_FLUXIN].bGrid = 1;
  fnWrite[OUT_FLUXIN] = &WriteFluxIn; 
  
  sprintf(output[OUT_FLUXOUT].cName,"FluxOut");
  sprintf(output[OUT_FLUXOUT].cDescr,"Outgoing flux by latitude");
  sprintf(output[OUT_FLUXOUT].cNeg,"W/m^2");
  output[OUT_FLUXOUT].bNeg = 1;
  output[OUT_FLUXOUT].dNeg = 1;
  output[OUT_FLUXOUT].iNum = 1;
  output[OUT_FLUXOUT].bGrid = 1;
  fnWrite[OUT_FLUXOUT] = &WriteFluxOut; 
  
  sprintf(output[OUT_DIVFLUX].cName,"DivFlux");
  sprintf(output[OUT_DIVFLUX].cDescr,"Divergence of flux by latitude");
  sprintf(output[OUT_DIVFLUX].cNeg,"W/m^2");
  output[OUT_DIVFLUX].bNeg = 1;
  output[OUT_DIVFLUX].dNeg = 1;
  output[OUT_DIVFLUX].iNum = 1;
  output[OUT_DIVFLUX].bGrid = 1;
  fnWrite[OUT_DIVFLUX] = &WriteDivFlux; 
  
  sprintf(output[OUT_ICEMASS].cName,"IceMass");
  sprintf(output[OUT_ICEMASS].cDescr,"Mass of ice sheets/area by latitude");
  sprintf(output[OUT_ICEMASS].cNeg,"kg/m^2");
  output[OUT_ICEMASS].bNeg = 1;
  output[OUT_ICEMASS].dNeg = 1;
  output[OUT_ICEMASS].iNum = 1;
  output[OUT_ICEMASS].bGrid = 1;
  fnWrite[OUT_ICEMASS] = &WriteIceMass; 
  
  sprintf(output[OUT_ICEHEIGHT].cName,"IceHeight");
  sprintf(output[OUT_ICEHEIGHT].cDescr,"Height of ice sheets");
  sprintf(output[OUT_ICEHEIGHT].cNeg,"m");
  output[OUT_ICEHEIGHT].bNeg = 1;
  output[OUT_ICEHEIGHT].dNeg = 1;
  output[OUT_ICEHEIGHT].iNum = 1;
  output[OUT_ICEHEIGHT].bGrid = 1;
  fnWrite[OUT_ICEHEIGHT] = &WriteIceHeight; 
  
  sprintf(output[OUT_DICEMASSDT].cName,"DIceMassDt");
  sprintf(output[OUT_DICEMASSDT].cDescr,"derivative of mass of ice sheets/area by latitude");
  sprintf(output[OUT_DICEMASSDT].cNeg,"kg/m^2/s");
  output[OUT_DICEMASSDT].bNeg = 1;
  output[OUT_DICEMASSDT].dNeg = 1;
  output[OUT_DICEMASSDT].iNum = 1;
  output[OUT_DICEMASSDT].bGrid = 1;
  fnWrite[OUT_DICEMASSDT] = &WriteDIceMassDt; 
  
  sprintf(output[OUT_ICEFLOW].cName,"IceFlow");
  sprintf(output[OUT_ICEFLOW].cDescr,"flow of ice sheets/area by latitude");
  sprintf(output[OUT_ICEFLOW].cNeg,"m/s");
  output[OUT_ICEFLOW].bNeg = 1;
  output[OUT_ICEFLOW].dNeg = 1;
  output[OUT_ICEFLOW].iNum = 1;
  output[OUT_ICEFLOW].bGrid = 1;
  fnWrite[OUT_ICEFLOW] = &WriteDIceMassDtFlow; 
  
  sprintf(output[OUT_BEDROCKH].cName,"BedrockH");
  sprintf(output[OUT_BEDROCKH].cDescr,"height/depth of bedrock");
  sprintf(output[OUT_BEDROCKH].cNeg,"m");
  output[OUT_BEDROCKH].bNeg = 1;
  output[OUT_BEDROCKH].dNeg = 1;
  output[OUT_BEDROCKH].iNum = 1;
  output[OUT_BEDROCKH].bGrid = 1;
  fnWrite[OUT_BEDROCKH] = &WriteBedrockH; 
  
  sprintf(output[OUT_ENERGYRESL].cName,"EnergyResL");
  sprintf(output[OUT_ENERGYRESL].cDescr,"Energy residual on land");
  sprintf(output[OUT_ENERGYRESL].cNeg,"W/m^2");
  output[OUT_ENERGYRESL].bNeg = 1;
  output[OUT_ENERGYRESL].dNeg = 1;
  output[OUT_ENERGYRESL].iNum = 1;
  output[OUT_ENERGYRESL].bGrid = 1;
  fnWrite[OUT_ENERGYRESL] = &WriteEnergyResL; 
  
  sprintf(output[OUT_ENERGYRESW].cName,"EnergyResW");
  sprintf(output[OUT_ENERGYRESW].cDescr,"Energy residual over water");
  sprintf(output[OUT_ENERGYRESW].cNeg,"W/m^2");
  output[OUT_ENERGYRESW].bNeg = 1;
  output[OUT_ENERGYRESW].dNeg = 1;
  output[OUT_ENERGYRESW].iNum = 1;
  output[OUT_ENERGYRESW].bGrid = 1;
  fnWrite[OUT_ENERGYRESW] = &WriteEnergyResW; 
  
  // sprintf(output[OUT_TIMELAT].cName,"Time");
//   sprintf(output[OUT_TIMELAT].cDescr,"time, printed for each latitude");
//   sprintf(output[OUT_TIMELAT].cNeg,"Gyr");
//   output[OUT_TIMELAT].bNeg = 1;
//   output[OUT_TIMELAT].dNeg = 1./(YEARSEC*1e9);
//   output[OUT_TIMELAT].iNum = 1;
//   output[OUT_TIMELAT].bGrid = 1;
//   fnWrite[OUT_TIMELAT] = &WriteTime; 
  
}

void FinalizeOutputFunctionPoise(OUTPUT *output,int iBody,int iModule) {
  
}


/************ POISE Logging Functions **************/

void LogOptionsPoise(CONTROL *control, FILE *fp) {
  fprintf(fp,"-------- POISE Options -----\n\n");
}

void LogPoise(BODY *body,CONTROL *control,OUTPUT *output,SYSTEM *system,UPDATE *update,fnWriteOutput fnWrite[],FILE *fp) {
  int iOut;

  fprintf(fp,"\n----- POISE PARAMETERS ------\n");
  for (iOut=OUTSTARTPOISE;iOut<OUTBODYSTARTPOISE;iOut++) {
    if (output[iOut].iNum > 0)
      WriteLogEntry(body,control,&output[iOut],system,update,fnWrite[iOut],fp,0);
  }
}

void LogBodyPoise(BODY *body,CONTROL *control,OUTPUT *output,SYSTEM *system,UPDATE *update,fnWriteOutput fnWrite[],FILE *fp,int iBody) {
  int iOut;

  fprintf(fp,"-----POISE PARAMETERS (%s)------\n",body[iBody].cName);
  for (iOut=OUTBODYSTARTPOISE;iOut<OUTENDPOISE;iOut++) {
    if (output[iOut].iNum > 0) 
      WriteLogEntry(body,control,&output[iOut],system,update,fnWrite[iOut],fp,iBody);
  }
}

/************* MODULE Functions ***********/

void AddModulePoise(MODULE *module,int iBody,int iModule) {

  module->iaModule[iBody][iModule] = POISE;

  module->fnInitializeControl[iBody][iModule] = &InitializeControlPoise;
  module->fnInitializeUpdateTmpBody[iBody][iModule] = &InitializeUpdateTmpBodyPoise;
  module->fnCountHalts[iBody][iModule] = &CountHaltsPoise;
  module->fnLogBody[iBody][iModule] = &LogBodyPoise;

  module->fnReadOptions[iBody][iModule] = &ReadOptionsPoise;
  module->fnVerify[iBody][iModule] = &VerifyPoise;
  module->fnVerifyHalt[iBody][iModule] = &VerifyHaltPoise;

  module->fnInitializeBody[iBody][iModule] = &InitializeBodyPoise;
  module->fnInitializeUpdate[iBody][iModule] = &InitializeUpdatePoise;
  module->fnInitializeOutput[iBody][iModule] = &InitializeOutputPoise;
  module->fnFinalizeUpdateIceMass[iBody][iModule] = &FinalizeUpdateIceMassPoise;
  
  module->fnFinalizeOutputFunction[iBody][iModule] = &FinalizeOutputFunctionPoise;

}

/************* POISE Functions ***********/
double BasalFlow(BODY *body, int iBody, int iLat){
  double ased, bsed, dTmp, m = 1.25, minv, grav;
  
  if (body[iBody].daSedShear[iLat] == 0) {
    return 0.0;
  } else {
    ased = body[iBody].daSedShear[iLat];
    grav = BIGG*body[iBody].dMass/pow(body[iBody].dRadius,2);
    bsed = (RHOSED - RHOH2O)*grav*tan(SEDPHI);
  
    if (fabs(ased)/bsed <= SEDH) {
      minv = 0;
    } else {
      minv = 1 - bsed/fabs(ased)*SEDH;
    }
  
    dTmp = 2*(SEDD0*RHOICE*grav*pow(body[iBody].daIceHeight[iLat],2))/((m+1)*bsed)*\
        pow(fabs(ased)/(2*SEDD0*SEDMU),m) * (1.0-pow(minv,m+1));

    if (dTmp != dTmp) {
      printf("nan\n");
    }
    return dTmp;
  }
}

void Snowball(BODY *body, int iBody) {
  int iLat, iNum=0;
  
  for (iLat=0;iLat<body[iBody].iNumLats;iLat++) {
    if (body[iBody].bSeaIceModel) {
      if (body[iBody].daSeaIceHeight[iLat] > 0) {
        iNum++;
      }
    } else {
      if (body[iBody].daTempWater[iLat] <= body[iBody].dFrzTSeaIce) {
        iNum++;
      }
    }
  }
  if (iNum == body[iBody].iNumLats) {
    body[iBody].bSnowball = 1;
  } else {
    body[iBody].bSnowball = 0;
  }   
}


void PropertiesPoise(BODY *body,UPDATE *update,int iBody) {  
  // double deltax, Tice = 270, Aice, grav;
//   int iLat;
    
  // if (body[iBody].bEqtide) {
//     body[iBody].dMeanMotion = \
//           fdSemiToMeanMotion(body[iBody].dSemi,body[0].dMass+body[iBody].dMass);
//     body[iBody].iNDays = (int)floor(body[iBody].dRotRate/body[iBody].dMeanMotion);
//     if (body[iBody].bClimateModel == SEA) {
//       VerifyNStepSeasonal(body,iBody);
//     }
//   }
//   
//   /* deformability of ice, dependent on temperature */
//   if (Tice < 263) {
//     Aice = a1ICE * exp(-Q1ICE/(RGAS*Tice));
//   } else {
//     Aice = a2ICE * exp(-Q2ICE/(RGAS*Tice));
//   }
//   
//   grav = BIGG*body[iBody].dMass/pow(body[iBody].dRadius,2);
//   
//   body[iBody].dIceMassTot = 0.0;
//   if (body[iBody].bIceSheets) {
//     deltax = 2.0/body[iBody].iNumLats;
//     for (iLat=0;iLat<body[iBody].iNumLats;iLat++) {
//       if (body[iBody].daIceMass[iLat] < 1e-30) {
//         body[iBody].daIceMass[iLat] = 0.0;
//       }
//       body[iBody].daIceHeight[iLat] = body[iBody].daIceMass[iLat]/RHOICE;
//       body[iBody].dIceMassTot += body[iBody].daIceMass[iLat]*(2*PI*pow(body[iBody].dRadius,2)*(sin(body[iBody].daLats[1])-sin(body[iBody].daLats[0])))*body[iBody].daLandFrac[iLat];
//     }
//     
//     for (iLat=0;iLat<body[iBody].iNumLats;iLat++) {
//       /* calculate derivative to 2nd order accuracy */
//       if (iLat == 0) {
//         body[iBody].daDIceHeightDy[iLat] = sqrt(1.0-pow(body[iBody].daXBoundary[iLat+1],2)) * \
//             (body[iBody].daIceHeight[iLat+1]-body[iBody].daIceHeight[iLat]) / \
//             (body[iBody].dRadius*deltax);  
//       } else if (iLat == (body[iBody].iNumLats-1)) {
//         body[iBody].daDIceHeightDy[iLat] = sqrt(1.0-pow(body[iBody].daXBoundary[iLat],2)) * \
//             (body[iBody].daIceHeight[iLat]-body[iBody].daIceHeight[iLat-1]) / \
//             (body[iBody].dRadius*deltax);
//       } else {
//         body[iBody].daDIceHeightDy[iLat] = (sqrt(1.0-pow(body[iBody].daXBoundary[iLat+1],2)) *\
//             (body[iBody].daIceHeight[iLat+1]-body[iBody].daIceHeight[iLat]) / \
//             (body[iBody].dRadius*deltax) + sqrt(1.0-pow(body[iBody].daXBoundary[iLat],2)) *\
//             (body[iBody].daIceHeight[iLat]-body[iBody].daIceHeight[iLat-1]) / \
//             (body[iBody].dRadius*deltax) )/2.0;
//       }
//       body[iBody].daIceFlow[iLat] = 2*Aice*pow(RHOICE*grav,nGLEN)/(nGLEN+2.0) * \
//           pow(fabs(body[iBody].daDIceHeightDy[iLat]),nGLEN-1) * \
//           pow(body[iBody].daIceHeight[iLat],nGLEN+2);
//       body[iBody].daSedShear[iLat] = RHOICE*grav*body[iBody].daIceHeight[iLat]*\
//           body[iBody].daDIceHeightDy[iLat];
//       body[iBody].daBasalFlow[iLat] = BasalFlow(body,iBody,iLat);
//     }
//     
//     for (iLat=0;iLat<body[iBody].iNumLats;iLat++) { 
//       if (iLat == 0) {
//         body[iBody].daIceFlowMid[iLat] = 0;
//         body[iBody].daBasalFlowMid[iLat] = 0;
//       } else if (iLat == body[iBody].iNumLats-1) {
//         body[iBody].daIceFlowMid[iLat] = (body[iBody].daIceFlow[iLat] + \
//            body[iBody].daIceFlow[iLat-1])/2.0;
//         body[iBody].daIceFlowMid[iLat+1] = 0;
//         body[iBody].daBasalFlowMid[iLat] = (body[iBody].daBasalFlow[iLat] + \
//            body[iBody].daBasalFlow[iLat-1])/2.0;
//         body[iBody].daBasalFlowMid[iLat+1] = 0;
//       } else {
//         body[iBody].daIceFlowMid[iLat] = (body[iBody].daIceFlow[iLat] + \
//            body[iBody].daIceFlow[iLat-1])/2.0;
//         body[iBody].daBasalFlowMid[iLat] = (body[iBody].daBasalFlow[iLat] + \
//            body[iBody].daBasalFlow[iLat-1])/2.0;
//       }    
//     }
//   }
}

void ForceBehaviorPoise(BODY *body,EVOLVE *evolve,IO *io,SYSTEM *system,UPDATE *update,int iBody,int iModule) {
  int iLat;
  
  if (body[iBody].bEqtide) {
    body[iBody].dMeanMotion = \
          fdSemiToMeanMotion(body[iBody].dSemi,body[0].dMass+body[iBody].dMass);
    body[iBody].iNDays = (int)floor(body[iBody].dRotRate/body[iBody].dMeanMotion);
    if (body[iBody].bClimateModel == SEA) {
      VerifyNStepSeasonal(body,iBody);
    }
  }

<<<<<<< HEAD
  if (body[iBody].bClimateModel == ANN) {
    PoiseAnnual(body,iBody);
  } else if (body[iBody].bClimateModel == SEA) {
    body[iBody].dIceBalanceTot = 0.0;  //total change in ice mass this time step
    body[iBody].dIceFlowTot = 0.0;  //total ice flow (should equal zero)
    body[iBody].dIceMassTot = 0.0;
    if (body[iBody].bIceSheets) {
      PoiseIceSheets(body,evolve,iBody);
    }
    AnnualInsolation(body,iBody);
    PoiseSeasonal(body,iBody);     
  } 
=======
void ForceBehaviorPoise(BODY *body,EVOLVE *evolve,IO *io,SYSTEM *system,UPDATE *update,fnUpdateVariable ***fnUpdate,int iBody,int iModule) {
  int iLat;
>>>>>>> d381516b

  if (body[iBody].bIceSheets) {
    for (iLat=0;iLat<body[iBody].iNumLats;iLat++) {
      if (body[iBody].daIceMass[iLat] < 0) {
        body[iBody].daIceMass[iLat] = 0.0;
      }//  else if (body[iBody].daIceMass[iLat] < 10 && update[iBody].daDeriv[update[iBody].iaIceMass[iLat]] < 0) {
//         body[iBody].daIceMass[iLat] = 0.0;
//       }
      if (body[iBody].bClimateModel == SEA) {
        body[iBody].dIceMassTot += body[iBody].daIceMass[iLat]*(2*PI*pow(body[iBody].dRadius,2)*(sin(body[iBody].daLats[1])-sin(body[iBody].daLats[0])))*body[iBody].daLandFrac[iLat]; 
        body[iBody].dIceBalanceTot += body[iBody].daIceBalanceAvg[iLat];
        body[iBody].dIceFlowTot += body[iBody].daIceFlowAvg[iLat];
      }
    }
  }
}

double true2eccA(double TrueA, double Ecc) {
  double cosE;
  cosE = (cos(TrueA) + Ecc) / (1.0 + Ecc*cos(TrueA));
  
  if (TrueA < PI) {
    return acos(cosE);
  } else {
    return (2*PI - acos(cosE));
  }
} 

void DailyInsolation(BODY *body, int iBody, int iDay) {
  int j;
  double Sconst, sin_delta, cos_delta, tan_delta, delta, HA;
  
  Sconst = body[0].dLuminosity / (4.*PI*pow(body[iBody].dSemi,2));
    
  sin_delta = sin(body[iBody].dObliquity)*sin(body[iBody].dTrueL);
  cos_delta = sqrt(1.0-pow(sin_delta,2));
  tan_delta = sin_delta/cos_delta;
  delta = asin(sin_delta);
  body[iBody].daDeclination[iDay] = delta;
  
  for (j=0;j<body[iBody].iNumLats;j++) {
    if (delta > 0.0) {
      /* Northern summer */
      if (body[iBody].daLats[j] >= (PI/2.-delta)) { 
        /* white night/no sunset */
        body[iBody].daInsol[j][iDay] = Sconst*sin(body[iBody].daLats[j])*sin_delta/pow(body[iBody].dAstroDist,2);
      } else if (-body[iBody].daLats[j] >= (PI/2.-delta) && body[iBody].daLats[j] < 0.0) {
        /* polar darkness/no sunrise */
        body[iBody].daInsol[j][iDay] = 0.0;
      } else {
        /* regular day/night cycle */
        HA = acos(-tan(body[iBody].daLats[j])*tan_delta);
        body[iBody].daInsol[j][iDay] = Sconst * (HA*sin(body[iBody].daLats[j])*sin_delta + \
            cos(body[iBody].daLats[j])*cos_delta*sin(HA)) / (PI*pow(body[iBody].dAstroDist,2));
      }
    } else {
      /* Southern summer */
      if (-body[iBody].daLats[j] >= (PI/2.+delta) && body[iBody].daLats[j] < 0.0) { 
        /* white night/no sunset */
        body[iBody].daInsol[j][iDay] = Sconst*sin(body[iBody].daLats[j])*sin_delta/pow(body[iBody].dAstroDist,2);
      } else if (body[iBody].daLats[j] >= (PI/2.+delta)) {
        /* polar darkness/no sunrise */
        body[iBody].daInsol[j][iDay] = 0.0;
      } else {
        /* regular day/night cycle */
        HA = acos(-tan(body[iBody].daLats[j])*tan_delta);
        body[iBody].daInsol[j][iDay] = Sconst * (HA*sin(body[iBody].daLats[j])*sin_delta + \
            cos(body[iBody].daLats[j])*cos_delta*sin(HA)) / (PI*pow(body[iBody].dAstroDist,2));
      }
    }
  }
}
          
void AnnualInsolation(BODY *body, int iBody) {
  int i, j;
  double LongP, TrueA, EccA, MeanL;
  
  LongP = body[iBody].dLongP; //Pericenter, relative to direction of primary at spring equinox

  body[iBody].dTrueL = -PI/2;        //starts the year at the (northern) winter solstice
  TrueA = body[iBody].dTrueL - LongP;
  while (TrueA < 0.0) TrueA += 2*PI;
  body[iBody].dEcc = sqrt(pow(body[iBody].dHecc,2)+pow(body[iBody].dKecc,2));
  body[iBody].dObliquity = atan2(sqrt(pow(body[iBody].dXobl,2)+pow(body[iBody].dYobl,2)),body[iBody].dZobl);
  EccA = true2eccA(TrueA, body[iBody].dEcc);
  MeanL = EccA - body[iBody].dEcc*sin(EccA) + LongP;
  
  for (j=0;j<body[iBody].iNumLats;j++)
    body[iBody].daAnnualInsol[j] = 0.0;
  
  for (i=0;i<body[iBody].iNDays;i++) {
    if (i!=0) {
      MeanL = MeanL + 2*PI/body[iBody].iNDays;
      /* This will only work for the secular orbital model. 
         Will need to be changed when/if resonances are added. */
      body[iBody].dMeanA = MeanL - LongP;
      kepler_eqn(body, iBody);
      EccA = body[iBody].dEccA;
      while (EccA >= 2*PI) EccA -= 2*PI;
      while (EccA < 0.0) EccA += 2*PI;
      if (EccA > PI) {
        TrueA = 2*PI - acos((cos(EccA) - body[iBody].dEcc)/(1.0 - body[iBody].dEcc*cos(EccA)));
      } else {
        TrueA = acos((cos(EccA) - body[iBody].dEcc)/(1.0 - body[iBody].dEcc*cos(EccA)));
      }      
      body[iBody].dTrueL = TrueA + LongP;     
    }
    
    while (body[iBody].dTrueL > 2*PI) body[iBody].dTrueL -= 2*PI;
    while (body[iBody].dTrueL < 0.0) body[iBody].dTrueL += 2*PI;
          
    // planet-star distance (units of semi-major axis):  
    body[iBody].dAstroDist = (1.0 - pow(body[iBody].dEcc,2))/(1.0+body[iBody].dEcc*cos(TrueA)); 
    
    DailyInsolation(body, iBody, i);
    
    for (j=0;j<body[iBody].iNumLats;j++) {
      body[iBody].daAnnualInsol[j] += body[iBody].daInsol[j][i]/((double)body[iBody].iNDays);
      
    }
  }
}



void Albedo(BODY *body, int iBody) {
 int i;
 
 for (i=0;i<body[iBody].iNumLats;i++) { 
    if (body[iBody].dFixIceLat) {
       /* If user sets ice line latitude to be fixed, is it a cold pole or cold equator planet? */
       if (body[iBody].bJormungand) {
          /* Cold equator */
          if (fabs(body[iBody].daLats[i]) < body[iBody].dFixIceLat) {
            body[iBody].daAlbedo[i] = body[iBody].dIceAlbedo;
          } else {
            body[iBody].daAlbedo[i] = body[iBody].dSurfAlbedo;
          }
       } else {
          /* Cold poles */
          if (fabs(body[iBody].daLats[i]) > body[iBody].dFixIceLat) {
            body[iBody].daAlbedo[i] = body[iBody].dIceAlbedo;
          } else {
            body[iBody].daAlbedo[i] = body[iBody].dSurfAlbedo;
          }
       }
    } else if (body[iBody].bAlbedoZA) {
       /* Use albedo based on zenith angle */
       body[iBody].daAlbedo[i] = 0.31+0.04*(3*pow(sin(body[iBody].daLats[i]),2)-1);
    } else if (body[iBody].bIceSheets) {
       if (body[iBody].daIceMass[i] > 0) {
          body[iBody].daAlbedo[i] = body[iBody].dIceAlbedo;
       } else {
          body[iBody].daAlbedo[i] = body[iBody].dSurfAlbedo;
       }
    } else {
       if (body[iBody].daTemp[i] <= -10.0) {
         body[iBody].daAlbedo[i] = body[iBody].dIceAlbedo;
       } else {
         body[iBody].daAlbedo[i] = body[iBody].dSurfAlbedo;
       }
    }
  }
}

void MatrixInvert(BODY *body, int iBody) {
  double n = body[iBody].iNumLats;
  int i, j;
  float parity;
  
  // unitv = malloc(n*sizeof(double));
//   rowswap = malloc(n*sizeof(int));
// 
  if (body[iBody].bClimateModel == SEA) n *= 2;
  
 //ludcmp(body[iBody].dMEuler,n,body[iBody].rowswap,&parity);  
  LUDecomp(body[iBody].dMEuler,body[iBody].dMEulerCopy,body[iBody].scale,body[iBody].rowswap,n);
  for (i=0;i<n;i++) {
    for (j=0;j<n;j++) {
      if (j==i) {
        body[iBody].dUnitV[j] = 1.0;
      } else {
        body[iBody].dUnitV[j] = 0.0;
      }
    }

   // lubksb(body[iBody].dMEuler,n,body[iBody].rowswap,body[iBody].dUnitV);
    LUSolve(body[iBody].dMEulerCopy,body[iBody].dUnitV,body[iBody].rowswap, n);
    for (j=0;j<n;j++) {
      body[iBody].dInvM[j][i] = body[iBody].dUnitV[j];
    }
  }
//   free(unitv);
//   free(rowswap);
}

void TempGradient(BODY *body, double delta_x, int iBody) {
  int i;
  
  body[iBody].daTGrad[0] = (body[iBody].daTemp[1]-body[iBody].daTemp[0])/(delta_x);
  for (i=1;i<body[iBody].iNumLats-1;i++) {
    body[iBody].daTGrad[i] = (body[iBody].daTemp[i+1]-body[iBody].daTemp[i-1])/(2*delta_x); 
  }
  body[iBody].daTGrad[body[iBody].iNumLats-1] = (body[iBody].daTemp[body[iBody].iNumLats-1]-\
                          body[iBody].daTemp[body[iBody].iNumLats-2])/(delta_x);
}  
    
void PoiseAnnual(BODY *body, int iBody) {
  double delta_t, delta_x, xboundary, Tchange, tmpTglobal;
  double *lambda, **M, **Mcopy, **Mdiff, **invM,  *SourceF, *TempTerms, *tmpTemp, *tmpTempTerms, *Dmidpt; 
  int Nmax, i, j, n, k;
  
  /* Get curent climate parameters */
  Albedo(body, iBody);
  AnnualInsolation(body, iBody);
  if (body[iBody].bCalcAB) {
    body[iBody].dPlanckB = dOLRdTwk97(body,iBody,0);
    body[iBody].dPlanckA = OLRwk97(body,iBody,0) \
      - body[iBody].dPlanckB*(body[iBody].dTGlobal);
  }
  
  delta_t = 1.5/body[iBody].iNumLats;
  delta_x = 2.0/body[iBody].iNumLats;
  Nmax = 2000;
  
  /* Setup matrices, source function, temperature terms, global mean */
  for (i=0;i<body[iBody].iNumLats+1;i++) {
    xboundary = -1.0 + i*2.0/body[iBody].iNumLats;
    body[iBody].daLambda[i] = body[iBody].daDiffusion[i]*(1.0-pow(xboundary,2))/(pow(delta_x,2));
  }
  
  body[iBody].dTGlobal = 0.0;
  for (i=0;i<body[iBody].iNumLats;i++) {
    body[iBody].daTempTerms[i] = 0.0;
    
    for (j=0;j<body[iBody].iNumLats;j++) {
      if (j==i) {
        body[iBody].dMClim[i][j] = (-body[iBody].dPlanckB-body[iBody].daLambda[i+1]-body[iBody].daLambda[i])/body[iBody].dHeatCapAnn;
        body[iBody].dMDiff[i][j] = (-body[iBody].daLambda[i+1]-body[iBody].daLambda[i]);
        body[iBody].dMEuler[i][j] = -1.0/delta_t;
      } else if (j==(i+1)) {
        body[iBody].dMClim[i][j] = body[iBody].daLambda[j]/body[iBody].dHeatCapAnn;
        body[iBody].dMDiff[i][j] = body[iBody].daLambda[j];
        body[iBody].dMEuler[i][j] = 0.0;
      } else if (j==(i-1)) {
        body[iBody].dMClim[i][j] = body[iBody].daLambda[i]/body[iBody].dHeatCapAnn;
        body[iBody].dMDiff[i][j] = body[iBody].daLambda[i];
        body[iBody].dMEuler[i][j] = 0.0;
      } else {
        body[iBody].dMClim[i][j] = 0.0;
        body[iBody].dMDiff[i][j] = 0.0;
        body[iBody].dMEuler[i][j] = 0.0;
      }
      body[iBody].dMEuler[i][j] += 0.5*body[iBody].dMClim[i][j];
      body[iBody].daTempTerms[i] += body[iBody].dMClim[i][j]*body[iBody].daTemp[j];
    }
    body[iBody].daSourceF[i] = ((1.0-body[iBody].daAlbedo[i])*body[iBody].daAnnualInsol[i] - \
                         body[iBody].dPlanckA)/body[iBody].dHeatCapAnn;
    body[iBody].daTempTerms[i] += body[iBody].daSourceF[i];
    body[iBody].dTGlobal += body[iBody].daTemp[i]/body[iBody].iNumLats;
  }
  
  MatrixInvert(body,iBody);
    
  /* Relaxation to equilibrium */
  n = 1;
  Tchange = 1.0;
  while (fabs(Tchange) > 1e-12) {
    tmpTglobal = 0.0;
    for (i=0;i<body[iBody].iNumLats;i++) {
      body[iBody].daTmpTemp[i] = 0.0;
      body[iBody].daTmpTempTerms[i] = body[iBody].daSourceF[i];
      
      for (j=0;j<body[iBody].iNumLats;j++) {
        body[iBody].daTmpTemp[i] += -body[iBody].dInvM[i][j]*(0.5*(body[iBody].daTempTerms[j]+body[iBody].daSourceF[j])+body[iBody].daTemp[j]/delta_t);
        body[iBody].daTmpTempTerms[i] += body[iBody].dMClim[i][j]*body[iBody].daTemp[j];
      }
      tmpTglobal += body[iBody].daTmpTemp[i]/body[iBody].iNumLats;
    }
    Tchange = tmpTglobal - body[iBody].dTGlobal;
    
    /* Update albedo, source function, temperature, temperature terms, and global mean */
    Albedo(body,iBody);
    for (i=0;i<body[iBody].iNumLats;i++) {
      body[iBody].daSourceF[i] = ((1.0-body[iBody].daAlbedo[i])*body[iBody].daAnnualInsol[i] - \
                         body[iBody].dPlanckA)/body[iBody].dHeatCapAnn;
      body[iBody].daTemp[i] = body[iBody].daTmpTemp[i];
      body[iBody].daTempTerms[i] = body[iBody].daTmpTempTerms[i];
      body[iBody].dTGlobal = tmpTglobal;
    }
    if (n >= Nmax) {
      fprintf(stderr,"POISE solution not converged before max iterations reached.");
      exit(EXIT_INPUT);
    }
    n++;
  }
  
  /* Calculate some interesting quantities */
  body[iBody].dFluxInGlobal = 0.0;
  body[iBody].dFluxOutGlobal = 0.0;
  body[iBody].dAlbedoGlobal = 0.0;
  body[iBody].dIceMassTot = 0.0;
  TempGradient(body, delta_x, iBody);
  for (i=0;i<body[iBody].iNumLats;i++) {
    body[iBody].daDMidPt[i] = 0.5*(body[iBody].daDiffusion[i+1]+body[iBody].daDiffusion[i]);
    body[iBody].daFlux[i] = -2.*PI*pow(body[iBody].dRadius,2)*sqrt(1.0-pow(sin(body[iBody].daLats[i]),2)) * \
                            body[iBody].daDMidPt[i]*body[iBody].daTGrad[i];
    body[iBody].daFluxIn[i] = (1.0 - body[iBody].daAlbedo[i])*body[iBody].daAnnualInsol[i];
    body[iBody].daFluxOut[i] = body[iBody].dPlanckA + body[iBody].dPlanckB*body[iBody].daTemp[i];                       
    
    body[iBody].dFluxInGlobal += body[iBody].daFluxIn[i]/body[iBody].iNumLats;
    body[iBody].dFluxOutGlobal += body[iBody].daFluxOut[i]/body[iBody].iNumLats;
    
    body[iBody].daDivFlux[i] = 0.0;
    for (j=0;j<body[iBody].iNumLats;j++) {
      body[iBody].daDivFlux[i] += -body[iBody].dMDiff[i][j]*body[iBody].daTemp[j];
    }
    body[iBody].dAlbedoGlobal += body[iBody].daAlbedo[i]/body[iBody].iNumLats;
    body[iBody].dIceMassTot += body[iBody].daIceMass[i]*(2*PI*pow(body[iBody].dRadius,2)*(sin(body[iBody].daLats[1])-sin(body[iBody].daLats[0]))); //XXX only works if all lat cells are equal area!!

  } 
}

double OLRhm16(BODY *body, int iBody, int iLat) {
  double phi, Int, t, f;
  
  phi = log10(body[iBody].dpCO2);
  t = log10(body[iBody].daTemp[iLat]+273.15);
  f = -2.48628357550066070303*pow(t,4)+7.25686337527984814955*pow(t,3)*phi+\
    2.66003990584155758370e+01*pow(t,3)+1.28886975027996131260*pow(t,2)*pow(phi,2)-\
    4.52752012625326543116e+01*pow(t,2)*phi-1.03681774883879782578e+02*pow(t,2)-\
    1.87770911951353952629e-01*t*pow(phi,3)-7.09857849167248389222*t*pow(phi,2)+\
    9.06298526889689526342e+01*t*phi+1.77672602732389293578e+02*t+\
    1.04704125795963207124e-02*pow(phi,4)+4.97915275161904036239e-01*pow(phi,3)+\
    9.62210886703750745141*pow(phi,2)-5.72489253176301815529e+01*phi-\
    1.09454844237166085463e+02;
  Int = pow(10.0,f)/1000.;
  return Int;
}

double dOLRdThm16(BODY *body, int iBody, int iLat) {
  double phi, dI, t, f;
  
  phi = log10(body[iBody].dpCO2);
  t = log10(body[iBody].daTemp[iLat]+273.15);
  f = 4*(-2.48628357550066070303*pow(t,3))+3*7.25686337527984814955*pow(t,2)*phi+\
    3*2.66003990584155758370e+01*pow(t,2)+2*1.28886975027996131260*t*pow(phi,2)-\
    2*4.52752012625326543116e+01*t*phi-2*1.03681774883879782578e+02*t-\
    1.87770911951353952629e-01*pow(phi,3)-7.09857849167248389222*pow(phi,2)+\
    9.06298526889689526342e+01*phi+1.77672602732389293578e+02;
  dI = OLRhm16(body,iBody,iLat) * f / (body[iBody].daTemp[iLat]+273.15);
  return dI;
}

double OLRwk97(BODY *body, int iBody, int iLat){
  double phi, Int, T;
  
  phi = log(body[iBody].dpCO2/3.3e-4);
  T = body[iBody].daTemp[iLat]+273.15;
  Int = 9.468980 - 7.714727e-5*phi - 2.794778*T - 3.244753e-3*phi*T-3.547406e-4*pow(phi,2.) \
      + 2.212108e-2*pow(T,2) + 2.229142e-3*pow(phi,2)*T + 3.088497e-5*phi*pow(T,2) \
      - 2.789815e-5*pow(phi*T,2) - 3.442973e-3*pow(phi,3) - 3.361939e-5*pow(T,3) \
      + 9.173169e-3*pow(phi,3)*T - 7.775195e-5*pow(phi,3)*pow(T,2) \
      - 1.679112e-7*phi*pow(T,3) + 6.590999e-8*pow(phi,2)*pow(T,3) \
      + 1.528125e-7*pow(phi,3)*pow(T,3) - 3.367567e-2*pow(phi,4) - 1.631909e-4*pow(phi,4)*T \
      + 3.663871e-6*pow(phi,4)*pow(T,2) - 9.255646e-9*pow(phi,4)*pow(T,3);
  if (Int >= 300) {
    Int = 300.0;
  }
  return Int;
}
  
double dOLRdTwk97(BODY *body, int iBody, int iLat){
  double phi, dI, T;
  
  phi = log(body[iBody].dpCO2/3.3e-4);
  T = body[iBody].daTemp[iLat]+273.15;
  dI = - 2.794778 + 2*2.212108e-2*T - 3*3.361939e-5*pow(T,2) - 3.244753e-3*phi \
       + 2*3.088497e-5*phi*T - 3*1.679112e-7*phi*pow(T,2) + 2.229142e-3*pow(phi,2) \
       - 2*2.789815e-5*pow(phi,2)*T + 3*6.590999e-8*pow(phi,2)*pow(T,2) \
       + 9.173169e-3*pow(phi,3) - 2*7.775195e-5*pow(phi,3)*T \
       + 3*1.528125e-7*pow(phi,3)*pow(T,2) - 1.631909e-4*pow(phi,4) \
       + 2*3.663871e-6*pow(phi,4)*T - 3*9.255646e-9*pow(phi,4)*pow(T,2);
  if (OLRwk97(body,iBody,iLat)>=300.0) {
    dI = 0.001;
  }
  return dI;
}

double AlbedoTOA250(double Temp, double phi, double zenith, double albsurf) {
  double mu, tmpk, dTmp;
  mu = cos(zenith);
  tmpk = log10(Temp+273.15);
  
  dTmp =-3.85012232848957469677e-01*pow(mu,3)-6.96531554347999848353e-01*pow(mu,2)*albsurf+\
    2.42857549634872105226e-01*pow(mu,2)*tmpk-2.31481801714080587251e-02*pow(mu,2)*phi+\
    7.57465850815683405806e-01*pow(mu,2)+5.96814144736246901535e-02*mu*pow(albsurf,2)-\
    1.75727212504243279767e-01*mu*albsurf*tmpk-2.30100329998756958361e-02*mu*albsurf*phi+\
    1.44251804214881951260*mu*albsurf-9.02545268984961568393e-01*mu*pow(tmpk,2)+\
    1.57941955978928016968e-02*mu*tmpk*phi+3.97293638588704522974*mu*tmpk+\
    2.70147674038867611351e-03*mu*pow(phi,2)+8.03672155561869008822e-03*mu*phi-\
    5.73032110666873784055*mu+3.96559806148959886896e-02*pow(albsurf,3)+\
    2.33885096505821558910e-02*pow(albsurf,2)*tmpk+\
    2.74510235320486427335e-02*pow(albsurf,2)*phi-3.84846342778979097488e-02*pow(albsurf,2)\
    -3.15002995177932909598*albsurf*pow(tmpk,2)+1.14651902580197844611e-02*albsurf*tmpk*phi\
    +1.42815649270102174029e+01*albsurf*tmpk-3.09546329509477503861e-02*albsurf*pow(phi,2)-\
    1.76981823655272652029e-01*albsurf*phi-1.58742662566315075878e+01*albsurf-\
    1.19596747987198490648e+01*pow(tmpk,3)+2.45714743903220678156e-01*pow(tmpk,2)*phi+\
    8.35393842124811669692e+01*pow(tmpk,2)+1.57929454173889281809e-02*tmpk*pow(phi,2)\
    -1.08795528509187522381*tmpk*phi-1.94361034226210506404e+02*tmpk+\
    2.35398348220261423996e-03*pow(phi,3)-9.93551441872782097053e-03*pow(phi,2)+\
    1.27264071660509348050*phi+1.51187949312305107696e+02;
    
  return dTmp;
}

double AlbedoTOA350(double Temp, double phi, double zenith, double albsurf) {
  double mu, tmpk, dTmp;
  mu = cos(zenith);
  tmpk = log10(Temp+273.15);
  
  dTmp = -5.09975205006765963667e-01*pow(mu,3)-3.40610615781183956319e-01*pow(mu,2)*albsurf+\
    1.14176177169990245019*pow(mu,2)*tmpk-5.24526088212194721572e-02*pow(mu,2)*phi-\
    1.43219719437679327001*pow(mu,2)+7.37476842696725698456e-02*mu*pow(albsurf,2)-\
    1.56389013046517910688*mu*albsurf*tmpk-3.63070233788836613242e-02*mu*albsurf*phi+\
    4.38889957272478703487*mu*albsurf+2.53452383879804399314*mu*pow(tmpk,2)-\
    4.42938675408524121235e-02*mu*tmpk*phi-1.33502486536347504398e+01*mu*tmpk+\
    6.71956372965975927414e-03*mu*pow(phi,2)+2.00967989231304683395e-01*mu*phi+\
    1.62174320728479308684e+01*mu+7.29851676064863924553e-02*pow(albsurf,3)-\
    1.91671441145864707156e-01*pow(albsurf,2)*tmpk+\
    2.71422375721983473451e-02*pow(albsurf,2)*phi+4.17481270021712147500e-01*pow(albsurf,2)\
    -4.27836609721979854726*albsurf*pow(tmpk,2)+\
    3.31308975598249677574e-01*albsurf*tmpk*phi+1.99721042601166445252e+01*albsurf*tmpk-\
    3.18138877412854834126e-02*albsurf*pow(phi,2)-9.49259969594588803865e-01*albsurf*phi-\
    2.29729957841319354372e+01*albsurf+3.25119540754754225986e+01*pow(tmpk,3)+\
    8.25004048439829218431e-01*pow(tmpk,2)*phi-2.43459998007232115924e+02*pow(tmpk,2)+\
    8.59284602328564128815e-02*tmpk*pow(phi,2)-3.89131744012519842357*tmpk*phi+\
    6.07253060212875880097e+02*tmpk+4.24041511060452899068e-03*pow(phi,3)-\
    1.75529664906436649874e-01*pow(phi,2)+4.65564025220353627788*phi-\
    5.03971924136900156554e+02;
    
  return dTmp;
}

double AlbedoTOA280(double Temp, double pCO2, double zenith, double albsurf) {
  double mu, T, dTmp;
  mu = cos(zenith);
  T = Temp+273.15;
  
  dTmp = -6.891e-1 + 1.046*albsurf + 7.8054e-3*T - 2.8373e-3*pCO2 - 2.8899e-1*mu \
      - 3.7412e-2*albsurf*pCO2 - 6.3499e-3*mu*pCO2 + 2.0122e-1*albsurf*mu \
      - 1.8508e-3*albsurf*T + 1.3649e-4*mu*T + 9.8581e-5*pCO2*Temp \
      + 7.3239e-2*pow(albsurf,2) - 1.6555e-5*pow(T,2) + 6.5817e-4*pow(pCO2,2) \
      + 8.1218e-2*pow(mu,2);
      
  return dTmp;  
}

double AlbedoTOA370(double Temp, double pCO2, double zenith, double albsurf) {
  double mu, T, dTmp;
  mu = cos(zenith);
  T = Temp+273.15;
 
  dTmp =  1.1082 + 1.5172*albsurf - 5.7993e-3*T + 1.9705e-2*pCO2 - 1.867e-1*mu \
      - 3.1355e-2*albsurf*pCO2 - 1.0214e-2*mu*pCO2 + 2.0986e-1*albsurf*mu \
      - 3.7098e-3*albsurf*T - 1.1335e-4*mu*T + 5.3714e-5*pCO2*T \
      + 7.5887e-2*pow(albsurf,2) + 9.269e-6*pow(T,2) - 4.1327e-4*pow(pCO2,2) \
      + 6.3298e-2*pow(mu,2);
  
  return dTmp;
}

double Fresnel(double zenith) {
  double A, r, n=1.33;
  
  r = asin(sin(zenith)/n);
  if (zenith == 0) {
    A = pow((n-1)/(n+1),2);
  } else {  
    A = 0.5*(pow(sin(zenith-r)/sin(zenith+r),2)+pow(tan(zenith-r)/tan(zenith+r),2));
  }
  
  return A;
}
  

void AlbedoTOAhm16(BODY *body, double zenith, int iBody, int iLat) {
  double phi = log10(body[iBody].dpCO2), albtmp;
  
//   if (body[iBody].daIceMassTmp[iLat] > 0 || body[iBody].daTempLand[iLat] <= -10) {
//     albtmp = body[iBody].dIceAlbedo;
//   } else {
//     albtmp = body[iBody].dAlbedoLand;
//   }

/// hack hack hack
  if ((body[iBody].daTempLand[iLat] <= 0) && (body[iBody].daTempLand[iLat] > -10)) {
    albtmp = 0.45;
  } else if (body[iBody].daTempLand[iLat] <= -10) {
    albtmp = 0.7;
  } else {
    albtmp = 0.2;
  }
  
  if (body[iBody].daTempLand[iLat] <= (-23.15)) {
    body[iBody].daAlbedoLand[iLat] = AlbedoTOA250(body[iBody].daTempLand[iLat],phi,zenith,albtmp);
  } else if (body[iBody].daTempLand[iLat] <= 76.85) {
    body[iBody].daAlbedoLand[iLat] = AlbedoTOA350(body[iBody].daTempLand[iLat],phi,zenith,albtmp);
  } else {
    fprintf(stderr,"Land temperature at surface exceeds range for TOA albedo calculation (T>350K)\n");
    exit(EXIT_INPUT);
  }

//   if (body[iBody].daTempWater[iLat] <= body[iBody].dFrzTSeaIce) {
//     albtmp = body[iBody].dIceAlbedo;
//   } else {
//     albtmp = body[iBody].dAlbedoWater;
//   }
  
  /// hack hack hack
  if ((body[iBody].daTempWater[iLat] <= body[iBody].dFrzTSeaIce) && (body[iBody].daTempWater[iLat] > -10)) {
    albtmp = 0.55;
  } else if (body[iBody].daTempWater[iLat] <= -10) {
    albtmp = 0.7;
  } else {
    albtmp = Fresnel(zenith);
  }
  
  if (body[iBody].daTempWater[iLat] <= (-23.15)) {
    body[iBody].daAlbedoWater[iLat] = AlbedoTOA250(body[iBody].daTempWater[iLat],phi,zenith,albtmp);
  } else if (body[iBody].daTempWater[iLat] <= 76.85) {
    body[iBody].daAlbedoWater[iLat] = AlbedoTOA350(body[iBody].daTempWater[iLat],phi,zenith,albtmp);
  } else {
    fprintf(stderr,"Land temperature at surface exceeds range for TOA albedo calculation (T>350K)");
    exit(EXIT_INPUT);
  }
}

double AlbedoTaylor(double zenith) {
  double mu = cos(zenith);
  
  if (mu > 0) {
    return 0.037/(1.1*pow(mu,1.4)+0.15);
  } else {
    return 0.037/0.15;
  }
}

void AlbedoTOAwk97(BODY *body, double zenith, int iBody, int iLat) {
  double phi = body[iBody].dpCO2, albtmp;
  
  if (body[iBody].daIceMassTmp[iLat] > 0 || body[iBody].daTempLand[iLat] <= -10) {
    albtmp = body[iBody].dIceAlbedo;
  } else {
    albtmp = body[iBody].dAlbedoLand;
  }

/// hack hack hack
  // if ((body[iBody].daTempLand[iLat] <= 0) && (body[iBody].daTempLand[iLat] > -10)) {
//     albtmp = 0.45;
//   } else if (body[iBody].daTempLand[iLat] <= -10) {
//     albtmp = 0.7;
//   } else {
//     albtmp = 0.2;
//   }
  
  if (body[iBody].daTempLand[iLat] >= -83.15 && body[iBody].daTempLand[iLat] <= (6.85)) {
    body[iBody].daAlbedoLand[iLat] = AlbedoTOA280(body[iBody].daTempLand[iLat],phi,zenith,albtmp);
  } else if (body[iBody].daTempLand[iLat] <= 96.85) {
    body[iBody].daAlbedoLand[iLat] = AlbedoTOA370(body[iBody].daTempLand[iLat],phi,zenith,albtmp);
  } else {
//     fprintf(stderr,"Land temperature at surface exceeds range for TOA albedo calculation (190K<T<370K)\n");
    body[iBody].daAlbedoLand[iLat] = 0.18; //albedo asymptotes to ~0.18 (all surface albedos?)
//     exit(EXIT_INPUT);
  }

  if (body[iBody].daTempWater[iLat] <= body[iBody].dFrzTSeaIce) {
    albtmp = body[iBody].dIceAlbedo;
  } else {
    if (body[iBody].iAlbedoType == ALBFIXED) {
      albtmp = body[iBody].dAlbedoWater;
    } else if (body[iBody].iAlbedoType == ALBTAYLOR) {
      albtmp = AlbedoTaylor(zenith);
    }
  }
  
  /// hack hack hack
  // if ((body[iBody].daTempWater[iLat] <= 0) && (body[iBody].daTempWater[iLat] > -10)) {
//     albtmp = 0.55;
//   } else if (body[iBody].daTempWater[iLat] <= -10) {
//     albtmp = 0.7;
//   } else {
//     albtmp = Fresnel(zenith);
//   }
  
  if (body[iBody].daTempLand[iLat] >= -83.15 && body[iBody].daTempWater[iLat] <= (6.85)) {
    body[iBody].daAlbedoWater[iLat] = AlbedoTOA280(body[iBody].daTempWater[iLat],phi,zenith,albtmp);
  } else if (body[iBody].daTempWater[iLat] <= 96.85) {
    body[iBody].daAlbedoWater[iLat] = AlbedoTOA370(body[iBody].daTempWater[iLat],phi,zenith,albtmp);
  } else {
//     fprintf(stderr,"Ocean temperature at surface exceeds range for TOA albedo calculation (190<T<370K)\n");
    body[iBody].daAlbedoWater[iLat] = 0.18; //albedo asymptotes to ~0.18 (all surface albedos?)
//     exit(EXIT_INPUT);
  }
}

void AlbedoSeasonal(BODY *body, int iBody, int iDay) {
  int iLat;
  double zenith;
  
  body[iBody].dAlbedoGlobalTmp = 0;
  for (iLat=0;iLat<body[iBody].iNumLats;iLat++) {
    //zenith angle of sun at noon at each latitude
    zenith = fabs(body[iBody].daLats[iLat] - body[iBody].daDeclination[iDay]);
    
    if (body[iBody].bCalcAB == 1 || body[iBody].bCalcAB == 0) {
      AlbedoTOAwk97(body, zenith, iBody, iLat);
    } else {
      body[iBody].daAlbedoLand[iLat] = body[iBody].dAlbedoLand+0.08*(3.*pow(sin(zenith),2)-1.)/2.;
      body[iBody].daAlbedoWater[iLat] = body[iBody].dAlbedoWater+0.08*(3.*pow(sin(zenith),2)-1.)/2.;
      if (body[iBody].daIceMassTmp[iLat] > 0 || body[iBody].daTempLand[iLat] <= -10) {
        body[iBody].daAlbedoLand[iLat] = body[iBody].dIceAlbedo;
      }
      if (body[iBody].daTempWater[iLat] <= body[iBody].dFrzTSeaIce) {
        body[iBody].daAlbedoWater[iLat] = body[iBody].dIceAlbedo;
      }
    }
    body[iBody].daAlbedo[iLat] = body[iBody].daLandFrac[iLat]*body[iBody].daAlbedoLand[iLat]+ \
                              body[iBody].daWaterFrac[iLat]*body[iBody].daAlbedoWater[iLat];
    body[iBody].dAlbedoGlobalTmp += body[iBody].daAlbedo[iLat]/body[iBody].iNumLats;
  }  
  body[iBody].dAlbedoGlobal += \
            body[iBody].dAlbedoGlobalTmp/(body[iBody].iNStepInYear);
}

void SeaIce(BODY *body, int iBody) {
  int i, j;
  double nhicearea=0, shicearea=0, nhtotarea=0, shtotarea=0, nhfw, shfw, nhdW, shdW, Cw_dt;
  Cw_dt = (body[iBody].dHeatCapWater*body[iBody].dMeanMotion/(2*PI))/body[iBody].dSeasDeltat;
  
  for (i=0;i<2*body[iBody].iNumLats;i++) {
    for (j=0;j<2*body[iBody].iNumLats;j++) {
      body[iBody].dMEuler[i][j] = body[iBody].dMInit[i][j];
    }
  }
  
  for (i=0;i<body[iBody].iNumLats;i++) {
    if (body[iBody].daTempWater[i] <= body[iBody].dFrzTSeaIce) {
      if (body[iBody].daSeaIceHeight[i] > 0) {
        body[iBody].daSeaIceK[i] = body[iBody].dSeaIceConduct/body[iBody].daSeaIceHeight[i];
        body[iBody].daSourceLW[2*i+1] = body[iBody].daSeaIceK[i]*body[iBody].dFrzTSeaIce \
            - body[iBody].daSourceW[i];
        body[iBody].dMEuler[2*i+1][2*i+1] += -Cw_dt+body[iBody].daSeaIceK[i];
      } else {
        body[iBody].daSeaIceK[i] = 0.0;  
      }
    }
  }
  MatrixInvert(body,iBody);
  
  for (i=0;i<2*body[iBody].iNumLats;i++) {
    body[iBody].daTmpTemp[i] = 0.0;
    for (j=0;j<2*body[iBody].iNumLats;j++) {
      body[iBody].daTmpTemp[i] += body[iBody].dInvM[i][j]*body[iBody].daSourceLW[j];
    }
  }
  
  for (i=0;i<body[iBody].iNumLats;i++) {
    //temp change this time step
    body[iBody].daDeltaTempL[i] = body[iBody].daTmpTemp[2*i]-body[iBody].daTempLand[i];
    body[iBody].daDeltaTempW[i] = body[iBody].daTmpTemp[2*i+1]-body[iBody].daTempWater[i];
    
    body[iBody].daTempLand[i] = body[iBody].daTmpTemp[2*i];
    body[iBody].daTempWater[i] = body[iBody].daTmpTemp[2*i+1];
    
    /* if sea ice present but T > -2, set to -2 */
    if (body[iBody].daSeaIceHeight[i] > 0) {
      if (body[iBody].daTempWater[i] > -2) {
        body[iBody].daTempWater[i] = -2.0;
      }
      
      body[iBody].daFluxSeaIce[i] = -body[iBody].daSourceW[i]-body[iBody].daPlanckB[i] \
              *body[iBody].daTempWater[i] - body[iBody].dNuLandWater/body[iBody].daWaterFrac[i]\
              *(body[iBody].daTmpTemp[2*i+1]-body[iBody].daTempLand[i]);
      for (j=0;j<body[iBody].iNumLats;j++) {
        body[iBody].daFluxSeaIce[i] += body[iBody].dMDiff[i][j]*body[iBody].daTmpTemp[2*j+1];
      }
      if (body[iBody].daLats[i] >= 0) {
        nhicearea += body[iBody].daWaterFrac[i];
        nhtotarea += body[iBody].daWaterFrac[i];
      } else {
        shicearea += body[iBody].daWaterFrac[i];
        shtotarea += body[iBody].daWaterFrac[i];
      }
    } else {
      body[iBody].daFluxSeaIce[i] = 0.0;
      /* no sea ice, still add to total area */
      if (body[iBody].daLats[i] >= 0) {
        nhtotarea += body[iBody].daWaterFrac[i];
      } else {
        shtotarea += body[iBody].daWaterFrac[i];
      }
    }
  }
  nhfw = 2.0*(2.0-2.0*(nhicearea - body[iBody].dSeasDeltax)/nhtotarea);
  shfw = 2.0*(2.0-2.0*(shicearea - body[iBody].dSeasDeltax)/shtotarea);
  if (nhfw > 4) nhfw = 4.0;
  if (shfw > 4) shfw = 4.0;
  nhdW = nhfw*nhicearea/(nhtotarea-nhicearea)/Cw_dt;
  shdW = shfw*shicearea/(shtotarea-shicearea)/Cw_dt;
  
  for (i=0;i<body[iBody].iNumLats;i++) {
    if (body[iBody].daSeaIceHeight[i] > 0) {
      if (body[iBody].daLats[i] >= 0) {
        body[iBody].daFluxSeaIce[i] += nhfw;
      } else {
        body[iBody].daFluxSeaIce[i] += shfw;
      }
    } else {
      if (body[iBody].daLats[i] >= 0) {
        body[iBody].daTempWater[i] -= nhdW;
      } else {
        body[iBody].daTempWater[i] -= shdW;
      }
    }
      
  }
  
}  

void MatrixSeasonal(BODY *body, int iBody) {
  int i, j;
  double xboundary, nu_fl, nu_fw, Cl_dt, Cw_dt, dt_Lf;
  Cl_dt = body[iBody].dHeatCapLand*body[iBody].dMeanMotion/(2*PI)/body[iBody].dSeasDeltat;
  Cw_dt = body[iBody].dHeatCapWater*body[iBody].dMeanMotion/(2*PI)/body[iBody].dSeasDeltat;
  dt_Lf = body[iBody].dSeasDeltat/body[iBody].dLatentHeatIce;

  for (i=0;i<body[iBody].iNumLats+1;i++) {
//     xboundary = -1.0 + i*2.0/body[iBody].iNumLats;
    body[iBody].daLambda[i] = body[iBody].daDiffusion[i]*(1.0-pow(body[iBody].daXBoundary[i],2))/(pow(body[iBody].dSeasDeltax,2));
  }
  
  for (i=0;i<body[iBody].iNumLats;i++) {
    nu_fl = body[iBody].dNuLandWater/body[iBody].daLandFrac[i];
    nu_fw = body[iBody].dNuLandWater/body[iBody].daWaterFrac[i];
    for (j=0;j<body[iBody].iNumLats;j++) {
      if (j==i) {
        body[iBody].dMDiff[i][j] = (-body[iBody].daLambda[i+1]-body[iBody].daLambda[i]);
        body[iBody].dMLand[i][j] = Cl_dt+body[iBody].daPlanckB[i]+nu_fl-body[iBody].dMDiff[i][j];
        body[iBody].dMWater[i][j] = Cw_dt+body[iBody].daPlanckB[i]+nu_fw-body[iBody].dMDiff[i][j];
      } else if (j==(i+1)) {
        body[iBody].dMDiff[i][j] = body[iBody].daLambda[j];
        body[iBody].dMLand[i][j] = -body[iBody].daLambda[j];
        body[iBody].dMWater[i][j] = -body[iBody].daLambda[j];
      } else if (j==(i-1)) {
        body[iBody].dMDiff[i][j] = body[iBody].daLambda[i];
        body[iBody].dMLand[i][j] = -body[iBody].daLambda[i];
        body[iBody].dMWater[i][j] = -body[iBody].daLambda[i];
      } else {
        body[iBody].dMDiff[i][j] = 0.0;
        body[iBody].dMLand[i][j] = 0.0;
        body[iBody].dMWater[i][j] = 0.0;
      }  
    }
    body[iBody].dMInit[2*i][2*i+1] = -1*nu_fl;
    body[iBody].dMInit[2*i+1][2*i] = -1*nu_fw;

    for (j=0;j<body[iBody].iNumLats;j++) {
      body[iBody].dMInit[2*i][2*j] = body[iBody].dMLand[i][j];
      body[iBody].dMInit[2*i+1][2*j+1] = body[iBody].dMWater[i][j];
    }
  }
  
  for (i=0;i<2*body[iBody].iNumLats;i++) {
    for (j=0;j<2*body[iBody].iNumLats;j++) {
      body[iBody].dMEuler[i][j] = body[iBody].dMInit[i][j];
    }
  }
  
  MatrixInvert(body,iBody);
}

void SourceFSeas(BODY *body, int iBody, int day) {
  int i;
  
  for (i=0;i<body[iBody].iNumLats;i++) {
    body[iBody].daSourceL[i] = body[iBody].daPlanckA[i] \
            - (1.0-body[iBody].daAlbedoLand[i])*body[iBody].daInsol[i][day];
    body[iBody].daSourceW[i] = body[iBody].daPlanckA[i] \
            - (1.0-body[iBody].daAlbedoWater[i])*body[iBody].daInsol[i][day];
    body[iBody].daSourceLW[2*i] = body[iBody].daTempLand[i] * body[iBody].dHeatCapLand\
                  * body[iBody].dMeanMotion/(2*PI)/body[iBody].dSeasDeltat-body[iBody].daSourceL[i];
    body[iBody].daSourceLW[2*i+1] = body[iBody].daTempWater[i] * body[iBody].dHeatCapWater \
                  * body[iBody].dMeanMotion/(2*PI)/body[iBody].dSeasDeltat-body[iBody].daSourceW[i];
  }
}


void EnergyResiduals(BODY *body, int iBody, int day) {
  int i;
  double nu_fl, nu_fw, Cl_dt, Cw_dt, dt_Lf;
  Cl_dt = body[iBody].dHeatCapLand*body[iBody].dMeanMotion/(2*PI)/body[iBody].dSeasDeltat;
  Cw_dt = body[iBody].dHeatCapWater*body[iBody].dMeanMotion/(2*PI)/body[iBody].dSeasDeltat;
  dt_Lf = body[iBody].dSeasDeltat*body[iBody].dMeanMotion/(2*PI)/body[iBody].dLatentHeatIce;
  
  for (i=0;i<body[iBody].iNumLats;i++) {
    nu_fl = body[iBody].dNuLandWater/body[iBody].daLandFrac[i];
    nu_fw = body[iBody].dNuLandWater/body[iBody].daWaterFrac[i];

    if (i==0) {
      body[iBody].daEnergyResL[i] = body[iBody].daInsol[i][day]*\
        (1.0-body[iBody].daAlbedoLand[i])-Cl_dt*(body[iBody].daDeltaTempL[i])-\
        body[iBody].daLambda[i+1]*(body[iBody].daTempLand[i]-body[iBody].daTempLand[i+1])-\
        nu_fl*(body[iBody].daTempLand[i]-body[iBody].daTempWater[i])-\
        body[iBody].daPlanckA[i]-body[iBody].daPlanckB[i]*body[iBody].daTempLand[i];
        
      body[iBody].daEnergyResW[i] = body[iBody].daInsol[i][day]*\
        (1.0-body[iBody].daAlbedoWater[i])-Cw_dt*(body[iBody].daDeltaTempW[i])-\
        body[iBody].daLambda[i+1]*(body[iBody].daTempWater[i]-body[iBody].daTempWater[i+1])-\
        nu_fw*(body[iBody].daTempWater[i]-body[iBody].daTempLand[i])-\
        body[iBody].daPlanckA[i]-body[iBody].daPlanckB[i]*body[iBody].daTempWater[i];
    } else if (i==body[iBody].iNumLats) {
      body[iBody].daEnergyResL[i] = body[iBody].daInsol[i][day]*\
        (1.0-body[iBody].daAlbedoLand[i])-Cl_dt*(body[iBody].daDeltaTempL[i])-\
        body[iBody].daLambda[i]*(body[iBody].daTempLand[i]-body[iBody].daTempLand[i-1])-\
        nu_fl*(body[iBody].daTempLand[i]-body[iBody].daTempWater[i])-\
        body[iBody].daPlanckA[i]-body[iBody].daPlanckB[i]*body[iBody].daTempLand[i];
        
      body[iBody].daEnergyResW[i] = body[iBody].daInsol[i][day]*\
        (1.0-body[iBody].daAlbedoWater[i])-Cw_dt*(body[iBody].daDeltaTempW[i])-\
        body[iBody].daLambda[i]*(body[iBody].daTempWater[i]-body[iBody].daTempWater[i-1])-\
        nu_fw*(body[iBody].daTempWater[i]-body[iBody].daTempLand[i])-\
        body[iBody].daPlanckA[i]-body[iBody].daPlanckB[i]*body[iBody].daTempWater[i];
    } else {
      body[iBody].daEnergyResL[i] = body[iBody].daInsol[i][day]*\
        (1.0-body[iBody].daAlbedoLand[i])-Cl_dt*(body[iBody].daDeltaTempL[i])-\
        body[iBody].daLambda[i]*(body[iBody].daTempLand[i]-body[iBody].daTempLand[i-1])-\
        body[iBody].daLambda[i+1]*(body[iBody].daTempLand[i]-body[iBody].daTempLand[i+1])-\
        nu_fl*(body[iBody].daTempLand[i]-body[iBody].daTempWater[i])-\
        body[iBody].daPlanckA[i]-body[iBody].daPlanckB[i]*body[iBody].daTempLand[i];
        
      body[iBody].daEnergyResW[i] = body[iBody].daInsol[i][day]*\
        (1.0-body[iBody].daAlbedoWater[i])-Cw_dt*(body[iBody].daDeltaTempW[i])-\
        body[iBody].daLambda[i]*(body[iBody].daTempWater[i]-body[iBody].daTempWater[i-1])-\
        body[iBody].daLambda[i+1]*(body[iBody].daTempWater[i]-body[iBody].daTempWater[i+1])-\
        nu_fw*(body[iBody].daTempWater[i]-body[iBody].daTempLand[i])-\
        body[iBody].daPlanckA[i]-body[iBody].daPlanckB[i]*body[iBody].daTempWater[i];
    }
    
    body[iBody].daEnerResLAnn[i] += body[iBody].daEnergyResL[i]/body[iBody].iNStepInYear;
    body[iBody].daEnerResWAnn[i] += body[iBody].daEnergyResW[i]/body[iBody].iNStepInYear;
  }
}


void PoiseSeasonal(BODY *body, int iBody) {
  int i, j, nstep, nyear, day;
  double h;
    
  h = 2*PI/body[iBody].dMeanMotion/body[iBody].iNStepInYear;

  /* main loop */
  for (nyear=0;nyear<body[iBody].iNumYears;nyear++) {
    body[iBody].dTGlobal = 0.0;
    
    body[iBody].dFluxOutGlobal = 0.0;
    
    for (i=0;i<body[iBody].iNumLats;i++) {
        //start of year, reset annual averages to zero 
        body[iBody].daTempAnnual[i] = 0.0;
        body[iBody].daAlbedoAnnual[i] = 0.0;
        body[iBody].daFluxAnnual[i] = 0.0;
        body[iBody].daFluxInAnnual[i] = 0.0;
        body[iBody].daDivFluxAnnual[i] = 0.0;
        body[iBody].daFluxOutAnnual[i] = 0.0;
        body[iBody].daIceBalanceAnnual[i] = 0.0;
        body[iBody].daEnerResLAnn[i] = 0.0;
        body[iBody].daEnerResWAnn[i] = 0.0;
        if (nyear == 0) {
          //reset ice sheet stuff only on first year       
          if (body[iBody].bIceSheets) {
            body[iBody].daIceMassTmp[i] = body[iBody].daIceMass[i];
          }
        }
    }
    
    AlbedoSeasonal(body,iBody,0);
    body[iBody].dAlbedoGlobal = 0.0;
    
    for (nstep=0;nstep<body[iBody].iNStepInYear;nstep++) {
      body[iBody].dTGlobalTmp = 0.0;
      body[iBody].dFluxOutGlobalTmp = 0.0;
      day = floor(body[iBody].dSeasDeltat*nstep*body[iBody].iNDays);
      
      SourceFSeas(body, iBody, day);
            
      if (body[iBody].bSeaIceModel == 1) {
        SeaIce(body,iBody);
        for (i=0;i<body[iBody].iNumLats;i++) {
          if (body[iBody].daSeaIceHeight[i] > 0) {
            // adjust height of present sea ice
            body[iBody].daSeaIceHeight[i] -=body[iBody].dSeasDeltat/body[iBody].dLatentHeatIce\
                                       * body[iBody].daFluxSeaIce[i];
            if (body[iBody].daSeaIceHeight[i] < 0) body[iBody].daSeaIceHeight[i] = 0;                           
          } else {
            if (body[iBody].daTempWater[i] < body[iBody].dFrzTSeaIce) {
              // create new sea ice 
              body[iBody].daSeaIceHeight[i] = \
                    -body[iBody].dHeatCapWater*body[iBody].dMeanMotion/(2*PI)\
                    /body[iBody].dLatentHeatIce*(body[iBody].daTempWater[i] - body[iBody].dFrzTSeaIce);
            }
          }
          
          // ice growth/ablation
          if (body[iBody].bIceSheets) {  
            //calculate derivative of ice mass density and take an euler step
            body[iBody].daIceBalance[i][nstep] = IceMassBalance(body,iBody,i);
            body[iBody].daIceMassTmp[i] += h*body[iBody].daIceBalance[i][nstep];
            if (body[iBody].daIceMassTmp[i] < 0.0) {
               body[iBody].daIceMassTmp[i] = 0.0;
            } //don't let ice mass become negative
            if (body[iBody].daIceBalance[i][nstep] < 0 && body[iBody].daIceMassTmp[i] != 0) {
              if (body[iBody].daIceMassTmp[i] <= fabs(h*body[iBody].daIceBalance[i][nstep])) {
                body[iBody].daTempLand[i] += -body[iBody].daIceMassTmp[i]*LFICE/\
                    body[iBody].dHeatCapLand; //adjust temperature
              } else {
                body[iBody].daTempLand[i] += h*body[iBody].daIceBalance[i][nstep]*LFICE/\
                  body[iBody].dHeatCapLand; //adjust temperature
              }
            } else if (body[iBody].daIceBalance[i][nstep] > 0) {
              body[iBody].daTempLand[i] += h*body[iBody].daIceBalance[i][nstep]*LFICE/\
                  body[iBody].dHeatCapLand; //adjust temperature
            }
          }
          
          body[iBody].daTemp[i] = body[iBody].daLandFrac[i]*body[iBody].daTempLand[i] + \
                            body[iBody].daWaterFrac[i]*body[iBody].daTempWater[i];
          body[iBody].dTGlobalTmp += body[iBody].daTemp[i]/body[iBody].iNumLats;
          
          if (body[iBody].bCalcAB) {
            /* Calculate A and B from williams and kasting 97 result */
            body[iBody].daPlanckB[i] = dOLRdTwk97(body,iBody,i);
            body[iBody].daPlanckA[i] = OLRwk97(body,iBody,i) \
               - body[iBody].daPlanckB[i]*(body[iBody].daTemp[i]); 
            
            if (body[iBody].bMEPDiff) {   
              if (i==0) {
                body[iBody].daDiffusion[i] = body[iBody].daPlanckB[i]/4.0;
              } else if (i==(body[iBody].iNumLats-1)) {
                body[iBody].daDiffusion[i] = (body[iBody].daPlanckB[i]+body[iBody].daPlanckB[i-1])/8.0;  
                body[iBody].daDiffusion[i+1] = body[iBody].daPlanckB[i]/4.0;
              } else {
                body[iBody].daDiffusion[i] = (body[iBody].daPlanckB[i]+body[iBody].daPlanckB[i-1])/8.0;  
              } 
            } 
          } 
          
          //calculate fluxes by latitude and global average 
          body[iBody].daFluxOutLand[i] = body[iBody].daPlanckA[i] \
                                  + body[iBody].daPlanckB[i]*body[iBody].daTempLand[i];
          body[iBody].daFluxOutWater[i] = body[iBody].daPlanckA[i] \
                                  + body[iBody].daPlanckB[i]*body[iBody].daTempWater[i];
          body[iBody].daFluxOut[i] = body[iBody].daLandFrac[i]*body[iBody].daFluxOutLand[i] + \
                                  body[iBody].daWaterFrac[i]*body[iBody].daFluxOutWater[i];
          body[iBody].dFluxOutGlobalTmp += body[iBody].daFluxOut[i]/body[iBody].iNumLats;
          
          body[iBody].daFluxInLand[i] = (1.0-body[iBody].daAlbedoLand[i])\
                                          *body[iBody].daInsol[i][day];
          body[iBody].daFluxInWater[i] = (1.0-body[iBody].daAlbedoWater[i])\
                                          *body[iBody].daInsol[i][day];
          body[iBody].daFluxIn[i] = body[iBody].daLandFrac[i]*body[iBody].daFluxInLand[i] + \
                                  body[iBody].daWaterFrac[i]*body[iBody].daFluxInWater[i];
          body[iBody].dFluxInGlobalTmp += body[iBody].daFluxIn[i]/body[iBody].iNumLats;
          
          // annual averages by latitude
          body[iBody].daTempAnnual[i] += body[iBody].daTemp[i]/body[iBody].iNStepInYear;
          body[iBody].daAlbedoAnnual[i] += body[iBody].daAlbedo[i]/body[iBody].iNStepInYear;
          body[iBody].daFluxInAnnual[i] += body[iBody].daFluxIn[i]/body[iBody].iNStepInYear;
          body[iBody].daFluxOutAnnual[i] += body[iBody].daFluxOut[i]/body[iBody].iNStepInYear;
          body[iBody].daTempDaily[i][nyear*body[iBody].iNStepInYear+nstep] = body[iBody].daTempLand[i];
        }
        
        TempGradient(body, body[iBody].dSeasDeltax, iBody);
        for (i=0;i<body[iBody].iNumLats;i++) {
          body[iBody].daDMidPt[i] = 0.5*(body[iBody].daDiffusion[i+1]+body[iBody].daDiffusion[i]);
          body[iBody].daFlux[i] = -2.*PI*pow(body[iBody].dRadius,2)*sqrt(1.0-pow(sin(body[iBody].daLats[i]),2)) * \
                            body[iBody].daDMidPt[i]*body[iBody].daTGrad[i];
          body[iBody].daDivFlux[i] = 0.0;
          for (j=0;j<body[iBody].iNumLats;j++) {
            body[iBody].daDivFlux[i] += body[iBody].dMDiff[i][j]*body[iBody].daTemp[j];
            /* CC puts a minus sign here, so that a positive number is flux out of a cell.
               I prefer the opposite. ;) */
          }
        }
        
        body[iBody].dTGlobal += \
          body[iBody].dTGlobalTmp/(body[iBody].iNStepInYear);
        body[iBody].dFluxOutGlobal += \
              body[iBody].dFluxOutGlobalTmp/(body[iBody].iNStepInYear);
        body[iBody].dFluxInGlobal += \
              body[iBody].dFluxInGlobalTmp/(body[iBody].iNStepInYear);
              
      } else {  
        for (i=0;i<2*body[iBody].iNumLats;i++) {
          body[iBody].daTmpTemp[i] = 0.0;
          for (j=0;j<2*body[iBody].iNumLats;j++) {
            body[iBody].daTmpTemp[i] += body[iBody].dInvM[i][j]*body[iBody].daSourceLW[j];
          }
        }
        for (i=0;i<body[iBody].iNumLats;i++) {
          //temp change this time step
          body[iBody].daDeltaTempL[i] = body[iBody].daTmpTemp[2*i]-body[iBody].daTempLand[i];
          body[iBody].daDeltaTempW[i] = body[iBody].daTmpTemp[2*i+1]-body[iBody].daTempWater[i];          
          //calculate temperature and fluxes by latitude and global average 
          body[iBody].daTempLand[i] = body[iBody].daTmpTemp[2*i];
          body[iBody].daTempWater[i] = body[iBody].daTmpTemp[2*i+1];
          
          // ice growth/ablation
          if (body[iBody].bIceSheets) {  
            //calculate derivative of ice mass density and take an euler step
            body[iBody].daIceBalance[i][nstep] = IceMassBalance(body,iBody,i);
            body[iBody].daIceMassTmp[i] += h*body[iBody].daIceBalance[i][nstep];
            if (body[iBody].daIceMassTmp[i] < 0.0) {
               body[iBody].daIceMassTmp[i] = 0.0;
            } //don't let ice mass become negative
            if (body[iBody].daIceBalance[i][nstep] < 0 && body[iBody].daIceMassTmp[i] != 0) {
              if (body[iBody].daIceMassTmp[i] <= fabs(h*body[iBody].daIceBalance[i][nstep])) {
                body[iBody].daTempLand[i] += -body[iBody].daIceMassTmp[i]*LFICE/\
                    body[iBody].dHeatCapLand; //adjust temperature
              } else {
                body[iBody].daTempLand[i] += h*body[iBody].daIceBalance[i][nstep]*LFICE/\
                  body[iBody].dHeatCapLand; //adjust temperature
              }
            } else if (body[iBody].daIceBalance[i][nstep] > 0) {
              body[iBody].daTempLand[i] += h*body[iBody].daIceBalance[i][nstep]*LFICE/\
                  body[iBody].dHeatCapLand; //adjust temperature
            }
          }
          
          body[iBody].daTemp[i] = body[iBody].daLandFrac[i]*body[iBody].daTempLand[i] + \
                                  body[iBody].daWaterFrac[i]*body[iBody].daTempWater[i];
          body[iBody].dTGlobalTmp += body[iBody].daTemp[i]/body[iBody].iNumLats;
          
          if (body[iBody].bCalcAB) {
            /* Calculate A and B from Haqq-Misra et al 2016 result */
            // body[iBody].daPlanckB[i] = dOLRdThm16(body,iBody,i);
//             body[iBody].daPlanckA[i] = OLRhm16(body,iBody,i) \
//                - body[iBody].daPlanckB[i]*(body[iBody].daTemp[i]); 
//               
            body[iBody].daPlanckB[i] = dOLRdTwk97(body,iBody,i);
            body[iBody].daPlanckA[i] = OLRwk97(body,iBody,i) \
                  - body[iBody].daPlanckB[i]*(body[iBody].daTemp[i]);
            
            if (body[iBody].bMEPDiff) {   
              if (i==0) {
                body[iBody].daDiffusion[i] = body[iBody].daPlanckB[i]/4.0;
              } else if (i==(body[iBody].iNumLats-1)) {
                body[iBody].daDiffusion[i] = (body[iBody].daPlanckB[i]+body[iBody].daPlanckB[i-1])/8.0;  
                body[iBody].daDiffusion[i+1] = body[iBody].daPlanckB[i]/4.0;
              } else {
                body[iBody].daDiffusion[i] = (body[iBody].daPlanckB[i]+body[iBody].daPlanckB[i-1])/8.0;  
              } 
            } 
          } 
            
          body[iBody].daFluxOutLand[i] = body[iBody].daPlanckA[i] \
                                  + body[iBody].daPlanckB[i]*body[iBody].daTempLand[i];
          body[iBody].daFluxOutWater[i] = body[iBody].daPlanckA[i] \
                                  + body[iBody].daPlanckB[i]*body[iBody].daTempWater[i];
          body[iBody].daFluxOut[i] = body[iBody].daLandFrac[i]*body[iBody].daFluxOutLand[i] + \
                                  body[iBody].daWaterFrac[i]*body[iBody].daFluxOutWater[i];
          body[iBody].dFluxOutGlobalTmp += body[iBody].daFluxOut[i]/body[iBody].iNumLats;
          
          body[iBody].daFluxInLand[i] = (1.0-body[iBody].daAlbedoLand[i])\
                                          *body[iBody].daInsol[i][day];
          body[iBody].daFluxInWater[i] = (1.0-body[iBody].daAlbedoWater[i])\
                                          *body[iBody].daInsol[i][day];
          body[iBody].daFluxIn[i] = body[iBody].daLandFrac[i]*body[iBody].daFluxInLand[i] + \
                                  body[iBody].daWaterFrac[i]*body[iBody].daFluxInWater[i];
          body[iBody].dFluxInGlobalTmp += body[iBody].daFluxIn[i]/body[iBody].iNumLats;
          
          // annual averages by latitude
          body[iBody].daTempAnnual[i] += body[iBody].daTemp[i]/body[iBody].iNStepInYear;
          body[iBody].daAlbedoAnnual[i] += body[iBody].daAlbedo[i]/body[iBody].iNStepInYear;
          body[iBody].daFluxInAnnual[i] += body[iBody].daFluxIn[i]/body[iBody].iNStepInYear;
          body[iBody].daFluxOutAnnual[i] += body[iBody].daFluxOut[i]/body[iBody].iNStepInYear;    
          
          body[iBody].daTempDaily[i][nyear*body[iBody].iNStepInYear+nstep] = body[iBody].daTempLand[i];
        }
        
        TempGradient(body, body[iBody].dSeasDeltax, iBody);
        for (i=0;i<body[iBody].iNumLats;i++) {
          body[iBody].daDMidPt[i] = 0.5*(body[iBody].daDiffusion[i+1]+body[iBody].daDiffusion[i]);
          body[iBody].daFlux[i] = -2.*PI*pow(body[iBody].dRadius,2)*sqrt(1.0-pow(sin(body[iBody].daLats[i]),2)) * \
                            body[iBody].daDMidPt[i]*body[iBody].daTGrad[i];
          body[iBody].daDivFlux[i] = 0.0;
          for (j=0;j<body[iBody].iNumLats;j++) {
            body[iBody].daDivFlux[i] += body[iBody].dMDiff[i][j]*body[iBody].daTemp[j];
            /* CC puts a minus sign here, so that a positive number is flux out of a cell.
               I prefer the opposite. ;) */
          }
        }

        body[iBody].dTGlobal += \
              body[iBody].dTGlobalTmp/(body[iBody].iNStepInYear);
        body[iBody].dFluxOutGlobal += \
              body[iBody].dFluxOutGlobalTmp/(body[iBody].iNStepInYear);
        body[iBody].dFluxInGlobal += \
              body[iBody].dFluxInGlobalTmp/(body[iBody].iNStepInYear);
        
      }
      
      EnergyResiduals(body,iBody,day);
      AlbedoSeasonal(body,iBody,day);
    }
    if (body[iBody].bIceSheets) {
      for (i=0;i<body[iBody].iNumLats;i++) {
        if (nyear != 0) {
          body[iBody].daIceBalanceAnnual[i] += h/2.*(body[iBody].daIceBalance[i][0])/ \
                         (body[iBody].iNumYears*2*PI/body[iBody].dMeanMotion);
        }
        for (nstep=1;nstep<body[iBody].iNStepInYear;nstep++) {
          //trapezoid rule
          //h = 2*PI/body[iBody].dMeanMotion/body[iBody].iNStepInYear;
          body[iBody].daIceBalanceAnnual[i] += h/2.*(body[iBody].daIceBalance[i][nstep]\
                         + body[iBody].daIceBalance[i][nstep-1])/ \
                         (body[iBody].iNumYears*2*PI/body[iBody].dMeanMotion);
          //above gets yearly average over NumYears
        }
        if (nyear != (body[iBody].iNumYears-1)) {
          body[iBody].daIceBalanceAnnual[i] += h/2.*(body[iBody].daIceBalance[i][nstep-1])/ \
                         (body[iBody].iNumYears*2*PI/body[iBody].dMeanMotion);
        }
      }
    }   
  }
}

double IceMassBalance(BODY *body, int iBody, int iLat) {
  double Tice = 273.15, dTmp;
  
  /* first, calculate melting/accumulation */
  if (body[iBody].daTempLand[iLat]>0.0) {
    /* Ice melting */
    /* (2.3 is used to match Huybers&Tziperman's ablation rate)*/
    dTmp = 2.3*SIGMA*(pow(Tice,4.0) - pow((body[iBody].daTempLand[iLat]+273.15),4.0))/LFICE;
  } else {
    if (body[iBody].dAlbedoGlobal >= body[iBody].dIceAlbedo) {
      /* no precip once planet is frozen */
      dTmp = 0.0;
    } else {
      if (body[iBody].dIceMassTot >= MOCEAN) {
        /* ice growth limited by mass of water available (really, really stupid) */
        dTmp = 0.0;
      } else {
        /* Ice deposits at fixed rate */
        dTmp = body[iBody].dIceDepRate;
      }
    }
  }
  return dTmp;
}

void IceSheetTriDiag(BODY *body, int iBody) {
  double bTmp;
  int i, n = body[iBody].iNumLats;
  
  bTmp = body[iBody].daIceSheetMat[0][0];
  body[iBody].daIceHeight[0] = body[iBody].daIcePropsTmp[0]/bTmp;
  for (i=1;i<n;i++) {
    body[iBody].daIceGamTmp[i] = body[iBody].daIceSheetMat[i-1][i]/bTmp;
    bTmp = body[iBody].daIceSheetMat[i][i]-body[iBody].daIceSheetMat[i][i-1]*body[iBody].daIceGamTmp[i];
    if (bTmp == 0) {
      fprintf(stderr,"Ice sheet tri-diagonal solution failed\n");
      exit(EXIT_INPUT);
    }
    body[iBody].daIceHeight[i] = (body[iBody].daIcePropsTmp[i]-body[iBody].daIceSheetMat[i][i-1]*\
      body[iBody].daIceHeight[i-1])/bTmp;
  }
  for (i=1;i<n;i++) {
    body[iBody].daIceHeight[n-i-1] -= body[iBody].daIceGamTmp[n-i]*body[iBody].daIceHeight[n-i];
  }
}

void PoiseIceSheets(BODY *body, EVOLVE *evolve, int iBody) {
  /* integrate ice sheets via Crank-Nicholson method in ForceBehavior 
     in the same way Huybers' model works */
  int iLat, jLat, skip = 1;
  double IceTime = evolve->dTime, IceDt, RunSeasNext;
  double deltax, Tice = 270, Aice, grav, dHdt;
  
  grav = BIGG*body[iBody].dMass/pow(body[iBody].dRadius,2);
  /* deformability of ice, dependent on temperature */
  if (Tice < 263) {
    Aice = a1ICE * exp(-Q1ICE/(RGAS*Tice));
  } else {
    Aice = a2ICE * exp(-Q2ICE/(RGAS*Tice));
  }
  
  for (iLat=0;iLat<body[iBody].iNumLats;iLat++) {
    if (body[iBody].daIceMass[iLat] < 1e-30) {
      body[iBody].daIceMass[iLat] = 0.0;
    }
    body[iBody].daIceHeight[iLat] = body[iBody].daIceMass[iLat]/RHOICE;
    body[iBody].daIceBalanceAvg[iLat] = 0.0;
    body[iBody].daIceFlowAvg[iLat] = 0.0;
    if (body[iBody].daIceMass[iLat] > 0 || body[iBody].daIceBalanceAnnual[iLat] > 0) {
      skip = 0;
    }
  }
  
  RunSeasNext = IceTime + body[iBody].iReRunSeas*2*PI/body[iBody].dMeanMotion;
  IceDt = body[iBody].iIceTimeStep*2*PI/body[iBody].dMeanMotion;
  
  if (skip == 0) {
    while (IceTime < evolve->dTime+evolve->dCurrentDt) { 
      if (IceTime+IceDt > evolve->dTime+evolve->dCurrentDt) {
        //ice time step carries past start of next RK time step
        IceDt = evolve->dTime+evolve->dCurrentDt-IceTime;
      }

      Snowball(body, iBody);
      /* first, get ice balances */
      for (iLat=0;iLat<body[iBody].iNumLats;iLat++) {
        if (body[iBody].daIceMass[iLat] <= 0 && body[iBody].daIceBalanceAnnual[iLat] < 0.0) {
          body[iBody].daIceBalanceTmp[iLat] = 0;
        } else if (body[iBody].dIceMassTot >= MOCEAN && body[iBody].daIceBalanceAnnual[iLat] > 0.0) {
          body[iBody].daIceBalanceTmp[iLat] = 0;
        } else {
          body[iBody].daIceBalanceTmp[iLat] = body[iBody].daIceBalanceAnnual[iLat]/RHOICE;
          //body[iBody].daIceBalanceTmp[iLat] = 0;
        }
        if (body[iBody].bSnowball == 1) {
          body[iBody].daIceBalanceTmp[iLat] = 0;
        }
      }
  
      deltax = 2.0/body[iBody].iNumLats;
  
      for (iLat=0;iLat<body[iBody].iNumLats;iLat++) {
        /* calculate derivative to 2nd order accuracy */
        if (iLat == 0) {
          body[iBody].daDIceHeightDy[iLat] = sqrt(1.0-pow(body[iBody].daXBoundary[iLat+1],2)) * \
              (body[iBody].daIceHeight[iLat+1]+body[iBody].daBedrockH[iLat+1]-\
              body[iBody].daIceHeight[iLat]-body[iBody].daBedrockH[iLat]) / \
              (body[iBody].dRadius*deltax);  
        } else if (iLat == (body[iBody].iNumLats-1)) {
          body[iBody].daDIceHeightDy[iLat] = sqrt(1.0-pow(body[iBody].daXBoundary[iLat],2)) * \
              (body[iBody].daIceHeight[iLat]+body[iBody].daBedrockH[iLat]-\
              body[iBody].daIceHeight[iLat-1]-body[iBody].daBedrockH[iLat-1]) / \
              (body[iBody].dRadius*deltax);
        } else {
          body[iBody].daDIceHeightDy[iLat] = (sqrt(1.0-pow(body[iBody].daXBoundary[iLat+1],2)) *\
              (body[iBody].daIceHeight[iLat+1]+body[iBody].daBedrockH[iLat+1]-\
              body[iBody].daIceHeight[iLat]-body[iBody].daBedrockH[iLat]) / \
              (body[iBody].dRadius*deltax) + sqrt(1.0-pow(body[iBody].daXBoundary[iLat],2)) *\
              (body[iBody].daIceHeight[iLat]+body[iBody].daBedrockH[iLat]-\
              body[iBody].daIceHeight[iLat-1]-body[iBody].daBedrockH[iLat-1]) / \
              (body[iBody].dRadius*deltax) )/2.0;
        }
        body[iBody].daIceFlow[iLat] = 2*Aice*pow(RHOICE*grav,nGLEN)/(nGLEN+2.0) * \
            pow(fabs(body[iBody].daDIceHeightDy[iLat]),nGLEN-1) * \
            pow(body[iBody].daIceHeight[iLat]+body[iBody].daBedrockH[iLat],nGLEN+2);
        body[iBody].daSedShear[iLat] = RHOICE*grav*body[iBody].daIceHeight[iLat]*\
            body[iBody].daDIceHeightDy[iLat];
        body[iBody].daBasalFlow[iLat] = BasalFlow(body,iBody,iLat);
      }
  
      for (iLat=0;iLat<body[iBody].iNumLats;iLat++) { 
        if (IceTime != evolve->dTime) {
          body[iBody].daIceSheetDiff[iLat] = -0.5*(body[iBody].daIceFlowMid[iLat]+\
            body[iBody].daBasalFlowMid[iLat]);
          if (iLat == body[iBody].iNumLats-1) {
            body[iBody].daIceSheetDiff[iLat+1] = -0.5*(body[iBody].daIceFlowMid[iLat+1]+\
              body[iBody].daBasalFlowMid[iLat+1]);
          }
        }
      
        if (iLat == 0) {
          body[iBody].daIceFlowMid[iLat] = 0;
          body[iBody].daBasalFlowMid[iLat] = 0;
        } else if (iLat == body[iBody].iNumLats-1) {
          body[iBody].daIceFlowMid[iLat] = (body[iBody].daIceFlow[iLat] + \
             body[iBody].daIceFlow[iLat-1])/2.0;
          body[iBody].daIceFlowMid[iLat+1] = 0;
          body[iBody].daBasalFlowMid[iLat] = (body[iBody].daBasalFlow[iLat] + \
             body[iBody].daBasalFlow[iLat-1])/2.0;
          body[iBody].daBasalFlowMid[iLat+1] = 0;
        } else {
          body[iBody].daIceFlowMid[iLat] = (body[iBody].daIceFlow[iLat] + \
             body[iBody].daIceFlow[iLat-1])/2.0;
          body[iBody].daBasalFlowMid[iLat] = (body[iBody].daBasalFlow[iLat] + \
             body[iBody].daBasalFlow[iLat-1])/2.0;
        }
      
        if (IceTime == evolve->dTime) {
          body[iBody].daIceSheetDiff[iLat] = body[iBody].daIceFlowMid[iLat];
          if (iLat == body[iBody].iNumLats-1) {
            body[iBody].daIceSheetDiff[iLat+1] = body[iBody].daIceFlowMid[iLat+1];
          }
          body[iBody].daIcePropsTmp[iLat] = body[iBody].daIceHeight[iLat] + \
            body[iBody].daIceBalanceTmp[iLat]*IceDt;
        } else {
          body[iBody].daIceSheetDiff[iLat] += 1.5*(body[iBody].daIceFlowMid[iLat]+ \
              body[iBody].daBasalFlowMid[iLat]);
          if (iLat == body[iBody].iNumLats-1) {
            body[iBody].daIceSheetDiff[iLat+1] += 1.5*(body[iBody].daIceFlowMid[iLat+1]+ \
              body[iBody].daBasalFlowMid[iLat+1]);
          }
        }   
      }
    
      for (iLat=0;iLat<body[iBody].iNumLats;iLat++) {
        for (jLat=0;jLat<body[iBody].iNumLats;jLat++) {
          if (jLat == iLat) {
            body[iBody].daIceSheetMat[iLat][jLat] = 1.0+0.5*IceDt*\
              (body[iBody].daIceSheetDiff[iLat]/pow(body[iBody].daYBoundary[iLat],2)+\
              body[iBody].daIceSheetDiff[iLat+1]/pow(body[iBody].daYBoundary[iLat+1],2));
          } else if (jLat == iLat+1) { //superdiagonal
            body[iBody].daIceSheetMat[iLat][jLat] = -0.5*IceDt*body[iBody].daIceSheetDiff[jLat]\
              /pow(body[iBody].daYBoundary[jLat],2);  
          } else if (jLat == iLat-1) { //subdiagonal
            body[iBody].daIceSheetMat[iLat][jLat] = -0.5*IceDt*body[iBody].daIceSheetDiff[iLat]\
              /pow(body[iBody].daYBoundary[iLat],2);
          } else {
            body[iBody].daIceSheetMat[iLat][jLat] = 0.0;
          }    
        }
        if (IceTime != evolve->dTime) {    
          if (iLat == 0) {
            body[iBody].daIcePropsTmp[iLat] = body[iBody].daIceBalanceTmp[iLat]*IceDt + \
              (1-0.5*IceDt*(body[iBody].daIceSheetDiff[iLat+1]/pow(body[iBody].daYBoundary[iLat+1],2)))\
              *body[iBody].daIceHeight[iLat] + 0.5*IceDt*body[iBody].daIceSheetDiff[iLat+1]*\
              body[iBody].daIceHeight[iLat+1]/pow(body[iBody].daYBoundary[iLat+1],2);
          } else if (iLat == body[iBody].iNumLats -1) {
            body[iBody].daIcePropsTmp[iLat] = body[iBody].daIceBalanceTmp[iLat]*IceDt + \
              (1-0.5*IceDt*(body[iBody].daIceSheetDiff[iLat]/pow(body[iBody].daYBoundary[iLat],2)))\
              *body[iBody].daIceHeight[iLat] + 0.5*IceDt*body[iBody].daIceSheetDiff[iLat]*\
              body[iBody].daIceHeight[iLat-1]/ pow(body[iBody].daYBoundary[iLat],2);
          } else {
            body[iBody].daIcePropsTmp[iLat] = body[iBody].daIceBalanceTmp[iLat]*IceDt + \
              (1-0.5*IceDt*(body[iBody].daIceSheetDiff[iLat]/pow(body[iBody].daYBoundary[iLat],2) + \
              body[iBody].daIceSheetDiff[iLat+1]/pow(body[iBody].daYBoundary[iLat+1],2)))*\
              body[iBody].daIceHeight[iLat] + 0.5*IceDt*body[iBody].daIceSheetDiff[iLat+1]*\
              body[iBody].daIceHeight[iLat+1]/pow(body[iBody].daYBoundary[iLat+1],2) +\
              0.5*IceDt*body[iBody].daIceSheetDiff[iLat]*body[iBody].daIceHeight[iLat-1]/\
              pow(body[iBody].daYBoundary[iLat],2);
          }
        }
      }
    
      IceSheetTriDiag(body,iBody);
      for (iLat=0;iLat<body[iBody].iNumLats;iLat++) {
        body[iBody].daIceMass[iLat] = body[iBody].daIceHeight[iLat]*RHOICE;
        if (body[iBody].daIceMass[iLat] < 1e-30) {
          body[iBody].daIceMass[iLat] = 0.0;
          body[iBody].daIceHeight[iLat] = 0.0;
        }
        body[iBody].daIceBalanceAvg[iLat] += body[iBody].daIceBalanceTmp[iLat]*IceDt/evolve->dCurrentDt;
        if (iLat == 0) {
          body[iBody].daIceFlowAvg[iLat] += body[iBody].daIceSheetDiff[iLat+1]*\
            (body[iBody].daIceHeight[iLat+1]-body[iBody].daIceHeight[iLat])/\
            pow(body[iBody].daYBoundary[iLat+1],2)/evolve->dCurrentDt;
//             body[iBody].daIceFlowAvg[iLat] = body[iBody].daIceSheetDiff[iLat];
        } else if (iLat == body[iBody].iNumLats-1) {
          body[iBody].daIceFlowAvg[iLat] += -body[iBody].daIceSheetDiff[iLat]*\
            (body[iBody].daIceHeight[iLat]-body[iBody].daIceHeight[iLat-1])\
            /pow(body[iBody].daYBoundary[iLat],2)/evolve->dCurrentDt; 
//             body[iBody].daIceFlowAvg[iLat] = body[iBody].daIceSheetDiff[iLat];     
        } else {
          body[iBody].daIceFlowAvg[iLat] += (body[iBody].daIceSheetDiff[iLat+1]*\
            (body[iBody].daIceHeight[iLat+1]-body[iBody].daIceHeight[iLat])/\
            pow(body[iBody].daYBoundary[iLat+1],2)-body[iBody].daIceSheetDiff[iLat]*\
            (body[iBody].daIceHeight[iLat]-body[iBody].daIceHeight[iLat-1])\
            /pow(body[iBody].daYBoundary[iLat],2))/evolve->dCurrentDt;
//             body[iBody].daIceFlowAvg[iLat] = body[iBody].daIceSheetDiff[iLat];
        }
        dHdt = 1./(BROCKTIME*YEARSEC) * (body[iBody].daBedrockHEq[iLat]-body[iBody].daBedrockH[iLat] - \
          RHOICE*body[iBody].daIceHeight[iLat]/RHOBROCK);
        body[iBody].daBedrockH[iLat] += dHdt*IceDt; 
      }
    
      IceTime += IceDt;
      if (IceTime >= RunSeasNext) {
        /* rerun the seasonal model to make sure climate params don't get too out of whack */
        PoiseSeasonal(body, iBody);
        RunSeasNext += body[iBody].iReRunSeas*2*PI/body[iBody].dMeanMotion;
      }
    }
  }
  //recalc dIceMassTot at end  
}

double fdPoiseDIceMassDtDepMelt(BODY *body, SYSTEM *system, int *iaBody) {
  double Tice = 273.15, dTmp;
  
//   if (body[iaBody[0]].daIceMass[iaBody[1]] <= 1e-30) {
//     body[iaBody[0]].daIceMass[iaBody[1]] = 0;
//   }
  
  /* check if snowball state entered */
  Snowball(body, iaBody[0]);
  
  if (body[iaBody[0]].bClimateModel == ANN) {
    /* first, calculate melting/accumulation */
    if (body[iaBody[0]].daTemp[iaBody[1]]>0.0) {
      if (body[iaBody[0]].daIceMass[iaBody[1]] > 0.0) {
        /* Ice melting (2.3 is used to match Huybers&Tziperman's ablation rate)*/
        dTmp = 2.3*SIGMA*(pow(Tice,4.0) - pow((body[iaBody[0]].daTemp[iaBody[1]]+273.15),4.0))/LFICE;
      } else {
        dTmp = 0.0;
      }
    } else {
      if (body[iaBody[0]].bSnowball == 1) {
        /* no precip once planet is frozen */
        dTmp = 0.0;
      } else {
        if (body[iaBody[0]].dIceMassTot >= MOCEAN) {
          /* ice growth limited by mass of water available (really, really stupid) */
          dTmp = 0.0;
        } else {
          /* Ice deposits at fixed rate */
          dTmp = body[iaBody[0]].dIceDepRate;
        }
      }
    }
  } else {
    if (body[iaBody[0]].daIceMass[iaBody[1]] <= 0 && \
             body[iaBody[0]].daIceBalanceAnnual[iaBody[1]] < 0.0) {
      //if no ice present and derivative is negative, return 0
      dTmp = 0.0;
    } else {
      //ice derivative is calculated in PoiseSeasonal
      dTmp = body[iaBody[0]].daIceBalanceAnnual[iaBody[1]];
    }
    
    if ((body[iaBody[0]].dIceMassTot >= MOCEAN) && (dTmp > 0)) {
      dTmp = 0.0;
    }      
    
    if (body[iaBody[0]].bSnowball == 1) {
      dTmp = 0.0;
    }
  }
  return 0;
}



double fdPoiseDIceMassDtFlow(BODY *body, SYSTEM *system, int *iaBody) {  
  double dTmp, deltax, deltayL, deltayR, dfdy;
  
  /* get deltay in meters at this latitude's edges */
  deltax = 2.0/body[iaBody[0]].iNumLats;
  deltayL = body[iaBody[0]].dRadius*deltax/sqrt(1.0-pow(body[iaBody[0]].daXBoundary[iaBody[1]],2));
  deltayR = body[iaBody[0]].dRadius*deltax/sqrt(1.0-pow(body[iaBody[0]].daXBoundary[iaBody[1]+1],2));

  if (iaBody[1] == 0) {
    dfdy =((body[iaBody[0]].daIceFlowMid[iaBody[1]+1]+body[iaBody[0]].daBasalFlowMid[iaBody[1]+1])*\
      (body[iaBody[0]].daIceHeight[iaBody[1]+1]-body[iaBody[0]].daIceHeight[iaBody[1]]))/pow(deltayR,2);
  } else if (iaBody[1] == (body[iaBody[0]].iNumLats-1)) {
    dfdy = -(body[iaBody[0]].daIceFlowMid[iaBody[1]]+body[iaBody[0]].daBasalFlowMid[iaBody[1]])\
      *(body[iaBody[0]].daIceHeight[iaBody[1]]-body[iaBody[0]].daIceHeight[iaBody[1]-1])/pow(deltayL,2);
  } else {
    dfdy =(body[iaBody[0]].daIceFlowMid[iaBody[1]+1]+body[iaBody[0]].daBasalFlowMid[iaBody[1]+1])*\
    (body[iaBody[0]].daIceHeight[iaBody[1]+1]-body[iaBody[0]].daIceHeight[iaBody[1]])/pow(deltayR,2)-\
    (body[iaBody[0]].daIceFlowMid[iaBody[1]]+body[iaBody[0]].daBasalFlowMid[iaBody[1]]) *\
    (body[iaBody[0]].daIceHeight[iaBody[1]]-body[iaBody[0]].daIceHeight[iaBody[1]-1])/pow(deltayL,2);
  }
  
  /* convert to mass */
  dTmp = dfdy*RHOICE;
  
  return 0;
}
  
<|MERGE_RESOLUTION|>--- conflicted
+++ resolved
@@ -22,9 +22,6 @@
   /* Anything here? */
 }
 
-<<<<<<< HEAD
-void BodyCopyPoise(BODY *dest,BODY *src,int iTideModel,int iBody) {
-=======
 void BodyCopyPoise(BODY *dest,BODY *src,int iTideModel,int iNumBodies,int iBody) {
   int iLat;
   
@@ -47,7 +44,6 @@
     dest[iBody].daXBoundary[iLat] = src[iBody].daXBoundary[iLat];
     dest[iBody].daBasalFlowMid[iLat] = src[iBody].daBasalFlowMid[iLat];
   }
->>>>>>> d381516b
 }
 
 void InitializeBodyPoise(BODY *body,CONTROL *control,UPDATE *update,int iBody,int iModule) {
@@ -2118,7 +2114,7 @@
 //   }
 }
 
-void ForceBehaviorPoise(BODY *body,EVOLVE *evolve,IO *io,SYSTEM *system,UPDATE *update,int iBody,int iModule) {
+void ForceBehaviorPoise(BODY *body,EVOLVE *evolve,IO *io,SYSTEM *system,UPDATE *update,fnUpdateVariable ***fnUpdate,int iBody,int iModule) {
   int iLat;
   
   if (body[iBody].bEqtide) {
@@ -2130,7 +2126,6 @@
     }
   }
 
-<<<<<<< HEAD
   if (body[iBody].bClimateModel == ANN) {
     PoiseAnnual(body,iBody);
   } else if (body[iBody].bClimateModel == SEA) {
@@ -2143,10 +2138,6 @@
     AnnualInsolation(body,iBody);
     PoiseSeasonal(body,iBody);     
   } 
-=======
-void ForceBehaviorPoise(BODY *body,EVOLVE *evolve,IO *io,SYSTEM *system,UPDATE *update,fnUpdateVariable ***fnUpdate,int iBody,int iModule) {
-  int iLat;
->>>>>>> d381516b
 
   if (body[iBody].bIceSheets) {
     for (iLat=0;iLat<body[iBody].iNumLats;iLat++) {
