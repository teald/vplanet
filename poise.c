--- conflicted
+++ resolved
@@ -567,11 +567,7 @@
     // Negative option is SI
     strcpy(cUnit,output->cNeg);
   } else {
-<<<<<<< HEAD
-    *dTmp /= fdUnitsEnergyFlux(units->iTime, units->iMass, units->iLength);
-=======
     *dTmp /= fdUnitsEnergyFlux(units->iTime,units->iMass,units->iLength);
->>>>>>> 23decafd
     fsUnitsEnergyFlux(units,cUnit);
   }
 }  
@@ -583,11 +579,7 @@
     // Negative option is SI
     strcpy(cUnit,output->cNeg);
   } else {
-<<<<<<< HEAD
-    *dTmp /= fdUnitsEnergyFlux(units->iTime, units->iMass, units->iLength);
-=======
     *dTmp /= fdUnitsEnergyFlux(units->iTime,units->iMass,units->iLength);
->>>>>>> 23decafd
     fsUnitsEnergyFlux(units,cUnit);
   }
 }    
@@ -628,11 +620,7 @@
     *dTmp *= output->dNeg;
     strcpy(cUnit,output->cNeg);
   } else {
-<<<<<<< HEAD
-    *dTmp /= fdUnitsEnergyFlux(units->iTime, units->iMass, units->iLength);
-=======
     *dTmp /= fdUnitsEnergyFlux(units->iTime,units->iMass,units->iLength);
->>>>>>> 23decafd
     fsUnitsEnergyFlux(units,cUnit);
   }
 }
@@ -644,11 +632,7 @@
     *dTmp *= output->dNeg;
     strcpy(cUnit,output->cNeg);
   } else {
-<<<<<<< HEAD
-    *dTmp /= fdUnitsEnergyFlux(units->iTime, units->iMass, units->iLength);
-=======
     *dTmp /= fdUnitsEnergyFlux(units->iTime,units->iMass,units->iLength);
->>>>>>> 23decafd
     fsUnitsEnergyFlux(units,cUnit);
   }
 }
@@ -660,11 +644,7 @@
     *dTmp *= output->dNeg;
     strcpy(cUnit,output->cNeg);
   } else {
-<<<<<<< HEAD
-    *dTmp /= fdUnitsEnergyFlux(units->iTime, units->iMass, units->iLength);
-=======
     *dTmp /= fdUnitsEnergyFlux(units->iTime,units->iMass,units->iLength);
->>>>>>> 23decafd
     fsUnitsEnergyFlux(units,cUnit);
   }
 }
@@ -676,11 +656,7 @@
     *dTmp *= output->dNeg;
     strcpy(cUnit,output->cNeg);
   } else {
-<<<<<<< HEAD
-    *dTmp /= fdUnitsEnergyFlux(units->iTime, units->iMass, units->iLength);
-=======
     *dTmp /= fdUnitsEnergyFlux(units->iTime,units->iMass,units->iLength);
->>>>>>> 23decafd
     fsUnitsEnergyFlux(units,cUnit);
   }
 }       
