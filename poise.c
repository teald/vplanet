/********************** POISE.C **********************/
/*
 * Russell Deitrick, September 10, 2015
 *
 * Subroutines that control the energy balance model for climate 
*/

/* lines where something like iBody == 0 occurs
 * ~1833 : where solar flux is important (alter for body!)
 * 1931-will want to alter astrodist for binary
 * ~1389
 *
 */

#include <stdio.h>
#include <math.h>
#include <assert.h>
#include <stdlib.h>
#include <string.h>
#include "vplanet.h"
#include "options.h"
#include "output.h"
#include <sys/types.h>
#include <sys/stat.h>
#include <unistd.h>

void BodyCopyPoise(BODY *dest,BODY *src,int iTideModel,int iNumBodies,int iBody) {
}

void InitializeUpdateTmpBodyPoise(BODY *body,CONTROL *control,UPDATE *update,int iBody) {
}

/**************** POISE options ********************/

void ReadLatCellNum(BODY *body,CONTROL *control,FILES *files,OPTIONS *options,SYSTEM *system,int iFile) {
  int lTmp=-1,iTmp;
  AddOptionInt(files->Infile[iFile].cIn,options->cName,&iTmp,&lTmp,control->Io.iVerbose);
  if (lTmp >= 0) {
    NotPrimaryInput(iFile,options->cName,files->Infile[iFile].cIn,lTmp,control->Io.iVerbose);
    /* Option was found */
    body[iFile-1].iNumLats = iTmp;
    UpdateFoundOption(&files->Infile[iFile],options,lTmp,iFile);
  } else
    AssignDefaultInt(options,&body[iFile-1].iNumLats,files->iNumInputs);
}

void ReadPlanckA(BODY *body,CONTROL *control,FILES *files,OPTIONS *options,SYSTEM *system,int iFile) {
  /* This parameter cannot exist in primary file */
  int lTmp=-1;
  double dTmp;

  AddOptionDouble(files->Infile[iFile].cIn,options->cName,&dTmp,&lTmp,control->Io.iVerbose);
  if (lTmp >= 0) {
    NotPrimaryInput(iFile,options->cName,files->Infile[iFile].cIn,lTmp,control->Io.iVerbose);
    body[iFile-1].dPlanckA = dTmp;
    UpdateFoundOption(&files->Infile[iFile],options,lTmp,iFile);
  } else
    if (iFile > 0)
      body[iFile-1].dPlanckA = options->dDefault;
}

void ReadPlanckB(BODY *body,CONTROL *control,FILES *files,OPTIONS *options,SYSTEM *system,int iFile) {
  /* This parameter cannot exist in primary file */
  int lTmp=-1;
  double dTmp;

  AddOptionDouble(files->Infile[iFile].cIn,options->cName,&dTmp,&lTmp,control->Io.iVerbose);
  if (lTmp >= 0) {
    NotPrimaryInput(iFile,options->cName,files->Infile[iFile].cIn,lTmp,control->Io.iVerbose);
    body[iFile-1].dPlanckB = dTmp;
    UpdateFoundOption(&files->Infile[iFile],options,lTmp,iFile);
  } else
    if (iFile > 0)
      body[iFile-1].dPlanckB = options->dDefault;
}

void ReadSurfAlbedo(BODY *body,CONTROL *control,FILES *files,OPTIONS *options,SYSTEM *system,int iFile) {
  /* This parameter cannot exist in primary file */
  int lTmp=-1;
  double dTmp;

  AddOptionDouble(files->Infile[iFile].cIn,options->cName,&dTmp,&lTmp,control->Io.iVerbose);
  if (lTmp >= 0) {
    NotPrimaryInput(iFile,options->cName,files->Infile[iFile].cIn,lTmp,control->Io.iVerbose);
    body[iFile-1].dSurfAlbedo = dTmp;
    UpdateFoundOption(&files->Infile[iFile],options,lTmp,iFile);
  } else
    if (iFile > 0)
      body[iFile-1].dSurfAlbedo = options->dDefault;
}

void ReadIceAlbedo(BODY *body,CONTROL *control,FILES *files,OPTIONS *options,SYSTEM *system,int iFile) {
  /* This parameter cannot exist in primary file */
  int lTmp=-1;
  double dTmp;

  AddOptionDouble(files->Infile[iFile].cIn,options->cName,&dTmp,&lTmp,control->Io.iVerbose);
  if (lTmp >= 0) {
    NotPrimaryInput(iFile,options->cName,files->Infile[iFile].cIn,lTmp,control->Io.iVerbose);
    body[iFile-1].dIceAlbedo = dTmp;
    UpdateFoundOption(&files->Infile[iFile],options,lTmp,iFile);
  } else
    if (iFile > 0)
      body[iFile-1].dIceAlbedo = options->dDefault;
}

void ReadTGlobalInit(BODY *body,CONTROL *control,FILES *files,OPTIONS *options,SYSTEM *system,int iFile) {
  /* This parameter cannot exist in primary file */
  int lTmp=-1;
  double dTmp;

  AddOptionDouble(files->Infile[iFile].cIn,options->cName,&dTmp,&lTmp,control->Io.iVerbose);
  if (lTmp >= 0) {
    NotPrimaryInput(iFile,options->cName,files->Infile[iFile].cIn,lTmp,control->Io.iVerbose);
    body[iFile-1].dTGlobalInit = dTmp;
    UpdateFoundOption(&files->Infile[iFile],options,lTmp,iFile);
  } else
    if (iFile > 0)
      body[iFile-1].dTGlobalInit = options->dDefault;
}

void ReadPCO2(BODY *body,CONTROL *control,FILES *files,OPTIONS *options,SYSTEM *system,int iFile) {
  /* This parameter cannot exist in primary file */
  int lTmp=-1;
  double dTmp;

  AddOptionDouble(files->Infile[iFile].cIn,options->cName,&dTmp,&lTmp,control->Io.iVerbose);
  if (lTmp >= 0) {
    NotPrimaryInput(iFile,options->cName,files->Infile[iFile].cIn,lTmp,control->Io.iVerbose);
    body[iFile-1].dpCO2 = dTmp;
    UpdateFoundOption(&files->Infile[iFile],options,lTmp,iFile);
  } else
    if (iFile > 0)
      body[iFile-1].dpCO2 = options->dDefault;
}

void ReadDiffusion(BODY *body,CONTROL *control,FILES *files,OPTIONS *options,SYSTEM *system,int iFile) {
  /* This parameter cannot exist in primary file */
  int lTmp=-1;
  double dTmp;

  AddOptionDouble(files->Infile[iFile].cIn,options->cName,&dTmp,&lTmp,control->Io.iVerbose);
  if (lTmp >= 0) {
    NotPrimaryInput(iFile,options->cName,files->Infile[iFile].cIn,lTmp,control->Io.iVerbose);
    body[iFile-1].dDiffCoeff = dTmp;
    UpdateFoundOption(&files->Infile[iFile],options,lTmp,iFile);
  } else
    if (iFile > 0)
      body[iFile-1].dDiffCoeff = options->dDefault;
}

void ReadFixIceLat(BODY *body,CONTROL *control,FILES *files,OPTIONS *options,SYSTEM *system,int iFile) {
  /* This parameter cannot exist in primary file */
  int lTmp=-1;
  double dTmp;

  AddOptionDouble(files->Infile[iFile].cIn,options->cName,&dTmp,&lTmp,control->Io.iVerbose);
  if (lTmp >= 0) {
    NotPrimaryInput(iFile,options->cName,files->Infile[iFile].cIn,lTmp,control->Io.iVerbose);
    body[iFile-1].dFixIceLat = dTmp;
    UpdateFoundOption(&files->Infile[iFile],options,lTmp,iFile);
  } else
    if (iFile > 0)
      body[iFile-1].dFixIceLat = options->dDefault;
}

void ReadHeatCapAnn(BODY *body,CONTROL *control,FILES *files,OPTIONS *options,SYSTEM *system,int iFile) {
  /* This parameter cannot exist in primary file */
  int lTmp=-1;
  double dTmp;

  AddOptionDouble(files->Infile[iFile].cIn,options->cName,&dTmp,&lTmp,control->Io.iVerbose);
  if (lTmp >= 0) {
    NotPrimaryInput(iFile,options->cName,files->Infile[iFile].cIn,lTmp,control->Io.iVerbose);
    body[iFile-1].dHeatCapAnn = dTmp;
    UpdateFoundOption(&files->Infile[iFile],options,lTmp,iFile);
  } else
    if (iFile > 0)
      body[iFile-1].dHeatCapAnn = options->dDefault;
}


void ReadIceDepRate(BODY *body,CONTROL *control,FILES *files,OPTIONS *options,SYSTEM *system,int iFile) {
  /* This parameter cannot exist in primary file */
  int lTmp=-1;
  double dTmp;

  AddOptionDouble(files->Infile[iFile].cIn,options->cName,&dTmp,&lTmp,control->Io.iVerbose);
  if (lTmp >= 0) {
    NotPrimaryInput(iFile,options->cName,files->Infile[iFile].cIn,lTmp,control->Io.iVerbose);
    body[iFile-1].dIceDepRate = dTmp;
    UpdateFoundOption(&files->Infile[iFile],options,lTmp,iFile);
  } else
    if (iFile > 0)
      body[iFile-1].dIceDepRate = options->dDefault;
}

void ReadHadley(BODY *body,CONTROL *control,FILES *files,OPTIONS *options,SYSTEM *system,int iFile) {
  int lTmp=-1,bTmp;
  AddOptionBool(files->Infile[iFile].cIn,options->cName,&bTmp,&lTmp,control->Io.iVerbose);
  if (lTmp >= 0) {
    NotPrimaryInput(iFile,options->cName,files->Infile[iFile].cIn,lTmp,control->Io.iVerbose);
    /* Option was found */
    body[iFile-1].bHadley = bTmp;
    UpdateFoundOption(&files->Infile[iFile],options,lTmp,iFile);
  } else
    AssignDefaultInt(options,&body[iFile-1].bHadley,files->iNumInputs);
}

void ReadCalcAB(BODY *body,CONTROL *control,FILES *files,OPTIONS *options,SYSTEM *system,int iFile) {
  int lTmp=-1,bTmp;
  AddOptionBool(files->Infile[iFile].cIn,options->cName,&bTmp,&lTmp,control->Io.iVerbose);
  if (lTmp >= 0) {
    NotPrimaryInput(iFile,options->cName,files->Infile[iFile].cIn,lTmp,control->Io.iVerbose);
    /* Option was found */
    body[iFile-1].bCalcAB = bTmp;
    UpdateFoundOption(&files->Infile[iFile],options,lTmp,iFile);
  } else
    AssignDefaultInt(options,&body[iFile-1].bCalcAB,files->iNumInputs);
}

void ReadColdStart(BODY *body,CONTROL *control,FILES *files,OPTIONS *options,SYSTEM *system,int iFile) {
  int lTmp=-1,bTmp;
  AddOptionBool(files->Infile[iFile].cIn,options->cName,&bTmp,&lTmp,control->Io.iVerbose);
  if (lTmp >= 0) {
    NotPrimaryInput(iFile,options->cName,files->Infile[iFile].cIn,lTmp,control->Io.iVerbose);
    /* Option was found */
    body[iFile-1].bColdStart = bTmp;
    UpdateFoundOption(&files->Infile[iFile],options,lTmp,iFile);
  } else
    AssignDefaultInt(options,&body[iFile-1].bColdStart,files->iNumInputs);
}

void ReadAlbedoZA(BODY *body,CONTROL *control,FILES *files,OPTIONS *options,SYSTEM *system,int iFile) {
  int lTmp=-1,bTmp;
  AddOptionBool(files->Infile[iFile].cIn,options->cName,&bTmp,&lTmp,control->Io.iVerbose);
  if (lTmp >= 0) {
    NotPrimaryInput(iFile,options->cName,files->Infile[iFile].cIn,lTmp,control->Io.iVerbose);
    /* Option was found */
    body[iFile-1].bAlbedoZA = bTmp;
    UpdateFoundOption(&files->Infile[iFile],options,lTmp,iFile);
  } else
    AssignDefaultInt(options,&body[iFile-1].bAlbedoZA,files->iNumInputs);
}

void ReadJormungand(BODY *body,CONTROL *control,FILES *files,OPTIONS *options,SYSTEM *system,int iFile) {
  /* This parameter cannot exist in primary file */
  int lTmp=-1, bTmp;

  AddOptionBool(files->Infile[iFile].cIn,options->cName,&bTmp,&lTmp,control->Io.iVerbose);
  if (lTmp >= 0) {
    NotPrimaryInput(iFile,options->cName,files->Infile[iFile].cIn,lTmp,control->Io.iVerbose);
    body[iFile-1].bJormungand = bTmp;
    UpdateFoundOption(&files->Infile[iFile],options,lTmp,iFile);
  } else
    AssignDefaultInt(options,&body[iFile-1].bJormungand,files->iNumInputs);
}

void ReadSeaIceModel(BODY *body,CONTROL *control,FILES *files,OPTIONS *options,SYSTEM *system,int iFile) {
  /* This parameter cannot exist in primary file */
  int lTmp=-1, bTmp;

  AddOptionBool(files->Infile[iFile].cIn,options->cName,&bTmp,&lTmp,control->Io.iVerbose);
  if (lTmp >= 0) {
    NotPrimaryInput(iFile,options->cName,files->Infile[iFile].cIn,lTmp,control->Io.iVerbose);
    body[iFile-1].bSeaIceModel = bTmp;
    UpdateFoundOption(&files->Infile[iFile],options,lTmp,iFile);
  } else
    AssignDefaultInt(options,&body[iFile-1].bSeaIceModel,files->iNumInputs);
}

void ReadMEPDiff(BODY *body,CONTROL *control,FILES *files,OPTIONS *options,SYSTEM *system,int iFile) {
  /* This parameter cannot exist in primary file */
  int lTmp=-1, bTmp;

  AddOptionBool(files->Infile[iFile].cIn,options->cName,&bTmp,&lTmp,control->Io.iVerbose);
  if (lTmp >= 0) {
    NotPrimaryInput(iFile,options->cName,files->Infile[iFile].cIn,lTmp,control->Io.iVerbose);
    body[iFile-1].bMEPDiff = bTmp;
    UpdateFoundOption(&files->Infile[iFile],options,lTmp,iFile);
  } else
    AssignDefaultInt(options,&body[iFile-1].bMEPDiff,files->iNumInputs);
}

void ReadIceSheets(BODY *body,CONTROL *control,FILES *files,OPTIONS *options,SYSTEM *system,int iFile) {
  /* This parameter cannot exist in primary file */
  int lTmp=-1, bTmp;

  AddOptionBool(files->Infile[iFile].cIn,options->cName,&bTmp,&lTmp,control->Io.iVerbose);
  if (lTmp >= 0) {
    NotPrimaryInput(iFile,options->cName,files->Infile[iFile].cIn,lTmp,control->Io.iVerbose);
    body[iFile-1].bIceSheets = bTmp;
    UpdateFoundOption(&files->Infile[iFile],options,lTmp,iFile);
  } else {
    AssignDefaultInt(options,&body[iFile-1].bIceSheets,files->iNumInputs);
  }
}

void ReadSkipSeasEnabled(BODY *body,CONTROL *control,FILES *files,OPTIONS *options,SYSTEM *system,int iFile) {
  /* This parameter cannot exist in primary file */
  int lTmp=-1, bTmp;

  AddOptionBool(files->Infile[iFile].cIn,options->cName,&bTmp,&lTmp,control->Io.iVerbose);
  if (lTmp >= 0) {
    NotPrimaryInput(iFile,options->cName,files->Infile[iFile].cIn,lTmp,control->Io.iVerbose);
    body[iFile-1].bSkipSeasEnabled = bTmp;
    UpdateFoundOption(&files->Infile[iFile],options,lTmp,iFile);
  } else {
    AssignDefaultInt(options,&body[iFile-1].bSkipSeasEnabled,files->iNumInputs);
  }
}

void ReadForceObliq(BODY *body,CONTROL *control,FILES *files,OPTIONS *options,SYSTEM *system,int iFile) {
  /* This parameter cannot exist in primary file */
  int lTmp=-1, bTmp;

  AddOptionBool(files->Infile[iFile].cIn,options->cName,&bTmp,&lTmp,control->Io.iVerbose);
  if (lTmp >= 0) {
    NotPrimaryInput(iFile,options->cName,files->Infile[iFile].cIn,lTmp,control->Io.iVerbose);
    body[iFile-1].bForceObliq = bTmp;
    UpdateFoundOption(&files->Infile[iFile],options,lTmp,iFile);
  } else {
    AssignDefaultInt(options,&body[iFile-1].bForceObliq,files->iNumInputs);
  }
}

void ReadClimateModel(BODY *body,CONTROL *control,FILES *files,OPTIONS *options,SYSTEM *system,int iFile) {
  /* This parameter can exist in any file, but only once */
  int lTmp=-1;
  char cTmp[OPTLEN];

  /* Climate Model, use #defined variables */

  AddOptionString(files->Infile[iFile].cIn,options->cName,cTmp,&lTmp,control->Io.iVerbose);
  if (lTmp >= 0) {
    /* This parameter can not appear in the primary input,
       as it is module specific (it's easier to code this
       way. It should also only appear in one body file
       so as different tidal models cannot be called. */
    NotPrimaryInput(iFile,options->cName,files->Infile[iFile].cIn,lTmp,control->Io.iVerbose);
    //CheckDuplication(files,options,files->Infile[iFile].cIn,lTmp,control->Io.iVerbose);
    if (!memcmp(sLower(cTmp),"ann",3)) {
      body[iFile-1].bClimateModel = ANN;
    } else if (!memcmp(sLower(cTmp),"sea",3)) {
      body[iFile-1].bClimateModel = SEA;
    } else {
      if (control->Io.iVerbose >= VERBERR)
        fprintf(stderr,"ERROR: Unknown argument to %s: %s. Options are ann or sea.\n",options->cName,cTmp);
      LineExit(files->Infile[iFile].cIn,lTmp);  
    }
    UpdateFoundOption(&files->Infile[iFile],options,lTmp,iFile);
  } else
    AssignDefaultInt(options,&body[iFile-1].bClimateModel,files->iNumInputs);
}

void ReadAlbedoType(BODY *body,CONTROL *control,FILES *files,OPTIONS *options,SYSTEM *system,int iFile) {
  /* This parameter can exist in any file, but only once */
  int lTmp=-1;
  char cTmp[OPTLEN];

  /* Albedo type, use #defined variables */

  AddOptionString(files->Infile[iFile].cIn,options->cName,cTmp,&lTmp,control->Io.iVerbose);
  if (lTmp >= 0) {
    /* This parameter can not appear in the primary input,
       as it is module specific (it's easier to code this
       way. It should also only appear in one body file
       so as different tidal models cannot be called. */
    NotPrimaryInput(iFile,options->cName,files->Infile[iFile].cIn,lTmp,control->Io.iVerbose);
    //CheckDuplication(files,options,files->Infile[iFile].cIn,lTmp,control->Io.iVerbose);
    if (!memcmp(sLower(cTmp),"fix",3)) {
      body[iFile-1].iAlbedoType = ALBFIXED;
    } else if (!memcmp(sLower(cTmp),"tay",3)) {
      body[iFile-1].iAlbedoType = ALBTAYLOR;
    } else {
      if (control->Io.iVerbose >= VERBERR)
        fprintf(stderr,"ERROR: Unknown argument to %s: %s. Options are fix or tay.\n",options->cName,cTmp);
      LineExit(files->Infile[iFile].cIn,lTmp);  
    }
    UpdateFoundOption(&files->Infile[iFile],options,lTmp,iFile);
  } else {
//     AssignDefaultInt(options,&body[iFile-1].iAlbedoType,files->iNumInputs);
    body[iFile-1].iAlbedoType = options->dDefault;
  }
}

void ReadGeography(BODY *body,CONTROL *control,FILES *files,OPTIONS *options,SYSTEM *system,int iFile) {
  /* This parameter can exist in any file, but only once */
  int lTmp=-1;
  char cTmp[OPTLEN];

  /* Albedo type, use #defined variables */

  AddOptionString(files->Infile[iFile].cIn,options->cName,cTmp,&lTmp,control->Io.iVerbose);
  if (lTmp >= 0) {
    /* This parameter can not appear in the primary input,
       as it is module specific (it's easier to code this
       way. It should also only appear in one body file
       so as different tidal models cannot be called. */
    NotPrimaryInput(iFile,options->cName,files->Infile[iFile].cIn,lTmp,control->Io.iVerbose);
    //CheckDuplication(files,options,files->Infile[iFile].cIn,lTmp,control->Io.iVerbose);
    if (!memcmp(sLower(cTmp),"uni3",4)) {
      body[iFile-1].iGeography = UNIFORM3;
    } else if (!memcmp(sLower(cTmp),"modn",4)) {
      body[iFile-1].iGeography = MODERN;
    } else {
      if (control->Io.iVerbose >= VERBERR)
        fprintf(stderr,"ERROR: Unknown argument to %s: %s. Options are uni3 or modn.\n",options->cName,cTmp);
      LineExit(files->Infile[iFile].cIn,lTmp);  
    }
    UpdateFoundOption(&files->Infile[iFile],options,lTmp,iFile);
  } else {
//     AssignDefaultInt(options,&body[iFile-1].iAlbedoType,files->iNumInputs);
    body[iFile-1].iGeography = options->dDefault;
  }
}


void ReadInitIceLat(BODY *body,CONTROL *control,FILES *files,OPTIONS *options,SYSTEM *system,int iFile) {
  /* This parameter cannot exist in primary file */
  int lTmp=-1;
  double dTmp;

  AddOptionDouble(files->Infile[iFile].cIn,options->cName,&dTmp,&lTmp,control->Io.iVerbose);
  if (lTmp >= 0) {
    NotPrimaryInput(iFile,options->cName,files->Infile[iFile].cIn,lTmp,control->Io.iVerbose);
    body[iFile-1].dInitIceLat = dTmp;
    UpdateFoundOption(&files->Infile[iFile],options,lTmp,iFile);
  } else
    if (iFile > 0)
      body[iFile-1].dInitIceLat = options->dDefault;
}

void ReadInitIceHeight(BODY *body,CONTROL *control,FILES *files,OPTIONS *options,SYSTEM *system,int iFile) {
  /* This parameter cannot exist in primary file */
  int lTmp=-1;
  double dTmp;

  AddOptionDouble(files->Infile[iFile].cIn,options->cName,&dTmp,&lTmp,control->Io.iVerbose);
  if (lTmp >= 0) {
    NotPrimaryInput(iFile,options->cName,files->Infile[iFile].cIn,lTmp,control->Io.iVerbose);
    body[iFile-1].dInitIceHeight = dTmp;
    UpdateFoundOption(&files->Infile[iFile],options,lTmp,iFile);
  } else
    if (iFile > 0)
      body[iFile-1].dInitIceHeight = options->dDefault;
}

void ReadHeatCapLand(BODY *body,CONTROL *control,FILES *files,OPTIONS *options,SYSTEM *system,int iFile) {
  /* This parameter cannot exist in primary file */
  int lTmp=-1;
  double dTmp;

  AddOptionDouble(files->Infile[iFile].cIn,options->cName,&dTmp,&lTmp,control->Io.iVerbose);
  if (lTmp >= 0) {
    NotPrimaryInput(iFile,options->cName,files->Infile[iFile].cIn,lTmp,control->Io.iVerbose);
    body[iFile-1].dHeatCapLand = dTmp;
    UpdateFoundOption(&files->Infile[iFile],options,lTmp,iFile);
  } else
    if (iFile > 0)
      body[iFile-1].dHeatCapLand = options->dDefault;
}

void ReadSeaIceConduct(BODY *body,CONTROL *control,FILES *files,OPTIONS *options,SYSTEM *system,int iFile) {
  /* This parameter cannot exist in primary file */
  int lTmp=-1;
  double dTmp;

  AddOptionDouble(files->Infile[iFile].cIn,options->cName,&dTmp,&lTmp,control->Io.iVerbose);
  if (lTmp >= 0) {
    NotPrimaryInput(iFile,options->cName,files->Infile[iFile].cIn,lTmp,control->Io.iVerbose);
    body[iFile-1].dSeaIceConduct = dTmp;
    UpdateFoundOption(&files->Infile[iFile],options,lTmp,iFile);
  } else
    if (iFile > 0)
      body[iFile-1].dSeaIceConduct = options->dDefault;
}

void ReadHeatCapWater(BODY *body,CONTROL *control,FILES *files,OPTIONS *options,SYSTEM *system,int iFile) {
  /* This parameter cannot exist in primary file */
  int lTmp=-1;
  double dTmp;

  AddOptionDouble(files->Infile[iFile].cIn,options->cName,&dTmp,&lTmp,control->Io.iVerbose);
  if (lTmp >= 0) {
    NotPrimaryInput(iFile,options->cName,files->Infile[iFile].cIn,lTmp,control->Io.iVerbose);
    body[iFile-1].dHeatCapWater = dTmp;
    UpdateFoundOption(&files->Infile[iFile],options,lTmp,iFile);
  } else
    if (iFile > 0)
      body[iFile-1].dHeatCapWater = options->dDefault;
}

void ReadAlbedoLand(BODY *body,CONTROL *control,FILES *files,OPTIONS *options,SYSTEM *system,int iFile) {
  /* This parameter cannot exist in primary file */
  int lTmp=-1;
  double dTmp;

  AddOptionDouble(files->Infile[iFile].cIn,options->cName,&dTmp,&lTmp,control->Io.iVerbose);
  if (lTmp >= 0) {
    NotPrimaryInput(iFile,options->cName,files->Infile[iFile].cIn,lTmp,control->Io.iVerbose);
    body[iFile-1].dAlbedoLand = dTmp;
    UpdateFoundOption(&files->Infile[iFile],options,lTmp,iFile);
  } else
    if (iFile > 0)
      body[iFile-1].dAlbedoLand = options->dDefault;
}

void ReadSeasOutputTime(BODY *body,CONTROL *control,FILES *files,OPTIONS *options,SYSTEM *system,int iFile) {
  /* This parameter cannot exist in primary file */
  int lTmp=-1;
  double dTmp;

  AddOptionDouble(files->Infile[iFile].cIn,options->cName,&dTmp,&lTmp,control->Io.iVerbose);
  if (lTmp >= 0) {
    NotPrimaryInput(iFile,options->cName,files->Infile[iFile].cIn,lTmp,control->Io.iVerbose);
    body[iFile-1].dSeasOutputTime = dTmp*fdUnitsTime(control->Units[iFile].iTime);;
    UpdateFoundOption(&files->Infile[iFile],options,lTmp,iFile);
  } else
    if (iFile > 0)
      body[iFile-1].dSeasOutputTime = options->dDefault;
}

void ReadAlbedoWater(BODY *body,CONTROL *control,FILES *files,OPTIONS *options,SYSTEM *system,int iFile) {
  /* This parameter cannot exist in primary file */
  int lTmp=-1;
  double dTmp;

  AddOptionDouble(files->Infile[iFile].cIn,options->cName,&dTmp,&lTmp,control->Io.iVerbose);
  if (lTmp >= 0) {
    NotPrimaryInput(iFile,options->cName,files->Infile[iFile].cIn,lTmp,control->Io.iVerbose);
    body[iFile-1].dAlbedoWater = dTmp;
    UpdateFoundOption(&files->Infile[iFile],options,lTmp,iFile);
  } else
    if (iFile > 0)
      body[iFile-1].dAlbedoWater = options->dDefault;
}

void ReadObliqAmp(BODY *body,CONTROL *control,FILES *files,OPTIONS *options,SYSTEM *system,int iFile) {
  /* This parameter cannot exist in primary file */
  int lTmp=-1;
  double dTmp;

  AddOptionDouble(files->Infile[iFile].cIn,options->cName,&dTmp,&lTmp,control->Io.iVerbose);
  if (lTmp >= 0) {
    NotPrimaryInput(iFile,options->cName,files->Infile[iFile].cIn,lTmp,control->Io.iVerbose);
    body[iFile-1].dObliqAmp = dTmp;
    UpdateFoundOption(&files->Infile[iFile],options,lTmp,iFile);
  } else
    if (iFile > 0)
      body[iFile-1].dObliqAmp = options->dDefault;
}

void ReadObliqPer(BODY *body,CONTROL *control,FILES *files,OPTIONS *options,SYSTEM *system,int iFile) {
  /* This parameter cannot exist in primary file */
  int lTmp=-1;
  double dTmp;

  AddOptionDouble(files->Infile[iFile].cIn,options->cName,&dTmp,&lTmp,control->Io.iVerbose);
  if (lTmp >= 0) {
    NotPrimaryInput(iFile,options->cName,files->Infile[iFile].cIn,lTmp,control->Io.iVerbose);
    body[iFile-1].dObliqPer = dTmp;
    UpdateFoundOption(&files->Infile[iFile],options,lTmp,iFile);
  } else
    if (iFile > 0)
      body[iFile-1].dObliqPer = options->dDefault;
}

void ReadMixingDepth(BODY *body,CONTROL *control,FILES *files,OPTIONS *options,SYSTEM *system,int iFile) {
  /* This parameter cannot exist in primary file */
  int lTmp=-1;
  double dTmp;

  AddOptionDouble(files->Infile[iFile].cIn,options->cName,&dTmp,&lTmp,control->Io.iVerbose);
  if (lTmp >= 0) {
    NotPrimaryInput(iFile,options->cName,files->Infile[iFile].cIn,lTmp,control->Io.iVerbose);
    body[iFile-1].dMixingDepth = dTmp;
    UpdateFoundOption(&files->Infile[iFile],options,lTmp,iFile);
  } else
    if (iFile > 0)
      body[iFile-1].dMixingDepth = options->dDefault;
}

void ReadFrzTSeaIce(BODY *body,CONTROL *control,FILES *files,OPTIONS *options,SYSTEM *system,int iFile) {
  /* This parameter cannot exist in primary file */
  int lTmp=-1;
  double dTmp;

  AddOptionDouble(files->Infile[iFile].cIn,options->cName,&dTmp,&lTmp,control->Io.iVerbose);
  if (lTmp >= 0) {
    NotPrimaryInput(iFile,options->cName,files->Infile[iFile].cIn,lTmp,control->Io.iVerbose);
    body[iFile-1].dFrzTSeaIce = dTmp;
    UpdateFoundOption(&files->Infile[iFile],options,lTmp,iFile);
  } else
    if (iFile > 0)
      body[iFile-1].dFrzTSeaIce = options->dDefault;
}

void ReadNuLandWater(BODY *body,CONTROL *control,FILES *files,OPTIONS *options,SYSTEM *system,int iFile) {
  /* This parameter cannot exist in primary file */
  int lTmp=-1;
  double dTmp;

  AddOptionDouble(files->Infile[iFile].cIn,options->cName,&dTmp,&lTmp,control->Io.iVerbose);
  if (lTmp >= 0) {
    NotPrimaryInput(iFile,options->cName,files->Infile[iFile].cIn,lTmp,control->Io.iVerbose);
    body[iFile-1].dNuLandWater = dTmp;
    UpdateFoundOption(&files->Infile[iFile],options,lTmp,iFile);
  } else
    if (iFile > 0)
      body[iFile-1].dNuLandWater = options->dDefault;
}

void ReadNStepInYear(BODY *body,CONTROL *control,FILES *files,OPTIONS *options,SYSTEM *system,int iFile) {
  int lTmp=-1,iTmp;
  AddOptionInt(files->Infile[iFile].cIn,options->cName,&iTmp,&lTmp,control->Io.iVerbose);
  if (lTmp >= 0) {
    NotPrimaryInput(iFile,options->cName,files->Infile[iFile].cIn,lTmp,control->Io.iVerbose);
    /* Option was found */
    body[iFile-1].iNStepInYear = iTmp;
    UpdateFoundOption(&files->Infile[iFile],options,lTmp,iFile);
  } else
    AssignDefaultInt(options,&body[iFile-1].iNStepInYear,files->iNumInputs);
}

void ReadNumYears(BODY *body,CONTROL *control,FILES *files,OPTIONS *options,SYSTEM *system,int iFile) {
  int lTmp=-1,iTmp;
  AddOptionInt(files->Infile[iFile].cIn,options->cName,&iTmp,&lTmp,control->Io.iVerbose);
  if (lTmp >= 0) {
    NotPrimaryInput(iFile,options->cName,files->Infile[iFile].cIn,lTmp,control->Io.iVerbose);
    /* Option was found */
    body[iFile-1].iNumYears = iTmp;
    UpdateFoundOption(&files->Infile[iFile],options,lTmp,iFile);
  } else
    AssignDefaultInt(options,&body[iFile-1].iNumYears,files->iNumInputs);
}

void ReadIceDt(BODY *body,CONTROL *control,FILES *files,OPTIONS *options,SYSTEM *system,int iFile) {
  int lTmp=-1,iTmp;
  AddOptionInt(files->Infile[iFile].cIn,options->cName,&iTmp,&lTmp,control->Io.iVerbose);
  if (lTmp >= 0) {
    NotPrimaryInput(iFile,options->cName,files->Infile[iFile].cIn,lTmp,control->Io.iVerbose);
    /* Option was found */
    body[iFile-1].iIceTimeStep = iTmp;
    UpdateFoundOption(&files->Infile[iFile],options,lTmp,iFile);
  } else
    AssignDefaultInt(options,&body[iFile-1].iIceTimeStep,files->iNumInputs);
}

void ReadReRunSeas(BODY *body,CONTROL *control,FILES *files,OPTIONS *options,SYSTEM *system,int iFile) {
  int lTmp=-1,iTmp;
  AddOptionInt(files->Infile[iFile].cIn,options->cName,&iTmp,&lTmp,control->Io.iVerbose);
  if (lTmp >= 0) {
    NotPrimaryInput(iFile,options->cName,files->Infile[iFile].cIn,lTmp,control->Io.iVerbose);
    /* Option was found */
    body[iFile-1].iReRunSeas = iTmp;
    UpdateFoundOption(&files->Infile[iFile],options,lTmp,iFile);
  } else
    AssignDefaultInt(options,&body[iFile-1].iReRunSeas,files->iNumInputs);
}

void InitializeOptionsPoise(OPTIONS *options,fnReadOption fnRead[]) {
  sprintf(options[OPT_LATCELLNUM].cName,"iLatCellNum");
  sprintf(options[OPT_LATCELLNUM].cDescr,"Number of latitude cells used in climate model");
  sprintf(options[OPT_LATCELLNUM].cDefault,"50");
  options[OPT_LATCELLNUM].dDefault = 50;
  options[OPT_LATCELLNUM].iType = 1;  
  options[OPT_LATCELLNUM].iMultiFile = 1;   
  fnRead[OPT_LATCELLNUM] = &ReadLatCellNum;
  
  sprintf(options[OPT_PLANCKA].cName,"dPlanckA");
  sprintf(options[OPT_PLANCKA].cDescr,"Constant 'A' used in OLR calculation");
  sprintf(options[OPT_PLANCKA].cDefault,"203.3");
  options[OPT_PLANCKA].dDefault = 203.3;
  options[OPT_PLANCKA].iType = 2;  
  options[OPT_PLANCKA].iMultiFile = 1;   
  fnRead[OPT_PLANCKA] = &ReadPlanckA;
  
  sprintf(options[OPT_PLANCKB].cName,"dPlanckB");
  sprintf(options[OPT_PLANCKB].cDescr,"Sensitivity 'B' used in OLR calculation");
  sprintf(options[OPT_PLANCKB].cDefault,"2.09");
  options[OPT_PLANCKB].dDefault = 2.09;
  options[OPT_PLANCKB].iType = 2;  
  options[OPT_PLANCKB].iMultiFile = 1;   
  fnRead[OPT_PLANCKB] = &ReadPlanckB;
  
  sprintf(options[OPT_ICEALBEDO].cName,"dIceAlbedo");
  sprintf(options[OPT_ICEALBEDO].cDescr,"Albedo of ice");
  sprintf(options[OPT_ICEALBEDO].cDefault,"0.6");
  options[OPT_ICEALBEDO].dDefault = 0.6;
  options[OPT_ICEALBEDO].iType = 2;  
  options[OPT_ICEALBEDO].iMultiFile = 1;   
  fnRead[OPT_ICEALBEDO] = &ReadIceAlbedo;
  
  sprintf(options[OPT_SURFALBEDO].cName,"dSurfAlbedo");
  sprintf(options[OPT_SURFALBEDO].cDescr,"Albedo of (ice-free) surface");
  sprintf(options[OPT_SURFALBEDO].cDefault,"0.3");
  options[OPT_SURFALBEDO].dDefault = 0.3;
  options[OPT_SURFALBEDO].iType = 2;  
  options[OPT_SURFALBEDO].iMultiFile = 1;   
  fnRead[OPT_SURFALBEDO] = &ReadSurfAlbedo;
  
  sprintf(options[OPT_TGLOBALEST].cName,"dTGlobalInit");
  sprintf(options[OPT_TGLOBALEST].cDescr,"Estimate of initial global temperature");
  sprintf(options[OPT_TGLOBALEST].cDefault,"14.85");
  options[OPT_TGLOBALEST].dDefault = 14.85;
  options[OPT_TGLOBALEST].iType = 2;  
  options[OPT_TGLOBALEST].iMultiFile = 1;   
  fnRead[OPT_TGLOBALEST] = &ReadTGlobalInit;
  
  sprintf(options[OPT_PCO2].cName,"dpCO2");
  sprintf(options[OPT_PCO2].cDescr,"Partial pressure of CO2 in atmosphere");
  sprintf(options[OPT_PCO2].cDefault,"3.3e-4");
  options[OPT_PCO2].dDefault = 3.3e-4;
  options[OPT_PCO2].iType = 2;  
  options[OPT_PCO2].iMultiFile = 1;   
  fnRead[OPT_PCO2] = &ReadPCO2;
  
  sprintf(options[OPT_CALCAB].cName,"bCalcAB");
  sprintf(options[OPT_CALCAB].cDescr,"Calculate A and B in OLR function, from (T & pCO2)");
  sprintf(options[OPT_CALCAB].cDefault,"0");
  options[OPT_CALCAB].dDefault = 0;
  options[OPT_CALCAB].iType = 0;  
  options[OPT_CALCAB].iMultiFile = 1;   
  fnRead[OPT_CALCAB] = &ReadCalcAB;
  
  sprintf(options[OPT_DIFFUSION].cName,"dDiffusion");
  sprintf(options[OPT_DIFFUSION].cDescr,"Heat diffusion coefficient");
  sprintf(options[OPT_DIFFUSION].cDefault,"0.44");
  options[OPT_DIFFUSION].dDefault = 0.44;
  options[OPT_DIFFUSION].iType = 2;  
  options[OPT_DIFFUSION].iMultiFile = 1;   
  fnRead[OPT_DIFFUSION] = &ReadDiffusion;
  
  sprintf(options[OPT_HADLEY].cName,"bHadley");
  sprintf(options[OPT_HADLEY].cDescr,"Enable Hadley circulation");
  sprintf(options[OPT_HADLEY].cDefault,"0");
  options[OPT_HADLEY].dDefault = 0;
  options[OPT_HADLEY].iType = 0;  
  options[OPT_HADLEY].iMultiFile = 1;   
  fnRead[OPT_HADLEY] = &ReadHadley;
  
  sprintf(options[OPT_COLDSTART].cName,"bColdStart");
  sprintf(options[OPT_COLDSTART].cDescr,"Start from snowball Earth conditions");
  sprintf(options[OPT_COLDSTART].cDefault,"0");
  options[OPT_COLDSTART].dDefault = 0;
  options[OPT_COLDSTART].iType = 0;  
  options[OPT_COLDSTART].iMultiFile = 1;   
  fnRead[OPT_COLDSTART] = &ReadColdStart;
  
  sprintf(options[OPT_FIXICELAT].cName,"dFixIceLat");
  sprintf(options[OPT_FIXICELAT].cDescr,"Fixes ice line latitude to a set value");
  sprintf(options[OPT_FIXICELAT].cDefault,"None");
  options[OPT_FIXICELAT].dDefault = 0;
  options[OPT_FIXICELAT].iType = 2;  
  options[OPT_FIXICELAT].iMultiFile = 1;   
  fnRead[OPT_FIXICELAT] = &ReadFixIceLat;
  
  sprintf(options[OPT_ALBEDOZA].cName,"bAlbedoZA");
  sprintf(options[OPT_ALBEDOZA].cDescr,"Use albedo based on zenith angle");
  sprintf(options[OPT_ALBEDOZA].cDefault,"0");
  options[OPT_ALBEDOZA].dDefault = 0;
  options[OPT_ALBEDOZA].iType = 0;  
  options[OPT_ALBEDOZA].iMultiFile = 1;   
  fnRead[OPT_ALBEDOZA] = &ReadAlbedoZA;
  
  sprintf(options[OPT_JORMUNGAND].cName,"bJormungand");
  sprintf(options[OPT_JORMUNGAND].cDescr,"With dFixIceLat, fixes ice latitude with cold equator");
  sprintf(options[OPT_JORMUNGAND].cDefault,"0");
  options[OPT_JORMUNGAND].dDefault = 0;
  options[OPT_JORMUNGAND].iType = 0;  
  options[OPT_JORMUNGAND].iMultiFile = 1;   
  fnRead[OPT_JORMUNGAND] = &ReadJormungand;
  
  sprintf(options[OPT_MEPDIFF].cName,"bMEPDiff");
  sprintf(options[OPT_MEPDIFF].cDescr,"Calculate diffusion from max entropy production (D=B/4)");
  sprintf(options[OPT_MEPDIFF].cDefault,"0");
  options[OPT_MEPDIFF].dDefault = 0;
  options[OPT_MEPDIFF].iType = 0;  
  options[OPT_MEPDIFF].iMultiFile = 1;   
  fnRead[OPT_MEPDIFF] = &ReadMEPDiff;
  
  sprintf(options[OPT_HEATCAPANN].cName,"dHeatCapAnn");
  sprintf(options[OPT_HEATCAPANN].cDescr,"Surface heat capacity in annual model");
  sprintf(options[OPT_HEATCAPANN].cDefault,"0.2");
  options[OPT_HEATCAPANN].dDefault = 0.2;
  options[OPT_HEATCAPANN].iType = 2;  
  options[OPT_HEATCAPANN].iMultiFile = 1;   
  fnRead[OPT_HEATCAPANN] = &ReadHeatCapAnn;
  
  sprintf(options[OPT_ICEDEPRATE].cName,"dIceDepRate");
  sprintf(options[OPT_ICEDEPRATE].cDescr,"Deposition rate of ice/snow to form ice sheets");
  sprintf(options[OPT_ICEDEPRATE].cDefault,"2.9e-5");
  options[OPT_ICEDEPRATE].dDefault = 2.9e-5;
  options[OPT_ICEDEPRATE].iType = 2;  
  options[OPT_ICEDEPRATE].iMultiFile = 1;   
  fnRead[OPT_ICEDEPRATE] = &ReadIceDepRate;
  
  sprintf(options[OPT_ICESHEETS].cName,"bIceSheets");
  sprintf(options[OPT_ICESHEETS].cDescr,"Include ice sheets");
  sprintf(options[OPT_ICESHEETS].cDefault,"0");
  options[OPT_ICESHEETS].dDefault = 0;
  options[OPT_ICESHEETS].iType = 0;  
  options[OPT_ICESHEETS].iMultiFile = 1;   
  fnRead[OPT_ICESHEETS] = &ReadIceSheets;

  sprintf(options[OPT_INITICELAT].cName,"dInitIceLat");
  sprintf(options[OPT_INITICELAT].cDescr,"Sets initial ice sheet latitude");
  sprintf(options[OPT_INITICELAT].cDefault,"90");
  options[OPT_INITICELAT].dDefault = 90.0;
  options[OPT_INITICELAT].iType = 2;  
  options[OPT_INITICELAT].iMultiFile = 1;   
  fnRead[OPT_INITICELAT] = &ReadInitIceLat;  
  
  sprintf(options[OPT_INITICEHEIGHT].cName,"dInitIceHeight");
  sprintf(options[OPT_INITICEHEIGHT].cDescr,"Sets initial ice sheet height");
  sprintf(options[OPT_INITICEHEIGHT].cDefault,"50");
  options[OPT_INITICEHEIGHT].dDefault = 50.0;
  options[OPT_INITICEHEIGHT].iType = 2;  
  options[OPT_INITICEHEIGHT].iMultiFile = 1;   
  fnRead[OPT_INITICEHEIGHT] = &ReadInitIceHeight;
  
  sprintf(options[OPT_CLIMATEMODEL].cName,"bClimateModel");
  sprintf(options[OPT_CLIMATEMODEL].cDescr,"Use annual or seasonal model");
  sprintf(options[OPT_CLIMATEMODEL].cDefault,"ann");
  options[OPT_CLIMATEMODEL].dDefault = ANN;
  options[OPT_CLIMATEMODEL].iType = 1;  
  options[OPT_CLIMATEMODEL].iMultiFile = 1;   
  fnRead[OPT_CLIMATEMODEL] = &ReadClimateModel;
  
  sprintf(options[OPT_SKIPSEASENABLED].cName,"bSkipSeasEnabled");
  sprintf(options[OPT_SKIPSEASENABLED].cDescr,"Run annual before seasonal and allow skip seas");
  sprintf(options[OPT_SKIPSEASENABLED].cDefault,"0");
  options[OPT_SKIPSEASENABLED].dDefault = 0;
  options[OPT_SKIPSEASENABLED].iType = 0;  
  options[OPT_SKIPSEASENABLED].iMultiFile = 1;   
  fnRead[OPT_SKIPSEASENABLED] = &ReadSkipSeasEnabled;
  
  sprintf(options[OPT_HEATCAPLAND].cName,"dHeatCapLand");
  sprintf(options[OPT_HEATCAPLAND].cDescr,"Land heat capacity in seasonal model");
  sprintf(options[OPT_HEATCAPLAND].cDefault,"1.42e7");
  options[OPT_HEATCAPLAND].dDefault = 1.42e7;
  options[OPT_HEATCAPLAND].iType = 2;  
  options[OPT_HEATCAPLAND].iMultiFile = 1;   
  fnRead[OPT_HEATCAPLAND] = &ReadHeatCapLand;
  
  sprintf(options[OPT_HEATCAPWATER].cName,"dHeatCapWater");
  sprintf(options[OPT_HEATCAPWATER].cDescr,"Water heat capacity per meter in seasonal model");
  sprintf(options[OPT_HEATCAPWATER].cDefault,"4.2e6");
  options[OPT_HEATCAPWATER].dDefault = 4.2e6;
  options[OPT_HEATCAPWATER].iType = 2;  
  options[OPT_HEATCAPWATER].iMultiFile = 1;   
  fnRead[OPT_HEATCAPWATER] = &ReadHeatCapWater;
  
  sprintf(options[OPT_MIXINGDEPTH].cName,"dMixingDepth");
  sprintf(options[OPT_MIXINGDEPTH].cDescr,"Mixing depth of ocean in seasonal model");
  sprintf(options[OPT_MIXINGDEPTH].cDefault,"70");
  options[OPT_MIXINGDEPTH].dDefault = 70.;
  options[OPT_MIXINGDEPTH].iType = 2;  
  options[OPT_MIXINGDEPTH].iMultiFile = 1;   
  fnRead[OPT_MIXINGDEPTH] = &ReadMixingDepth;
  
  sprintf(options[OPT_FRZTSEAICE].cName,"dFrzTSeaIce");
  sprintf(options[OPT_FRZTSEAICE].cDescr,"Temp of sea ice formation in seasonal model");
  sprintf(options[OPT_FRZTSEAICE].cDefault,"-2");
  options[OPT_FRZTSEAICE].dDefault = -2.;
  options[OPT_FRZTSEAICE].iType = 2;  
  options[OPT_FRZTSEAICE].iMultiFile = 1;   
  fnRead[OPT_FRZTSEAICE] = &ReadFrzTSeaIce;
  
  sprintf(options[OPT_NULANDWATER].cName,"dNuLandWater");
  sprintf(options[OPT_NULANDWATER].cDescr,"Coefficient of land-ocean heat flux");
  sprintf(options[OPT_NULANDWATER].cDefault,"3");
  options[OPT_NULANDWATER].dDefault = 3.;
  options[OPT_NULANDWATER].iType = 2;  
  options[OPT_NULANDWATER].iMultiFile = 1;   
  fnRead[OPT_NULANDWATER] = &ReadNuLandWater;
  
  sprintf(options[OPT_NSTEPINYEAR].cName,"iNStepInYear");
  sprintf(options[OPT_NSTEPINYEAR].cDescr,"Number of time-steps/year in seasonal model");
  sprintf(options[OPT_NSTEPINYEAR].cDefault,"60");
  options[OPT_NSTEPINYEAR].dDefault = 60;
  options[OPT_NSTEPINYEAR].iType = 1;  
  options[OPT_NSTEPINYEAR].iMultiFile = 1;   
  fnRead[OPT_NSTEPINYEAR] = &ReadNStepInYear;
  
  sprintf(options[OPT_NUMYEARS].cName,"iNumYears");
  sprintf(options[OPT_NUMYEARS].cDescr,"Number of years to run seasonal model");
  sprintf(options[OPT_NUMYEARS].cDefault,"10");
  options[OPT_NUMYEARS].dDefault = 10;
  options[OPT_NUMYEARS].iType = 1;  
  options[OPT_NUMYEARS].iMultiFile = 1;   
  fnRead[OPT_NUMYEARS] = &ReadNumYears;
  
  sprintf(options[OPT_SEAICEMODEL].cName,"bSeaIceModel");
  sprintf(options[OPT_SEAICEMODEL].cDescr,"model sea ice dynamics and heat flow?");
  sprintf(options[OPT_SEAICEMODEL].cDefault,"1");
  options[OPT_SEAICEMODEL].dDefault = 1;
  options[OPT_SEAICEMODEL].iType = 0;  
  options[OPT_SEAICEMODEL].iMultiFile = 1;   
  fnRead[OPT_SEAICEMODEL] = &ReadSeaIceModel;
  
  sprintf(options[OPT_ICECONDUCT].cName,"dSeaIceConduct");
  sprintf(options[OPT_ICECONDUCT].cDescr,"Heat conductivity of sea ice");
  sprintf(options[OPT_ICECONDUCT].cDefault,"2");
  options[OPT_ICECONDUCT].dDefault = 2.;
  options[OPT_ICECONDUCT].iType = 2;  
  options[OPT_ICECONDUCT].iMultiFile = 1;   
  fnRead[OPT_ICECONDUCT] = &ReadSeaIceConduct;
  
  sprintf(options[OPT_ALBEDOLAND].cName,"dAlbedoLand");
  sprintf(options[OPT_ALBEDOLAND].cDescr,"albedo of dry land");
  sprintf(options[OPT_ALBEDOLAND].cDefault,"0.363");
  options[OPT_ALBEDOLAND].dDefault = 0.363;
  options[OPT_ALBEDOLAND].iType = 2;  
  options[OPT_ALBEDOLAND].iMultiFile = 1;   
  fnRead[OPT_ALBEDOLAND] = &ReadAlbedoLand;
  
  sprintf(options[OPT_ALBEDOWATER].cName,"dAlbedoWater");
  sprintf(options[OPT_ALBEDOWATER].cDescr,"albedo of open water");
  sprintf(options[OPT_ALBEDOWATER].cDefault,"0.263");
  options[OPT_ALBEDOWATER].dDefault = 0.263;
  options[OPT_ALBEDOWATER].iType = 2;  
  options[OPT_ALBEDOWATER].iMultiFile = 1;   
  fnRead[OPT_ALBEDOWATER] = &ReadAlbedoWater;
  
  sprintf(options[OPT_ICEDT].cName,"iIceDt");
  sprintf(options[OPT_ICEDT].cDescr,"Minimum ice sheet timestep (unit orbital period)");
  sprintf(options[OPT_ICEDT].cDefault,"5");
  options[OPT_ICEDT].dDefault = 5;
  options[OPT_ICEDT].iType = 1;  
  options[OPT_ICEDT].iMultiFile = 1;   
  fnRead[OPT_ICEDT] = &ReadIceDt;
  
  sprintf(options[OPT_RERUNSEAS].cName,"iReRunSeas");
  sprintf(options[OPT_RERUNSEAS].cDescr,"how often to rerun seasonal in ice sheet model, in number of orbital periods");
  sprintf(options[OPT_RERUNSEAS].cDefault,"500");
  options[OPT_RERUNSEAS].dDefault = 5;
  options[OPT_RERUNSEAS].iType = 1;  
  options[OPT_RERUNSEAS].iMultiFile = 1;   
  fnRead[OPT_RERUNSEAS] = &ReadReRunSeas;
  
  sprintf(options[OPT_ALBEDOTYPE].cName,"iAlbedoType");
  sprintf(options[OPT_ALBEDOTYPE].cDescr,"Water albedo type");
  sprintf(options[OPT_ALBEDOTYPE].cDefault,"fix");
  options[OPT_ALBEDOTYPE].dDefault = ALBFIXED;
  options[OPT_ALBEDOTYPE].iType = 1;  
  options[OPT_ALBEDOTYPE].iMultiFile = 1;   
  fnRead[OPT_ALBEDOTYPE] = &ReadAlbedoType;
  
  sprintf(options[OPT_GEOGRAPHY].cName,"iGeography");
  sprintf(options[OPT_GEOGRAPHY].cDescr,"Type of land distribution");
  sprintf(options[OPT_GEOGRAPHY].cDefault,"uni3");
  options[OPT_GEOGRAPHY].dDefault = UNIFORM3;
  options[OPT_GEOGRAPHY].iType = 1;  
  options[OPT_GEOGRAPHY].iMultiFile = 1;   
  fnRead[OPT_GEOGRAPHY] = &ReadGeography;
  
  sprintf(options[OPT_SEASOUTPUTTIME].cName,"dSeasOutputTime");
  sprintf(options[OPT_SEASOUTPUTTIME].cDescr,"Output interval for seasonal parameters");
  sprintf(options[OPT_SEASOUTPUTTIME].cDefault,"0");
  options[OPT_SEASOUTPUTTIME].dDefault = 0;
  options[OPT_SEASOUTPUTTIME].iType = 2;  
  options[OPT_SEASOUTPUTTIME].iMultiFile = 1;   
  fnRead[OPT_SEASOUTPUTTIME] = &ReadSeasOutputTime;
  
  sprintf(options[OPT_FORCEOBLIQ].cName,"bForceObliq");
  sprintf(options[OPT_FORCEOBLIQ].cDescr,"Force obliquity to evolve sinusoidally");
  sprintf(options[OPT_FORCEOBLIQ].cDefault,"0");
  options[OPT_FORCEOBLIQ].dDefault = 0;
  options[OPT_FORCEOBLIQ].iType = 2;  
  options[OPT_FORCEOBLIQ].iMultiFile = 1;   
  fnRead[OPT_FORCEOBLIQ] = &ReadForceObliq;
  
  sprintf(options[OPT_OBLIQAMP].cName,"dObliqAmp");
  sprintf(options[OPT_OBLIQAMP].cDescr,"Amplitude of forced obliquity oscill");
  sprintf(options[OPT_OBLIQAMP].cDefault,"50");
  options[OPT_OBLIQAMP].dDefault = 50;
  options[OPT_OBLIQAMP].iType = 2;  
  options[OPT_OBLIQAMP].iMultiFile = 1;   
  fnRead[OPT_OBLIQAMP] = &ReadObliqAmp;
  
  sprintf(options[OPT_OBLIQPER].cName,"dObliqPer");
  sprintf(options[OPT_OBLIQPER].cDescr,"Period of forced obliquity oscill");
  sprintf(options[OPT_OBLIQPER].cDefault,"50000");
  options[OPT_OBLIQPER].dDefault = 50000;
  options[OPT_OBLIQPER].iType = 2;  
  options[OPT_OBLIQPER].iMultiFile = 1;   
  fnRead[OPT_OBLIQPER] = &ReadObliqPer;
}

void ReadOptionsPoise(BODY *body,CONTROL *control,FILES *files,OPTIONS *options,SYSTEM *system,fnReadOption fnRead[],int iBody) {
  int iOpt;

  for (iOpt=OPTSTARTPOISE;iOpt<OPTENDPOISE;iOpt++) { 
      if (options[iOpt].iType != -1) {
        fnRead[iOpt](body,control,files,&options[iOpt],system,iBody+1);
      }
  }
//   ReadGridOutput(files,options,output,iBody+1,control->Io.iVerbose);
}
    

/******************* Verify POISE ******************/
void VerifyAlbedo(BODY *body, OPTIONS *options, char cFile[], int iBody, int iVerbose) {
  if (body[iBody].bClimateModel == ANN) {
    /* If all of bColdstart, dFixIceLat, and bAlbedoZA are set, exit */
    if (options[OPT_COLDSTART].iLine[iBody+1] > -1 && options[OPT_FIXICELAT].iLine[iBody+1] > -1 && options[OPT_ALBEDOZA].iLine[iBody+1] > -1) {
      if (iVerbose >= VERBERR) 
        fprintf(stderr,"ERROR: Only one of %s, %s, and %s can be set in File: %s\n", options[OPT_COLDSTART].cName, options[OPT_FIXICELAT].cName, options[OPT_ALBEDOZA].cName, cFile);
      exit(EXIT_INPUT);
    }
    
    /* Any two of bColdstart, dFixIceLat, and bAlbedoZA are set, exit */ 
    if (options[OPT_COLDSTART].iLine[iBody+1] > -1 && options[OPT_FIXICELAT].iLine[iBody+1] > -1 && options[OPT_ALBEDOZA].iLine[iBody+1] == -1) {
      if (iVerbose >= VERBERR) 
        fprintf(stderr,"ERROR: Only one of %s and %s can be set in File: %s\n", options[OPT_COLDSTART].cName, options[OPT_FIXICELAT].cName, cFile);
      exit(EXIT_INPUT);
    }

    if (options[OPT_COLDSTART].iLine[iBody+1] > -1 && options[OPT_FIXICELAT].iLine[iBody+1] == -1 && options[OPT_ALBEDOZA].iLine[iBody+1] > -1) {
      if (iVerbose >= VERBERR) 
        fprintf(stderr,"ERROR: Only one of %s and %s can be set in File: %s\n", options[OPT_COLDSTART].cName, options[OPT_ALBEDOZA].cName, cFile);
      exit(EXIT_INPUT);
    } 
  
    if (options[OPT_COLDSTART].iLine[iBody+1] == -1 && options[OPT_FIXICELAT].iLine[iBody+1] > -1 && options[OPT_ALBEDOZA].iLine[iBody+1] > -1) {
      if (iVerbose >= VERBERR) 
        fprintf(stderr,"ERROR: Only one of %s and %s can be set in File: %s\n", options[OPT_FIXICELAT].cName, options[OPT_ALBEDOZA].cName, cFile);
      exit(EXIT_INPUT);
    } 
  
    /* If bJormungand is set, is dFixIceLat also set? If not, exit */
    if (options[OPT_JORMUNGAND].iLine[iBody+1] > -1 && options[OPT_FIXICELAT].iLine[iBody+1] == -1) {
      if (iVerbose >= VERBERR) 
        fprintf(stderr,"ERROR: If %s is set, %s must also be set in File: %s\n", options[OPT_JORMUNGAND].cName, options[OPT_FIXICELAT].cName, cFile);
      exit(EXIT_INPUT);
    }
    
    if (options[OPT_ALBEDOLAND].iLine[iBody+1] > -1 || options[OPT_ALBEDOWATER].iLine[iBody+1] > -1) {
      if (iVerbose >= VERBERR) 
        fprintf(stderr,"ERROR: Cannot set %s or %s for annual model in file %s\nPlease use option %s\n", options[OPT_ALBEDOLAND].cName, options[OPT_ALBEDOWATER].cName, cFile, options[OPT_SURFALBEDO].cName);
      exit(EXIT_INPUT);
    }
    
  } else if (body[iBody].bClimateModel == SEA) {
    if (options[OPT_SURFALBEDO].iLine[iBody+1] > -1) {
      if (iVerbose >= VERBERR) 
        fprintf(stderr,"ERROR: Cannot set %s for seasonal model in file %s\nPlease use options %s and %s\n",  options[OPT_SURFALBEDO].cName, cFile, options[OPT_ALBEDOLAND].cName, options[OPT_ALBEDOWATER].cName);
      exit(EXIT_INPUT);
    }
  }
}

void VerifyIceSheets(BODY *body, OPTIONS *options, char cFile[], int iBody, int iVerbose) {
  if (body[iBody].bClimateModel == ANN) {
    if (iVerbose >= VERBERR) 
      fprintf(stderr,"ERROR: Cannot set %s in annual model in File:%s\n", options[OPT_ICESHEETS].cName, cFile);
    exit(EXIT_INPUT);
  }
}

void VerifyOLR(BODY *body, OPTIONS *options, char cFile[], int iBody, int iVerbose) {
  if (body[iBody].bCalcAB) {
    if (options[OPT_PLANCKA].iLine[iBody+1] > -1 || options[OPT_PLANCKB].iLine[iBody+1] > -1) {
      if (iVerbose >= VERBERR) 
        fprintf(stderr,"ERROR: Cannot set %s or %s when setting bCalcAB = 1 in File:%s\n", options[OPT_PLANCKA].cName, options[OPT_PLANCKB].cName, cFile);
      exit(EXIT_INPUT);
    }
      
  } else {
    if (options[OPT_PCO2].iLine[iBody+1] > -1) {
      if (iVerbose >= VERBERR)
        fprintf(stderr,"ERROR: Cannot set %s unless setting bCalcAB = 1 in File:%s\n", options[OPT_PCO2].cName, cFile);
      exit(EXIT_INPUT);
    }
  }
}

void VerifyNStepSeasonal(BODY *body, int iBody) {
  if (body[iBody].iNStepInYear > body[iBody].iNDays) {
    body[iBody].iNStepInYear = body[iBody].iNDays;
  }
}

void InitializeLatGrid(BODY *body, int iBody) {
  double delta_x, SinLat;
  int i;
  delta_x = 2.0/body[iBody].iNumLats;
  
  body[iBody].daLats = malloc(body[iBody].iNumLats*sizeof(double));
  
  for (i=0;i<body[iBody].iNumLats;i++) {
    SinLat = (-1.0 + delta_x/2.) + i*delta_x; 
    body[iBody].daLats[i] = asin(SinLat);  
  }
}
 
void InitializeLandWater(BODY *body, int iBody) {
  int iLat;
  
  body[iBody].daLandFrac = malloc(body[iBody].iNumLats*sizeof(double));
  body[iBody].daWaterFrac = malloc(body[iBody].iNumLats*sizeof(double));
  
  if (body[iBody].iGeography == UNIFORM3) {
    for (iLat=0;iLat<body[iBody].iNumLats;iLat++) {
      body[iBody].daLandFrac[iLat] = 0.34;
      body[iBody].daWaterFrac[iLat] = 1.0-body[iBody].daLandFrac[iLat];
    }  
  } else if (body[iBody].iGeography == MODERN) {
    for (iLat=0;iLat<body[iBody].iNumLats;iLat++) {
      if (body[iBody].daLats[iLat]*180./PI <= -60) {
        body[iBody].daLandFrac[iLat] = 0.95/1.0094;
      } else if (body[iBody].daLats[iLat]*180./PI > -60 && body[iBody].daLats[iLat]*180./PI <= -40) {
        body[iBody].daLandFrac[iLat] = 0.05/1.0094;
      } else if (body[iBody].daLats[iLat]*180./PI > -40 && body[iBody].daLats[iLat]*180./PI <= 20) {
        body[iBody].daLandFrac[iLat] = 0.25/1.0094;
      } else if (body[iBody].daLats[iLat]*180./PI > 20 && body[iBody].daLats[iLat]*180./PI <= 70) {
        body[iBody].daLandFrac[iLat] = 0.5/1.0094;
      } else {
        body[iBody].daLandFrac[iLat] = 0.38/1.0094;
      }
      body[iBody].daWaterFrac[iLat] = 1.0-body[iBody].daLandFrac[iLat];
    } 
  }
}

void InitializeClimateParams(BODY *body, int iBody, int iVerbose) {
  int i, j, count;
  double Toffset, xboundary, TGlobalTmp;
  
  body[iBody].dIceMassTot = 0.0;
  body[iBody].daInsol = malloc(body[iBody].iNumLats*sizeof(double*));
  body[iBody].daAnnualInsol = malloc(body[iBody].iNumLats*sizeof(double));
  body[iBody].iNDays = (int)floor(body[iBody].dRotRate/body[iBody].dMeanMotion); //number of days in year
  body[iBody].daFlux = malloc(body[iBody].iNumLats*sizeof(double));  
  body[iBody].daFluxIn = malloc(body[iBody].iNumLats*sizeof(double)); 
  body[iBody].daFluxOut = malloc(body[iBody].iNumLats*sizeof(double)); 
  body[iBody].daDivFlux = malloc(body[iBody].iNumLats*sizeof(double));   
  body[iBody].daIceHeight = malloc(body[iBody].iNumLats*sizeof(double));
  body[iBody].daIceFlow = malloc(body[iBody].iNumLats*sizeof(double));
  body[iBody].daIceFlowMid = malloc((body[iBody].iNumLats+1)*sizeof(double));
  body[iBody].daDIceHeightDy = malloc(body[iBody].iNumLats*sizeof(double));
  body[iBody].daDeclination = malloc(body[iBody].iNDays*sizeof(double));
  body[iBody].daTGrad = malloc(body[iBody].iNumLats*sizeof(double)); 
  body[iBody].daDMidPt = malloc(body[iBody].iNumLats*sizeof(double));
  body[iBody].daDeltaTempL = malloc(body[iBody].iNumLats*sizeof(double));
  body[iBody].daDeltaTempW = malloc(body[iBody].iNumLats*sizeof(double));
  body[iBody].daEnergyResL = malloc(body[iBody].iNumLats*sizeof(double));
  body[iBody].daEnergyResW = malloc(body[iBody].iNumLats*sizeof(double));
  body[iBody].daEnerResLAnn = malloc(body[iBody].iNumLats*sizeof(double));
  body[iBody].daEnerResWAnn = malloc(body[iBody].iNumLats*sizeof(double));
  
  /* initialize some output quantities to zero to avoid memory errors */
  body[iBody].dFluxInGlobal = 0;
  body[iBody].bSkipSeas = 0;
  body[iBody].dFluxOutGlobal = 0;
  body[iBody].dIceMassTot = 0;
  body[iBody].dIceFlowTot = 0;
  body[iBody].dIceBalanceTot = 0;
  /*-------------------------------------------------------------------*/
  
  body[iBody].bSnowball = 0;
  body[iBody].dFluxInGlobal = 0;
  body[iBody].dIceFlowTot = 0;
  
  if (body[iBody].bColdStart) {
    Toffset = -40.0;
  } else {
    Toffset = 0.0;
  }
  body[iBody].dTGlobal = 0.0;
  body[iBody].dAlbedoGlobal = 0.0;
  
  if (body[iBody].bDistRot == 0) {
    body[iBody].dPrecA0 = body[iBody].dPrecA;
  }
  
  if (body[iBody].bClimateModel == ANN || body[iBody].bSkipSeasEnabled) {
    body[iBody].daDiffusionAnn = malloc((body[iBody].iNumLats+1)*sizeof(double));
    body[iBody].daLambdaAnn = malloc((body[iBody].iNumLats+1)*sizeof(double));
    body[iBody].daAlbedoAnn = malloc(body[iBody].iNumLats*sizeof(double)); 
    //body[iBody].iNDays = 360;
    body[iBody].dMDiffAnn = malloc(body[iBody].iNumLats*sizeof(double*)); // matrix of heat diffusion terms only
    body[iBody].daTempAnn = malloc(body[iBody].iNumLats*sizeof(double)); 

    body[iBody].daPlanckAAnn = malloc(body[iBody].iNumLats*sizeof(double));
    body[iBody].daPlanckBAnn = malloc(body[iBody].iNumLats*sizeof(double));
    body[iBody].dMClim = malloc(body[iBody].iNumLats*sizeof(double*)); 
    body[iBody].dMEulerAnn = malloc(body[iBody].iNumLats*sizeof(double*));
    body[iBody].dMEulerCopyAnn = malloc(body[iBody].iNumLats*sizeof(double*));
    body[iBody].dInvMAnn = malloc(body[iBody].iNumLats*sizeof(double*));
    body[iBody].daSourceF = malloc(body[iBody].iNumLats*sizeof(double));
    body[iBody].daTempTerms = malloc(body[iBody].iNumLats*sizeof(double));
    body[iBody].daTmpTempAnn = malloc(body[iBody].iNumLats*sizeof(double));
    body[iBody].daTmpTempTerms = malloc(body[iBody].iNumLats*sizeof(double));
    body[iBody].rowswapAnn =  malloc(body[iBody].iNumLats*sizeof(int));
    body[iBody].scaleAnn = malloc(body[iBody].iNumLats*sizeof(double));
    body[iBody].dUnitVAnn = malloc(body[iBody].iNumLats*sizeof(double));

    body[iBody].daDiffusionAnn[0] = body[iBody].dDiffCoeff;
    for (i=0;i<=body[iBody].iNumLats;i++) {
      if (i!=body[iBody].iNumLats) {
        body[iBody].daTempAnn[i] = 20.*(1.0-1.5*pow(sin(body[iBody].daLats[i]),2))+Toffset;
        body[iBody].dTGlobal += body[iBody].daTempAnn[i]/body[iBody].iNumLats;
        body[iBody].daInsol[i] = malloc(body[iBody].iNDays*sizeof(double));
        body[iBody].dMClim[i] = malloc(body[iBody].iNumLats*sizeof(double));
        body[iBody].dMDiffAnn[i] = malloc(body[iBody].iNumLats*sizeof(double));
        body[iBody].dMEulerAnn[i] = malloc(body[iBody].iNumLats*sizeof(double));
        body[iBody].dMEulerCopyAnn[i] = malloc(body[iBody].iNumLats*sizeof(double));
        body[iBody].dInvMAnn[i] = malloc(body[iBody].iNumLats*sizeof(double));
      }  
    
      if (body[iBody].bCalcAB) {
        /* Calculate A and B from williams and kasting 97 result */
        body[iBody].daPlanckBAnn[i] = dOLRdTwk97(body,iBody,i,ANN);
        body[iBody].daPlanckAAnn[i] = OLRwk97(body,iBody,i,ANN) \
          - body[iBody].daPlanckBAnn[i]*(body[iBody].daTempAnn[i]); 
      } else {
        body[iBody].daPlanckBAnn[i] = body[iBody].dPlanckB;
        body[iBody].daPlanckAAnn[i] = body[iBody].dPlanckA;
      }
  
      if (body[iBody].bMEPDiff) {   
        if (i==0) {
          body[iBody].daDiffusionAnn[i] = body[iBody].daPlanckBAnn[i]/4.0;
        } else if (i==body[iBody].iNumLats) {
          body[iBody].daDiffusionAnn[i] = body[iBody].daPlanckBAnn[i-1]/4.0;
        } else {
          body[iBody].daDiffusionAnn[i] = (body[iBody].daPlanckBAnn[i]+body[iBody].daPlanckBAnn[i-1])/8.0;  
        } 
      } else {
        body[iBody].daDiffusionAnn[i] = body[iBody].dDiffCoeff;   
      }
  
      if (body[iBody].bHadley) {
        // XXX not self-consistent with rotation rate!
        xboundary = -1.0 + i*2.0/body[iBody].iNumLats;
        body[iBody].daDiffusionAnn[i] += body[iBody].dDiffCoeff*9.*exp(-pow((xboundary/sin(25.*DEGRAD)),6));
      }
    }
  
    if (body[iBody].bClimateModel == SEA) {
      body[iBody].dSurfAlbedo = (body[iBody].dAlbedoLand + body[iBody].dAlbedoWater)/2.0;
    }

    AlbedoAnnual(body,iBody);
    for (i=0;i<body[iBody].iNumLats;i++) {
      body[iBody].dAlbedoGlobal += body[iBody].daAlbedoAnn[i];
    }
    body[iBody].dAlbedoGlobal /= body[iBody].iNumLats;    
    PoiseAnnual(body,iBody);
  }
    
  if (body[iBody].bClimateModel == SEA) {
    /* oh yeah, seasonal model, oh yeah! 
    'tis the season to model ice sheets, fa la la la la, la la la la */
    
    /* First, if annual predict RGH or snowball, skip seasonal */
    if (body[iBody].bSkipSeasEnabled) {
      if (body[iBody].dFluxOutGlobal >= 300 || body[iBody].dAlbedoGlobal >= body[iBody].dIceAlbedo) {
        body[iBody].bSkipSeas = 1;
      } else {
        body[iBody].bSkipSeas = 0;
      }
    } else {
      body[iBody].bSkipSeas = 0;
    }
    VerifyNStepSeasonal(body,iBody);
    body[iBody].dHeatCapWater *= body[iBody].dMixingDepth;
    body[iBody].dTGlobal = 0.0;
    body[iBody].dSeasDeltax = 2.0/body[iBody].iNumLats;
    body[iBody].dSeasDeltat = 1./body[iBody].iNStepInYear;
    body[iBody].daXBoundary = malloc((body[iBody].iNumLats+1)*sizeof(double)); 
    body[iBody].daTempLand = malloc(body[iBody].iNumLats*sizeof(double)); 
    body[iBody].daTempWater = malloc(body[iBody].iNumLats*sizeof(double)); 
    body[iBody].daTempLW = malloc(body[iBody].iNumLats*sizeof(double));   
    body[iBody].daTempMaxLW = malloc(body[iBody].iNumLats*sizeof(double));
    body[iBody].daTempMinLW = malloc(body[iBody].iNumLats*sizeof(double));
    body[iBody].daTempDaily = malloc(body[iBody].iNumLats*sizeof(double*));
    body[iBody].daFluxOutLand = malloc(body[iBody].iNumLats*sizeof(double)); 
    body[iBody].daFluxOutWater = malloc(body[iBody].iNumLats*sizeof(double)); 
    body[iBody].daFluxInLand = malloc(body[iBody].iNumLats*sizeof(double)); 
    body[iBody].daFluxInWater = malloc(body[iBody].iNumLats*sizeof(double)); 
    body[iBody].daSeaIceHeight = malloc(body[iBody].iNumLats*sizeof(double));
    body[iBody].dMEulerSea = malloc(2*body[iBody].iNumLats*sizeof(double*));
    body[iBody].dMEulerCopySea = malloc(2*body[iBody].iNumLats*sizeof(double*));
    body[iBody].dMInit = malloc(2*body[iBody].iNumLats*sizeof(double*));
    body[iBody].dInvMSea = malloc(2*body[iBody].iNumLats*sizeof(double*));
    body[iBody].daSourceL = malloc(body[iBody].iNumLats*sizeof(double));
    body[iBody].daSourceW = malloc(body[iBody].iNumLats*sizeof(double));
    body[iBody].daSourceLW = malloc(2*body[iBody].iNumLats*sizeof(double));
    body[iBody].dMLand = malloc(body[iBody].iNumLats*sizeof(double*));
    body[iBody].dMWater = malloc(body[iBody].iNumLats*sizeof(double*));
    body[iBody].dMDiffSea = malloc(body[iBody].iNumLats*sizeof(double*));
    body[iBody].rowswapSea =  malloc(2*body[iBody].iNumLats*sizeof(int));
    body[iBody].scaleSea = malloc(2*body[iBody].iNumLats*sizeof(double));
    body[iBody].dUnitVSea = malloc(2*body[iBody].iNumLats*sizeof(double));
    body[iBody].daAlbedoLand = malloc(body[iBody].iNumLats*sizeof(double));
    body[iBody].daAlbedoWater = malloc(body[iBody].iNumLats*sizeof(double));
    body[iBody].daLambdaSea = malloc((body[iBody].iNumLats+1)*sizeof(double));
    body[iBody].daAlbedoLW = malloc(body[iBody].iNumLats*sizeof(double)); 
    //body[iBody].daAlbedoGlobalTmp = malloc(body[iBody].iNumLats*sizeof(double));
    body[iBody].daTmpTempSea = malloc(2*body[iBody].iNumLats*sizeof(double));
    //body[iBody].daTGlobalTmp = malloc(body[iBody].iNDays*sizeof(double));
    body[iBody].daSeaIceHeight = malloc(body[iBody].iNumLats*sizeof(double));
    body[iBody].daSeaIceK = malloc(body[iBody].iNumLats*sizeof(double));
    body[iBody].daFluxSeaIce = malloc(body[iBody].iNumLats*sizeof(double));
    body[iBody].daTempAvg = malloc(body[iBody].iNumLats*sizeof(double));
    body[iBody].daAlbedoAvg = malloc(body[iBody].iNumLats*sizeof(double));
    body[iBody].daFluxAvg = malloc(body[iBody].iNumLats*sizeof(double));
    body[iBody].daFluxInAvg = malloc(body[iBody].iNumLats*sizeof(double));
    body[iBody].daDivFluxAvg = malloc(body[iBody].iNumLats*sizeof(double));
    body[iBody].daFluxOutAvg = malloc(body[iBody].iNumLats*sizeof(double));
    body[iBody].daTempAvgL = malloc(body[iBody].iNumLats*sizeof(double));
    body[iBody].daAlbedoAvgL = malloc(body[iBody].iNumLats*sizeof(double));
    body[iBody].daTempAvgW = malloc(body[iBody].iNumLats*sizeof(double));
    body[iBody].daAlbedoAvgW = malloc(body[iBody].iNumLats*sizeof(double));
    body[iBody].daFluxAvg = malloc(body[iBody].iNumLats*sizeof(double));
    body[iBody].daFluxDaily = malloc(body[iBody].iNumLats*sizeof(double*));
    body[iBody].daFluxInAvg = malloc(body[iBody].iNumLats*sizeof(double));
    body[iBody].daFluxInDaily = malloc(body[iBody].iNumLats*sizeof(double*));
    body[iBody].daDivFluxAvg = malloc(body[iBody].iNumLats*sizeof(double));
    body[iBody].daDivFluxDaily = malloc(body[iBody].iNumLats*sizeof(double*));
    body[iBody].daFluxOutAvg = malloc(body[iBody].iNumLats*sizeof(double));
    body[iBody].daFluxOutDaily = malloc(body[iBody].iNumLats*sizeof(double*));
    body[iBody].daIceBalance = malloc(body[iBody].iNumLats*sizeof(double*));
    body[iBody].daIceMass = malloc(body[iBody].iNumLats*sizeof(double*));
    body[iBody].daIceBalanceAnnual = malloc(body[iBody].iNumLats*sizeof(double));
    body[iBody].daIceMassTmp = malloc(body[iBody].iNumLats*sizeof(double));
    body[iBody].daSedShear = malloc(body[iBody].iNumLats*sizeof(double));
    body[iBody].daBasalVel = malloc(body[iBody].iNumLats*sizeof(double));
    body[iBody].daBasalFlow = malloc(body[iBody].iNumLats*sizeof(double));
    body[iBody].daBasalFlowMid = malloc((body[iBody].iNumLats+1)*sizeof(double));
    body[iBody].daIcePropsTmp = malloc(body[iBody].iNumLats*sizeof(double));
    body[iBody].daIceGamTmp = malloc(body[iBody].iNumLats*sizeof(double));
    body[iBody].daIceSheetDiff = malloc((body[iBody].iNumLats+1)*sizeof(double));
    body[iBody].daIceSheetMat = malloc(body[iBody].iNumLats*sizeof(double*));
    body[iBody].daIceBalanceTmp = malloc(body[iBody].iNumLats*sizeof(double));
    body[iBody].daYBoundary = malloc((body[iBody].iNumLats+1)*sizeof(double));
    body[iBody].daIceBalanceAvg = malloc(body[iBody].iNumLats*sizeof(double));
    body[iBody].daIceFlowAvg = malloc(body[iBody].iNumLats*sizeof(double));
    body[iBody].daBedrockH = malloc(body[iBody].iNumLats*sizeof(double));
    body[iBody].daBedrockHEq = malloc(body[iBody].iNumLats*sizeof(double));
    body[iBody].daPlanckASea = malloc(body[iBody].iNumLats*sizeof(double));
    body[iBody].daPlanckBSea = malloc(body[iBody].iNumLats*sizeof(double));
    body[iBody].daDiffusionSea = malloc((body[iBody].iNumLats+1)*sizeof(double));
    body[iBody].daPlanckBDaily = malloc(body[iBody].iNumLats*sizeof(double*));
    body[iBody].daPlanckBAvg = malloc(body[iBody].iNumLats*sizeof(double));
    
    InitializeLandWater(body,iBody);
    body[iBody].dLatFHeatCp = 83.5;  //CC sez this is about right
    body[iBody].dLatentHeatIce = body[iBody].dHeatCapWater*body[iBody].dLatFHeatCp/body[iBody].dMixingDepth;
    
    for (i=0;i<=body[iBody].iNumLats;i++) {
      if (i!=body[iBody].iNumLats) {
        body[iBody].daTempLand[i] = (body[iBody].dTGlobalInit-7.35) + 20.*(1.0-2*pow(sin(body[iBody].daLats[i]),2)) + Toffset;
        body[iBody].daTempWater[i] = (body[iBody].dTGlobalInit-7.35) + 20.*(1.0-2*pow(sin(body[iBody].daLats[i]),2)) + Toffset;
        body[iBody].daTempLW[i] = body[iBody].daLandFrac[i]*body[iBody].daTempLand[i] + \
                                  body[iBody].daWaterFrac[i]*body[iBody].daTempWater[i];
        if ((body[iBody].daTempWater[i] < body[iBody].dFrzTSeaIce) && (body[iBody].bSeaIceModel)) {
          body[iBody].daSeaIceHeight[i] = 2.0;
        } else {
          body[iBody].daSeaIceHeight[i] = 0.0;
        }
        
        body[iBody].dTGlobal += (body[iBody].daLandFrac[i]*body[iBody].daTempLand[i]+ \
                 body[iBody].daWaterFrac[i]*body[iBody].daTempWater[i])/body[iBody].iNumLats;
        body[iBody].daTempDaily[i] = malloc(body[iBody].iNumYears*body[iBody].iNStepInYear*sizeof(double));
        body[iBody].daFluxDaily[i] = malloc(body[iBody].iNumYears*body[iBody].iNStepInYear*sizeof(double));
        body[iBody].daFluxInDaily[i] = malloc(body[iBody].iNumYears*body[iBody].iNStepInYear*sizeof(double));
        body[iBody].daFluxOutDaily[i] = malloc(body[iBody].iNumYears*body[iBody].iNStepInYear*sizeof(double));
        body[iBody].daDivFluxDaily[i] = malloc(body[iBody].iNumYears*body[iBody].iNStepInYear*sizeof(double));
        body[iBody].daIceBalance[i] = malloc(body[iBody].iNStepInYear*sizeof(double));
        body[iBody].dMLand[i] = malloc(body[iBody].iNumLats*sizeof(double));
        body[iBody].dMWater[i] = malloc(body[iBody].iNumLats*sizeof(double));
        body[iBody].dMDiffSea[i] = malloc(body[iBody].iNumLats*sizeof(double));
        body[iBody].daIceSheetMat[i] = malloc(body[iBody].iNumLats*sizeof(double));
        body[iBody].daInsol[i] = malloc(body[iBody].iNDays*sizeof(double));
        body[iBody].daPlanckBDaily[i] = malloc(body[iBody].iNumYears*body[iBody].iNStepInYear*sizeof(double));

        /* Seasonal matrix is 2n x 2n to couple land and ocean */
        body[iBody].dMEulerSea[2*i] = malloc(2*body[iBody].iNumLats*sizeof(double));
        body[iBody].dMInit[2*i] = malloc(2*body[iBody].iNumLats*sizeof(double));
        body[iBody].dMEulerCopySea[2*i] = malloc(2*body[iBody].iNumLats*sizeof(double));
        body[iBody].dInvMSea[2*i] = malloc(2*body[iBody].iNumLats*sizeof(double));
        body[iBody].dMEulerSea[2*i+1] = malloc(2*body[iBody].iNumLats*sizeof(double));
        body[iBody].dMInit[2*i+1] = malloc(2*body[iBody].iNumLats*sizeof(double));
        body[iBody].dMEulerCopySea[2*i+1] = malloc(2*body[iBody].iNumLats*sizeof(double));
        body[iBody].dInvMSea[2*i+1] = malloc(2*body[iBody].iNumLats*sizeof(double));
        
        body[iBody].daIceMassTmp[i] = 0.0;
        body[iBody].scaleSea[2*i] = 0.;
        body[iBody].scaleSea[2*i+1] = 0.;
        for (j=0;j<2*body[iBody].iNumLats;j++) {
          body[iBody].dMInit[2*i][j] = 0.;
          body[iBody].dMEulerSea[2*i][j] = 0.;
          body[iBody].dMEulerCopySea[2*i][j] = 0.;
          body[iBody].dMInit[2*i+1][j] = 0.;
          body[iBody].dMEulerSea[2*i+1][j] = 0.;
          body[iBody].dMEulerCopySea[2*i+1][j] = 0.;     
        }
     
        if (body[iBody].bIceSheets) {
          if (fabs(body[iBody].daLats[i])>=(body[iBody].dInitIceLat*DEGRAD)) {
            body[iBody].daBedrockH[i] = 0.0;
            body[iBody].daBedrockHEq[i] = 0.0;
            body[iBody].daIceMass[i] = body[iBody].dInitIceHeight*RHOICE;
            body[iBody].daIceMassTmp[i] = body[iBody].daIceMass[i]; //needs to be set if starting with ice, since this is the array that AlbedoSeasonal uses
            body[iBody].dIceMassTot += body[iBody].daIceMass[i]*(2*PI*pow(body[iBody].dRadius,2)*(sin(body[iBody].daLats[1])-sin(body[iBody].daLats[0]))); //XXX only works if all lat cells are equal area!!
  //           body[iBody].daIceHeight[i] = body[iBody].dInitIceHeight;
          } else {
            body[iBody].daIceMass[i] = 0.0;
  //           body[iBody].daIceHeight[i] = 0.0;
          }
        }
        if (body[iBody].bCalcAB) {
          /* Calculate A and B from williams and kasting 97 result */
          body[iBody].daPlanckBSea[i] = dOLRdTwk97(body,iBody,i,SEA);
          body[iBody].daPlanckBAvg[i] = body[iBody].daPlanckBSea[i];
          body[iBody].daPlanckASea[i] = OLRwk97(body,iBody,i,SEA) \
            - body[iBody].daPlanckBSea[i]*(body[iBody].daTempLW[i]); 
        } else {
          body[iBody].daPlanckBSea[i] = body[iBody].dPlanckB;
          body[iBody].daPlanckBAvg[i] = body[iBody].daPlanckBSea[i];
          body[iBody].daPlanckASea[i] = body[iBody].dPlanckA;
        }
      }
      
      if (body[iBody].bMEPDiff) {   
        if (i==0) {
          body[iBody].daDiffusionSea[i] = body[iBody].daPlanckBSea[i]/4.0;
        } else if (i==body[iBody].iNumLats) {
          body[iBody].daDiffusionSea[i] = body[iBody].daPlanckBSea[i-1]/4.0;
        } else {
          body[iBody].daDiffusionSea[i] = (body[iBody].daPlanckBSea[i]+body[iBody].daPlanckBSea[i-1])/8.0;  
        } 
      } else {
        body[iBody].daDiffusionSea[i] = body[iBody].dDiffCoeff;   
      }
    
      body[iBody].daXBoundary[i] = -1.0 + i*2.0/body[iBody].iNumLats;
      body[iBody].daYBoundary[i] = body[iBody].dRadius*body[iBody].dSeasDeltax/sqrt(1.0-pow(body[iBody].daXBoundary[i],2));
      if (body[iBody].bHadley) {
        // XXX not self-consistent with rotation rate!
        body[iBody].daDiffusionSea[i] += body[iBody].dDiffCoeff*9.*exp(-pow((body[iBody].daXBoundary[i]/sin(25.*DEGRAD)),6));
      }
    }  

    if (body[iBody].bSkipSeas == 0) {
      AnnualInsolation(body, iBody); 
      AlbedoSeasonal(body,iBody,0); /* since this is executed only once, we need to multiply
                                    dAlbedoGlobal by iNStepInYear below */
      body[iBody].dAlbedoGlobal = body[iBody].dAlbedoGlobal*body[iBody].iNStepInYear;
      MatrixSeasonal(body, iBody);
      SourceFSeas(body,iBody,0);
      if (body[iBody].bSeaIceModel) {
        SeaIce(body,iBody);  
      }
    
      /* "burn in" to a quasi equilibrium */
      TGlobalTmp = 0;
      /* This was old code -- Is it needed?
      while (fabs(TGlobalTmp - body[iBody].dTGlobal) > 0.01) {
        TGlobalTmp = body[iBody].dTGlobal; 
        PoiseSeasonal(body,iBody); 
        printf("TGlobal = %f\n",TGlobalTmp);
      */
      count = 0;
      while (fabs(TGlobalTmp - body[iBody].dTGlobal) > 0.01 || count < 3) {
        TGlobalTmp = body[iBody].dTGlobal; 
        PoiseSeasonal(body,iBody); 
        MatrixSeasonal(body,iBody);
        if (iVerbose >= VERBINPUT) 
          printf("TGlobal = %f\n",TGlobalTmp);
        count += 1;
      }
    } else if (body[iBody].bSkipSeas == 1) {
      printf("Planet started in RGH or snowball, skipping Seasonal model\n");
    }
  }
} 

void VerifyAstro(BODY *body, OPTIONS *options, char cFile[], int iBody, int iVerbose) {
  if (body[iBody].bEqtide == 0) {
    if (body[iBody].bDistOrb == 0) {
      CalcHK(body, iBody);
    }
    if (body[iBody].bDistRot == 0) {
      CalcXYZobl(body,iBody);
    }
  }
  if (body[iBody].bForceObliq == 1) {
    if (body[iBody].bDistRot == 1) {
      if (iVerbose >= VERBERR)
        fprintf(stderr,"ERROR: Cannot set %s == 1 when using DistRot in File:%s\n", options[OPT_FORCEOBLIQ].cName, cFile);
      exit(EXIT_INPUT);
    } else {
      body[iBody].dObliq0 = body[iBody].dObliquity;
    }
  }
  
}

void VerifyDiffusion(BODY *body, OPTIONS *options, char cFile[], int iBody, int iVerbose) {
  if (body[iBody].bMEPDiff) {
    if (options[OPT_DIFFUSION].iLine[iBody+1] > -1) {
      if (iVerbose >= VERBERR) 
        fprintf(stderr,"ERROR: Cannot set %s when setting bMEPDiff = 1 in File:%s\n", options[OPT_DIFFUSION].cName, cFile);
      exit(EXIT_INPUT);
    }
    if (body[iBody].bHadley) {
      if (iVerbose >= VERBERR) 
        fprintf(stderr,"ERROR: Cannot set both bHadley = 1 and bMEPDiff = 1 in File:%s\n", cFile);
      exit(EXIT_INPUT);
    }
  }
}
    
void VerifySeasOutputTime(BODY *body,CONTROL *control,OPTIONS *options,char cFile[],int iBody,int iVerbose) {
  if (body[iBody].dSeasOutputTime != 0) {
    if (body[iBody].dSeasOutputTime < control->Io.dOutputTime) {
      if (iVerbose >= VERBERR) 
        fprintf(stderr,"ERROR: %s in file %s must be greater than or equal to %s \n", options[OPT_SEASOUTPUTTIME].cName, cFile,options[OPT_OUTPUTTIME].cName);
      exit(EXIT_INPUT);
    }
  }
}  
    
void InitializeIceMassDepMelt(BODY *body,UPDATE *update,int iBody,int iLat) {
  update[iBody].iaType[update[iBody].iaIceMass[iLat]][update[iBody].iaIceMassDepMelt[iLat]] = 9;
  update[iBody].padDIceMassDtPoise[iLat][0] = &update[iBody].daDerivProc[update[iBody].iaIceMass[iLat]][update[iBody].iaIceMassDepMelt[iLat]];
  update[iBody].iNumBodies[update[iBody].iaIceMass[iLat]][update[iBody].iaIceMassDepMelt[iLat]]=2;
  update[iBody].iaBody[update[iBody].iaIceMass[iLat]][update[iBody].iaIceMassDepMelt[iLat]] = malloc(2*sizeof(int));
  update[iBody].iaBody[update[iBody].iaIceMass[iLat]][update[iBody].iaIceMassDepMelt[iLat]][0] = iBody;
  update[iBody].iaBody[update[iBody].iaIceMass[iLat]][update[iBody].iaIceMassDepMelt[iLat]][1] = iLat;
}

void InitializeIceMassFlow(BODY *body,UPDATE *update,int iBody,int iLat) {
  update[iBody].iaType[update[iBody].iaIceMass[iLat]][update[iBody].iaIceMassFlow[iLat]] = 4;
  update[iBody].padDIceMassDtPoise[iLat][1] = &update[iBody].daDerivProc[update[iBody].iaIceMass[iLat]][update[iBody].iaIceMassFlow[iLat]];
  update[iBody].iNumBodies[update[iBody].iaIceMass[iLat]][update[iBody].iaIceMassFlow[iLat]]=2;
  update[iBody].iaBody[update[iBody].iaIceMass[iLat]][update[iBody].iaIceMassFlow[iLat]] = malloc(2*sizeof(int));
  update[iBody].iaBody[update[iBody].iaIceMass[iLat]][update[iBody].iaIceMassFlow[iLat]][0] = iBody;
  update[iBody].iaBody[update[iBody].iaIceMass[iLat]][update[iBody].iaIceMassFlow[iLat]][1] = iLat;
}    
      
void VerifyPoise(BODY *body,CONTROL *control,FILES *files,OPTIONS *options,OUTPUT *output,SYSTEM *system,UPDATE *update,fnUpdateVariable ***fnUpdate,int iBody,int iModule) {
  int i, j=0, iLat=0;
  
  VerifyAlbedo(body,options,files->Infile[iBody+1].cIn,iBody,control->Io.iVerbose);
  VerifyAstro(body,options,files->Infile[iBody+1].cIn,iBody,control->Io.iVerbose);
  VerifyOLR(body,options,files->Infile[iBody+1].cIn,iBody,control->Io.iVerbose);
  VerifyDiffusion(body,options,files->Infile[iBody+1].cIn,iBody,control->Io.iVerbose);
  VerifySeasOutputTime(body,control,options,files->Infile[iBody+1].cIn,iBody,control->Io.iVerbose);
  if (body[iBody].bDistRot == 0) {
    VerifyDynEllip(body,control,options,files->Infile[iBody+1].cIn,iBody,control->Io.iVerbose);
  }
  
  /* Initialize climate arrays */
  InitializeLatGrid(body, iBody);
  InitializeClimateParams(body,iBody,control->Io.iVerbose);
  
  /* The climate simulation is done entirely in ForceBehavior. */
  if (body[iBody].bIceSheets) {
    VerifyIceSheets(body,options,files->Infile[iBody+1].cIn,iBody,control->Io.iVerbose);
//     for (iLat=0;iLat<body[iBody].iNumLats;iLat++) {
//       InitializeIceMassDepMelt(body,update,iBody,iLat);
//       fnUpdate[iBody][update[iBody].iaIceMass[iLat]][update[iBody].iaIceMassDepMelt[iLat]] = &fdPoiseDIceMassDtDepMelt;
//       InitializeIceMassFlow(body,update,iBody,iLat);
//       fnUpdate[iBody][update[iBody].iaIceMass[iLat]][update[iBody].iaIceMassFlow[iLat]] = &fdPoiseDIceMassDtFlow;    
//     }
  }
  
  control->fnPropsAux[iBody][iModule] = &PropertiesPoise;

  control->fnForceBehavior[iBody][iModule]=&ForceBehaviorPoise;
  control->Evolve.fnBodyCopy[iBody][iModule]=&BodyCopyPoise;
}


/***************** POISE Update *****************/
void InitializeUpdatePoise(BODY *body,UPDATE *update,int iBody) {
} 

void FinalizeUpdateIceMassPoise(BODY *body,UPDATE *update,int *iEqn,int iVar,int iBody,int iLat) {
}

/***************** POISE Halts *****************/

void CountHaltsPoise(HALT *halt,int *iNumHalts) { 
}

void VerifyHaltPoise(BODY *body,CONTROL *control,OPTIONS *options,int iBody,int *iHalt) {
}

/* Minimum ice flow time-step? */
// int HaltMinIceDt(BODY *body,EVOLVE *evolve,HALT *halt,IO *io,UPDATE *update,int iBody) {  
// }

/************* POISE Outputs ******************/

void WriteTGlobal(BODY *body,CONTROL *control,OUTPUT *output,SYSTEM *system,UNITS *units,UPDATE *update,int iBody,double *dTmp,char cUnit[]) {
  /* Get TGlobal */
  *dTmp = body[iBody].dTGlobal;
  if (output->bDoNeg[iBody]) {
    /* Units already in Celsius (POISE uses Celsius) */
    strcpy(cUnit,output->cNeg);
  } else { 
    *dTmp = fdUnitsTemp(*dTmp, 1, 0);
    fsUnitsTime(0,cUnit);
  }
}

void WriteAlbedoGlobal(BODY *body,CONTROL *control,OUTPUT *output,SYSTEM *system,UNITS *units,UPDATE *update,int iBody,double *dTmp,char cUnit[]) {
  /* Get AlbedoGlobal */
  *dTmp = body[iBody].dAlbedoGlobal;
}

void WriteSnowball(BODY *body,CONTROL *control,OUTPUT *output,SYSTEM *system,UNITS *units,UPDATE *update,int iBody,double *dTmp,char cUnit[]) {
  /* Get snowball status */
  *dTmp = (double)body[iBody].bSnowball;
}

void WriteSkipSeas(BODY *body,CONTROL *control,OUTPUT *output,SYSTEM *system,UNITS *units,UPDATE *update,int iBody,double *dTmp,char cUnit[]) {
  /* Get AlbedoGlobal */
  *dTmp = body[iBody].bSkipSeas;
}

void WriteTempLat(BODY *body,CONTROL *control,OUTPUT *output,SYSTEM *system,UNITS *units,UPDATE *update,int iBody,double *dTmp,char cUnit[]) {
  if (body[iBody].bClimateModel == ANN || body[iBody].bSkipSeas == 1) {
    *dTmp = body[iBody].daTempAnn[body[iBody].iWriteLat];
  } else if (body[iBody].bClimateModel == SEA) {
    *dTmp = body[iBody].daTempAvg[body[iBody].iWriteLat];
  }
  
  if (output->bDoNeg[iBody]) {
    /* Units already in Celsius (POISE uses Celsius) */
    strcpy(cUnit,output->cNeg);
  } else { 
    *dTmp = fdUnitsTemp(*dTmp, 1, 0);
    fsUnitsTime(0,cUnit);
  }
}

void WriteTempMinLat(BODY *body,CONTROL *control,OUTPUT *output,SYSTEM *system,UNITS *units,UPDATE *update,int iBody,double *dTmp,char cUnit[]) {
  if (body[iBody].bClimateModel == ANN || body[iBody].bSkipSeas == 1) {
    *dTmp = body[iBody].daTempAnn[body[iBody].iWriteLat];
  } else if (body[iBody].bClimateModel == SEA) {
    *dTmp = body[iBody].daTempMinLW[body[iBody].iWriteLat];
  }
  
  if (output->bDoNeg[iBody]) {
    /* Units already in Celsius (POISE uses Celsius) */
    strcpy(cUnit,output->cNeg);
  } else { 
    *dTmp = fdUnitsTemp(*dTmp, 1, 0);
    fsUnitsTime(0,cUnit);
  }
}

void WriteTempMaxLat(BODY *body,CONTROL *control,OUTPUT *output,SYSTEM *system,UNITS *units,UPDATE *update,int iBody,double *dTmp,char cUnit[]) {
  if (body[iBody].bClimateModel == ANN || body[iBody].bSkipSeas == 1) {
    *dTmp = body[iBody].daTempAnn[body[iBody].iWriteLat];
  } else if (body[iBody].bClimateModel == SEA) {
    *dTmp = body[iBody].daTempMaxLW[body[iBody].iWriteLat];
  }
  
  if (output->bDoNeg[iBody]) {
    /* Units already in Celsius (POISE uses Celsius) */
    strcpy(cUnit,output->cNeg);
  } else { 
    *dTmp = fdUnitsTemp(*dTmp, 1, 0);
    fsUnitsTime(0,cUnit);
  }
}

void WriteTempLandLat(BODY *body,CONTROL *control,OUTPUT *output,SYSTEM *system,UNITS *units,UPDATE *update,int iBody,double *dTmp,char cUnit[]) {
  if (body[iBody].bClimateModel == ANN || body[iBody].bSkipSeas == 1) {
    *dTmp = body[iBody].daTempAnn[body[iBody].iWriteLat];
  } else if (body[iBody].bClimateModel == SEA) {
    *dTmp = body[iBody].daTempAvgL[body[iBody].iWriteLat];
  }
  
  if (output->bDoNeg[iBody]) {
    /* Units already in Celsius (POISE uses Celsius) */
    strcpy(cUnit,output->cNeg);
  } else { 
    *dTmp = fdUnitsTemp(*dTmp, 1, 0);
    fsUnitsTime(0,cUnit);
  }
}

void WriteTempWaterLat(BODY *body,CONTROL *control,OUTPUT *output,SYSTEM *system,UNITS *units,UPDATE *update,int iBody,double *dTmp,char cUnit[]) {
  if (body[iBody].bClimateModel == ANN || body[iBody].bSkipSeas == 1) {
    *dTmp = body[iBody].daTempAnn[body[iBody].iWriteLat];
  } else if (body[iBody].bClimateModel == SEA) {
    *dTmp = body[iBody].daTempAvgW[body[iBody].iWriteLat];
  }
  
  if (output->bDoNeg[iBody]) {
    /* Units already in Celsius (POISE uses Celsius) */
    strcpy(cUnit,output->cNeg);
  } else { 
    *dTmp = fdUnitsTemp(*dTmp, 1, 0);
    fsUnitsTime(0,cUnit);
  }
}

void WriteLatitude(BODY *body,CONTROL *control,OUTPUT *output,SYSTEM *system,UNITS *units,UPDATE *update,int iBody,double *dTmp,char cUnit[]) {
  *dTmp = body[iBody].daLats[body[iBody].iWriteLat];
  
  if (output->bDoNeg[iBody]) {
    *dTmp *= output->dNeg;
    strcpy(cUnit,output->cNeg);
  } else {
    *dTmp /= fdUnitsAngle(units->iAngle);
    fsUnitsAngle(units->iAngle,cUnit);
  }
}

void WriteAlbedoLat(BODY *body,CONTROL *control,OUTPUT *output,SYSTEM *system,UNITS *units,UPDATE *update,int iBody,double *dTmp,char cUnit[]) {
  if (body[iBody].bClimateModel == ANN || body[iBody].bSkipSeas == 1) {
    *dTmp = body[iBody].daAlbedoAnn[body[iBody].iWriteLat];
  } else if (body[iBody].bClimateModel == SEA) {
    *dTmp = body[iBody].daAlbedoAvg[body[iBody].iWriteLat];
  }
}

void WriteAlbedoLandLat(BODY *body,CONTROL *control,OUTPUT *output,SYSTEM *system,UNITS *units,UPDATE *update,int iBody,double *dTmp,char cUnit[]) {
  if (body[iBody].bClimateModel == ANN || body[iBody].bSkipSeas == 1) {
    *dTmp = body[iBody].daAlbedoAnn[body[iBody].iWriteLat];
  } else if (body[iBody].bClimateModel == SEA) {
    *dTmp = body[iBody].daAlbedoAvgL[body[iBody].iWriteLat];
  }
}
 
void WriteAlbedoWaterLat(BODY *body,CONTROL *control,OUTPUT *output,SYSTEM *system,UNITS *units,UPDATE *update,int iBody,double *dTmp,char cUnit[]) {
  if (body[iBody].bClimateModel == ANN || body[iBody].bSkipSeas == 1) {
    *dTmp = body[iBody].daAlbedoAnn[body[iBody].iWriteLat];
  } else if (body[iBody].bClimateModel == SEA) {
    *dTmp = body[iBody].daAlbedoAvgW[body[iBody].iWriteLat];
  }
} 
  
void WriteFluxInGlobal(BODY *body,CONTROL *control,OUTPUT *output,SYSTEM *system,UNITS *units,UPDATE *update,int iBody,double *dTmp,char cUnit[]) {
  *dTmp = body[iBody].dFluxInGlobal;

  if (output->bDoNeg[iBody]) {
    // Negative option is SI
    strcpy(cUnit,output->cNeg);
  } else {
    *dTmp /= fdUnitsEnergyFlux(units->iTime,units->iMass,units->iLength);
    fsUnitsEnergyFlux(units,cUnit);
  }
}  
  
void WriteFluxOutGlobal(BODY *body,CONTROL *control,OUTPUT *output,SYSTEM *system,UNITS *units,UPDATE *update,int iBody,double *dTmp,char cUnit[]) {
  *dTmp = body[iBody].dFluxOutGlobal;

  if (output->bDoNeg[iBody]) {
    // Negative option is SI
    strcpy(cUnit,output->cNeg);
  } else {
    *dTmp /= fdUnitsEnergyFlux(units->iTime,units->iMass,units->iLength);
    fsUnitsEnergyFlux(units,cUnit);
  }
} 

void WriteTotIceMass(BODY *body,CONTROL *control,OUTPUT *output,SYSTEM *system,UNITS *units,UPDATE *update,int iBody,double *dTmp,char cUnit[]) {
  *dTmp = body[iBody].dIceMassTot;

  if (output->bDoNeg[iBody]) {
    // Negative option is SI
    strcpy(cUnit,output->cNeg);
  } else {
    *dTmp /= fdUnitsMass(units->iMass);
    fsUnitsMass(units->iMass,cUnit);
  }
}    

void WriteIceFlowTot(BODY *body,CONTROL *control,OUTPUT *output,SYSTEM *system,UNITS *units,UPDATE *update,int iBody,double *dTmp,char cUnit[]) {
  *dTmp = body[iBody].dIceFlowTot;

  if (output->bDoNeg[iBody]) {
    // Negative option is SI
    strcpy(cUnit,output->cNeg);
  } else {
    *dTmp /= fdUnitsMass(units->iMass);
    fsUnitsMass(units->iMass,cUnit);
  }
}    
 
void WriteIceBalanceTot(BODY *body,CONTROL *control,OUTPUT *output,SYSTEM *system,UNITS *units,UPDATE *update,int iBody,double *dTmp,char cUnit[]) {
  *dTmp = body[iBody].dIceBalanceTot;

  if (output->bDoNeg[iBody]) {
    // Negative option is SI
    strcpy(cUnit,output->cNeg);
  } else {
    *dTmp /= fdUnitsMass(units->iMass);
    fsUnitsMass(units->iMass,cUnit);
  }
}     
  
void WriteAnnualInsol(BODY *body,CONTROL *control,OUTPUT *output,SYSTEM *system,UNITS *units,UPDATE *update,int iBody,double *dTmp,char cUnit[]) {
  *dTmp = body[iBody].daAnnualInsol[body[iBody].iWriteLat];

  if (output->bDoNeg[iBody]) {
    strcpy(cUnit,output->cNeg);
  } else {
    *dTmp /= fdUnitsEnergyFlux(units->iTime, units->iMass, units->iLength);
    fsUnitsEnergyFlux(units,cUnit);
  }
}
  
void WriteDailyInsol(BODY *body,CONTROL *control,OUTPUT *output,SYSTEM *system,UNITS *units,UPDATE *update,int iBody,double *dTmp,char cUnit[]) {
  char cOut[NAMELEN];
  FILE *fp;
  int iLat,iDay;
  double dTime;
  
  struct stat st = {0};
  if (stat("SeasonalClimateFiles",&st) == -1) {
    mkdir("SeasonalClimateFiles",0777);
  } 
   
  dTime = control->Evolve.dTime/fdUnitsTime(units->iTime);
  
  if (dTime == 0) {
    sprintf(cOut,"SeasonalClimateFiles/%s.%s.DailyInsol.0",system->cName,body[iBody].cName);
  } else if (dTime < 10000) { 
    sprintf(cOut,"SeasonalClimateFiles/%s.%s.DailyInsol.%.0f",system->cName,body[iBody].cName,dTime);
  } else {
    sprintf(cOut,"SeasonalClimateFiles/%s.%s.DailyInsol.%.2e",system->cName,body[iBody].cName,dTime);
  }

  fp = fopen(cOut,"w");
  for (iDay=0;iDay<body[iBody].iNDays;iDay++) {
    for (iLat=0;iLat<body[iBody].iNumLats;iLat++) {
      fprintd(fp,body[iBody].daInsol[iLat][iDay],control->Io.iSciNot,control->Io.iDigits);
      fprintf(fp," ");
    }
    fprintf(fp,"\n");
  }
  fclose(fp);
}

void WritePlanckB(BODY *body,CONTROL *control,OUTPUT *output,SYSTEM *system,UNITS *units,UPDATE *update,int iBody,double *dTmp,char cUnit[]) {
  char cOut[NAMELEN];
  FILE *fp;
  int iLat,iDay;
  double dTime;
  
  struct stat st = {0};
  if (stat("SeasonalClimateFiles",&st) == -1) {
    mkdir("SeasonalClimateFiles",0777);
  } 
   
  dTime = control->Evolve.dTime/fdUnitsTime(units->iTime);
  
  if (dTime == 0) {
    sprintf(cOut,"SeasonalClimateFiles/%s.%s.PlanckB.0",system->cName,body[iBody].cName);
  } else if (dTime < 10000) { 
    sprintf(cOut,"SeasonalClimateFiles/%s.%s.PlanckB.%.0f",system->cName,body[iBody].cName,dTime);
  } else {
    sprintf(cOut,"SeasonalClimateFiles/%s.%s.PlanckB.%.2e",system->cName,body[iBody].cName,dTime);
  }

  fp = fopen(cOut,"w");
  for (iDay=0;iDay<body[iBody].iNumYears*body[iBody].iNStepInYear;iDay++) {
    for (iLat=0;iLat<body[iBody].iNumLats;iLat++) {
      fprintd(fp,body[iBody].daPlanckBDaily[iLat][iDay],control->Io.iSciNot,control->Io.iDigits);
      fprintf(fp," ");
    }
    fprintf(fp,"\n");
  }
  fclose(fp);
}

void WriteSeasonalTemp(BODY *body,CONTROL *control,OUTPUT *output,SYSTEM *system,UNITS *units,UPDATE *update,int iBody,double *dTmp,char cUnit[]) {
  char cOut[NAMELEN];
  FILE *fp;
  int iLat,iDay;
   
  double dTime;
  
  struct stat st = {0};
  if (stat("SeasonalClimateFiles",&st) == -1) {
    mkdir("SeasonalClimateFiles",0777);
  } 
   
  dTime = control->Evolve.dTime/fdUnitsTime(units->iTime);
  
  if (dTime == 0) {
    sprintf(cOut,"SeasonalClimateFiles/%s.%s.SeasonalTemp.0",system->cName,body[iBody].cName);
  } else if (dTime < 10000) { 
    sprintf(cOut,"SeasonalClimateFiles/%s.%s.SeasonalTemp.%.0f",system->cName,body[iBody].cName,dTime);
  } else {
    sprintf(cOut,"SeasonalClimateFiles/%s.%s.SeasonalTemp.%.2e",system->cName,body[iBody].cName,dTime);
  }

  fp = fopen(cOut,"w");
  for (iDay=0;iDay<body[iBody].iNumYears*body[iBody].iNStepInYear;iDay++) {
    for (iLat=0;iLat<body[iBody].iNumLats;iLat++) {
      //printf("%d %d\n",iLat,iDay);
      //printf("%d %d %lf\n",iLat,iDay,body[iBody].daTempDaily[iLat][iDay]);
      fprintd(fp,body[iBody].daTempDaily[iLat][iDay],control->Io.iSciNot,control->Io.iDigits);
      fprintf(fp," ");
    }
    fprintf(fp,"\n");
  }
  fclose(fp);
}

void WriteSeasonalFluxes(BODY *body,CONTROL *control,OUTPUT *output,SYSTEM *system,UNITS *units,UPDATE *update,int iBody,double *dTmp,char cUnit[]) {
  char cOutM[NAMELEN], cOutI[NAMELEN], cOutO[NAMELEN], cOutD[NAMELEN];
  FILE *fpM, *fpI, *fpO, *fpD ;
  int iLat,iDay;
   
  double dTime;
  
  struct stat st = {0};
  if (stat("SeasonalClimateFiles",&st) == -1) {
    mkdir("SeasonalClimateFiles",0777);
  } 
   
  dTime = control->Evolve.dTime/fdUnitsTime(units->iTime);
  
  if (dTime == 0) {
    sprintf(cOutM,"SeasonalClimateFiles/%s.%s.SeasonalFMerid.0",system->cName,body[iBody].cName);
    sprintf(cOutI,"SeasonalClimateFiles/%s.%s.SeasonalFIn.0",system->cName,body[iBody].cName);
    sprintf(cOutO,"SeasonalClimateFiles/%s.%s.SeasonalFOut.0",system->cName,body[iBody].cName);
    sprintf(cOutD,"SeasonalClimateFiles/%s.%s.SeasonalDivF.0",system->cName,body[iBody].cName);
  } else if (dTime < 10000) { 
    sprintf(cOutM,"SeasonalClimateFiles/%s.%s.SeasonalFMerid.%.0f",system->cName,body[iBody].cName,dTime);
   sprintf(cOutI,"SeasonalClimateFiles/%s.%s.SeasonalFIn.%.0f",system->cName,body[iBody].cName,dTime);
   sprintf(cOutO,"SeasonalClimateFiles/%s.%s.SeasonalFOut.%.0f",system->cName,body[iBody].cName,dTime);
   sprintf(cOutD,"SeasonalClimateFiles/%s.%s.SeasonalDivF.%.0f",system->cName,body[iBody].cName,dTime);
  } else {
    sprintf(cOutM,"SeasonalClimateFiles/%s.%s.SeasonalFMerid.%.2e",system->cName,body[iBody].cName,dTime);
    sprintf(cOutI,"SeasonalClimateFiles/%s.%s.SeasonalFIn.%.2e",system->cName,body[iBody].cName,dTime);
    sprintf(cOutO,"SeasonalClimateFiles/%s.%s.SeasonalFOut.%.2e",system->cName,body[iBody].cName,dTime);
    sprintf(cOutD,"SeasonalClimateFiles/%s.%s.SeasonalDivF.%.2e",system->cName,body[iBody].cName,dTime);
  }

  fpM = fopen(cOutM,"w");
  fpI = fopen(cOutI,"w");
  fpO = fopen(cOutO,"w");
  fpD = fopen(cOutD,"w");
  
  for (iDay=0;iDay<body[iBody].iNumYears*body[iBody].iNStepInYear;iDay++) {
    for (iLat=0;iLat<body[iBody].iNumLats;iLat++) {
      //printf("%d %d\n",iLat,iDay);
      //printf("%d %d %lf\n",iLat,iDay,body[iBody].daTempDaily[iLat][iDay]);
      fprintd(fpM,body[iBody].daFluxDaily[iLat][iDay],control->Io.iSciNot,control->Io.iDigits);
      fprintf(fpM," ");
      
      fprintd(fpI,body[iBody].daFluxInDaily[iLat][iDay],control->Io.iSciNot,control->Io.iDigits);
      fprintf(fpI," ");
      
      fprintd(fpO,body[iBody].daFluxOutDaily[iLat][iDay],control->Io.iSciNot,control->Io.iDigits);
      fprintf(fpO," ");
      
      fprintd(fpD,body[iBody].daDivFluxDaily[iLat][iDay],control->Io.iSciNot,control->Io.iDigits);
      fprintf(fpD," ");
    }
    fprintf(fpM,"\n");
    fprintf(fpI,"\n");
    fprintf(fpO,"\n");
    fprintf(fpD,"\n");
  }
  fclose(fpM);
  fclose(fpI);
  fclose(fpO);
  fclose(fpD);
}
  
void WriteSeasonalIceBalance(BODY *body,CONTROL *control,OUTPUT *output,SYSTEM *system,UNITS *units,UPDATE *update,int iBody,double *dTmp,char cUnit[]) {
  char cOut[NAMELEN];
  FILE *fp;
  int iLat,iDay;
   
  double dTime;
   
  struct stat st = {0};
  if (stat("SeasonalClimateFiles",&st) == -1) {
    mkdir("SeasonalClimateFiles",0777);
  }
    
  dTime = control->Evolve.dTime/fdUnitsTime(units->iTime);
  
  if (dTime == 0) {
    sprintf(cOut,"SeasonalClimateFiles/%s.%s.SeasonalIceBalance.0",system->cName,body[iBody].cName);
  } else if (dTime < 10000) { 
    sprintf(cOut,"SeasonalClimateFiles/%s.%s.SeasonalIceBalance.%.0f",system->cName,body[iBody].cName,dTime);
  } else {
    sprintf(cOut,"SeasonalClimateFiles/%s.%s.SeasonalIceBalance.%.2e",system->cName,body[iBody].cName,dTime);
  } 

  fp = fopen(cOut,"w");
  for (iDay=0;iDay<body[iBody].iNStepInYear;iDay++) {
    for (iLat=0;iLat<body[iBody].iNumLats;iLat++) {
      fprintd(fp,body[iBody].daIceBalance[iLat][iDay],control->Io.iSciNot,control->Io.iDigits);
      fprintf(fp," ");
    }
    fprintf(fp,"\n");
  }
  fclose(fp);
}  
  
void WriteFluxMerid(BODY *body,CONTROL *control,OUTPUT *output,SYSTEM *system,UNITS *units,UPDATE *update,int iBody,double *dTmp,char cUnit[]) {
  if (body[iBody].bClimateModel == ANN || body[iBody].bSkipSeas == 1) {
    *dTmp = body[iBody].daFlux[body[iBody].iWriteLat];
  } else if (body[iBody].bClimateModel == SEA) {
    *dTmp = body[iBody].daFluxAvg[body[iBody].iWriteLat];
  }
  
  if (output->bDoNeg[iBody]) {
    *dTmp *= output->dNeg;
    strcpy(cUnit,output->cNeg);
  } else {
    *dTmp /= fdUnitsEnergy(units->iTime,units->iMass,units->iLength);
    fsUnitsEnergy(units,cUnit);
  }
}
  
void WriteFluxIn(BODY *body,CONTROL *control,OUTPUT *output,SYSTEM *system,UNITS *units,UPDATE *update,int iBody,double *dTmp,char cUnit[]) {
  if (body[iBody].bClimateModel == ANN || body[iBody].bSkipSeas == 1) {
    *dTmp = body[iBody].daFluxIn[body[iBody].iWriteLat];
  } else if (body[iBody].bClimateModel == SEA) {
    *dTmp = body[iBody].daFluxInAvg[body[iBody].iWriteLat];
  }
  
  if (output->bDoNeg[iBody]) {
    strcpy(cUnit,output->cNeg);
  } else {
    *dTmp /= fdUnitsEnergyFlux(units->iTime,units->iMass,units->iLength);
    fsUnitsEnergyFlux(units,cUnit);
  }
}

void WriteFluxOut(BODY *body,CONTROL *control,OUTPUT *output,SYSTEM *system,UNITS *units,UPDATE *update,int iBody,double *dTmp,char cUnit[]) {
  if (body[iBody].bClimateModel == ANN || body[iBody].bSkipSeas == 1) {
    *dTmp = body[iBody].daFluxOut[body[iBody].iWriteLat];
  } else if (body[iBody].bClimateModel == SEA) {
    *dTmp = body[iBody].daFluxOutAvg[body[iBody].iWriteLat];
  }
  
  if (output->bDoNeg[iBody]) {
    strcpy(cUnit,output->cNeg);
  } else {
    *dTmp /= fdUnitsEnergyFlux(units->iTime,units->iMass,units->iLength);
    fsUnitsEnergyFlux(units,cUnit);
  }
}
  
void WriteDivFlux(BODY *body,CONTROL *control,OUTPUT *output,SYSTEM *system,UNITS *units,UPDATE *update,int iBody,double *dTmp,char cUnit[]) {
  if (body[iBody].bClimateModel == ANN || body[iBody].bSkipSeas == 1) {
    *dTmp = body[iBody].daDivFlux[body[iBody].iWriteLat];
  } else if (body[iBody].bClimateModel == SEA) {
    *dTmp = body[iBody].daDivFluxAvg[body[iBody].iWriteLat];
  }
  
  if (output->bDoNeg[iBody]) {
    strcpy(cUnit,output->cNeg);
  } else {
    *dTmp /= fdUnitsEnergyFlux(units->iTime,units->iMass,units->iLength);
    fsUnitsEnergyFlux(units,cUnit);
  }
}       

void WriteIceMass(BODY *body,CONTROL *control,OUTPUT *output,SYSTEM *system,UNITS *units,UPDATE *update,int iBody,double *dTmp,char cUnit[]) {
  if (body[iBody].bIceSheets) {
    *dTmp = body[iBody].daIceMass[body[iBody].iWriteLat];
  } else {
    *dTmp = 0.0;
  }
    
  if (output->bDoNeg[iBody]) {
    strcpy(cUnit,output->cNeg);
  } else {
    //*dTmp /= fdUnitsMass(units->iMass)/pow(fdUnitsLength(units->iLength),2);
    //fsUnitsEnergyFlux(units,cUnit);
  }
}    

void WriteIceHeight(BODY *body,CONTROL *control,OUTPUT *output,SYSTEM *system,UNITS *units,UPDATE *update,int iBody,double *dTmp,char cUnit[]) {
  if (body[iBody].bIceSheets) {
    *dTmp = body[iBody].daIceMass[body[iBody].iWriteLat]/RHOICE;
  } else {
    *dTmp = 0.0;
  }
  
  if (output->bDoNeg[iBody]) {
    strcpy(cUnit,output->cNeg);
  } else {
    *dTmp /= fdUnitsLength(units->iLength);
    fsUnitsLength(units->iLength,cUnit);
  }
}  

void WriteBedrockH(BODY *body,CONTROL *control,OUTPUT *output,SYSTEM *system,UNITS *units,UPDATE *update,int iBody,double *dTmp,char cUnit[]) {
  if (body[iBody].bIceSheets) {
    *dTmp = body[iBody].daBedrockH[body[iBody].iWriteLat];
  } else {
    *dTmp = 0.0;
  }
  
  if (output->bDoNeg[iBody]) {
    strcpy(cUnit,output->cNeg);
  } else {
    *dTmp /= fdUnitsLength(units->iLength);
    fsUnitsLength(units->iLength,cUnit);
  }
}  

void WriteDIceMassDt(BODY *body,CONTROL *control,OUTPUT *output,SYSTEM *system,UNITS *units,UPDATE *update,int iBody,double *dTmp,char cUnit[]) {
  //*dTmp = body[iBody].daIceBalanceAnnual[body[iBody].iWriteLat];
  if (body[iBody].bIceSheets) {
    *dTmp = body[iBody].daIceBalanceAvg[body[iBody].iWriteLat]*RHOICE;
  } else {
    *dTmp = 0.0;
  }
  
  if (output->bDoNeg[iBody]) {
    strcpy(cUnit,output->cNeg);
  } else {
    *dTmp /= fdUnitsLength(units->iLength);
    fsUnitsLength(units->iLength,cUnit);
  }
}  

  
void WriteDIceMassDtFlow(BODY *body,CONTROL *control,OUTPUT *output,SYSTEM *system,UNITS *units,UPDATE *update,int iBody,double *dTmp,char cUnit[]) {
  // *dTmp = body[iBody].daIceBalanceAnnual[body[iBody].iWriteLat];
  if (body[iBody].bIceSheets) {
    *dTmp = body[iBody].daIceFlowAvg[body[iBody].iWriteLat];
  } else {
    *dTmp = 0.0;
  }
  
  if (output->bDoNeg[iBody]) {
    strcpy(cUnit,output->cNeg);
  } else {
    // *dTmp /= fdUnitsMass(units->iMass)/pow(fdUnitsLength(units->iLength),2);
    // fsUnitsEnergyFlux(units,cUnit);
  }
}  

void WriteEnergyResL(BODY *body,CONTROL *control,OUTPUT *output,SYSTEM *system,UNITS *units,UPDATE *update,int iBody,double *dTmp,char cUnit[]) {

  *dTmp = body[iBody].daEnergyResL[body[iBody].iWriteLat];
  
  if (output->bDoNeg[iBody]) {
    strcpy(cUnit,output->cNeg);
  } else {
    *dTmp /= fdUnitsEnergyFlux(units->iTime,units->iMass,units->iLength);
    fsUnitsEnergyFlux(units,cUnit);
  }
}
  
void WriteEnergyResW(BODY *body,CONTROL *control,OUTPUT *output,SYSTEM *system,UNITS *units,UPDATE *update,int iBody,double *dTmp,char cUnit[]) {

  *dTmp = body[iBody].daEnergyResW[body[iBody].iWriteLat];
  
  if (output->bDoNeg[iBody]) {
    strcpy(cUnit,output->cNeg);
  } else {
    *dTmp /= fdUnitsEnergyFlux(units->iTime,units->iMass,units->iLength);
    fsUnitsEnergyFlux(units,cUnit);
  }
}  
  
void InitializeOutputPoise(OUTPUT *output,fnWriteOutput fnWrite[]) {
  sprintf(output[OUT_TGLOBAL].cName,"TGlobal");
  sprintf(output[OUT_TGLOBAL].cDescr,"Global mean temperature from POISE");
  sprintf(output[OUT_TGLOBAL].cNeg,"C");
  output[OUT_TGLOBAL].bNeg = 1;
  output[OUT_TGLOBAL].dNeg = 1; //conversion is hardcoded in write function
  output[OUT_TGLOBAL].iNum = 1;
  output[OUT_TGLOBAL].iModuleBit = POISE;
  fnWrite[OUT_TGLOBAL] = &WriteTGlobal;
  
  sprintf(output[OUT_ALBEDOGLOBAL].cName,"AlbedoGlobal");
  sprintf(output[OUT_ALBEDOGLOBAL].cDescr,"Global mean bond albedo from POISE");
  output[OUT_ALBEDOGLOBAL].bNeg = 0;
  output[OUT_ALBEDOGLOBAL].iNum = 1;
  output[OUT_ALBEDOGLOBAL].iModuleBit = POISE;
  fnWrite[OUT_ALBEDOGLOBAL] = &WriteAlbedoGlobal;
  
  sprintf(output[OUT_SNOWBALL].cName,"Snowball");
  sprintf(output[OUT_SNOWBALL].cDescr,"Is the planet in a snowball state?");
  output[OUT_SNOWBALL].bNeg = 0;
  output[OUT_SNOWBALL].iNum = 1;
  output[OUT_SNOWBALL].iModuleBit = POISE;
  fnWrite[OUT_SNOWBALL] = &WriteSnowball;
  
  sprintf(output[OUT_TOTICEMASS].cName,"TotIceMass");
  sprintf(output[OUT_TOTICEMASS].cDescr,"Global total ice mass in ice sheets");
  sprintf(output[OUT_TOTICEMASS].cNeg,"kg");
  output[OUT_TOTICEMASS].bNeg = 1;
  output[OUT_TOTICEMASS].iNum = 1;
  output[OUT_TOTICEMASS].iModuleBit = POISE;
  fnWrite[OUT_TOTICEMASS] = &WriteTotIceMass;
  
  sprintf(output[OUT_TOTICEFLOW].cName,"TotIceFlow");
  sprintf(output[OUT_TOTICEFLOW].cDescr,"Global total ice flow in ice sheets (should = 0)");
  sprintf(output[OUT_TOTICEFLOW].cNeg,"kg");
  output[OUT_TOTICEFLOW].bNeg = 1;
  output[OUT_TOTICEFLOW].iNum = 1;
  output[OUT_TOTICEFLOW].iModuleBit = POISE;
  fnWrite[OUT_TOTICEFLOW] = &WriteIceFlowTot;
  
  sprintf(output[OUT_TOTICEBALANCE].cName,"TotIceBalance");
  sprintf(output[OUT_TOTICEBALANCE].cDescr,"Global total ice balance in ice sheets (this time step)");
  sprintf(output[OUT_TOTICEBALANCE].cNeg,"kg");
  output[OUT_TOTICEBALANCE].bNeg = 1;
  output[OUT_TOTICEBALANCE].iNum = 1;
  output[OUT_TOTICEBALANCE].iModuleBit = POISE;
  fnWrite[OUT_TOTICEBALANCE] = &WriteIceBalanceTot;
  
  sprintf(output[OUT_FLUXINGLOBAL].cName,"FluxInGlobal");
  sprintf(output[OUT_FLUXINGLOBAL].cDescr,"Global mean flux in (insol*(1-albedo)) from POISE");
  /* Sadly, Russell, we must set the negative option to W/m^2.
  sprintf(output[OUT_FLUXINGLOBAL].cNeg,"pirate-ninjas/m^2");
  output[OUT_FLUXINGLOBAL].dNeg = 1/40.55185;
  */
  output[OUT_FLUXINGLOBAL].bNeg = 1;
  output[OUT_FLUXINGLOBAL].dNeg = 1; // Just in case
  sprintf(output[OUT_FLUXINGLOBAL].cNeg,"W/m^2");
  output[OUT_FLUXINGLOBAL].iNum = 1;
  output[OUT_FLUXINGLOBAL].iModuleBit = POISE;
  fnWrite[OUT_FLUXINGLOBAL] = &WriteFluxInGlobal;
  
  sprintf(output[OUT_FLUXOUTGLOBAL].cName,"FluxOutGlobal");
  sprintf(output[OUT_FLUXOUTGLOBAL].cDescr,"Global mean flux out from POISE");
  /* Here, too
  sprintf(output[OUT_FLUXOUTGLOBAL].cNeg,"pirate-ninjas/m^2");
  output[OUT_FLUXOUTGLOBAL].dNeg = 1/40.55185;
  */
  output[OUT_FLUXOUTGLOBAL].bNeg = 1;
  output[OUT_FLUXOUTGLOBAL].dNeg = 1;
  sprintf(output[OUT_FLUXOUTGLOBAL].cNeg,"W/m^2");
  output[OUT_FLUXOUTGLOBAL].iNum = 1;
  output[OUT_FLUXOUTGLOBAL].iModuleBit = POISE;
  fnWrite[OUT_FLUXOUTGLOBAL] = &WriteFluxOutGlobal;
  
  sprintf(output[OUT_TEMPLAT].cName,"TempLat");
  sprintf(output[OUT_TEMPLAT].cDescr,"Surface temperature by latitude.");
  sprintf(output[OUT_TEMPLAT].cNeg,"C");
  output[OUT_TEMPLAT].bNeg = 1;
  output[OUT_TEMPLAT].dNeg = 1; //conversion is hardcoded in write function
  output[OUT_TEMPLAT].iNum = 1;
  output[OUT_TEMPLAT].bGrid = 1;
  output[OUT_TEMPLAT].iModuleBit = POISE;
  fnWrite[OUT_TEMPLAT] = &WriteTempLat; 
  
  sprintf(output[OUT_TEMPMINLAT].cName,"TempMinLat");
  sprintf(output[OUT_TEMPMINLAT].cDescr,"Minimum surface temperature over a year by latitude.");
  sprintf(output[OUT_TEMPMINLAT].cNeg,"C");
  output[OUT_TEMPMINLAT].bNeg = 1;
  output[OUT_TEMPMINLAT].dNeg = 1; //conversion is hardcoded in write function
  output[OUT_TEMPMINLAT].iNum = 1;
  output[OUT_TEMPMINLAT].bGrid = 1;
  output[OUT_TEMPMINLAT].iModuleBit = POISE;
  fnWrite[OUT_TEMPMINLAT] = &WriteTempMinLat; 

  sprintf(output[OUT_TEMPMAXLAT].cName,"TempMaxLat");
  sprintf(output[OUT_TEMPMAXLAT].cDescr,"Maximum surface temperature over a year by latitude.");
  sprintf(output[OUT_TEMPMAXLAT].cNeg,"C");
  output[OUT_TEMPMAXLAT].bNeg = 1;
  output[OUT_TEMPMAXLAT].dNeg = 1; //conversion is hardcoded in write function
  output[OUT_TEMPMAXLAT].iNum = 1;
  output[OUT_TEMPMAXLAT].bGrid = 1;
  output[OUT_TEMPMAXLAT].iModuleBit = POISE;
  fnWrite[OUT_TEMPMAXLAT] = &WriteTempMaxLat; 
  
  sprintf(output[OUT_TEMPLANDLAT].cName,"TempLandLat");
  sprintf(output[OUT_TEMPLANDLAT].cDescr,"Land surface temperature by latitude.");
  sprintf(output[OUT_TEMPLANDLAT].cNeg,"C");
  output[OUT_TEMPLANDLAT].bNeg = 1;
  output[OUT_TEMPLANDLAT].dNeg = 1; //conversion is hardcoded in write function
  output[OUT_TEMPLANDLAT].iNum = 1;
  output[OUT_TEMPLANDLAT].bGrid = 1;
  fnWrite[OUT_TEMPLANDLAT] = &WriteTempLandLat; 
  
  sprintf(output[OUT_TEMPWATERLAT].cName,"TempWaterLat");
  sprintf(output[OUT_TEMPWATERLAT].cDescr,"Water surface temperature by latitude.");
  sprintf(output[OUT_TEMPWATERLAT].cNeg,"C");
  output[OUT_TEMPWATERLAT].bNeg = 1;
  output[OUT_TEMPWATERLAT].dNeg = 1; //conversion is hardcoded in write function
  output[OUT_TEMPWATERLAT].iNum = 1;
  output[OUT_TEMPWATERLAT].bGrid = 1;
  fnWrite[OUT_TEMPWATERLAT] = &WriteTempWaterLat; 
  
  sprintf(output[OUT_LATITUDE].cName,"Latitude");
  sprintf(output[OUT_LATITUDE].cDescr,"Latitude.");
  sprintf(output[OUT_LATITUDE].cNeg,"Degrees");
  output[OUT_LATITUDE].bNeg = 1;
  output[OUT_LATITUDE].dNeg = 1/DEGRAD; 
  output[OUT_LATITUDE].iNum = 1;
  output[OUT_LATITUDE].bGrid = 1;
  output[OUT_LATITUDE].iModuleBit = POISE;
  fnWrite[OUT_LATITUDE] = &WriteLatitude; 

  sprintf(output[OUT_ALBEDOLAT].cName,"AlbedoLat");
  sprintf(output[OUT_ALBEDOLAT].cDescr,"Surface albedo by latitude.");
  output[OUT_ALBEDOLAT].bNeg = 0;
  output[OUT_ALBEDOLAT].iNum = 1;
  output[OUT_ALBEDOLAT].bGrid = 1;
  output[OUT_ALBEDOLAT].iModuleBit = POISE;
  fnWrite[OUT_ALBEDOLAT] = &WriteAlbedoLat; 
  
  sprintf(output[OUT_ALBEDOLANDLAT].cName,"AlbedoLandLat");
  sprintf(output[OUT_ALBEDOLANDLAT].cDescr,"Land surface albedo by latitude.");
  output[OUT_ALBEDOLANDLAT].bNeg = 0;
  output[OUT_ALBEDOLANDLAT].iNum = 1;
  output[OUT_ALBEDOLANDLAT].bGrid = 1;
  fnWrite[OUT_ALBEDOLANDLAT] = &WriteAlbedoLandLat; 
  
  sprintf(output[OUT_ALBEDOWATERLAT].cName,"AlbedoWaterLat");
  sprintf(output[OUT_ALBEDOWATERLAT].cDescr,"Water surface albedo by latitude.");
  output[OUT_ALBEDOWATERLAT].bNeg = 0;
  output[OUT_ALBEDOWATERLAT].iNum = 1;
  output[OUT_ALBEDOWATERLAT].bGrid = 1;
  fnWrite[OUT_ALBEDOWATERLAT] = &WriteAlbedoWaterLat; 
  
  sprintf(output[OUT_ANNUALINSOL].cName,"AnnInsol");
  sprintf(output[OUT_ANNUALINSOL].cDescr,"Annual insolation by latitude.");
  sprintf(output[OUT_ANNUALINSOL].cNeg,"W/m^2");
  output[OUT_ANNUALINSOL].bNeg = 1;
  output[OUT_ANNUALINSOL].dNeg = 1/40.55185;
  output[OUT_ANNUALINSOL].iNum = 1;
  output[OUT_ANNUALINSOL].bGrid = 1;
  output[OUT_ANNUALINSOL].iModuleBit = POISE;
  fnWrite[OUT_ANNUALINSOL] = &WriteAnnualInsol; 
  
  sprintf(output[OUT_FLUXMERID].cName,"FluxMerid");
  sprintf(output[OUT_FLUXMERID].cDescr,"Total meridional (northward) flux by latitude");
  sprintf(output[OUT_FLUXMERID].cNeg,"PW");
  output[OUT_FLUXMERID].bNeg = 1;
  output[OUT_FLUXMERID].dNeg = 1e-15;
  output[OUT_FLUXMERID].iNum = 1;
  output[OUT_FLUXMERID].bGrid = 1;
  output[OUT_FLUXMERID].iModuleBit = POISE;
  fnWrite[OUT_FLUXMERID] = &WriteFluxMerid;  
  
  sprintf(output[OUT_FLUXIN].cName,"FluxIn");
  sprintf(output[OUT_FLUXIN].cDescr,"Incoming flux by latitude");
  sprintf(output[OUT_FLUXIN].cNeg,"W/m^2");
  output[OUT_FLUXIN].bNeg = 1;
  output[OUT_FLUXIN].dNeg = 1;
  output[OUT_FLUXIN].iNum = 1;
  output[OUT_FLUXIN].bGrid = 1;
  output[OUT_FLUXIN].iModuleBit = POISE;
  fnWrite[OUT_FLUXIN] = &WriteFluxIn; 
  
  sprintf(output[OUT_FLUXOUT].cName,"FluxOut");
  sprintf(output[OUT_FLUXOUT].cDescr,"Outgoing (spaceward) flux by latitude");
  sprintf(output[OUT_FLUXOUT].cNeg,"W/m^2");
  output[OUT_FLUXOUT].bNeg = 1;
  output[OUT_FLUXOUT].dNeg = 1;
  output[OUT_FLUXOUT].iNum = 1;
  output[OUT_FLUXOUT].bGrid = 1;
  output[OUT_FLUXOUT].iModuleBit = POISE;
  fnWrite[OUT_FLUXOUT] = &WriteFluxOut; 
  
  sprintf(output[OUT_DIVFLUX].cName,"DivFlux");
  sprintf(output[OUT_DIVFLUX].cDescr,"Divergence of flux (flow into adjacent cells) by latitude");
  sprintf(output[OUT_DIVFLUX].cNeg,"W/m^2");
  output[OUT_DIVFLUX].bNeg = 1;
  output[OUT_DIVFLUX].dNeg = 1;
  output[OUT_DIVFLUX].iNum = 1;
  output[OUT_DIVFLUX].bGrid = 1;
  output[OUT_DIVFLUX].iModuleBit = POISE;
  fnWrite[OUT_DIVFLUX] = &WriteDivFlux; 
  
  sprintf(output[OUT_ICEMASS].cName,"IceMass");
  sprintf(output[OUT_ICEMASS].cDescr,"Mass of ice sheets/area by latitude");
  sprintf(output[OUT_ICEMASS].cNeg,"kg/m^2");
  output[OUT_ICEMASS].bNeg = 1;
  output[OUT_ICEMASS].dNeg = 1;
  output[OUT_ICEMASS].iNum = 1;
  output[OUT_ICEMASS].bGrid = 1;
  output[OUT_ICEMASS].iModuleBit = POISE;
  fnWrite[OUT_ICEMASS] = &WriteIceMass; 
  
  sprintf(output[OUT_ICEHEIGHT].cName,"IceHeight");
  sprintf(output[OUT_ICEHEIGHT].cDescr,"Height of ice sheets");
  sprintf(output[OUT_ICEHEIGHT].cNeg,"m");
  output[OUT_ICEHEIGHT].bNeg = 1;
  output[OUT_ICEHEIGHT].dNeg = 1;
  output[OUT_ICEHEIGHT].iNum = 1;
  output[OUT_ICEHEIGHT].bGrid = 1;
  output[OUT_ICEHEIGHT].iModuleBit = POISE;
  fnWrite[OUT_ICEHEIGHT] = &WriteIceHeight; 
  
  sprintf(output[OUT_DICEMASSDT].cName,"DIceMassDt");
  sprintf(output[OUT_DICEMASSDT].cDescr,"derivative of mass of ice sheets/area by latitude");
  sprintf(output[OUT_DICEMASSDT].cNeg,"kg/m^2/s");
  output[OUT_DICEMASSDT].bNeg = 1;
  output[OUT_DICEMASSDT].dNeg = 1;
  output[OUT_DICEMASSDT].iNum = 1;
  output[OUT_DICEMASSDT].bGrid = 1;
  output[OUT_DICEMASSDT].iModuleBit = POISE;
  fnWrite[OUT_DICEMASSDT] = &WriteDIceMassDt; 
  
  sprintf(output[OUT_ICEFLOW].cName,"IceFlow");
  sprintf(output[OUT_ICEFLOW].cDescr,"flow of ice sheets/area by latitude");
  sprintf(output[OUT_ICEFLOW].cNeg,"m/s");
  output[OUT_ICEFLOW].bNeg = 1;
  output[OUT_ICEFLOW].dNeg = 1;
  output[OUT_ICEFLOW].iNum = 1;
  output[OUT_ICEFLOW].bGrid = 1;
  output[OUT_ICEFLOW].iModuleBit = POISE;
  fnWrite[OUT_ICEFLOW] = &WriteDIceMassDtFlow; 
  
  sprintf(output[OUT_BEDROCKH].cName,"BedrockH");
  sprintf(output[OUT_BEDROCKH].cDescr,"height/depth of bedrock");
  sprintf(output[OUT_BEDROCKH].cNeg,"m");
  output[OUT_BEDROCKH].bNeg = 1;
  output[OUT_BEDROCKH].dNeg = 1;
  output[OUT_BEDROCKH].iNum = 1;
  output[OUT_BEDROCKH].bGrid = 1;
  output[OUT_BEDROCKH].iModuleBit = POISE;
  fnWrite[OUT_BEDROCKH] = &WriteBedrockH; 
  
  sprintf(output[OUT_ENERGYRESL].cName,"EnergyResL");
  sprintf(output[OUT_ENERGYRESL].cDescr,"Energy residual on land");
  sprintf(output[OUT_ENERGYRESL].cNeg,"W/m^2");
  output[OUT_ENERGYRESL].bNeg = 1;
  output[OUT_ENERGYRESL].dNeg = 1;
  output[OUT_ENERGYRESL].iNum = 1;
  output[OUT_ENERGYRESL].bGrid = 1;
  output[OUT_ENERGYRESL].iModuleBit = POISE;
  fnWrite[OUT_ENERGYRESL] = &WriteEnergyResL; 
  
  sprintf(output[OUT_ENERGYRESW].cName,"EnergyResW");
  sprintf(output[OUT_ENERGYRESW].cDescr,"Energy residual over water");
  sprintf(output[OUT_ENERGYRESW].cNeg,"W/m^2");
  output[OUT_ENERGYRESW].bNeg = 1;
  output[OUT_ENERGYRESW].dNeg = 1;
  output[OUT_ENERGYRESW].iNum = 1;
  output[OUT_ENERGYRESW].bGrid = 1;
  output[OUT_ENERGYRESW].iModuleBit = POISE;
  fnWrite[OUT_ENERGYRESW] = &WriteEnergyResW; 
  
  sprintf(output[OUT_SKIPSEAS].cName,"SkipSeas");
  sprintf(output[OUT_SKIPSEAS].cDescr,"Is Seasonal model skipped due to RGH or snowball?");
  output[OUT_SKIPSEAS].bNeg = 0;
  output[OUT_SKIPSEAS].iNum = 1;
  output[OUT_SKIPSEAS].iModuleBit = POISE;
  fnWrite[OUT_SKIPSEAS] = &WriteSkipSeas;
  
  // sprintf(output[OUT_TIMELAT].cName,"Time");
//   sprintf(output[OUT_TIMELAT].cDescr,"time, printed for each latitude");
//   sprintf(output[OUT_TIMELAT].cNeg,"Gyr");
//   output[OUT_TIMELAT].bNeg = 1;
//   output[OUT_TIMELAT].dNeg = 1./(YEARSEC*1e9);
//   output[OUT_TIMELAT].iNum = 1;
//   output[OUT_TIMELAT].bGrid = 1;
//   fnWrite[OUT_TIMELAT] = &WriteTime; 
  
}

/************ POISE Logging Functions **************/

void LogOptionsPoise(CONTROL *control, FILE *fp) {
  fprintf(fp,"-------- POISE Options -----\n\n");
}

void LogPoise(BODY *body,CONTROL *control,OUTPUT *output,SYSTEM *system,UPDATE *update,fnWriteOutput fnWrite[],FILE *fp) {
  int iOut;

  fprintf(fp,"\n----- POISE PARAMETERS ------\n");
  for (iOut=OUTSTARTPOISE;iOut<OUTBODYSTARTPOISE;iOut++) {
    if (output[iOut].iNum > 0)
      WriteLogEntry(body,control,&output[iOut],system,update,fnWrite[iOut],fp,0);
  }
}

void LogBodyPoise(BODY *body,CONTROL *control,OUTPUT *output,SYSTEM *system,UPDATE *update,fnWriteOutput fnWrite[],FILE *fp,int iBody) {
  int iOut;

  fprintf(fp,"-----POISE PARAMETERS (%s)------\n",body[iBody].cName);
  for (iOut=OUTBODYSTARTPOISE;iOut<OUTENDPOISE;iOut++) {
    if (output[iOut].iNum > 0) 
      WriteLogEntry(body,control,&output[iOut],system,update,fnWrite[iOut],fp,iBody);
  }
}

/************* MODULE Functions ***********/

void AddModulePoise(MODULE *module,int iBody,int iModule) {

  module->iaModule[iBody][iModule] = POISE;

  module->fnInitializeUpdateTmpBody[iBody][iModule] = &InitializeUpdateTmpBodyPoise;
  module->fnCountHalts[iBody][iModule] = &CountHaltsPoise;
  module->fnLogBody[iBody][iModule] = &LogBodyPoise;

  module->fnReadOptions[iBody][iModule] = &ReadOptionsPoise;
  module->fnVerify[iBody][iModule] = &VerifyPoise;
  module->fnVerifyHalt[iBody][iModule] = &VerifyHaltPoise;

  module->fnInitializeUpdate[iBody][iModule] = &InitializeUpdatePoise;
  module->fnInitializeOutput[iBody][iModule] = &InitializeOutputPoise;
  module->fnFinalizeUpdateIceMass[iBody][iModule] = &FinalizeUpdateIceMassPoise;
}

/************* POISE Functions ***********/
double BasalFlow(BODY *body, int iBody, int iLat){
  double ased, bsed, dTmp, m = 1.25, minv, grav;
  
  if (body[iBody].daSedShear[iLat] == 0) {
    return 0.0;
  } else {
    ased = body[iBody].daSedShear[iLat];
    grav = BIGG*body[iBody].dMass/pow(body[iBody].dRadius,2);
    bsed = (RHOSED - RHOH2O)*grav*tan(SEDPHI);
  
    if (fabs(ased)/bsed <= SEDH) {
      minv = 0;
    } else {
      minv = 1 - bsed/fabs(ased)*SEDH;
    }
  
    dTmp = 2*(SEDD0*RHOICE*grav*pow(body[iBody].daIceHeight[iLat],2))/((m+1)*bsed)*\
        pow(fabs(ased)/(2*SEDD0*SEDMU),m) * (1.0-pow(minv,m+1));

    return dTmp;
  }
}

void Snowball(BODY *body, int iBody) {
  int iLat, iNum=0;
  
  for (iLat=0;iLat<body[iBody].iNumLats;iLat++) {
    if (body[iBody].bSeaIceModel) {
      if (body[iBody].daSeaIceHeight[iLat] > 0) {
        iNum++;
      }
    } else {
      if (body[iBody].daTempWater[iLat] <= body[iBody].dFrzTSeaIce) {
        iNum++;
      }
    }
  }
  if (iNum == body[iBody].iNumLats) {
    body[iBody].bSnowball = 1;
  } else {
    body[iBody].bSnowball = 0;
  }   
}


void PropertiesPoise(BODY *body,EVOLVE *evolve,UPDATE *update,int iBody) {  
  if (body[iBody].bEqtide && body[iBody].bCalcDynEllip) {
    if (body[iBody].bDistRot == 0) {
      CalcDynEllipEq(body, iBody);
    }
  }
  
  // double deltax, Tice = 270, Aice, grav;
//   int iLat;
    
  // if (body[iBody].bEqtide) {
//     body[iBody].dMeanMotion = \
//           fdSemiToMeanMotion(body[iBody].dSemi,body[0].dMass+body[iBody].dMass);
//     body[iBody].iNDays = (int)floor(body[iBody].dRotRate/body[iBody].dMeanMotion);
//     if (body[iBody].bClimateModel == SEA) {
//       VerifyNStepSeasonal(body,iBody);
//     }
//   }
//   
//   /* deformability of ice, dependent on temperature */
//   if (Tice < 263) {
//     Aice = a1ICE * exp(-Q1ICE/(RGAS*Tice));
//   } else {
//     Aice = a2ICE * exp(-Q2ICE/(RGAS*Tice));
//   }
//   
//   grav = BIGG*body[iBody].dMass/pow(body[iBody].dRadius,2);
//   
//   body[iBody].dIceMassTot = 0.0;
//   if (body[iBody].bIceSheets) {
//     deltax = 2.0/body[iBody].iNumLats;
//     for (iLat=0;iLat<body[iBody].iNumLats;iLat++) {
//       if (body[iBody].daIceMass[iLat] < 1e-30) {
//         body[iBody].daIceMass[iLat] = 0.0;
//       }
//       body[iBody].daIceHeight[iLat] = body[iBody].daIceMass[iLat]/RHOICE;
//       body[iBody].dIceMassTot += body[iBody].daIceMass[iLat]*(2*PI*pow(body[iBody].dRadius,2)*(sin(body[iBody].daLats[1])-sin(body[iBody].daLats[0])))*body[iBody].daLandFrac[iLat];
//     }
//     
//     for (iLat=0;iLat<body[iBody].iNumLats;iLat++) {
//       /* calculate derivative to 2nd order accuracy */
//       if (iLat == 0) {
//         body[iBody].daDIceHeightDy[iLat] = sqrt(1.0-pow(body[iBody].daXBoundary[iLat+1],2)) * \
//             (body[iBody].daIceHeight[iLat+1]-body[iBody].daIceHeight[iLat]) / \
//             (body[iBody].dRadius*deltax);  
//       } else if (iLat == (body[iBody].iNumLats-1)) {
//         body[iBody].daDIceHeightDy[iLat] = sqrt(1.0-pow(body[iBody].daXBoundary[iLat],2)) * \
//             (body[iBody].daIceHeight[iLat]-body[iBody].daIceHeight[iLat-1]) / \
//             (body[iBody].dRadius*deltax);
//       } else {
//         body[iBody].daDIceHeightDy[iLat] = (sqrt(1.0-pow(body[iBody].daXBoundary[iLat+1],2)) *\
//             (body[iBody].daIceHeight[iLat+1]-body[iBody].daIceHeight[iLat]) / \
//             (body[iBody].dRadius*deltax) + sqrt(1.0-pow(body[iBody].daXBoundary[iLat],2)) *\
//             (body[iBody].daIceHeight[iLat]-body[iBody].daIceHeight[iLat-1]) / \
//             (body[iBody].dRadius*deltax) )/2.0;
//       }
//       body[iBody].daIceFlow[iLat] = 2*Aice*pow(RHOICE*grav,nGLEN)/(nGLEN+2.0) * \
//           pow(fabs(body[iBody].daDIceHeightDy[iLat]),nGLEN-1) * \
//           pow(body[iBody].daIceHeight[iLat],nGLEN+2);
//       body[iBody].daSedShear[iLat] = RHOICE*grav*body[iBody].daIceHeight[iLat]*\
//           body[iBody].daDIceHeightDy[iLat];
//       body[iBody].daBasalFlow[iLat] = BasalFlow(body,iBody,iLat);
//     }
//     
//     for (iLat=0;iLat<body[iBody].iNumLats;iLat++) { 
//       if (iLat == 0) {
//         body[iBody].daIceFlowMid[iLat] = 0;
//         body[iBody].daBasalFlowMid[iLat] = 0;
//       } else if (iLat == body[iBody].iNumLats-1) {
//         body[iBody].daIceFlowMid[iLat] = (body[iBody].daIceFlow[iLat] + \
//            body[iBody].daIceFlow[iLat-1])/2.0;
//         body[iBody].daIceFlowMid[iLat+1] = 0;
//         body[iBody].daBasalFlowMid[iLat] = (body[iBody].daBasalFlow[iLat] + \
//            body[iBody].daBasalFlow[iLat-1])/2.0;
//         body[iBody].daBasalFlowMid[iLat+1] = 0;
//       } else {
//         body[iBody].daIceFlowMid[iLat] = (body[iBody].daIceFlow[iLat] + \
//            body[iBody].daIceFlow[iLat-1])/2.0;
//         body[iBody].daBasalFlowMid[iLat] = (body[iBody].daBasalFlow[iLat] + \
//            body[iBody].daBasalFlow[iLat-1])/2.0;
//       }    
//     }
//   }
}

void PrecessionExplicit(BODY *body,EVOLVE *evolve,int iBody) {
  /* calculates precession angle as an explicit function of time 
     for use only when distrot is not called! */
  double ecc2;
  ecc2 = pow(body[iBody].dHecc,2) + pow(body[iBody].dKecc,2);
  body[iBody].dPrecA = 3.*BIGG*body[0].dMass/(2.*pow(body[iBody].dSemi,3)*body[iBody].dRotRate) *\
                       body[iBody].dDynEllip*pow((1.0-ecc2),-3./2)*cos(body[iBody].dObliquity) * \
                       evolve->dTime + body[iBody].dPrecA0;
  while (body[iBody].dPrecA >= 2*PI) body[iBody].dPrecA -= 2*PI;
  while (body[iBody].dPrecA < 0) body[iBody].dPrecA += 2*PI;
}

void ForceObliq(BODY *body, EVOLVE  *evolve, int iBody) {
  double A, P, C;
  P = body[iBody].dObliqPer*YEARSEC;
  A = body[iBody].dObliqAmp;
  C = body[iBody].dObliq0;
  
  body[iBody].dObliquity = (0.5*A*sin(2*PI*evolve->dTime/P))*DEGRAD+C;
  CalcXYZobl(body,iBody);
}

void ForceBehaviorPoise(BODY *body,EVOLVE *evolve,IO *io,SYSTEM *system,UPDATE *update,fnUpdateVariable ***fnUpdate,int iBody,int iModule) {
  int iLat;

  // XXX Conflicts here. And there should be no reference to pizza in POISE
  
  if (body[iBody].bEqtide) {
    body[iBody].dMeanMotion = \
          fdSemiToMeanMotion(body[iBody].dSemi,body[0].dMass+body[iBody].dMass);
    body[iBody].iNDays = (int)floor(body[iBody].dRotRate/body[iBody].dMeanMotion);
    if (body[iBody].bClimateModel == SEA) {
      VerifyNStepSeasonal(body,iBody);
    }
  }
  
  if (body[iBody].bDistRot == 0) {
    PrecessionExplicit(body,evolve,iBody);
    if (body[iBody].bForceObliq) {
      ForceObliq(body,evolve,iBody);
    }
  }
  
  if (body[iBody].bClimateModel == ANN || body[iBody].bSkipSeasEnabled) {
    if (body[iBody].bClimateModel == SEA) {
      body[iBody].dSurfAlbedo = (body[iBody].dAlbedoLand + body[iBody].dAlbedoWater)/2.0;
    }

    PoiseAnnual(body,iBody);
  }
  
  if (body[iBody].bClimateModel == SEA) {
    if (body[iBody].bSkipSeas == 0) {
      body[iBody].dIceBalanceTot = 0.0;  //total change in ice mass this time step
      body[iBody].dIceFlowTot = 0.0;  //total ice flow (should equal zero)
      body[iBody].dIceMassTot = 0.0;
      if (body[iBody].bIceSheets) {
        PoiseIceSheets(body,evolve,iBody);
      }
    }
    
    if (body[iBody].bSkipSeasEnabled) {
      if (body[iBody].dFluxOutGlobal >= 300 || body[iBody].dAlbedoGlobal >= body[iBody].dIceAlbedo) {
        body[iBody].bSkipSeas = 1;
      } else {
        body[iBody].bSkipSeas = 0;
      }
    }
    
    if (body[iBody].bSkipSeas == 0) {
      AnnualInsolation(body,iBody);
      MatrixSeasonal(body,iBody);
      PoiseSeasonal(body,iBody);     
    }
  } 
  
  if (body[iBody].bSkipSeas == 0) {
    if (body[iBody].bIceSheets) {
      for (iLat=0;iLat<body[iBody].iNumLats;iLat++) {
        if (body[iBody].daIceMass[iLat] < 0) {
          body[iBody].daIceMass[iLat] = 0.0;
        }//  else if (body[iBody].daIceMass[iLat] < 10 && update[iBody].daDeriv[update[iBody].iaIceMass[iLat]] < 0) {
  //         body[iBody].daIceMass[iLat] = 0.0;
  //       }
        if (body[iBody].bClimateModel == SEA) {
          body[iBody].dIceMassTot += body[iBody].daIceMass[iLat]*(2*PI*pow(body[iBody].dRadius,2)*(sin(body[iBody].daLats[1])-sin(body[iBody].daLats[0])))*body[iBody].daLandFrac[iLat]; 
          body[iBody].dIceBalanceTot += body[iBody].daIceBalanceAvg[iLat];
          body[iBody].dIceFlowTot += body[iBody].daIceFlowAvg[iLat];
        }
      }
    }
  }
}

double true2eccA(double TrueA, double Ecc) {
  double cosE;
  cosE = (cos(TrueA) + Ecc) / (1.0 + Ecc*cos(TrueA));
  
  if (TrueA < PI) {
    return acos(cosE);
  } else {
    return (2*PI - acos(cosE));
  }
} 

void DailyInsolation(BODY *body, int iBody, int iDay) {
  int j;
  double Sconst, sin_delta, cos_delta, tan_delta, delta, HA;
 
  Sconst = body[0].dLuminosity / (4.*PI*pow(body[iBody].dSemi,2));

  sin_delta = sin(body[iBody].dObliquity)*sin(body[iBody].dTrueL);
  cos_delta = sqrt(1.0-pow(sin_delta,2));
  tan_delta = sin_delta/cos_delta;
  delta = asin(sin_delta);
  body[iBody].daDeclination[iDay] = delta;
  
  for (j=0;j<body[iBody].iNumLats;j++) {
    if (delta > 0.0) {
      /* Northern summer */
      if (body[iBody].daLats[j] >= (PI/2.-delta)) { 
        /* white night/no sunset */
        body[iBody].daInsol[j][iDay] = Sconst*sin(body[iBody].daLats[j])*sin_delta/pow(body[iBody].dAstroDist,2);
      } else if (-body[iBody].daLats[j] >= (PI/2.-delta) && body[iBody].daLats[j] < 0.0) {
        /* polar darkness/no sunrise */
        body[iBody].daInsol[j][iDay] = 0.0;
      } else {
        /* regular day/night cycle */
        HA = acos(-tan(body[iBody].daLats[j])*tan_delta);
        body[iBody].daInsol[j][iDay] = Sconst * (HA*sin(body[iBody].daLats[j])*sin_delta + \
            cos(body[iBody].daLats[j])*cos_delta*sin(HA)) / (PI*pow(body[iBody].dAstroDist,2));
      }
    } else {
      /* Southern summer */
      if (-body[iBody].daLats[j] >= (PI/2.+delta) && body[iBody].daLats[j] < 0.0) { 
        /* white night/no sunset */
        body[iBody].daInsol[j][iDay] = Sconst*sin(body[iBody].daLats[j])*sin_delta/pow(body[iBody].dAstroDist,2);
      } else if (body[iBody].daLats[j] >= (PI/2.+delta)) {
        /* polar darkness/no sunrise */
        body[iBody].daInsol[j][iDay] = 0.0;
      } else {
        /* regular day/night cycle */
        HA = acos(-tan(body[iBody].daLats[j])*tan_delta);
        body[iBody].daInsol[j][iDay] = Sconst * (HA*sin(body[iBody].daLats[j])*sin_delta + \
            cos(body[iBody].daLats[j])*cos_delta*sin(HA)) / (PI*pow(body[iBody].dAstroDist,2));
      }
    }
  }
}
          
void AnnualInsolation(BODY *body, int iBody) {
  int i, j;
  double LongP, TrueA, EccA, MeanL;
  
  LongP = body[iBody].dLongP+body[iBody].dPrecA; //Pericenter, relative to direction of planet at spring equinox

  body[iBody].dTrueL = -PI/2;        //starts the year at the (northern) winter solstice
  TrueA = body[iBody].dTrueL - LongP;
  while (TrueA < 0.0) TrueA += 2*PI;
//   body[iBody].dEcc = sqrt(pow(body[iBody].dHecc,2)+pow(body[iBody].dKecc,2));
  body[iBody].dObliquity = atan2(sqrt(pow(body[iBody].dXobl,2)+pow(body[iBody].dYobl,2)),body[iBody].dZobl);
  EccA = true2eccA(TrueA, body[iBody].dEcc);
  MeanL = EccA - body[iBody].dEcc*sin(EccA) + LongP;
  
  for (j=0;j<body[iBody].iNumLats;j++)
    body[iBody].daAnnualInsol[j] = 0.0;
  
  for (i=0;i<body[iBody].iNDays;i++) {
    if (i!=0) {
      MeanL = MeanL + 2*PI/body[iBody].iNDays;
      /* This will only work for the secular orbital model. 
         Will need to be changed when/if resonances are added. */
      body[iBody].dMeanA = MeanL - LongP;
      kepler_eqn(body, iBody);
      EccA = body[iBody].dEccA;
      while (EccA >= 2*PI) EccA -= 2*PI;
      while (EccA < 0.0) EccA += 2*PI;
      if (EccA > PI) {
        TrueA = 2*PI - acos((cos(EccA) - body[iBody].dEcc)/(1.0 - body[iBody].dEcc*cos(EccA)));
      } else {
        TrueA = acos((cos(EccA) - body[iBody].dEcc)/(1.0 - body[iBody].dEcc*cos(EccA)));
      }      
      body[iBody].dTrueL = TrueA + LongP;     
    }
    
    while (body[iBody].dTrueL > 2*PI) body[iBody].dTrueL -= 2*PI;
    while (body[iBody].dTrueL < 0.0) body[iBody].dTrueL += 2*PI;
          
    // planet-star distance (units of semi-major axis):  
    body[iBody].dAstroDist = (1.0 - pow(body[iBody].dEcc,2))/(1.0+body[iBody].dEcc*cos(TrueA)); 
    
    DailyInsolation(body, iBody, i);
    
    for (j=0;j<body[iBody].iNumLats;j++) {
      body[iBody].daAnnualInsol[j] += body[iBody].daInsol[j][i]/((double)body[iBody].iNDays);
      
    }
  }
}

void AlbedoAnnual(BODY *body, int iBody) {
 int i;
 
 for (i=0;i<body[iBody].iNumLats;i++) { 
    if (body[iBody].dFixIceLat) {
       /* If user sets ice line latitude to be fixed, is it a cold pole or cold equator planet? */
       if (body[iBody].bJormungand) {
          /* Cold equator */
          if (fabs(body[iBody].daLats[i]) < body[iBody].dFixIceLat) {
            body[iBody].daAlbedoAnn[i] = body[iBody].dIceAlbedo;
          } else {
            body[iBody].daAlbedoAnn[i] = body[iBody].dSurfAlbedo;
          }
       } else {
          /* Cold poles */
          if (fabs(body[iBody].daLats[i]) > body[iBody].dFixIceLat) {
            body[iBody].daAlbedoAnn[i] = body[iBody].dIceAlbedo;
          } else {
            body[iBody].daAlbedoAnn[i] = body[iBody].dSurfAlbedo;
          }
       }
    } else if (body[iBody].bAlbedoZA) {
       /* Use albedo based on zenith angle */
       body[iBody].daAlbedoAnn[i] = 0.31+0.04*(3*pow(sin(body[iBody].daLats[i]),2)-1);
    } else {
       if (body[iBody].daTempAnn[i] <= -10.0) {
         body[iBody].daAlbedoAnn[i] = body[iBody].dIceAlbedo;
       } else {
         body[iBody].daAlbedoAnn[i] = body[iBody].dSurfAlbedo;
       }
    }
  }
}

void MatrixInvertAnnual(BODY *body, int iBody) {
  double n = body[iBody].iNumLats;
  int i, j;
  float parity;
  
  // unitv = malloc(n*sizeof(double));
//   rowswap = malloc(n*sizeof(int));
// 
  
 //ludcmp(body[iBody].dMEuler,n,body[iBody].rowswap,&parity);  
  LUDecomp(body[iBody].dMEulerAnn,body[iBody].dMEulerCopyAnn,body[iBody].scaleAnn,body[iBody].rowswapAnn,n);
  for (i=0;i<n;i++) {
    for (j=0;j<n;j++) {
      if (j==i) {
        body[iBody].dUnitVAnn[j] = 1.0;
      } else {
        body[iBody].dUnitVAnn[j] = 0.0;
      }
    }

   // lubksb(body[iBody].dMEuler,n,body[iBody].rowswap,body[iBody].dUnitV);
    LUSolve(body[iBody].dMEulerCopyAnn,body[iBody].dUnitVAnn,body[iBody].rowswapAnn, n);
    for (j=0;j<n;j++) {
      body[iBody].dInvMAnn[j][i] = body[iBody].dUnitVAnn[j];
    }
  }
//   free(unitv);
//   free(rowswap);
}

void MatrixInvertSeasonal(BODY *body, int iBody) {
  int n = 2*body[iBody].iNumLats;
  int i, j;
  float parity;
  
  // unitv = malloc(n*sizeof(double));
//   rowswap = malloc(n*sizeof(int));
// 
  
 //ludcmp(body[iBody].dMEuler,n,body[iBody].rowswap,&parity);  
  // MEM: body[iBody].scaleSea not initialized
  LUDecomp(body[iBody].dMEulerSea,body[iBody].dMEulerCopySea,body[iBody].scaleSea,body[iBody].rowswapSea,n);
  for (i=0;i<n;i++) {
    for (j=0;j<n;j++) {
      if (j==i) {
        body[iBody].dUnitVSea[j] = 1.0;
      } else {
        body[iBody].dUnitVSea[j] = 0.0;
      }
    }

   // lubksb(body[iBody].dMEuler,n,body[iBody].rowswap,body[iBody].dUnitV);
    LUSolve(body[iBody].dMEulerCopySea,body[iBody].dUnitVSea,body[iBody].rowswapSea, n);
    for (j=0;j<n;j++) {
      body[iBody].dInvMSea[j][i] = body[iBody].dUnitVSea[j];
    }
  }
//   free(unitv);
//   free(rowswap);
}

void TempGradientAnn(BODY *body, double delta_x, int iBody) {
  int i;
  
  body[iBody].daTGrad[0] = (body[iBody].daTempAnn[1]-body[iBody].daTempAnn[0])/(delta_x);
  for (i=1;i<body[iBody].iNumLats-1;i++) {
    body[iBody].daTGrad[i] = (body[iBody].daTempAnn[i+1]-body[iBody].daTempAnn[i-1])/(2*delta_x); 
  }
  body[iBody].daTGrad[body[iBody].iNumLats-1] = (body[iBody].daTempAnn[body[iBody].iNumLats-1]-\
                          body[iBody].daTempAnn[body[iBody].iNumLats-2])/(delta_x);
}  

void TempGradientSea(BODY *body, double delta_x, int iBody) {
  int i;
  
  body[iBody].daTGrad[0] = (body[iBody].daTempLW[1]-body[iBody].daTempLW[0])/(delta_x);
  for (i=1;i<body[iBody].iNumLats-1;i++) {
    body[iBody].daTGrad[i] = (body[iBody].daTempLW[i+1]-body[iBody].daTempLW[i-1])/(2*delta_x); 
  }
  body[iBody].daTGrad[body[iBody].iNumLats-1] = (body[iBody].daTempLW[body[iBody].iNumLats-1]-\
                          body[iBody].daTempLW[body[iBody].iNumLats-2])/(delta_x);
} 

void MatrixAnnual(BODY *body, int iBody) {
  int i, j;
  double delta_t, delta_x;
  
  delta_t = 1.5/body[iBody].iNumLats;
  delta_x = 2.0/body[iBody].iNumLats;
  
//   body[iBody].dTGlobal = 0.0;
  for (i=0;i<body[iBody].iNumLats;i++) {
    body[iBody].daTempTerms[i] = 0.0;
    
    for (j=0;j<body[iBody].iNumLats;j++) {
      if (j==i) {
        body[iBody].dMClim[i][j] = (-body[iBody].daPlanckBAnn[i]-body[iBody].daLambdaAnn[i+1]-body[iBody].daLambdaAnn[i])/body[iBody].dHeatCapAnn;
        body[iBody].dMDiffAnn[i][j] = (-body[iBody].daLambdaAnn[i+1]-body[iBody].daLambdaAnn[i]);
        body[iBody].dMEulerAnn[i][j] = -1.0/delta_t;
      } else if (j==(i+1)) {
        body[iBody].dMClim[i][j] = body[iBody].daLambdaAnn[j]/body[iBody].dHeatCapAnn;
        body[iBody].dMDiffAnn[i][j] = body[iBody].daLambdaAnn[j];
        body[iBody].dMEulerAnn[i][j] = 0.0;
      } else if (j==(i-1)) {
        body[iBody].dMClim[i][j] = body[iBody].daLambdaAnn[i]/body[iBody].dHeatCapAnn;
        body[iBody].dMDiffAnn[i][j] = body[iBody].daLambdaAnn[i];
        body[iBody].dMEulerAnn[i][j] = 0.0;
      } else {
        body[iBody].dMClim[i][j] = 0.0;
        body[iBody].dMDiffAnn[i][j] = 0.0;
        body[iBody].dMEulerAnn[i][j] = 0.0;
      }
      body[iBody].dMEulerAnn[i][j] += 0.5*body[iBody].dMClim[i][j];
      body[iBody].daTempTerms[i] += body[iBody].dMClim[i][j]*body[iBody].daTempAnn[j];
    }
    body[iBody].daSourceF[i] = ((1.0-body[iBody].daAlbedoAnn[i])*body[iBody].daAnnualInsol[i] - \
                         body[iBody].daPlanckAAnn[i])/body[iBody].dHeatCapAnn;
    body[iBody].daTempTerms[i] += body[iBody].daSourceF[i];
//     body[iBody].dTGlobal += body[iBody].daTempAnn[i]/body[iBody].iNumLats;
  }

}
    
void PoiseAnnual(BODY *body, int iBody) {
  double delta_t, delta_x, xboundary, Tchange, tmpTglobal;
  int Nmax, i, j, n, k;
  
  /* Get curent climate parameters */
  AlbedoAnnual(body, iBody);
  AnnualInsolation(body, iBody);
  if (body[iBody].bCalcAB) {
    for (i=0;i<=body[iBody].iNumLats;i++) {
      if (i!=body[iBody].iNumLats) {
        body[iBody].daPlanckBAnn[i] = dOLRdTwk97(body,iBody,i,ANN);
        body[iBody].daPlanckAAnn[i] = OLRwk97(body,iBody,i,ANN) \
          - body[iBody].daPlanckBAnn[i]*(body[iBody].daTempAnn[i]);
      }
  
      if (body[iBody].bMEPDiff) {   
        if (i==0) {
          body[iBody].daDiffusionAnn[i] = body[iBody].daPlanckBAnn[i]/4.0;
        } else if (i==body[iBody].iNumLats) {
          body[iBody].daDiffusionAnn[i] = body[iBody].daPlanckBAnn[i-1]/4.0;
        } else {
          body[iBody].daDiffusionAnn[i] = (body[iBody].daPlanckBAnn[i]+body[iBody].daPlanckBAnn[i-1])/8.0;  
        } 
      }
    }
  }
  
  delta_t = 1.5/body[iBody].iNumLats;
  delta_x = 2.0/body[iBody].iNumLats;
  Nmax = 2000;
  
  /* Setup matrices, source function, temperature terms, global mean */
  for (i=0;i<body[iBody].iNumLats+1;i++) {
    xboundary = -1.0 + i*2.0/body[iBody].iNumLats;
    body[iBody].daLambdaAnn[i] = body[iBody].daDiffusionAnn[i]*(1.0-pow(xboundary,2))/(pow(delta_x,2));
  }
  
  body[iBody].dTGlobal = 0.0;
  for (i=0;i<body[iBody].iNumLats;i++) {
//     body[iBody].daTempTerms[i] = 0.0;
//     
//     for (j=0;j<body[iBody].iNumLats;j++) {
//       if (j==i) {
//         body[iBody].dMClim[i][j] = (-body[iBody].daPlanckBAnn[i]-body[iBody].daLambdaAnn[i+1]-body[iBody].daLambdaAnn[i])/body[iBody].dHeatCapAnn;
//         body[iBody].dMDiffAnn[i][j] = (-body[iBody].daLambdaAnn[i+1]-body[iBody].daLambdaAnn[i]);
//         body[iBody].dMEulerAnn[i][j] = -1.0/delta_t;
//       } else if (j==(i+1)) {
//         body[iBody].dMClim[i][j] = body[iBody].daLambdaAnn[j]/body[iBody].dHeatCapAnn;
//         body[iBody].dMDiffAnn[i][j] = body[iBody].daLambdaAnn[j];
//         body[iBody].dMEulerAnn[i][j] = 0.0;
//       } else if (j==(i-1)) {
//         body[iBody].dMClim[i][j] = body[iBody].daLambdaAnn[i]/body[iBody].dHeatCapAnn;
//         body[iBody].dMDiffAnn[i][j] = body[iBody].daLambdaAnn[i];
//         body[iBody].dMEulerAnn[i][j] = 0.0;
//       } else {
//         body[iBody].dMClim[i][j] = 0.0;
//         body[iBody].dMDiffAnn[i][j] = 0.0;
//         body[iBody].dMEulerAnn[i][j] = 0.0;
//       }
//       body[iBody].dMEulerAnn[i][j] += 0.5*body[iBody].dMClim[i][j];
//       body[iBody].daTempTerms[i] += body[iBody].dMClim[i][j]*body[iBody].daTempAnn[j];
//     }
//     body[iBody].daSourceF[i] = ((1.0-body[iBody].daAlbedoAnn[i])*body[iBody].daAnnualInsol[i] - \
//                          body[iBody].daPlanckAAnn[i])/body[iBody].dHeatCapAnn;
//     body[iBody].daTempTerms[i] += body[iBody].daSourceF[i];
    body[iBody].dTGlobal += body[iBody].daTempAnn[i]/body[iBody].iNumLats;
  }
  MatrixAnnual(body, iBody);
  MatrixInvertAnnual(body,iBody);
    
  /* Relaxation to equilibrium */
  n = 1;
  Tchange = 1.0;
  while (fabs(Tchange) > 1e-12) {
    tmpTglobal = 0.0;
    for (i=0;i<body[iBody].iNumLats;i++) {
      body[iBody].daTmpTempAnn[i] = 0.0;
      
      for (j=0;j<body[iBody].iNumLats;j++) {
        body[iBody].daTmpTempAnn[i] += -body[iBody].dInvMAnn[i][j]*(0.5*(body[iBody].daTempTerms[j]+body[iBody].daSourceF[j])+body[iBody].daTempAnn[j]/delta_t);
      }
      tmpTglobal += body[iBody].daTmpTempAnn[i]/body[iBody].iNumLats;
    }
    
    for (i=0;i<body[iBody].iNumLats;i++) {
      body[iBody].daTmpTempTerms[i] = body[iBody].daSourceF[i];
      
      for (j=0;j<body[iBody].iNumLats;j++) {
        body[iBody].daTmpTempTerms[i] += body[iBody].dMClim[i][j]*body[iBody].daTmpTempAnn[j];
      }
    }
    
    Tchange = tmpTglobal - body[iBody].dTGlobal;
//     printf("T=%f\n",body[iBody].dTGlobal);
//     printf("Ttmp=%f\n",tmpTglobal);
//     printf("dT=%f\n",Tchange);
    
    /* Update albedo, source function, temperature, temperature terms, and global mean */
    AlbedoAnnual(body,iBody);
    for (i=0;i<body[iBody].iNumLats;i++) {
      body[iBody].daSourceF[i] = ((1.0-body[iBody].daAlbedoAnn[i])*body[iBody].daAnnualInsol[i] - \
                         body[iBody].daPlanckAAnn[i])/body[iBody].dHeatCapAnn;
      body[iBody].daTempAnn[i] = body[iBody].daTmpTempAnn[i];
      body[iBody].daTempTerms[i] = body[iBody].daTmpTempTerms[i];
      body[iBody].dTGlobal = tmpTglobal;
    }
    if (n >= Nmax) {
      fprintf(stderr,"POISE solution not converged before max iterations reached.\n");
      exit(EXIT_INPUT);
    }
    if (body[iBody].bCalcAB == 1) {
      for (i=0;i<=body[iBody].iNumLats;i++) {
        if (i!=body[iBody].iNumLats) {
          body[iBody].daPlanckBAnn[i] = dOLRdTwk97(body,iBody,i,ANN);
          body[iBody].daPlanckAAnn[i] = OLRwk97(body,iBody,i,ANN) \
            - body[iBody].daPlanckBAnn[i]*(body[iBody].daTempAnn[i]);
        }
  
        if (body[iBody].bMEPDiff) {   
          if (i==0) {
            body[iBody].daDiffusionAnn[i] = body[iBody].daPlanckBAnn[i]/4.0;
          } else if (i==body[iBody].iNumLats) {
            body[iBody].daDiffusionAnn[i] = body[iBody].daPlanckBAnn[i-1]/4.0;
          } else {
            body[iBody].daDiffusionAnn[i] = (body[iBody].daPlanckBAnn[i]+body[iBody].daPlanckBAnn[i-1])/8.0;  
          } 
          xboundary = -1.0 + i*2.0/body[iBody].iNumLats;
          body[iBody].daLambdaAnn[i] = body[iBody].daDiffusionAnn[i]*\
                    (1.0-pow(xboundary,2))/(pow(delta_x,2));
        }
      }
      MatrixAnnual(body, iBody);
      MatrixInvertAnnual(body,iBody);
    }
    n++;
  }
  
  /* Calculate some interesting quantities */
  body[iBody].dFluxInGlobal = 0.0;
  body[iBody].dFluxOutGlobal = 0.0;
  body[iBody].dAlbedoGlobal = 0.0;
  body[iBody].dIceMassTot = 0.0;
  TempGradientAnn(body, delta_x, iBody);
  for (i=0;i<body[iBody].iNumLats;i++) {
    body[iBody].daDMidPt[i] = 0.5*(body[iBody].daDiffusionAnn[i+1]+body[iBody].daDiffusionAnn[i]);
    body[iBody].daFlux[i] = -2.*PI*pow(body[iBody].dRadius,2)*sqrt(1.0-pow(sin(body[iBody].daLats[i]),2)) * \
                            body[iBody].daDMidPt[i]*body[iBody].daTGrad[i];
    body[iBody].daFluxIn[i] = (1.0 - body[iBody].daAlbedoAnn[i])*body[iBody].daAnnualInsol[i];
    body[iBody].daFluxOut[i] = body[iBody].daPlanckAAnn[i] + body[iBody].daPlanckBAnn[i]*body[iBody].daTempAnn[i];                       
    
    body[iBody].dFluxInGlobal += body[iBody].daFluxIn[i]/body[iBody].iNumLats;
    body[iBody].dFluxOutGlobal += body[iBody].daFluxOut[i]/body[iBody].iNumLats;
    
    body[iBody].daDivFlux[i] = 0.0;
    for (j=0;j<body[iBody].iNumLats;j++) {
      body[iBody].daDivFlux[i] += -body[iBody].dMDiffAnn[i][j]*body[iBody].daTempAnn[j];
    }
    body[iBody].dAlbedoGlobal += body[iBody].daAlbedoAnn[i]/body[iBody].iNumLats;
    //body[iBody].dIceMassTot += body[iBody].daIceMass[i]*(2*PI*pow(body[iBody].dRadius,2)*(sin(body[iBody].daLats[1])-sin(body[iBody].daLats[0]))); //XXX only works if all lat cells are equal area!!

  } 
}

double OLRhm16(BODY *body, int iBody, int iLat) {
  double phi, Int, tmpk, f;
  
  phi = log10(body[iBody].dpCO2);
  tmpk = log10(body[iBody].daTempLW[iLat]+273.15);
  f = 9.12805643869791438760*pow(tmpk,4)+4.58408794768168803557*pow(tmpk,3)*phi- \
      8.47261075643147449910e+01*pow(tmpk,3)+4.35517381112690282752e-01*pow(tmpk*phi,2)-\
      2.86355036260417961103e+01*pow(tmpk,2)*phi+2.96626642498045896446e+02*pow(tmpk,2)-\
      6.01082900358299240806e-02*tmpk*pow(phi,3)-2.60414691486954641420*tmpk*pow(phi,2)+\
      5.69812976563675661623e+01*tmpk*phi-4.62596100127381816947e+02*tmpk+\
      2.18159373001564722491e-03*pow(phi,4)+1.61456772400726950023e-01*pow(phi,3)+\
      3.75623788187470086797*pow(phi,2)-3.53347289223180354156e+01*phi+\
      2.75011005409836684521e+02;
  Int = pow(10.0,f)/1000.;
  return Int;
}

double dOLRdThm16(BODY *body, int iBody, int iLat) {
  double phi, dI, tmpk, f;
  
  phi = log10(body[iBody].dpCO2);
  tmpk = log10(body[iBody].daTempLW[iLat]+273.15);
  f = 4*9.12805643869791438760*pow(tmpk,3)+3*4.58408794768168803557*pow(tmpk,2)*phi- \
      3*8.47261075643147449910e+01*pow(tmpk,2)+2*4.35517381112690282752e-01*tmpk*pow(phi,2)-\
      2*2.86355036260417961103e+01*tmpk*phi+2*2.96626642498045896446e+02*tmpk-\
      6.01082900358299240806e-02*pow(phi,3)-2.60414691486954641420*pow(phi,2)+\
      5.69812976563675661623e+01*phi-4.62596100127381816947e+02;
  dI = OLRhm16(body,iBody,iLat) * f / (body[iBody].daTempLW[iLat]+273.15);
  return dI;
}

double OLRwk97(BODY *body, int iBody, int iLat, int bModel){
  double phi, Int, T;
  
  phi = log(body[iBody].dpCO2/3.3e-4);
  if (bModel == ANN) {
    T = body[iBody].daTempAnn[iLat]+273.15;
  } else {
    T = body[iBody].daTempLW[iLat]+273.15;
  }
  Int = 9.468980 - 7.714727e-5*phi - 2.794778*T - 3.244753e-3*phi*T-3.547406e-4*pow(phi,2.) \
      + 2.212108e-2*pow(T,2) + 2.229142e-3*pow(phi,2)*T + 3.088497e-5*phi*pow(T,2) \
      - 2.789815e-5*pow(phi*T,2) - 3.442973e-3*pow(phi,3) - 3.361939e-5*pow(T,3) \
      + 9.173169e-3*pow(phi,3)*T - 7.775195e-5*pow(phi,3)*pow(T,2) \
      - 1.679112e-7*phi*pow(T,3) + 6.590999e-8*pow(phi,2)*pow(T,3) \
      + 1.528125e-7*pow(phi,3)*pow(T,3) - 3.367567e-2*pow(phi,4) - 1.631909e-4*pow(phi,4)*T \
      + 3.663871e-6*pow(phi,4)*pow(T,2) - 9.255646e-9*pow(phi,4)*pow(T,3);
  if (Int >= 300) {
    Int = 300.0;
  }
  return Int;
}
  
double dOLRdTwk97(BODY *body, int iBody, int iLat, int bModel){
  double phi, dI, T;
  
  phi = log(body[iBody].dpCO2/3.3e-4);
  if (bModel == ANN) {
    //printf("%lf\n",body[iBody].daTempAnn[iLat]);
    T = body[iBody].daTempAnn[iLat]+273.15;
  } else {
    // MEM: body[iBody].daTempLW[iLat] is not initialized!
    T = body[iBody].daTempLW[iLat]+273.15;
  }
  dI = - 2.794778 + 2*2.212108e-2*T - 3*3.361939e-5*pow(T,2) - 3.244753e-3*phi \
       + 2*3.088497e-5*phi*T - 3*1.679112e-7*phi*pow(T,2) + 2.229142e-3*pow(phi,2) \
       - 2*2.789815e-5*pow(phi,2)*T + 3*6.590999e-8*pow(phi,2)*pow(T,2) \
       + 9.173169e-3*pow(phi,3) - 2*7.775195e-5*pow(phi,3)*T \
       + 3*1.528125e-7*pow(phi,3)*pow(T,2) - 1.631909e-4*pow(phi,4) \
       + 2*3.663871e-6*pow(phi,4)*T - 3*9.255646e-9*pow(phi,4)*pow(T,2);
  if (OLRwk97(body,iBody,iLat,bModel)>=300.0) {
    dI = 0.001;
  }
  return dI;
}

double AlbedoTOA250(double Temp, double phi, double zenith, double albsurf) {
  double mu, tmpk, dTmp;
  mu = cos(zenith);
  tmpk = log10(Temp+273.15);
  
  dTmp = -3.64301272050786051349e-01*pow(mu,3)-6.66571453035937344644e-01*pow(mu,2)*albsurf+\
     1.38761634791769922215e-01*pow(mu,2)*tmpk-1.40826323888164368220e-02*pow(mu,2)*phi+\
     9.41440608298288128530e-01*pow(mu,2)+7.10961643487220129600e-02*mu*pow(albsurf,2)-\
     2.19180456421237290776e-01*mu*albsurf*tmpk-1.82873271476295846949e-02*mu*albsurf*phi+\
     1.48505536251773073708e+00*mu*albsurf-9.01309617860975631487e-01*mu*pow(tmpk,2)+\
     1.92113767482554841093e-02*mu*tmpk*phi+4.11334031794617160926e+00*mu*tmpk+\
     6.80906172782627400891e-04*mu*pow(phi,2)-1.66632232847024261413e-02*mu*phi-\
     6.01321219414692986760e+00*mu+5.20833333338503734478e-02*pow(albsurf,3)+\
     1.09511892935421337181e-01*pow(albsurf,2)*tmpk+\
     1.86369741605604787027e-02*pow(albsurf,2)*phi-2.54092206932019781807e-01*pow(albsurf,2)-\
     4.00290429315177131997e+00*albsurf*pow(tmpk,2)-\
     4.60694421170402754195e-02*albsurf*tmpk*phi+1.79103047870275950970e+01*albsurf*tmpk-\
     1.59834667195196747369e-02*albsurf*pow(phi,2)-1.29954198131196525801e-02*albsurf*phi-\
     1.97041106668471570629e+01*albsurf-9.28987827590191805882e+00*pow(tmpk,3)+\
     2.33079221557892068972e-01*pow(tmpk,2)*phi+6.58750181054108310263e+01*pow(tmpk,2)+
     7.46763857253681870296e-03*tmpk*pow(phi,2)-1.00561681124449076030e+00*tmpk*phi-\
     1.55355955538023465579e+02*tmpk+7.11268878229609079374e-04*pow(phi,3)-\
     3.36136500021004319336e-03*pow(phi,2)+1.13977221457453326003e+00*phi+\
     1.22439629486842392225e+02;
    
  return dTmp;
}

double AlbedoTOA350(double Temp, double phi, double zenith, double albsurf) {
  double mu, tmpk, dTmp;
  mu = cos(zenith);
  tmpk = log10(Temp+273.15);
  
  dTmp = -4.41391619954555503025e-01*pow(mu,3)-2.60017516002879089942e-01*pow(mu,2)*albsurf+\
     1.08110772295329837789e+00*pow(mu,2)*tmpk-3.93863285843020910493e-02*pow(mu,2)*phi-\
     1.46383456258096611435e+00*pow(mu,2)+9.91383778608142668398e-02*mu*pow(albsurf,2)-\
     1.45914724229303338632e+00*mu*albsurf*tmpk-2.72769392852398387395e-02*mu*albsurf*phi+\
     3.99933641081463919775e+00*mu*albsurf+1.07231336256525633388e+00*mu*pow(tmpk,2)-\
     1.04302520934751417891e-02*mu*tmpk*phi-6.10296439299006454604e+00*mu*tmpk+\
     2.69255203910960137434e-03*mu*pow(phi,2)+9.50143253373007257157e-02*mu*phi+\
     7.37864215757422226005e+00*mu+1.28580729156335171748e-01*pow(albsurf,3)-\
     3.07800300913486257759e-01*pow(albsurf,2)*tmpk+\
     2.27715594632176554502e-02*pow(albsurf,2)*phi+6.11699085276039222769e-01*pow(albsurf,2)-\
     2.33213409642421742873e+00*albsurf*pow(tmpk,2)+\
     2.56011431303802661219e-01*albsurf*tmpk*phi+1.05912148222549546972e+01*albsurf*tmpk-\
     1.85772688884413561539e-02*albsurf*pow(phi,2)-7.55796861024326749323e-01*albsurf*phi-\
     1.16485004141808623501e+01*albsurf+2.74062491988752192640e+01*pow(tmpk,3)+\
     5.46044240911252587445e-01*pow(tmpk,2)*phi-2.05761674358916081928e+02*pow(tmpk,2)+\
     5.57943359123403426203e-02*tmpk*pow(phi,2)-2.49880329758542751861e+00*tmpk*phi+\
     5.14448995054491206247e+02*tmpk+2.43702089287719950508e-03*pow(phi,3)-\
     1.09384840764980617589e-01*pow(phi,2)+2.92643187434628071486e+00*phi-
     4.27802454850920923946e+02;
    
  return dTmp;
}

double AlbedoTOA280(double Temp, double pCO2, double zenith, double albsurf) {
  double mu, T, dTmp;
  mu = cos(zenith);
  T = Temp+273.15;
  
  dTmp = -6.891e-1 + 1.046*albsurf + 7.8054e-3*T - 2.8373e-3*pCO2 - 2.8899e-1*mu \
      - 3.7412e-2*albsurf*pCO2 - 6.3499e-3*mu*pCO2 + 2.0122e-1*albsurf*mu \
      - 1.8508e-3*albsurf*T + 1.3649e-4*mu*T + 9.8581e-5*pCO2*Temp \
      + 7.3239e-2*pow(albsurf,2) - 1.6555e-5*pow(T,2) + 6.5817e-4*pow(pCO2,2) \
      + 8.1218e-2*pow(mu,2);
      
  return dTmp;  
}

double AlbedoTOA370(double Temp, double pCO2, double zenith, double albsurf) {
  double mu, T, dTmp;
  mu = cos(zenith);
  T = Temp+273.15;
 
  dTmp =  1.1082 + 1.5172*albsurf - 5.7993e-3*T + 1.9705e-2*pCO2 - 1.867e-1*mu \
      - 3.1355e-2*albsurf*pCO2 - 1.0214e-2*mu*pCO2 + 2.0986e-1*albsurf*mu \
      - 3.7098e-3*albsurf*T - 1.1335e-4*mu*T + 5.3714e-5*pCO2*T \
      + 7.5887e-2*pow(albsurf,2) + 9.269e-6*pow(T,2) - 4.1327e-4*pow(pCO2,2) \
      + 6.3298e-2*pow(mu,2);
  
  return dTmp;
}

double Fresnel(double zenith) {
  double A, r, n=1.33;
  
  r = asin(sin(zenith)/n);
  if (zenith == 0) {
    A = pow((n-1)/(n+1),2);
  } else {  
    A = 0.5*(pow(sin(zenith-r)/sin(zenith+r),2)+pow(tan(zenith-r)/tan(zenith+r),2));
  }
  
  return A;
}
  

void AlbedoTOAhm16(BODY *body, double zenith, int iBody, int iLat) {
  double phi = log10(body[iBody].dpCO2), albtmp;
  
//   if (body[iBody].daIceMassTmp[iLat] > 0 || body[iBody].daTempLand[iLat] <= -10) {
//     albtmp = body[iBody].dIceAlbedo;
//   } else {
//     albtmp = body[iBody].dAlbedoLand;
//   }

/// hack hack hack
  if ((body[iBody].daTempLand[iLat] <= 0) && (body[iBody].daTempLand[iLat] > -10)) {
    albtmp = 0.45;
  } else if (body[iBody].daTempLand[iLat] <= -10) {
    albtmp = 0.7;
  } else {
    albtmp = 0.2;
  }
  
  if (body[iBody].daTempLand[iLat] <= (-23.15)) {
    body[iBody].daAlbedoLand[iLat] = AlbedoTOA250(body[iBody].daTempLand[iLat],phi,zenith,albtmp);
  } else if (body[iBody].daTempLand[iLat] <= 76.85) {
    body[iBody].daAlbedoLand[iLat] = AlbedoTOA350(body[iBody].daTempLand[iLat],phi,zenith,albtmp);
  } else {
    fprintf(stderr,"Land temperature at surface exceeds range for TOA albedo calculation (T>350K)\n");
    exit(EXIT_INPUT);
  }

//   if (body[iBody].daTempWater[iLat] <= body[iBody].dFrzTSeaIce) {
//     albtmp = body[iBody].dIceAlbedo;
//   } else {
//     albtmp = body[iBody].dAlbedoWater;
//   }
  
  /// hack hack hack
  if ((body[iBody].daTempWater[iLat] <= body[iBody].dFrzTSeaIce) && (body[iBody].daTempWater[iLat] > -10)) {
    albtmp = 0.55;
  } else if (body[iBody].daTempWater[iLat] <= -10) {
    albtmp = 0.7;
  } else {
    albtmp = Fresnel(zenith);
  }
  
  if (body[iBody].daTempWater[iLat] <= (-23.15)) {
    body[iBody].daAlbedoWater[iLat] = AlbedoTOA250(body[iBody].daTempWater[iLat],phi,zenith,albtmp);
  } else if (body[iBody].daTempWater[iLat] <= 76.85) {
    body[iBody].daAlbedoWater[iLat] = AlbedoTOA350(body[iBody].daTempWater[iLat],phi,zenith,albtmp);
  } else {
    fprintf(stderr,"Land temperature at surface exceeds range for TOA albedo calculation (T>350K)");
    exit(EXIT_INPUT);
  }
}

double AlbedoTaylor(double zenith) {
  double mu = cos(zenith);
  
  if (mu > 0) {
    return 0.037/(1.1*pow(mu,1.4)+0.15);
  } else {
    return 0.037/0.15;
  }
}

void AlbedoTOAwk97(BODY *body, double zenith, int iBody, int iLat) {
  double phi = body[iBody].dpCO2, albtmp;

  // MEM: body[iBody].daIceMassTmp[iLat] not initialized!
  if (body[iBody].daIceMassTmp[iLat] > 0 || body[iBody].daTempLand[iLat] <= -10) {
    albtmp = body[iBody].dIceAlbedo;
  } else {
    albtmp = body[iBody].dAlbedoLand;
  }

/// hack hack hack
  // if ((body[iBody].daTempLand[iLat] <= 0) && (body[iBody].daTempLand[iLat] > -10)) {
//     albtmp = 0.45;
//   } else if (body[iBody].daTempLand[iLat] <= -10) {
//     albtmp = 0.7;
//   } else {
//     albtmp = 0.2;
//   }
  
  if (body[iBody].daTempLand[iLat] >= -83.15 && body[iBody].daTempLand[iLat] <= (6.85)) {
    body[iBody].daAlbedoLand[iLat] = AlbedoTOA280(body[iBody].daTempLand[iLat],phi,zenith,albtmp);
  } else if (body[iBody].daTempLand[iLat] <= 96.85) {
    body[iBody].daAlbedoLand[iLat] = AlbedoTOA370(body[iBody].daTempLand[iLat],phi,zenith,albtmp);
  } else {
//     fprintf(stderr,"Land temperature at surface exceeds range for TOA albedo calculation (190K<T<370K)\n");
    body[iBody].daAlbedoLand[iLat] = 0.18; //albedo asymptotes to ~0.18 (all surface albedos?)
//     exit(EXIT_INPUT);
  }

  if (body[iBody].daTempWater[iLat] <= body[iBody].dFrzTSeaIce) {
    albtmp = body[iBody].dIceAlbedo;
  } else {
    if (body[iBody].iAlbedoType == ALBFIXED) {
      albtmp = body[iBody].dAlbedoWater;
    } else if (body[iBody].iAlbedoType == ALBTAYLOR) {
      albtmp = AlbedoTaylor(zenith);
    }
  }
  
  /// hack hack hack
  // if ((body[iBody].daTempWater[iLat] <= 0) && (body[iBody].daTempWater[iLat] > -10)) {
//     albtmp = 0.55;
//   } else if (body[iBody].daTempWater[iLat] <= -10) {
//     albtmp = 0.7;
//   } else {
//     albtmp = Fresnel(zenith);
//   }
  
  if (body[iBody].daTempLand[iLat] >= -83.15 && body[iBody].daTempWater[iLat] <= (6.85)) {
    body[iBody].daAlbedoWater[iLat] = AlbedoTOA280(body[iBody].daTempWater[iLat],phi,zenith,albtmp);
  } else if (body[iBody].daTempWater[iLat] <= 96.85) {
    body[iBody].daAlbedoWater[iLat] = AlbedoTOA370(body[iBody].daTempWater[iLat],phi,zenith,albtmp);
  } else {
//     fprintf(stderr,"Ocean temperature at surface exceeds range for TOA albedo calculation (190<T<370K)\n");
    body[iBody].daAlbedoWater[iLat] = 0.18; //albedo asymptotes to ~0.18 (all surface albedos?)
//     exit(EXIT_INPUT);
  }
}

void AlbedoSeasonal(BODY *body, int iBody, int iDay) {
  int iLat;
  double zenith;
  
  body[iBody].dAlbedoGlobalTmp = 0;
  for (iLat=0;iLat<body[iBody].iNumLats;iLat++) {
    //zenith angle of sun at noon at each latitude
    zenith = fabs(body[iBody].daLats[iLat] - body[iBody].daDeclination[iDay]);
    
    if (body[iBody].bCalcAB == 1) {
      AlbedoTOAwk97(body, zenith, iBody, iLat);
    } else {
      body[iBody].daAlbedoLand[iLat] = body[iBody].dAlbedoLand+0.08*(3.*pow(sin(zenith),2)-1.)/2.;
      body[iBody].daAlbedoWater[iLat] = body[iBody].dAlbedoWater+0.08*(3.*pow(sin(zenith),2)-1.)/2.;
      if (body[iBody].daIceMassTmp[iLat] > 0 || body[iBody].daTempLand[iLat] <= -10) {
        body[iBody].daAlbedoLand[iLat] = body[iBody].dIceAlbedo;
      }
      if (body[iBody].daTempWater[iLat] <= body[iBody].dFrzTSeaIce) {
        body[iBody].daAlbedoWater[iLat] = body[iBody].dIceAlbedo;
      }
    }
    body[iBody].daAlbedoLW[iLat] = body[iBody].daLandFrac[iLat]*body[iBody].daAlbedoLand[iLat]+ \
                              body[iBody].daWaterFrac[iLat]*body[iBody].daAlbedoWater[iLat];
    body[iBody].dAlbedoGlobalTmp += body[iBody].daAlbedoLW[iLat]/body[iBody].iNumLats;
  }  
  body[iBody].dAlbedoGlobal += \
            body[iBody].dAlbedoGlobalTmp/(body[iBody].iNStepInYear);
}

void SeaIce(BODY *body, int iBody) {
  int i, j;
  double nhicearea=0, shicearea=0, nhtotarea=0, shtotarea=0, nhfw, shfw, nhdW, shdW, Cw_dt;
  Cw_dt = (body[iBody].dHeatCapWater*body[iBody].dMeanMotion/(2*PI))/body[iBody].dSeasDeltat;
  
  for (i=0;i<2*body[iBody].iNumLats;i++) {
    for (j=0;j<2*body[iBody].iNumLats;j++) {
      body[iBody].dMEulerSea[i][j] = body[iBody].dMInit[i][j];
    }
  }
  
  for (i=0;i<body[iBody].iNumLats;i++) {
    if (body[iBody].daTempWater[i] <= body[iBody].dFrzTSeaIce) {
      if (body[iBody].daSeaIceHeight[i] > 0) {
        body[iBody].daSeaIceK[i] = body[iBody].dSeaIceConduct/body[iBody].daSeaIceHeight[i];
        body[iBody].daSourceLW[2*i+1] = body[iBody].daSeaIceK[i]*body[iBody].dFrzTSeaIce \
            - body[iBody].daSourceW[i];
        body[iBody].dMEulerSea[2*i+1][2*i+1] += -Cw_dt+body[iBody].daSeaIceK[i];
      } else {
        body[iBody].daSeaIceK[i] = 0.0;  
      }
    }
  }
  MatrixInvertSeasonal(body,iBody);
  
  for (i=0;i<2*body[iBody].iNumLats;i++) {
    body[iBody].daTmpTempSea[i] = 0.0;
    for (j=0;j<2*body[iBody].iNumLats;j++) {
      body[iBody].daTmpTempSea[i] += body[iBody].dInvMSea[i][j]*body[iBody].daSourceLW[j];
    }
  }
  
  for (i=0;i<body[iBody].iNumLats;i++) {
    //temp change this time step
    body[iBody].daDeltaTempL[i] = body[iBody].daTmpTempSea[2*i]-body[iBody].daTempLand[i];
    body[iBody].daDeltaTempW[i] = body[iBody].daTmpTempSea[2*i+1]-body[iBody].daTempWater[i];
    
    body[iBody].daTempLand[i] = body[iBody].daTmpTempSea[2*i];
    body[iBody].daTempWater[i] = body[iBody].daTmpTempSea[2*i+1];
    
    /* if sea ice present but T > -2, set to -2 */
    if (body[iBody].daSeaIceHeight[i] > 0) {
      if (body[iBody].daTempWater[i] > -2) {
        body[iBody].daTempWater[i] = -2.0;
      }
      
      body[iBody].daFluxSeaIce[i] = -body[iBody].daSourceW[i]-body[iBody].daPlanckBSea[i] \
              *body[iBody].daTempWater[i] - body[iBody].dNuLandWater/body[iBody].daWaterFrac[i]\
              *(body[iBody].daTmpTempSea[2*i+1]-body[iBody].daTempLand[i]);
      for (j=0;j<body[iBody].iNumLats;j++) {
        body[iBody].daFluxSeaIce[i] += body[iBody].dMDiffSea[i][j]*body[iBody].daTmpTempSea[2*j+1];
      }
      if (body[iBody].daLats[i] >= 0) {
        nhicearea += body[iBody].daWaterFrac[i];
        nhtotarea += body[iBody].daWaterFrac[i];
      } else {
        shicearea += body[iBody].daWaterFrac[i];
        shtotarea += body[iBody].daWaterFrac[i];
      }
    } else {
      body[iBody].daFluxSeaIce[i] = 0.0;
      /* no sea ice, still add to total area */
      if (body[iBody].daLats[i] >= 0) {
        nhtotarea += body[iBody].daWaterFrac[i];
      } else {
        shtotarea += body[iBody].daWaterFrac[i];
      }
    }
  }
  nhfw = 2.0*(2.0-2.0*(nhicearea - body[iBody].dSeasDeltax)/nhtotarea);
  shfw = 2.0*(2.0-2.0*(shicearea - body[iBody].dSeasDeltax)/shtotarea);
  if (nhfw > 4) nhfw = 4.0;
  if (shfw > 4) shfw = 4.0;
  nhdW = nhfw*nhicearea/(nhtotarea-nhicearea)/Cw_dt;
  shdW = shfw*shicearea/(shtotarea-shicearea)/Cw_dt;
  
  for (i=0;i<body[iBody].iNumLats;i++) {
    if (body[iBody].daSeaIceHeight[i] > 0) {
      if (body[iBody].daLats[i] >= 0) {
        body[iBody].daFluxSeaIce[i] += nhfw;
      } else {
        body[iBody].daFluxSeaIce[i] += shfw;
      }
    } else {
      if (body[iBody].daLats[i] >= 0) {
        body[iBody].daTempWater[i] -= nhdW;
      } else {
        body[iBody].daTempWater[i] -= shdW;
      }
    }
      
  }
  
}  

void MatrixSeasonal(BODY *body, int iBody) {
  int i, j;
  double xboundary, nu_fl, nu_fw, Cl_dt, Cw_dt, dt_Lf;
  Cl_dt = body[iBody].dHeatCapLand*body[iBody].dMeanMotion/(2*PI)/body[iBody].dSeasDeltat;
  Cw_dt = body[iBody].dHeatCapWater*body[iBody].dMeanMotion/(2*PI)/body[iBody].dSeasDeltat;
  dt_Lf = body[iBody].dSeasDeltat/body[iBody].dLatentHeatIce;

  for (i=0;i<body[iBody].iNumLats+1;i++) {
//     xboundary = -1.0 + i*2.0/body[iBody].iNumLats;
    body[iBody].daLambdaSea[i] = body[iBody].daDiffusionSea[i]*(1.0-pow(body[iBody].daXBoundary[i],2))/(pow(body[iBody].dSeasDeltax,2));
  }
  
  for (i=0;i<body[iBody].iNumLats;i++) {
    nu_fl = body[iBody].dNuLandWater/body[iBody].daLandFrac[i];
    nu_fw = body[iBody].dNuLandWater/body[iBody].daWaterFrac[i];
    for (j=0;j<body[iBody].iNumLats;j++) {
      if (j==i) {
        body[iBody].dMDiffSea[i][j] = (-body[iBody].daLambdaSea[i+1]-body[iBody].daLambdaSea[i]);
        body[iBody].dMLand[i][j] = Cl_dt+body[iBody].daPlanckBAvg[i]+nu_fl-body[iBody].dMDiffSea[i][j];
        body[iBody].dMWater[i][j] = Cw_dt+body[iBody].daPlanckBAvg[i]+nu_fw-body[iBody].dMDiffSea[i][j];
      } else if (j==(i+1)) {
        body[iBody].dMDiffSea[i][j] = body[iBody].daLambdaSea[j];
        body[iBody].dMLand[i][j] = -body[iBody].daLambdaSea[j];
        body[iBody].dMWater[i][j] = -body[iBody].daLambdaSea[j];
      } else if (j==(i-1)) {
        body[iBody].dMDiffSea[i][j] = body[iBody].daLambdaSea[i];
        body[iBody].dMLand[i][j] = -body[iBody].daLambdaSea[i];
        body[iBody].dMWater[i][j] = -body[iBody].daLambdaSea[i];
      } else {
        body[iBody].dMDiffSea[i][j] = 0.0;
        body[iBody].dMLand[i][j] = 0.0;
        body[iBody].dMWater[i][j] = 0.0;
      }  
    }
    body[iBody].dMInit[2*i][2*i+1] = -1*nu_fl;
    body[iBody].dMInit[2*i+1][2*i] = -1*nu_fw;

    for (j=0;j<body[iBody].iNumLats;j++) {
      body[iBody].dMInit[2*i][2*j] = body[iBody].dMLand[i][j];
      body[iBody].dMInit[2*i+1][2*j+1] = body[iBody].dMWater[i][j];
    }
  }
  
  for (i=0;i<2*body[iBody].iNumLats;i++) {
    for (j=0;j<2*body[iBody].iNumLats;j++) {
      body[iBody].dMEulerSea[i][j] = body[iBody].dMInit[i][j];
      body[iBody].dMEulerCopySea[i][j] = body[iBody].dMEulerCopySea[i][j];
    }
  }
  
  MatrixInvertSeasonal(body,iBody);
}

void SourceFSeas(BODY *body, int iBody, int day) {
  int i;
  
  for (i=0;i<body[iBody].iNumLats;i++) {
    body[iBody].daSourceL[i] = body[iBody].daPlanckASea[i] \
            - (1.0-body[iBody].daAlbedoLand[i])*body[iBody].daInsol[i][day];
    body[iBody].daSourceW[i] = body[iBody].daPlanckASea[i] \
            - (1.0-body[iBody].daAlbedoWater[i])*body[iBody].daInsol[i][day];
    body[iBody].daSourceLW[2*i] = body[iBody].daTempLand[i] * body[iBody].dHeatCapLand\
                  * body[iBody].dMeanMotion/(2*PI)/body[iBody].dSeasDeltat-body[iBody].daSourceL[i];
    body[iBody].daSourceLW[2*i+1] = body[iBody].daTempWater[i] * body[iBody].dHeatCapWater \
                  * body[iBody].dMeanMotion/(2*PI)/body[iBody].dSeasDeltat-body[iBody].daSourceW[i];
  }
}


void EnergyResiduals(BODY *body, int iBody, int day) {
  int i;
  double nu_fl, nu_fw, Cl_dt, Cw_dt, dt_Lf;
  Cl_dt = body[iBody].dHeatCapLand*body[iBody].dMeanMotion/(2*PI)/body[iBody].dSeasDeltat;
  Cw_dt = body[iBody].dHeatCapWater*body[iBody].dMeanMotion/(2*PI)/body[iBody].dSeasDeltat;
  dt_Lf = body[iBody].dSeasDeltat*body[iBody].dMeanMotion/(2*PI)/body[iBody].dLatentHeatIce;
  
  for (i=0;i<body[iBody].iNumLats;i++) {
    nu_fl = body[iBody].dNuLandWater/body[iBody].daLandFrac[i];
    nu_fw = body[iBody].dNuLandWater/body[iBody].daWaterFrac[i];

    if (i==0) {
      body[iBody].daEnergyResL[i] = body[iBody].daInsol[i][day]*\
        (1.0-body[iBody].daAlbedoLand[i])-Cl_dt*(body[iBody].daDeltaTempL[i])-\
        body[iBody].daLambdaSea[i+1]*(body[iBody].daTempLand[i]-body[iBody].daTempLand[i+1])-\
        nu_fl*(body[iBody].daTempLand[i]-body[iBody].daTempWater[i])-\
        body[iBody].daPlanckASea[i]-body[iBody].daPlanckBSea[i]*body[iBody].daTempLand[i];
        
      body[iBody].daEnergyResW[i] = body[iBody].daInsol[i][day]*\
        (1.0-body[iBody].daAlbedoWater[i])-Cw_dt*(body[iBody].daDeltaTempW[i])-\
        body[iBody].daLambdaSea[i+1]*(body[iBody].daTempWater[i]-body[iBody].daTempWater[i+1])-\
        nu_fw*(body[iBody].daTempWater[i]-body[iBody].daTempLand[i])-\
        body[iBody].daPlanckASea[i]-body[iBody].daPlanckBSea[i]*body[iBody].daTempWater[i];
<<<<<<< HEAD
    } else if (i==body[iBody].iNumLats-1) {
=======
    } else if (i==(body[iBody].iNumLats-1)) {
>>>>>>> ad0048a6
      body[iBody].daEnergyResL[i] = body[iBody].daInsol[i][day]*\
        (1.0-body[iBody].daAlbedoLand[i])-Cl_dt*(body[iBody].daDeltaTempL[i])-\
        body[iBody].daLambdaSea[i]*(body[iBody].daTempLand[i]-body[iBody].daTempLand[i-1])-\
        nu_fl*(body[iBody].daTempLand[i]-body[iBody].daTempWater[i])-\
        body[iBody].daPlanckASea[i]-body[iBody].daPlanckBSea[i]*body[iBody].daTempLand[i];
        
      body[iBody].daEnergyResW[i] = body[iBody].daInsol[i][day]*\
        (1.0-body[iBody].daAlbedoWater[i])-Cw_dt*(body[iBody].daDeltaTempW[i])-\
        body[iBody].daLambdaSea[i]*(body[iBody].daTempWater[i]-body[iBody].daTempWater[i-1])-\
        nu_fw*(body[iBody].daTempWater[i]-body[iBody].daTempLand[i])-\
        body[iBody].daPlanckASea[i]-body[iBody].daPlanckBSea[i]*body[iBody].daTempWater[i];
    } else {
      body[iBody].daEnergyResL[i] = body[iBody].daInsol[i][day]*\
        (1.0-body[iBody].daAlbedoLand[i])-Cl_dt*(body[iBody].daDeltaTempL[i])-\
        body[iBody].daLambdaSea[i]*(body[iBody].daTempLand[i]-body[iBody].daTempLand[i-1])-\
        body[iBody].daLambdaSea[i+1]*(body[iBody].daTempLand[i]-body[iBody].daTempLand[i+1])-\
        nu_fl*(body[iBody].daTempLand[i]-body[iBody].daTempWater[i])-\
        body[iBody].daPlanckASea[i]-body[iBody].daPlanckBSea[i]*body[iBody].daTempLand[i];
        
      body[iBody].daEnergyResW[i] = body[iBody].daInsol[i][day]*\
        (1.0-body[iBody].daAlbedoWater[i])-Cw_dt*(body[iBody].daDeltaTempW[i])-\
        body[iBody].daLambdaSea[i]*(body[iBody].daTempWater[i]-body[iBody].daTempWater[i-1])-\
        body[iBody].daLambdaSea[i+1]*(body[iBody].daTempWater[i]-body[iBody].daTempWater[i+1])-\
        nu_fw*(body[iBody].daTempWater[i]-body[iBody].daTempLand[i])-\
        body[iBody].daPlanckASea[i]-body[iBody].daPlanckBSea[i]*body[iBody].daTempWater[i];
    }
    
    body[iBody].daEnerResLAnn[i] += body[iBody].daEnergyResL[i]/body[iBody].iNStepInYear;
    body[iBody].daEnerResWAnn[i] += body[iBody].daEnergyResW[i]/body[iBody].iNStepInYear;
  }
}


void PoiseSeasonal(BODY *body, int iBody) {
  int i, j, nstep, nyear, day;
  double h;
    
  h = 2*PI/body[iBody].dMeanMotion/body[iBody].iNStepInYear;

  //MatrixSeasonal(body,iBody);
  /* main loop */
  for (nyear=0;nyear<body[iBody].iNumYears;nyear++) {
    body[iBody].dTGlobal = 0.0;
    body[iBody].dFluxInGlobal = 0.0;
    body[iBody].dFluxOutGlobal = 0.0;
    
    for (i=0;i<body[iBody].iNumLats;i++) {
        //start of year, reset annual averages to zero 
        body[iBody].daTempAvg[i] = 0.0;
        body[iBody].daPlanckBAvg[i] = 0.0;
        body[iBody].daAlbedoAvg[i] = 0.0;
        body[iBody].daTempAvgL[i] = 0.0;
        body[iBody].daTempAvgW[i] = 0.0;
        body[iBody].daAlbedoAvgL[i] = 0.0;
        body[iBody].daAlbedoAvgW[i] = 0.0;
        body[iBody].daFluxAvg[i] = 0.0;
        body[iBody].daFluxInAvg[i] = 0.0;
        body[iBody].daDivFluxAvg[i] = 0.0;
        body[iBody].daFluxOutAvg[i] = 0.0;
        body[iBody].daIceBalanceAnnual[i] = 0.0;
        body[iBody].daEnerResLAnn[i] = 0.0;
        body[iBody].daEnerResWAnn[i] = 0.0;
        body[iBody].daTempMinLW[i] = HUGE;
        body[iBody].daTempMaxLW[i] = -1*HUGE;
        if (nyear == 0) {
          //reset ice sheet stuff only on first year       
          if (body[iBody].bIceSheets) {
            body[iBody].daIceMassTmp[i] = body[iBody].daIceMass[i];
          }
        }
    }
    
    AlbedoSeasonal(body,iBody,0);
    body[iBody].dAlbedoGlobal = 0.0;
    
    for (nstep=0;nstep<body[iBody].iNStepInYear;nstep++) {
      body[iBody].dTGlobalTmp = 0.0;
      body[iBody].dFluxInGlobalTmp = 0.0;
      body[iBody].dFluxOutGlobalTmp = 0.0;
      day = floor(body[iBody].dSeasDeltat*nstep*body[iBody].iNDays);
      
      SourceFSeas(body, iBody, day);
            
      if (body[iBody].bSeaIceModel == 1) {
        SeaIce(body,iBody);
        for (i=0;i<body[iBody].iNumLats;i++) {
          if (body[iBody].daSeaIceHeight[i] > 0) {
            // adjust height of present sea ice
            body[iBody].daSeaIceHeight[i] -=body[iBody].dSeasDeltat/body[iBody].dLatentHeatIce\
                                       * body[iBody].daFluxSeaIce[i];
            if (body[iBody].daSeaIceHeight[i] < 0) body[iBody].daSeaIceHeight[i] = 0;                           
          } else {
            if (body[iBody].daTempWater[i] < body[iBody].dFrzTSeaIce) {
              // create new sea ice 
              body[iBody].daSeaIceHeight[i] = \
                    -body[iBody].dHeatCapWater*body[iBody].dMeanMotion/(2*PI)\
                    /body[iBody].dLatentHeatIce*(body[iBody].daTempWater[i] - body[iBody].dFrzTSeaIce);
            }
          }
          
          // ice growth/ablation
          if (body[iBody].bIceSheets) {  
            //calculate derivative of ice mass density and take an euler step
            body[iBody].daIceBalance[i][nstep] = IceMassBalance(body,iBody,i);
            body[iBody].daIceMassTmp[i] += h*body[iBody].daIceBalance[i][nstep];
            if (body[iBody].daIceMassTmp[i] < 0.0) {
               body[iBody].daIceMassTmp[i] = 0.0;
            } //don't let ice mass become negative
            if (body[iBody].daIceBalance[i][nstep] < 0 && body[iBody].daIceMassTmp[i] != 0) {
              if (body[iBody].daIceMassTmp[i] <= fabs(h*body[iBody].daIceBalance[i][nstep])) {
                body[iBody].daTempLand[i] += -body[iBody].daIceMassTmp[i]*LFICE/\
                    body[iBody].dHeatCapLand; //adjust temperature
              } else {
                body[iBody].daTempLand[i] += h*body[iBody].daIceBalance[i][nstep]*LFICE/\
                  body[iBody].dHeatCapLand; //adjust temperature
              }
            } else if (body[iBody].daIceBalance[i][nstep] > 0) {
              body[iBody].daTempLand[i] += h*body[iBody].daIceBalance[i][nstep]*LFICE/\
                  body[iBody].dHeatCapLand; //adjust temperature
            }
          }
          
          body[iBody].daTempLW[i] = body[iBody].daLandFrac[i]*body[iBody].daTempLand[i] + \
                            body[iBody].daWaterFrac[i]*body[iBody].daTempWater[i];
          body[iBody].dTGlobalTmp += body[iBody].daTempLW[i]/body[iBody].iNumLats;
          
          if (body[iBody].bCalcAB) {
            /* Calculate A and B from williams and kasting 97 result */
            body[iBody].daPlanckBSea[i] = dOLRdTwk97(body,iBody,i,SEA);
            body[iBody].daPlanckASea[i] = OLRwk97(body,iBody,i,SEA) \
               - body[iBody].daPlanckBSea[i]*(body[iBody].daTempLW[i]); 
            
            if (body[iBody].bMEPDiff) {   
              if (i==0) {
                body[iBody].daDiffusionSea[i] = body[iBody].daPlanckBSea[i]/4.0;
              } else if (i==(body[iBody].iNumLats-1)) {
                body[iBody].daDiffusionSea[i] = (body[iBody].daPlanckBSea[i]+body[iBody].daPlanckBSea[i-1])/8.0;  
                body[iBody].daDiffusionSea[i+1] = body[iBody].daPlanckBSea[i]/4.0;
              } else {
                body[iBody].daDiffusionSea[i] = (body[iBody].daPlanckBSea[i]+body[iBody].daPlanckBSea[i-1])/8.0;  
              } 
            } 
          } 
          
          //calculate fluxes by latitude and global average 
          body[iBody].daFluxOutLand[i] = body[iBody].daPlanckASea[i] \
                                  + body[iBody].daPlanckBSea[i]*body[iBody].daTempLand[i];
          body[iBody].daFluxOutWater[i] = body[iBody].daPlanckASea[i] \
                                  + body[iBody].daPlanckBSea[i]*body[iBody].daTempWater[i];
          body[iBody].daFluxOut[i] = body[iBody].daLandFrac[i]*body[iBody].daFluxOutLand[i] + \
                                  body[iBody].daWaterFrac[i]*body[iBody].daFluxOutWater[i];
          body[iBody].dFluxOutGlobalTmp += body[iBody].daFluxOut[i]/body[iBody].iNumLats;
          
          body[iBody].daFluxInLand[i] = (1.0-body[iBody].daAlbedoLand[i])\
                                          *body[iBody].daInsol[i][day];
          body[iBody].daFluxInWater[i] = (1.0-body[iBody].daAlbedoWater[i])\
                                          *body[iBody].daInsol[i][day];
          body[iBody].daFluxIn[i] = body[iBody].daLandFrac[i]*body[iBody].daFluxInLand[i] + \
                                  body[iBody].daWaterFrac[i]*body[iBody].daFluxInWater[i];
          body[iBody].dFluxInGlobalTmp += body[iBody].daFluxIn[i]/body[iBody].iNumLats;
          
          // annual averages by latitude
          body[iBody].daTempAvg[i] += body[iBody].daTempLW[i]/body[iBody].iNStepInYear;
          body[iBody].daPlanckBAvg[i] += body[iBody].daPlanckBSea[i]/body[iBody].iNStepInYear;
          body[iBody].daAlbedoAvg[i] += body[iBody].daAlbedoLW[i]/body[iBody].iNStepInYear;
          body[iBody].daFluxInAvg[i] += body[iBody].daFluxIn[i]/body[iBody].iNStepInYear;
          body[iBody].daFluxOutAvg[i] += body[iBody].daFluxOut[i]/body[iBody].iNStepInYear;
          body[iBody].daTempDaily[i][nyear*body[iBody].iNStepInYear+nstep] = body[iBody].daTempLW[i];
          body[iBody].daTempAvgL[i] += body[iBody].daTempLand[i]/body[iBody].iNStepInYear;
          body[iBody].daTempAvgW[i] += body[iBody].daTempWater[i]/body[iBody].iNStepInYear;
          body[iBody].daAlbedoAvgL[i] += body[iBody].daAlbedoLand[i]/body[iBody].iNStepInYear;
          body[iBody].daAlbedoAvgW[i] += body[iBody].daAlbedoWater[i]/body[iBody].iNStepInYear; 
          body[iBody].daAlbedoAvg[i] += body[iBody].daAlbedoLW[i]/body[iBody].iNStepInYear;
          body[iBody].daFluxInAvg[i] += body[iBody].daFluxIn[i]/body[iBody].iNStepInYear;
          body[iBody].daFluxOutAvg[i] += body[iBody].daFluxOut[i]/body[iBody].iNStepInYear;
          
          // daily values for output over year
          body[iBody].daTempDaily[i][nyear*body[iBody].iNStepInYear+nstep] = body[iBody].daTempLW[i];
          body[iBody].daFluxInDaily[i][nyear*body[iBody].iNStepInYear+nstep] = body[iBody].daFluxIn[i];
          body[iBody].daFluxOutDaily[i][nyear*body[iBody].iNStepInYear+nstep] = body[iBody].daFluxOut[i];
          body[iBody].daPlanckBDaily[i][nyear*body[iBody].iNStepInYear+nstep] = body[iBody].daPlanckBSea[i];
          if (body[iBody].daTempLW[i] < body[iBody].daTempMinLW[i])
            body[iBody].daTempMinLW[i] = body[iBody].daTempLW[i];
          if (body[iBody].daTempLW[i] > body[iBody].daTempMaxLW[i])
            body[iBody].daTempMaxLW[i] = body[iBody].daTempLW[i];
        }
        
        TempGradientSea(body, body[iBody].dSeasDeltax, iBody);
        for (i=0;i<body[iBody].iNumLats;i++) {
          body[iBody].daDMidPt[i] = 0.5*(body[iBody].daDiffusionSea[i+1]+body[iBody].daDiffusionSea[i]);
          body[iBody].daFlux[i] = -2.*PI*pow(body[iBody].dRadius,2)*sqrt(1.0-pow(sin(body[iBody].daLats[i]),2)) * \
                            body[iBody].daDMidPt[i]*body[iBody].daTGrad[i];
          body[iBody].daFluxAvg[i] += body[iBody].daFlux[i]/body[iBody].iNStepInYear;
          body[iBody].daFluxDaily[i][nyear*body[iBody].iNStepInYear+nstep] = body[iBody].daFlux[i];

          body[iBody].daDivFlux[i] = 0.0;
          for (j=0;j<body[iBody].iNumLats;j++) {
            body[iBody].daDivFlux[i] += -body[iBody].dMDiffSea[i][j]*body[iBody].daTempLW[j];
          }
          body[iBody].daDivFluxAvg[i] += body[iBody].daDivFlux[i]/body[iBody].iNStepInYear;
          body[iBody].daDivFluxDaily[i][nyear*body[iBody].iNStepInYear+nstep] = body[iBody].daDivFlux[i];
        }
        
        body[iBody].dTGlobal += \
          body[iBody].dTGlobalTmp/(body[iBody].iNStepInYear);
        body[iBody].dFluxOutGlobal += \
              body[iBody].dFluxOutGlobalTmp/(body[iBody].iNStepInYear);
        body[iBody].dFluxInGlobal += \
              body[iBody].dFluxInGlobalTmp/(body[iBody].iNStepInYear);
              
      } else {  
        for (i=0;i<2*body[iBody].iNumLats;i++) {
          body[iBody].daTmpTempSea[i] = 0.0;
          for (j=0;j<2*body[iBody].iNumLats;j++) {
            body[iBody].daTmpTempSea[i] += body[iBody].dInvMSea[i][j]*body[iBody].daSourceLW[j];
          }
        }
        for (i=0;i<body[iBody].iNumLats;i++) {
          //temp change this time step
          body[iBody].daDeltaTempL[i] = body[iBody].daTmpTempSea[2*i]-body[iBody].daTempLand[i];
          body[iBody].daDeltaTempW[i] = body[iBody].daTmpTempSea[2*i+1]-body[iBody].daTempWater[i];          
          //calculate temperature and fluxes by latitude and global average 
          body[iBody].daTempLand[i] = body[iBody].daTmpTempSea[2*i];
          body[iBody].daTempWater[i] = body[iBody].daTmpTempSea[2*i+1];
          
          // ice growth/ablation
          if (body[iBody].bIceSheets) {  
            //calculate derivative of ice mass density and take an euler step
            body[iBody].daIceBalance[i][nstep] = IceMassBalance(body,iBody,i);
            body[iBody].daIceMassTmp[i] += h*body[iBody].daIceBalance[i][nstep];
//             if (i==0) printf("nstep = %d, ice mass 0 = %f\n",nstep,body[iBody].daIceMassTmp[i]);
            if (body[iBody].daIceMassTmp[i] < 0.0) {
               body[iBody].daIceMassTmp[i] = 0.0;
            } //don't let ice mass become negative
            if (body[iBody].daIceBalance[i][nstep] < 0 && body[iBody].daIceMassTmp[i] != 0) {
              if (body[iBody].daIceMassTmp[i] <= fabs(h*body[iBody].daIceBalance[i][nstep])) {
                body[iBody].daTempLand[i] += -body[iBody].daIceMassTmp[i]*LFICE/\
                    body[iBody].dHeatCapLand; //adjust temperature
              } else {
                body[iBody].daTempLand[i] += h*body[iBody].daIceBalance[i][nstep]*LFICE/\
                  body[iBody].dHeatCapLand; //adjust temperature
              }
            } else if (body[iBody].daIceBalance[i][nstep] > 0) {
              body[iBody].daTempLand[i] += h*body[iBody].daIceBalance[i][nstep]*LFICE/\
                  body[iBody].dHeatCapLand; //adjust temperature
            }
          }
          
          body[iBody].daTempLW[i] = body[iBody].daLandFrac[i]*body[iBody].daTempLand[i] + \
                                  body[iBody].daWaterFrac[i]*body[iBody].daTempWater[i];
          body[iBody].dTGlobalTmp += body[iBody].daTempLW[i]/body[iBody].iNumLats;
          
          if (body[iBody].bCalcAB) {
            /* Calculate A and B from Haqq-Misra et al 2016 result */
            // body[iBody].daPlanckB[i] = dOLRdThm16(body,iBody,i);
//             body[iBody].daPlanckA[i] = OLRhm16(body,iBody,i) \
//                - body[iBody].daPlanckB[i]*(body[iBody].daTemp[i]); 
//               
            body[iBody].daPlanckBSea[i] = dOLRdTwk97(body,iBody,i,SEA);
            body[iBody].daPlanckASea[i] = OLRwk97(body,iBody,i,SEA) \
                  - body[iBody].daPlanckBSea[i]*(body[iBody].daTempLW[i]);
            
            if (body[iBody].bMEPDiff) {   
              if (i==0) {
                body[iBody].daDiffusionSea[i] = body[iBody].daPlanckBSea[i]/4.0;
              } else if (i==(body[iBody].iNumLats-1)) {
                body[iBody].daDiffusionSea[i] = (body[iBody].daPlanckBSea[i]+body[iBody].daPlanckBSea[i-1])/8.0;  
                body[iBody].daDiffusionSea[i+1] = body[iBody].daPlanckBSea[i]/4.0;
              } else {
                body[iBody].daDiffusionSea[i] = (body[iBody].daPlanckBSea[i]+body[iBody].daPlanckBSea[i-1])/8.0;  
              } 
            } 
          } 
            
          body[iBody].daFluxOutLand[i] = body[iBody].daPlanckASea[i] \
                                  + body[iBody].daPlanckBSea[i]*body[iBody].daTempLand[i];
          body[iBody].daFluxOutWater[i] = body[iBody].daPlanckASea[i] \
                                  + body[iBody].daPlanckBSea[i]*body[iBody].daTempWater[i];
          body[iBody].daFluxOut[i] = body[iBody].daLandFrac[i]*body[iBody].daFluxOutLand[i] + \
                                  body[iBody].daWaterFrac[i]*body[iBody].daFluxOutWater[i];
          body[iBody].dFluxOutGlobalTmp += body[iBody].daFluxOut[i]/body[iBody].iNumLats;
          
          body[iBody].daFluxInLand[i] = (1.0-body[iBody].daAlbedoLand[i])\
                                          *body[iBody].daInsol[i][day];
          body[iBody].daFluxInWater[i] = (1.0-body[iBody].daAlbedoWater[i])\
                                          *body[iBody].daInsol[i][day];
          body[iBody].daFluxIn[i] = body[iBody].daLandFrac[i]*body[iBody].daFluxInLand[i] + \
                                  body[iBody].daWaterFrac[i]*body[iBody].daFluxInWater[i];
          body[iBody].dFluxInGlobalTmp += body[iBody].daFluxIn[i]/body[iBody].iNumLats;
          
          // annual averages by latitude
          body[iBody].daTempAvg[i] += body[iBody].daTempLW[i]/body[iBody].iNStepInYear;
          body[iBody].daPlanckBAvg[i] += body[iBody].daPlanckBSea[i]/body[iBody].iNStepInYear;
          body[iBody].daTempAvgL[i] += body[iBody].daTempLand[i]/body[iBody].iNStepInYear;
          body[iBody].daTempAvgW[i] += body[iBody].daTempWater[i]/body[iBody].iNStepInYear;
          body[iBody].daAlbedoAvgL[i] += body[iBody].daAlbedoLand[i]/body[iBody].iNStepInYear;
          body[iBody].daAlbedoAvgW[i] += body[iBody].daAlbedoWater[i]/body[iBody].iNStepInYear;          
          body[iBody].daAlbedoAvg[i] += body[iBody].daAlbedoLW[i]/body[iBody].iNStepInYear;
          body[iBody].daFluxInAvg[i] += body[iBody].daFluxIn[i]/body[iBody].iNStepInYear;
          body[iBody].daFluxOutAvg[i] += body[iBody].daFluxOut[i]/body[iBody].iNStepInYear;    
          
          body[iBody].daTempDaily[i][nyear*body[iBody].iNStepInYear+nstep] = body[iBody].daTempLW[i];
          body[iBody].daFluxInDaily[i][nyear*body[iBody].iNStepInYear+nstep] = body[iBody].daFluxIn[i];
          body[iBody].daFluxOutDaily[i][nyear*body[iBody].iNStepInYear+nstep] = body[iBody].daFluxOut[i];
          body[iBody].daPlanckBDaily[i][nyear*body[iBody].iNStepInYear+nstep] = body[iBody].daPlanckBSea[i];
          if (body[iBody].daTempLW[i] < body[iBody].daTempMinLW[i])
            body[iBody].daTempMinLW[i] = body[iBody].daTempLW[i];
           if (body[iBody].daTempLW[i] > body[iBody].daTempMaxLW[i])
            body[iBody].daTempMaxLW[i] = body[iBody].daTempLW[i];
        }
        
        TempGradientSea(body, body[iBody].dSeasDeltax, iBody);
        for (i=0;i<body[iBody].iNumLats;i++) {
          body[iBody].daDMidPt[i] = 0.5*(body[iBody].daDiffusionSea[i+1]+body[iBody].daDiffusionSea[i]);
          body[iBody].daFlux[i] = -2.*PI*pow(body[iBody].dRadius,2)*sqrt(1.0-pow(sin(body[iBody].daLats[i]),2)) * \
                            body[iBody].daDMidPt[i]*body[iBody].daTGrad[i];
          body[iBody].daFluxAvg[i] += body[iBody].daFlux[i]/body[iBody].iNStepInYear;
          body[iBody].daFluxDaily[i][nyear*body[iBody].iNStepInYear+nstep] = body[iBody].daFlux[i];

          body[iBody].daDivFlux[i] = 0.0;
          for (j=0;j<body[iBody].iNumLats;j++) {
            body[iBody].daDivFlux[i] += -body[iBody].dMDiffSea[i][j]*body[iBody].daTempLW[j];
          }
          body[iBody].daDivFluxAvg[i] += body[iBody].daDivFlux[i]/body[iBody].iNStepInYear;
          body[iBody].daDivFluxDaily[i][nyear*body[iBody].iNStepInYear+nstep] = body[iBody].daDivFlux[i];
        }

        body[iBody].dTGlobal += \
              body[iBody].dTGlobalTmp/(body[iBody].iNStepInYear);
        body[iBody].dFluxOutGlobal += \
              body[iBody].dFluxOutGlobalTmp/(body[iBody].iNStepInYear);
        body[iBody].dFluxInGlobal += \
              body[iBody].dFluxInGlobalTmp/(body[iBody].iNStepInYear);
        
      }
      
      EnergyResiduals(body,iBody,day);
      AlbedoSeasonal(body,iBody,day);
    }
    if (body[iBody].bIceSheets) {
      for (i=0;i<body[iBody].iNumLats;i++) {
        if (nyear != 0) {
          body[iBody].daIceBalanceAnnual[i] += h/2.*(body[iBody].daIceBalance[i][0])/ \
                         (body[iBody].iNumYears*2*PI/body[iBody].dMeanMotion);
        }
        for (nstep=1;nstep<body[iBody].iNStepInYear;nstep++) {
          //trapezoid rule
          //h = 2*PI/body[iBody].dMeanMotion/body[iBody].iNStepInYear;
          body[iBody].daIceBalanceAnnual[i] += h/2.*(body[iBody].daIceBalance[i][nstep]\
                         + body[iBody].daIceBalance[i][nstep-1])/ \
                         (body[iBody].iNumYears*2*PI/body[iBody].dMeanMotion);
          //above gets yearly average over NumYears
        }
        if (nyear != (body[iBody].iNumYears-1)) {
          body[iBody].daIceBalanceAnnual[i] += h/2.*(body[iBody].daIceBalance[i][nstep-1])/ \
                         (body[iBody].iNumYears*2*PI/body[iBody].dMeanMotion);
        }
      }
    }   
  }
}

double IceMassBalance(BODY *body, int iBody, int iLat) {
  double Tice = 273.15, dTmp;
  
  /* first, calculate melting/accumulation */
  // MEM: body[iBody].daTempLand[iLat] not initialized!
  if (body[iBody].daTempLand[iLat]>0.0) {
    /* Ice melting */
    /* (2.3 is used to match Huybers&Tziperman's ablation rate)*/
    dTmp = 2.3*SIGMA*(pow(Tice,4.0) - pow((body[iBody].daTempLand[iLat]+273.15),4.0))/LFICE;
  } else {
    // MEM: body[iBody].dAlbedoGlobal not initialized!
    if (body[iBody].dAlbedoGlobal >= body[iBody].dIceAlbedo) {
      /* no precip once planet is frozen */
      dTmp = 0.0;
    } else {
      if (body[iBody].dIceMassTot >= MOCEAN) {
        /* ice growth limited by mass of water available (really, really stupid) */
        dTmp = 0.0;
      } else {
        /* Ice deposits at fixed rate */
        dTmp = body[iBody].dIceDepRate;
      }
    }
  }
  return dTmp;
}

void IceSheetTriDiag(BODY *body, int iBody) {
  double bTmp;
  int i, n = body[iBody].iNumLats;
  
  bTmp = body[iBody].daIceSheetMat[0][0];
  body[iBody].daIceHeight[0] = body[iBody].daIcePropsTmp[0]/bTmp;
  for (i=1;i<n;i++) {
    body[iBody].daIceGamTmp[i] = body[iBody].daIceSheetMat[i-1][i]/bTmp;
    bTmp = body[iBody].daIceSheetMat[i][i]-body[iBody].daIceSheetMat[i][i-1]*body[iBody].daIceGamTmp[i];
    if (bTmp == 0) {
      fprintf(stderr,"Ice sheet tri-diagonal solution failed\n");
      exit(EXIT_INPUT);
    }
    body[iBody].daIceHeight[i] = (body[iBody].daIcePropsTmp[i]-body[iBody].daIceSheetMat[i][i-1]*\
      body[iBody].daIceHeight[i-1])/bTmp;
  }
  for (i=1;i<n;i++) {
    body[iBody].daIceHeight[n-i-1] -= body[iBody].daIceGamTmp[n-i]*body[iBody].daIceHeight[n-i];
  }
}

void PoiseIceSheets(BODY *body, EVOLVE *evolve, int iBody) {
  /* integrate ice sheets via Crank-Nicholson method in ForceBehavior 
     in the same way Huybers' model works */
  int iLat, jLat, skip = 1;
  double IceTime = evolve->dTime, IceDt, RunSeasNext;
  double deltax, Tice = 270, Aice, grav, dHdt;
  
  grav = BIGG*body[iBody].dMass/pow(body[iBody].dRadius,2);
  /* deformability of ice, dependent on temperature */
  if (Tice < 263) {
    Aice = a1ICE * exp(-Q1ICE/(RGAS*Tice));
  } else {
    Aice = a2ICE * exp(-Q2ICE/(RGAS*Tice));
  }
  
  for (iLat=0;iLat<body[iBody].iNumLats;iLat++) {
    if (body[iBody].daIceMass[iLat] < 1e-30) {
      body[iBody].daIceMass[iLat] = 0.0;
    }
    body[iBody].daIceHeight[iLat] = body[iBody].daIceMass[iLat]/RHOICE;
    body[iBody].daIceBalanceAvg[iLat] = 0.0;
    body[iBody].daIceFlowAvg[iLat] = 0.0;
    if (body[iBody].daIceMass[iLat] > 0 || body[iBody].daIceBalanceAnnual[iLat] > 0) {
      skip = 0;
    }
  }
  
  RunSeasNext = IceTime + body[iBody].iReRunSeas*2*PI/body[iBody].dMeanMotion;
  IceDt = body[iBody].iIceTimeStep*2*PI/body[iBody].dMeanMotion;
  
  if (body[iBody].iIceTimeStep > 1) {
    if (body[iBody].dTGlobal < 0) {
      /* tip toe into snowball state to prevent instability */
      IceDt = 2*PI/body[iBody].dMeanMotion;
    }
  }
  
  if (skip == 0) {
    while (IceTime < evolve->dTime+evolve->dCurrentDt) { 
      if (IceTime+IceDt > evolve->dTime+evolve->dCurrentDt) {
        //ice time step carries past start of next RK time step
        IceDt = evolve->dTime+evolve->dCurrentDt-IceTime;
      }

      Snowball(body, iBody);
      /* first, get ice balances */
      for (iLat=0;iLat<body[iBody].iNumLats;iLat++) {
        if (body[iBody].daIceMass[iLat] <= 0 && body[iBody].daIceBalanceAnnual[iLat] < 0.0) {
          body[iBody].daIceBalanceTmp[iLat] = 0;
        } else if (body[iBody].dIceMassTot >= MOCEAN && body[iBody].daIceBalanceAnnual[iLat] > 0.0) {
          body[iBody].daIceBalanceTmp[iLat] = 0;
        } else {
          body[iBody].daIceBalanceTmp[iLat] = body[iBody].daIceBalanceAnnual[iLat]/RHOICE;
          //body[iBody].daIceBalanceTmp[iLat] = 0;
        }
        if (body[iBody].bSnowball == 1) {
          body[iBody].daIceBalanceTmp[iLat] = 0;
        }
      }
  
      deltax = 2.0/body[iBody].iNumLats;
  
      for (iLat=0;iLat<body[iBody].iNumLats;iLat++) {
        /* calculate derivative to 2nd order accuracy */
        if (iLat == 0) {
          body[iBody].daDIceHeightDy[iLat] = sqrt(1.0-pow(body[iBody].daXBoundary[iLat+1],2)) * \
              (body[iBody].daIceHeight[iLat+1]+body[iBody].daBedrockH[iLat+1]-\
              body[iBody].daIceHeight[iLat]-body[iBody].daBedrockH[iLat]) / \
              (body[iBody].dRadius*deltax);  
        } else if (iLat == (body[iBody].iNumLats-1)) {
          body[iBody].daDIceHeightDy[iLat] = sqrt(1.0-pow(body[iBody].daXBoundary[iLat],2)) * \
              (body[iBody].daIceHeight[iLat]+body[iBody].daBedrockH[iLat]-\
              body[iBody].daIceHeight[iLat-1]-body[iBody].daBedrockH[iLat-1]) / \
              (body[iBody].dRadius*deltax);
        } else {
          body[iBody].daDIceHeightDy[iLat] = (sqrt(1.0-pow(body[iBody].daXBoundary[iLat+1],2)) *\
              (body[iBody].daIceHeight[iLat+1]+body[iBody].daBedrockH[iLat+1]-\
              body[iBody].daIceHeight[iLat]-body[iBody].daBedrockH[iLat]) / \
              (body[iBody].dRadius*deltax) + sqrt(1.0-pow(body[iBody].daXBoundary[iLat],2)) *\
              (body[iBody].daIceHeight[iLat]+body[iBody].daBedrockH[iLat]-\
              body[iBody].daIceHeight[iLat-1]-body[iBody].daBedrockH[iLat-1]) / \
              (body[iBody].dRadius*deltax) )/2.0;
        }
        body[iBody].daIceFlow[iLat] = 2*Aice*pow(RHOICE*grav,nGLEN)/(nGLEN+2.0) * \
            pow(fabs(body[iBody].daDIceHeightDy[iLat]),nGLEN-1) * \
            pow(body[iBody].daIceHeight[iLat]+body[iBody].daBedrockH[iLat],nGLEN+2);
        body[iBody].daSedShear[iLat] = RHOICE*grav*body[iBody].daIceHeight[iLat]*\
            body[iBody].daDIceHeightDy[iLat];
        body[iBody].daBasalFlow[iLat] = BasalFlow(body,iBody,iLat);
      }
  
      for (iLat=0;iLat<body[iBody].iNumLats;iLat++) { 
        if (IceTime != evolve->dTime) {
          body[iBody].daIceSheetDiff[iLat] = -0.5*(body[iBody].daIceFlowMid[iLat]+\
            body[iBody].daBasalFlowMid[iLat]);
          if (iLat == body[iBody].iNumLats-1) {
            body[iBody].daIceSheetDiff[iLat+1] = -0.5*(body[iBody].daIceFlowMid[iLat+1]+\
              body[iBody].daBasalFlowMid[iLat+1]);
          }
        }
      
        if (iLat == 0) {
          body[iBody].daIceFlowMid[iLat] = 0;
          body[iBody].daBasalFlowMid[iLat] = 0;
        } else if (iLat == body[iBody].iNumLats-1) {
          body[iBody].daIceFlowMid[iLat] = (body[iBody].daIceFlow[iLat] + \
             body[iBody].daIceFlow[iLat-1])/2.0;
          body[iBody].daIceFlowMid[iLat+1] = 0;
          body[iBody].daBasalFlowMid[iLat] = (body[iBody].daBasalFlow[iLat] + \
             body[iBody].daBasalFlow[iLat-1])/2.0;
          body[iBody].daBasalFlowMid[iLat+1] = 0;
        } else {
          body[iBody].daIceFlowMid[iLat] = (body[iBody].daIceFlow[iLat] + \
             body[iBody].daIceFlow[iLat-1])/2.0;
          body[iBody].daBasalFlowMid[iLat] = (body[iBody].daBasalFlow[iLat] + \
             body[iBody].daBasalFlow[iLat-1])/2.0;
        }
      
        if (IceTime == evolve->dTime) {
          body[iBody].daIceSheetDiff[iLat] = body[iBody].daIceFlowMid[iLat];
          if (iLat == body[iBody].iNumLats-1) {
            body[iBody].daIceSheetDiff[iLat+1] = body[iBody].daIceFlowMid[iLat+1];
          }
          body[iBody].daIcePropsTmp[iLat] = body[iBody].daIceHeight[iLat] + \
            body[iBody].daIceBalanceTmp[iLat]*IceDt;
        } else {
          body[iBody].daIceSheetDiff[iLat] += 1.5*(body[iBody].daIceFlowMid[iLat]+ \
              body[iBody].daBasalFlowMid[iLat]);
          if (iLat == body[iBody].iNumLats-1) {
            body[iBody].daIceSheetDiff[iLat+1] += 1.5*(body[iBody].daIceFlowMid[iLat+1]+ \
              body[iBody].daBasalFlowMid[iLat+1]);
          }
        }   
      }
    
      for (iLat=0;iLat<body[iBody].iNumLats;iLat++) {
        for (jLat=0;jLat<body[iBody].iNumLats;jLat++) {
          if (jLat == iLat) {
            body[iBody].daIceSheetMat[iLat][jLat] = 1.0+0.5*IceDt*\
              (body[iBody].daIceSheetDiff[iLat]/pow(body[iBody].daYBoundary[iLat],2)+\
              body[iBody].daIceSheetDiff[iLat+1]/pow(body[iBody].daYBoundary[iLat+1],2));
          } else if (jLat == iLat+1) { //superdiagonal
            body[iBody].daIceSheetMat[iLat][jLat] = -0.5*IceDt*body[iBody].daIceSheetDiff[jLat]\
              /pow(body[iBody].daYBoundary[jLat],2);  
          } else if (jLat == iLat-1) { //subdiagonal
            body[iBody].daIceSheetMat[iLat][jLat] = -0.5*IceDt*body[iBody].daIceSheetDiff[iLat]\
              /pow(body[iBody].daYBoundary[iLat],2);
          } else {
            body[iBody].daIceSheetMat[iLat][jLat] = 0.0;
          }    
        }
        if (IceTime != evolve->dTime) {    
          if (iLat == 0) {
            body[iBody].daIcePropsTmp[iLat] = body[iBody].daIceBalanceTmp[iLat]*IceDt + \
              (1-0.5*IceDt*(body[iBody].daIceSheetDiff[iLat+1]/pow(body[iBody].daYBoundary[iLat+1],2)))\
              *body[iBody].daIceHeight[iLat] + 0.5*IceDt*body[iBody].daIceSheetDiff[iLat+1]*\
              body[iBody].daIceHeight[iLat+1]/pow(body[iBody].daYBoundary[iLat+1],2);
          } else if (iLat == body[iBody].iNumLats -1) {
            body[iBody].daIcePropsTmp[iLat] = body[iBody].daIceBalanceTmp[iLat]*IceDt + \
              (1-0.5*IceDt*(body[iBody].daIceSheetDiff[iLat]/pow(body[iBody].daYBoundary[iLat],2)))\
              *body[iBody].daIceHeight[iLat] + 0.5*IceDt*body[iBody].daIceSheetDiff[iLat]*\
              body[iBody].daIceHeight[iLat-1]/ pow(body[iBody].daYBoundary[iLat],2);
          } else {
            body[iBody].daIcePropsTmp[iLat] = body[iBody].daIceBalanceTmp[iLat]*IceDt + \
              (1-0.5*IceDt*(body[iBody].daIceSheetDiff[iLat]/pow(body[iBody].daYBoundary[iLat],2) + \
              body[iBody].daIceSheetDiff[iLat+1]/pow(body[iBody].daYBoundary[iLat+1],2)))*\
              body[iBody].daIceHeight[iLat] + 0.5*IceDt*body[iBody].daIceSheetDiff[iLat+1]*\
              body[iBody].daIceHeight[iLat+1]/pow(body[iBody].daYBoundary[iLat+1],2) +\
              0.5*IceDt*body[iBody].daIceSheetDiff[iLat]*body[iBody].daIceHeight[iLat-1]/\
              pow(body[iBody].daYBoundary[iLat],2);
          }
        }
      }
    
      IceSheetTriDiag(body,iBody);
      for (iLat=0;iLat<body[iBody].iNumLats;iLat++) {
        body[iBody].daIceMass[iLat] = body[iBody].daIceHeight[iLat]*RHOICE;
        if (body[iBody].daIceMass[iLat] < 1e-30) {
          body[iBody].daIceMass[iLat] = 0.0;
          body[iBody].daIceHeight[iLat] = 0.0;
        }
        body[iBody].daIceBalanceAvg[iLat] += body[iBody].daIceBalanceTmp[iLat]*IceDt/evolve->dCurrentDt;
        if (iLat == 0) {
          body[iBody].daIceFlowAvg[iLat] += body[iBody].daIceSheetDiff[iLat+1]*\
            (body[iBody].daIceHeight[iLat+1]-body[iBody].daIceHeight[iLat])/\
            pow(body[iBody].daYBoundary[iLat+1],2)/evolve->dCurrentDt;
//             body[iBody].daIceFlowAvg[iLat] = body[iBody].daIceSheetDiff[iLat];
        } else if (iLat == body[iBody].iNumLats-1) {
          body[iBody].daIceFlowAvg[iLat] += -body[iBody].daIceSheetDiff[iLat]*\
            (body[iBody].daIceHeight[iLat]-body[iBody].daIceHeight[iLat-1])\
            /pow(body[iBody].daYBoundary[iLat],2)/evolve->dCurrentDt; 
//             body[iBody].daIceFlowAvg[iLat] = body[iBody].daIceSheetDiff[iLat];     
        } else {
          body[iBody].daIceFlowAvg[iLat] += (body[iBody].daIceSheetDiff[iLat+1]*\
            (body[iBody].daIceHeight[iLat+1]-body[iBody].daIceHeight[iLat])/\
            pow(body[iBody].daYBoundary[iLat+1],2)-body[iBody].daIceSheetDiff[iLat]*\
            (body[iBody].daIceHeight[iLat]-body[iBody].daIceHeight[iLat-1])\
            /pow(body[iBody].daYBoundary[iLat],2))/evolve->dCurrentDt;
//             body[iBody].daIceFlowAvg[iLat] = body[iBody].daIceSheetDiff[iLat];
        }
        dHdt = 1./(BROCKTIME*YEARSEC) * (body[iBody].daBedrockHEq[iLat]-body[iBody].daBedrockH[iLat] - \
          RHOICE*body[iBody].daIceHeight[iLat]/RHOBROCK);
        body[iBody].daBedrockH[iLat] += dHdt*IceDt; 
      }
    
      IceTime += IceDt;
      if (IceTime >= RunSeasNext) {
        /* rerun the seasonal model to make sure climate params don't get too out of whack */
        PoiseSeasonal(body, iBody);
        RunSeasNext += body[iBody].iReRunSeas*2*PI/body[iBody].dMeanMotion;
      }
    }
  }
  //recalc dIceMassTot at end  
}

double fdPoiseDIceMassDtDepMelt(BODY *body, SYSTEM *system, int *iaBody) {
  double Tice = 273.15, dTmp;
  
//   if (body[iaBody[0]].daIceMass[iaBody[1]] <= 1e-30) {
//     body[iaBody[0]].daIceMass[iaBody[1]] = 0;
//   }
  
  /* check if snowball state entered */
  Snowball(body, iaBody[0]);
  
  if (body[iaBody[0]].bClimateModel == ANN) {
    /* first, calculate melting/accumulation */
    if (body[iaBody[0]].daTempAnn[iaBody[1]]>0.0) {
      if (body[iaBody[0]].daIceMass[iaBody[1]] > 0.0) {
        /* Ice melting (2.3 is used to match Huybers&Tziperman's ablation rate)*/
        dTmp = 2.3*SIGMA*(pow(Tice,4.0) - pow((body[iaBody[0]].daTempAnn[iaBody[1]]+273.15),4.0))/LFICE;
      } else {
        dTmp = 0.0;
      }
    } else {
      if (body[iaBody[0]].bSnowball == 1) {
        /* no precip once planet is frozen */
        dTmp = 0.0;
      } else {
        if (body[iaBody[0]].dIceMassTot >= MOCEAN) {
          /* ice growth limited by mass of water available (really, really stupid) */
          dTmp = 0.0;
        } else {
          /* Ice deposits at fixed rate */
          dTmp = body[iaBody[0]].dIceDepRate;
        }
      }
    }
  } else {
    if (body[iaBody[0]].daIceMass[iaBody[1]] <= 0 && \
             body[iaBody[0]].daIceBalanceAnnual[iaBody[1]] < 0.0) {
      //if no ice present and derivative is negative, return 0
      dTmp = 0.0;
    } else {
      //ice derivative is calculated in PoiseSeasonal
      dTmp = body[iaBody[0]].daIceBalanceAnnual[iaBody[1]];
    }
    
    if ((body[iaBody[0]].dIceMassTot >= MOCEAN) && (dTmp > 0)) {
      dTmp = 0.0;
    }      
    
    if (body[iaBody[0]].bSnowball == 1) {
      dTmp = 0.0;
    }
  }
  return 0;
}



double fdPoiseDIceMassDtFlow(BODY *body, SYSTEM *system, int *iaBody) {  
  double dTmp, deltax, deltayL, deltayR, dfdy;
  
  /* get deltay in meters at this latitude's edges */
  deltax = 2.0/body[iaBody[0]].iNumLats;
  deltayL = body[iaBody[0]].dRadius*deltax/sqrt(1.0-pow(body[iaBody[0]].daXBoundary[iaBody[1]],2));
  deltayR = body[iaBody[0]].dRadius*deltax/sqrt(1.0-pow(body[iaBody[0]].daXBoundary[iaBody[1]+1],2));

  if (iaBody[1] == 0) {
    dfdy =((body[iaBody[0]].daIceFlowMid[iaBody[1]+1]+body[iaBody[0]].daBasalFlowMid[iaBody[1]+1])*\
      (body[iaBody[0]].daIceHeight[iaBody[1]+1]-body[iaBody[0]].daIceHeight[iaBody[1]]))/pow(deltayR,2);
  } else if (iaBody[1] == (body[iaBody[0]].iNumLats-1)) {
    dfdy = -(body[iaBody[0]].daIceFlowMid[iaBody[1]]+body[iaBody[0]].daBasalFlowMid[iaBody[1]])\
      *(body[iaBody[0]].daIceHeight[iaBody[1]]-body[iaBody[0]].daIceHeight[iaBody[1]-1])/pow(deltayL,2);
  } else {
    dfdy =(body[iaBody[0]].daIceFlowMid[iaBody[1]+1]+body[iaBody[0]].daBasalFlowMid[iaBody[1]+1])*\
    (body[iaBody[0]].daIceHeight[iaBody[1]+1]-body[iaBody[0]].daIceHeight[iaBody[1]])/pow(deltayR,2)-\
    (body[iaBody[0]].daIceFlowMid[iaBody[1]]+body[iaBody[0]].daBasalFlowMid[iaBody[1]]) *\
    (body[iaBody[0]].daIceHeight[iaBody[1]]-body[iaBody[0]].daIceHeight[iaBody[1]-1])/pow(deltayL,2);
  }
  
  /* convert to mass */
  dTmp = dfdy*RHOICE;
  
  return 0;
}
  
<|MERGE_RESOLUTION|>--- conflicted
+++ resolved
@@ -3671,11 +3671,8 @@
         body[iBody].daLambdaSea[i+1]*(body[iBody].daTempWater[i]-body[iBody].daTempWater[i+1])-\
         nu_fw*(body[iBody].daTempWater[i]-body[iBody].daTempLand[i])-\
         body[iBody].daPlanckASea[i]-body[iBody].daPlanckBSea[i]*body[iBody].daTempWater[i];
-<<<<<<< HEAD
-    } else if (i==body[iBody].iNumLats-1) {
-=======
+
     } else if (i==(body[iBody].iNumLats-1)) {
->>>>>>> ad0048a6
       body[iBody].daEnergyResL[i] = body[iBody].daInsol[i][day]*\
         (1.0-body[iBody].daAlbedoLand[i])-Cl_dt*(body[iBody].daDeltaTempL[i])-\
         body[iBody].daLambdaSea[i]*(body[iBody].daTempLand[i]-body[iBody].daTempLand[i-1])-\
