/********************** BINARY.C **********************/
/*
 * David Fleming (dflemin3), Tue Jan 12 10:20am PDT 2016
 *
 * Subroutines that control the integration of the 
 * circumbinary planet dynamics module.
 * Note: body 0 = primary star, body 1 = secondary star, body 2+ = CBP (circumbinary planet)
 * Leung and Lee 2013 Theory ONLY applies to the restricted 3 body approximation.
*/

#include <stdio.h>
#include <math.h>
#include <assert.h>
#include <stdlib.h>
#include <string.h>
#include "vplanet.h"

void  InitializeControlBinary(CONTROL *control) {
  /* Nothing for now, but this subroutine is necessary for module loops. */
}
void BodyCopyBinary(BODY *dest,BODY *src,int foo,int iNumBodies,int iBody) {
  // Copy body properties from src to dest for cbp

  dest[iBody].iBodyType = src[iBody].iBodyType;
  dest[iBody].dCBPR = src[iBody].dCBPR;
  dest[iBody].dCBPZ = src[iBody].dCBPZ;
  dest[iBody].dCBPPhi = src[iBody].dCBPPhi;
  dest[iBody].dCBPRDot = src[iBody].dCBPRDot;
  dest[iBody].dCBPZDot = src[iBody].dCBPZDot;
  dest[iBody].dCBPPhiDot = src[iBody].dCBPPhiDot;

  dest[iBody].dFreeEcc = src[iBody].dFreeEcc;
  dest[iBody].dFreeInc = src[iBody].dFreeInc;
  dest[iBody].dLL13N0 = src[iBody].dLL13N0;
  dest[iBody].dLL13K0 = src[iBody].dLL13K0;
  dest[iBody].dLL13V0 = src[iBody].dLL13V0;
  dest[iBody].dR0 = src[iBody].dR0; 

  dest[iBody].dArgP = src[iBody].dArgP;
  dest[iBody].dInc = src[iBody].dInc;
  dest[iBody].dLongA = src[iBody].dLongA;
  dest[iBody].dLongP = src[iBody].dLongP;

}

void InitializeBodyBinary(BODY *body,CONTROL *control,UPDATE *update,int iBody,int iModule) {
// Only use this function for malloc'ing stuff
// Since nothing has to be malloc'ed for binary, do nothing
// Just keep for posterity
// RIP 2016 ~ 2016 #NeverForget

  /*
  // If ibody is the CBP (body 2, iBodyType 0), init
  if(body[iBody].iBodyType == 0) // If the body is a planet
  {

    // Init inital cylindrical positions, velocities
    // In verify, uses more intelligent starting points!
    body[iBody].dCBPR = body[iBody].dSemi;
    body[iBody].dCBPZ = 0.0;
    body[iBody].dCBPPhi = 0.0;
    body[iBody].dCBPRDot = 0.0;
    body[iBody].dCBPZDot = 0.0;
    body[iBody].dCBPPhiDot = 0.0;

    body[iBody].dR0 = body[iBody].dSemi; // CBPs Guiding Radius initial equal to dSemi, must be set before N0,K0,V0 !!!
    body[iBody].dMeanMotion = fdSemiToMeanMotion(body[iBody].dSemi,(body[0].dMass + body[1].dMass + body[iBody].dMass));
    
    body[iBody].dInc = body[iBody].dFreeInc; // CBP initial inc == free inclination
    body[iBody].dEcc = body[iBody].dFreeEcc; // CBP initial ecc == free ecc
    body[iBody].dLL13N0 = fdMeanMotionBinary(body,iBody);
    body[iBody].dLL13K0 = fdEpiFreqK(body,iBody);
    body[iBody].dLL13V0 = fdEpiFreqV(body,iBody);
   
    // Set up initial orbital elements
    body[iBody].dHecc = body[iBody].dEcc*sin(body[iBody].dLongP);
    body[iBody].dKecc = body[iBody].dEcc*cos(body[iBody].dLongP);
  }

  // Inits if the body is the secondary
  if(body[iBody].iBodyType == 1 && iBody == 1)
  {
    // Binary's inclination
    body[iBody].dInc = 0.0; //2.0*asin(body[iBody].dSinc);
    
    // Set Initial Poincare H, K using imputted dEcc
    body[iBody].dHecc = body[iBody].dEcc*sin(body[iBody].dLongP);
    body[iBody].dKecc = body[iBody].dEcc*cos(body[iBody].dLongP);
    body[iBody].dEccSq = body[iBody].dEcc*body[iBody].dEcc;
  }

  */
}

void InitializeUpdateTmpBodyBinary(BODY *body,CONTROL *control,UPDATE *update,int iBody) {
}

/**************** BINARY options ********************/

void ReadFreeEcc(BODY *body,CONTROL *control,FILES *files,OPTIONS *options,SYSTEM *system,int iFile) {
  // Free eccentricity, can't be in primary file
  // Note: Do error checking for negative values
  int lTmp=-1;
  double dTmp;

  AddOptionDouble(files->Infile[iFile].cIn,options->cName,&dTmp,&lTmp,control->Io.iVerbose);
  if (lTmp >= 0) {
    NotPrimaryInput(iFile,options->cName,files->Infile[iFile].cIn,lTmp,control->Io.iVerbose);
    if (dTmp < 0.0 || dTmp >= 1.0) {
      if (control->Io.iVerbose >= VERBERR)
        fprintf(stderr,"ERROR: %s must be in range [0,1).\n",options->cName);
      LineExit(files->Infile[iFile].cIn,lTmp);
    } else
      body[iFile-1].dFreeEcc = dTmp;
    UpdateFoundOption(&files->Infile[iFile],options,lTmp,iFile);
  } else
    if (iFile > 0)
      body[iFile-1].dFreeEcc = options->dDefault;
}

void ReadLL13N0(BODY *body,CONTROL *control,FILES *files,OPTIONS *options,SYSTEM *system,int iFile) {
  // Lee + Leung 2013 Mean Motion N0
  /* This parameter cannot exist in primary file */
  int lTmp=-1;
  double dTmp;

  AddOptionDouble(files->Infile[iFile].cIn,options->cName,&dTmp,&lTmp,control->Io.iVerbose);
  if (lTmp >= 0) {
    NotPrimaryInput(iFile,options->cName,files->Infile[iFile].cIn,lTmp,control->Io.iVerbose);
    if (dTmp <= 0) {
      if (control->Io.iVerbose >= VERBERR)
        fprintf(stderr,"ERROR: %s must be greater than 0.\n",options->cName);
      LineExit(files->Infile[iFile].cIn,lTmp);  
    }
    body[iFile-1].dLL13N0 = dTmp;
    UpdateFoundOption(&files->Infile[iFile],options,lTmp,iFile);
  } else {
    if (iFile > 0)
      AssignDefaultDouble(options,&body[iFile-1].dLL13N0,files->iNumInputs);
  }
}

void ReadLL13K0(BODY *body,CONTROL *control,FILES *files,OPTIONS *options,SYSTEM *system,int iFile) {
  // Lee + Leung 2013 radial epicyclic frequency
  /* This parameter cannot exist in primary file */
  int lTmp=-1;
  double dTmp;

  AddOptionDouble(files->Infile[iFile].cIn,options->cName,&dTmp,&lTmp,control->Io.iVerbose);
  if (lTmp >= 0) {
    NotPrimaryInput(iFile,options->cName,files->Infile[iFile].cIn,lTmp,control->Io.iVerbose);
    if (dTmp <= 0) {
      if (control->Io.iVerbose >= VERBERR)
        fprintf(stderr,"ERROR: %s must be greater than 0.\n",options->cName);
      LineExit(files->Infile[iFile].cIn,lTmp);  
    }
    body[iFile-1].dLL13K0 = dTmp;
    UpdateFoundOption(&files->Infile[iFile],options,lTmp,iFile);
  } else {
    if (iFile > 0)
      AssignDefaultDouble(options,&body[iFile-1].dLL13K0,files->iNumInputs);
  }
}


void ReadLL13V0(BODY *body,CONTROL *control,FILES *files,OPTIONS *options,SYSTEM *system,int iFile) {
  // Lee + Leung 2013 vertical epicyclic frequency
  /* This parameter cannot exist in primary file */
  int lTmp=-1;
  double dTmp;

  AddOptionDouble(files->Infile[iFile].cIn,options->cName,&dTmp,&lTmp,control->Io.iVerbose);
  if (lTmp >= 0) {
    NotPrimaryInput(iFile,options->cName,files->Infile[iFile].cIn,lTmp,control->Io.iVerbose);
    if (dTmp <= 0) {
      if (control->Io.iVerbose >= VERBERR)
        fprintf(stderr,"ERROR: %s must be greater than 0.\n",options->cName);
      LineExit(files->Infile[iFile].cIn,lTmp);  
    }
    body[iFile-1].dLL13V0 = dTmp;
    UpdateFoundOption(&files->Infile[iFile],options,lTmp,iFile);
  } else {
    if (iFile > 0)
      AssignDefaultDouble(options,&body[iFile-1].dLL13V0,files->iNumInputs);
  }
}

void ReadFreeInc(BODY *body,CONTROL *control,FILES *files,OPTIONS *options,SYSTEM *system,int iFile) {
  /* This parameter cannot exist in the primary file */
  /* Free inclination goes from 0 to 180 degrees */
  int lTmp=-1;
  double dTmp;

  AddOptionDouble(files->Infile[iFile].cIn,options->cName,&dTmp,&lTmp,control->Io.iVerbose);
  if (lTmp >= 0) {
    NotPrimaryInput(iFile,options->cName,files->Infile[iFile].cIn,lTmp,control->Io.iVerbose);
    if (control->Units[iFile].iAngle == 0) { // Input as radians
      if (dTmp < 0 || dTmp > PI) {
        if (control->Io.iVerbose >= VERBERR)
            fprintf(stderr,"ERROR: %s must be in the range [0,PI].\n",options->cName);
        LineExit(files->Infile[iFile].cIn,lTmp);        
      }
    } else { // Input as Degrees
      if (dTmp < 0 || dTmp > 180) {
        if (control->Io.iVerbose >= VERBERR)
            fprintf(stderr,"ERROR: %s must be in the range [0,180].\n",options->cName);
        LineExit(files->Infile[iFile].cIn,lTmp);        
      }
      /* Change to radians */
      dTmp *= DEGRAD;
    }

    body[iFile-1].dFreeInc = dTmp; 
    UpdateFoundOption(&files->Infile[iFile],options,lTmp,iFile);
  } else 
    if (iFile > 0)
      body[iFile-1].dFreeInc = options->dDefault;
}  

void ReadHaltHolmanUnstable(BODY *body,CONTROL *control,FILES *files,OPTIONS *options,SYSTEM *system,int iFile) {
  /* This parameter cannot exist in primary file */
  int lTmp=-1;
  int bTmp;

  AddOptionBool(files->Infile[iFile].cIn,options->cName,&bTmp,&lTmp,control->Io.iVerbose);
  if (lTmp >= 0) {
    NotPrimaryInput(iFile,options->cName,files->Infile[iFile].cIn,lTmp,control->Io.iVerbose);
    control->Halt[iFile-1].bHaltHolmanUnstable = bTmp;
    UpdateFoundOption(&files->Infile[iFile],options,lTmp,iFile);
  } else
    if (iFile > 0)
      AssignDefaultInt(options,&control->Halt[iFile-1].bEnvelopeGone,files->iNumInputs);
}

/* Init Options BINARY */

void InitializeOptionsBinary(OPTIONS *options,fnReadOption fnRead[]) {
  int iOpt,iFile;

  sprintf(options[OPT_FREEECC].cName,"dFreeEcc");
  sprintf(options[OPT_FREEECC].cDescr,"Circumbinary planet free eccentricity");
  sprintf(options[OPT_FREEECC].cDefault,"0.0");
  options[OPT_FREEECC].dDefault = 0.0;
  options[OPT_FREEECC].iType = 2;
  options[OPT_FREEECC].iMultiFile = 1;
  fnRead[OPT_FREEECC] = &ReadFreeEcc;

  sprintf(options[OPT_FREEINC].cName,"dFreeInc");
  sprintf(options[OPT_FREEINC].cDescr,"Circumbinary planet free inclination");
  sprintf(options[OPT_FREEINC].cDefault,"0.0 degrees");
  options[OPT_FREEINC].dDefault = 0.0;
  options[OPT_FREEINC].iType = 2;
  options[OPT_FREEINC].iMultiFile = 1;
  fnRead[OPT_FREEINC] = &ReadFreeInc;

  sprintf(options[OPT_LL13N0].cName,"dLL13N0");
  sprintf(options[OPT_LL13N0].cDescr,"Lee+Leung 2013 Mean Motion");
  sprintf(options[OPT_LL13N0].cDefault,"1 /yr");
  options[OPT_LL13N0].dDefault = 1./YEARSEC;
  options[OPT_LL13N0].iType = 2;
  options[OPT_LL13N0].iMultiFile = 1;
  options[OPT_LL13N0].dNeg = 1./YEARSEC;
  sprintf(options[OPT_LL13N0].cNeg,"/Year");
  fnRead[OPT_LL13N0] = &ReadLL13N0;

  sprintf(options[OPT_LL13K0].cName,"dLL13K0");
  sprintf(options[OPT_LL13K0].cDescr,"Lee+Leung 2013 Radial Epicyclic Frequency");
  sprintf(options[OPT_LL13K0].cDefault,"1 /yr");
  options[OPT_LL13K0].dDefault = 1./YEARSEC;
  options[OPT_LL13K0].iType = 2;
  options[OPT_LL13K0].iMultiFile = 1;
  options[OPT_LL13K0].dNeg = 1./YEARSEC;
  sprintf(options[OPT_LL13K0].cNeg,"/Year");
  fnRead[OPT_LL13K0] = &ReadLL13K0;

  sprintf(options[OPT_LL13V0].cName,"dLL13V0");
  sprintf(options[OPT_LL13V0].cDescr,"Lee+Leung 2013 Radial Epicyclic Frequency");
  sprintf(options[OPT_LL13V0].cDefault,"1 /yr");
  options[OPT_LL13V0].dDefault = 1./YEARSEC;
  options[OPT_LL13V0].iType = 2;
  options[OPT_LL13V0].iMultiFile = 1;
  options[OPT_LL13V0].dNeg = 1./YEARSEC;
  sprintf(options[OPT_LL13V0].cNeg,"/Year");
  fnRead[OPT_LL13V0] = &ReadLL13V0;

  sprintf(options[OPT_HALTHOLMAN].cName,"bHaltHolmanUnstable");
  sprintf(options[OPT_HALTHOLMAN].cDescr,"Halt when CBP is Holman-Wiegert Unstable?");
  sprintf(options[OPT_HALTHOLMAN].cDefault,"0");
  options[OPT_HALTHOLMAN].iType = 0;
  fnRead[OPT_HALTHOLMAN] = &ReadHaltHolmanUnstable;

}

void ReadOptionsBinary(BODY *body,CONTROL *control,FILES *files,OPTIONS *options,SYSTEM *system,fnReadOption fnRead[],int iBody) {
  int iOpt;

  for (iOpt=OPTSTARTBINARY;iOpt<OPTENDBINARY;iOpt++) {
    if (options[iOpt].iType != -1) 
      fnRead[iOpt](body,control,files,&options[iOpt],system,iBody+1);
  }
}
    
/******************* Verify BINARY ******************/

void VerifyCBPR(BODY *body,OPTIONS *options,UPDATE *update,double dAge,fnUpdateVariable ***fnUpdate,int iBody) {

  update[iBody].iaType[update[iBody].iCBPR][0] = 0;
  update[iBody].iNumBodies[update[iBody].iCBPR][0] = 1;
  update[iBody].iaBody[update[iBody].iCBPR][0] = malloc(update[iBody].iNumBodies[update[iBody].iCBPR][0]*sizeof(int));
  update[iBody].iaBody[update[iBody].iCBPR][0][0] = iBody;

  update[iBody].pdCBPRBinary = &update[iBody].daDerivProc[update[iBody].iCBPR][0];
  fnUpdate[iBody][update[iBody].iCBPR][0] = &fdCBPRBinary;
}

void VerifyCBPZ(BODY *body,OPTIONS *options,UPDATE *update,double dAge,fnUpdateVariable ***fnUpdate,int iBody) {

  update[iBody].iaType[update[iBody].iCBPZ][0] = 0;
  update[iBody].iNumBodies[update[iBody].iCBPZ][0] = 1;
  update[iBody].iaBody[update[iBody].iCBPZ][0] = malloc(update[iBody].iNumBodies[update[iBody].iCBPZ][0]*sizeof(int));
  update[iBody].iaBody[update[iBody].iCBPZ][0][0] = iBody;

  update[iBody].pdCBPZBinary = &update[iBody].daDerivProc[update[iBody].iCBPZ][0];
  fnUpdate[iBody][update[iBody].iCBPZ][0] = &fdCBPZBinary;
}

void VerifyCBPPhi(BODY *body,OPTIONS *options,UPDATE *update,double dAge,fnUpdateVariable ***fnUpdate,int iBody) {

  update[iBody].iaType[update[iBody].iCBPPhi][0] = 0;
  update[iBody].iNumBodies[update[iBody].iCBPPhi][0] = 1;
  update[iBody].iaBody[update[iBody].iCBPPhi][0] = malloc(update[iBody].iNumBodies[update[iBody].iCBPPhi][0]*sizeof(int));
  update[iBody].iaBody[update[iBody].iCBPPhi][0][0] = iBody;

  update[iBody].pdCBPPhiBinary = &update[iBody].daDerivProc[update[iBody].iCBPPhi][0];
  fnUpdate[iBody][update[iBody].iCBPPhi][0] = &fdCBPPhiBinary;
}

void VerifyCBPRDot(BODY *body,OPTIONS *options,UPDATE *update,double dAge,fnUpdateVariable ***fnUpdate,int iBody) {

  update[iBody].iaType[update[iBody].iCBPRDot][0] = 0;
  update[iBody].iNumBodies[update[iBody].iCBPRDot][0] = 1;
  update[iBody].iaBody[update[iBody].iCBPRDot][0] = malloc(update[iBody].iNumBodies[update[iBody].iCBPRDot][0]*sizeof(int));
  update[iBody].iaBody[update[iBody].iCBPRDot][0][0] = iBody;

  update[iBody].pdCBPRDotBinary = &update[iBody].daDerivProc[update[iBody].iCBPRDot][0];
  fnUpdate[iBody][update[iBody].iCBPRDot][0] = &fdCBPRDotBinary;
}

void VerifyCBPZDot(BODY *body,OPTIONS *options,UPDATE *update,double dAge,fnUpdateVariable ***fnUpdate,int iBody) {

  update[iBody].iaType[update[iBody].iCBPZDot][0] = 0;
  update[iBody].iNumBodies[update[iBody].iCBPZDot][0] = 1;
  update[iBody].iaBody[update[iBody].iCBPZDot][0] = malloc(update[iBody].iNumBodies[update[iBody].iCBPZDot][0]*sizeof(int));
  update[iBody].iaBody[update[iBody].iCBPZDot][0][0] = iBody;

  update[iBody].pdCBPZDotBinary = &update[iBody].daDerivProc[update[iBody].iCBPZDot][0];
  fnUpdate[iBody][update[iBody].iCBPZDot][0] = &fdCBPZDotBinary;
}

void VerifyCBPPhiDot(BODY *body,OPTIONS *options,UPDATE *update,double dAge,fnUpdateVariable ***fnUpdate,int iBody) {
  
  update[iBody].iaType[update[iBody].iCBPPhiDot][0] = 0;
  update[iBody].iNumBodies[update[iBody].iCBPPhiDot][0] = 1;
  update[iBody].iaBody[update[iBody].iCBPPhiDot][0] = malloc(update[iBody].iNumBodies[update[iBody].iCBPPhiDot][0]*sizeof(int));
  update[iBody].iaBody[update[iBody].iCBPPhiDot][0][0] = iBody;

  update[iBody].pdCBPPhiDotBinary = &update[iBody].daDerivProc[update[iBody].iCBPPhiDot][0];
  fnUpdate[iBody][update[iBody].iCBPPhiDot][0] = &fdCBPPhiDotBinary;
}

void fnPropertiesBinary(BODY *body, UPDATE *update, int iBody){
  
  if(body[iBody].iBodyType == 0) // CBP
  {
    // Set CBP orbital elements, mean motion
    fdAssignOrbitalElements(body,iBody);
    body[iBody].dMeanMotion = fdSemiToMeanMotion(body[iBody].dSemi,(body[0].dMass + body[1].dMass + body[iBody].dMass));         
  }
  else if(body[iBody].iBodyType == 1 && iBody == 1) // Binary
  {
    // Correctly set binary's mean motion
    body[iBody].dMeanMotion = fdSemiToMeanMotion(body[iBody].dSemi,(body[0].dMass+body[1].dMass));
  
    // Compute binary's eccentricity from Kecc and Hecc (since they are primary variables)
    body[iBody].dEcc = sqrt(pow(body[iBody].dKecc,2) + pow(body[iBody].dHecc,2));
  }
  else {
    return;
  }

}

void fnForceBehaviorBinary(BODY *body,EVOLVE *evolve,IO *io,SYSTEM *system,UPDATE *update,fnUpdateVariable ***fnUpdate,int iBody,int iModule){
// Anything here?
}

void VerifyBinary(BODY *body,CONTROL *control,FILES *files,OPTIONS *options,OUTPUT *output,SYSTEM *system,UPDATE *update,fnUpdateVariable ***fnUpdate,int iBody,int iModule) {
  
  // If binary is being used, ALL bodies must have correct type
  if(iBody < 2) // Primary or secondary
  {
    if(body[iBody].iBodyType != 1)
    {
      if(control->Io.iVerbose >= VERBERR)
      {
        fprintf(stderr,"ERROR: In binary, bodies 0, 1 iBodyType must be 1 (star == 1).\n");
        fprintf(stderr,"Body 2 must be 0 (planet == 0).\n");
        fprintf(stderr,"iBody: %d iBodyType: %d\n",iBody,body[iBody].iBodyType);
      }
      exit(EXIT_INPUT);
    }
  }
  else // planets
  {
    if(body[iBody].iBodyType != 0)
    {
      if(control->Io.iVerbose >= VERBERR)
      {
        fprintf(stderr,"ERROR: In binary, bodies 0, 1 iBodyType must be 1 (star == 1).\n");
        fprintf(stderr,"Body number > 1 must be 0 (planet == 0).\n");
        fprintf(stderr,"iBody: %d iBodyType: %d\n",iBody,body[iBody].iBodyType);
      }
      exit(EXIT_INPUT);
    }
  }
 
  // If binary is being used, ALL bodies must have bBinary == 1
  int i;
  for(i = 0; i < control->Evolve.iNumBodies; i++)
  {
    if(body[i].bBinary == 0)
    {
      if(control->Io.iVerbose >= VERBERR)
      {
        fprintf(stderr,"ERROR: In binary, all bodies must have bBinary == 1.\n");
        fprintf(stderr,"body[i].bBinary == 0: %d\n",i);
      }
      exit(EXIT_INPUT);
    }
  }
  
  // Binary *should* only allow 3 bodies: 2 stars, 1 CBP since in LL13, cbps can't interact
  // But if the user wants to, they can have more, but make sure they're warned
  if(control->Evolve.iNumBodies > 3 && iBody > 2)
  {
    fprintf(stderr,"WARNING: In binary, Leung and Lee 2013 is a 3 body problem: 2 stars, 1 planet. Include additional planets at your own peril!\n");
  }

  // For CBP, setting dEcc, dInc doesn't matter since they are determined in part by dFreeEcc, dFreeInc
  if(body[iBody].iBodyType == 0)
  {
    if(body[iBody].dEcc != -1 || body[iBody].dInc != -1)
    {
      if(control->Io.iVerbose >= VERBERR)
      {
        fprintf(stderr,"WARNING: In binary setting dEcc, dInc for a circumbinary planet does not do anything.\n");
        fprintf(stderr,"Orbital evolution is dicated by the binary and the free inclination and eccentricity.\n");
      }
    }
  }

  // For binary, only the secondary should have the orbital elements set!
  if(body[iBody].iBodyType == 1)
  {
    if(iBody == 0) // Primary!
    {
      // These values default to -1
      if(fabs(body[iBody].dInc) + 1 < TINY || fabs(body[iBody].dEcc) + 1 < TINY || fabs(body[iBody].dSemi + 1) < TINY || fabs(body[iBody].dMeanMotion) + 1 < TINY)
      {
        if(control->Io.iVerbose >= VERBERR)
        {
          fprintf(stderr,"ERROR: In binary, binary orbital element information can ONLY be in the secondary star (iBody == 1).\n");
        }
        exit(EXIT_INPUT);
      }
    }
  }

  // Initialize the circumbinary planets
  if(body[iBody].iBodyType == 0) // Planets are added to matrix
  {
    // Add equations to the matrix

    // Call verifies to properly set up eqns in matrix
    VerifyCBPR(body,options,update,body[iBody].dAge,fnUpdate,iBody);
    VerifyCBPZ(body,options,update,body[iBody].dAge,fnUpdate,iBody);
    VerifyCBPPhi(body,options,update,body[iBody].dAge,fnUpdate,iBody);
    VerifyCBPRDot(body,options,update,body[iBody].dAge,fnUpdate,iBody);
    VerifyCBPZDot(body,options,update,body[iBody].dAge,fnUpdate,iBody);
    VerifyCBPPhiDot(body,options,update,body[iBody].dAge,fnUpdate,iBody);

    // Init parameters needed for subsequent cbp motion
    
    // dR0, dMeanMotion MUST be set before any of the frequencies
    body[iBody].dR0 = body[iBody].dSemi; // CBPs Guiding Radius initial equal to dSemi, must be set before N0,K0,V0 !!!
    body[iBody].dMeanMotion = fdSemiToMeanMotion(body[iBody].dSemi,(body[0].dMass + body[1].dMass + body[iBody].dMass));
    body[iBody].dInc = body[iBody].dFreeInc; // CBP initial inc == free inclination
    body[iBody].dEcc = body[iBody].dFreeEcc; // CBP initial ecc == free ecc
    body[iBody].dLL13N0 = fdMeanMotionBinary(body,iBody);
    body[iBody].dLL13K0 = fdEpiFreqK(body,iBody);
    body[iBody].dLL13V0 = fdEpiFreqV(body,iBody);

    // Set up initial orbital elements that are primary variables
    body[iBody].dHecc = body[iBody].dEcc*sin(body[iBody].dLongP);
    body[iBody].dKecc = body[iBody].dEcc*cos(body[iBody].dLongP);

    // Set Planet initial positions, velocities according to LL13 theory
    int iaBody[1] = {iBody}; //  Pick out CBP
    body[iBody].dCBPR = fdCBPRBinary(body,system,iaBody);
    body[iBody].dCBPZ = fdCBPZBinary(body,system,iaBody);
    body[iBody].dCBPPhi = fdCBPPhiBinary(body,system,iaBody);
    body[iBody].dCBPRDot = fdCBPRDotBinary(body,system,iaBody);
    body[iBody].dCBPPhiDot = fdCBPPhiDotBinary(body,system,iaBody);
    body[iBody].dCBPZDot = fdCBPZDotBinary(body,system,iaBody);
  }

  // Inits if the body is the secondary (sets required binary parameters)
  if(body[iBody].iBodyType == 1 && iBody == 1)
  {
    // Binary's inclination... in the plane or else
    body[iBody].dInc = 0.0; //2.0*asin(body[iBody].dSinc);
 
    // Set Initial Poincare H, K using imputted dEcc
    body[iBody].dHecc = body[iBody].dEcc*sin(body[iBody].dLongP);
    body[iBody].dKecc = body[iBody].dEcc*cos(body[iBody].dLongP);
    body[iBody].dEccSq = body[iBody].dEcc*body[iBody].dEcc;
  }

  // Other things that must be set
  control->fnForceBehavior[iBody][iModule] = &fnForceBehaviorBinary;
  control->Evolve.fnPropsAux[iBody][iModule] = &fnPropertiesBinary;
  control->Evolve.fnBodyCopy[iBody][iModule] = &BodyCopyBinary;
}

/**************** BINARY Update ****************/

void InitializeUpdateBinary(BODY *body, UPDATE *update, int iBody) {
  // Only planets should be in matrix
  if(body[iBody].iBodyType == 0)
  {
    if(update[iBody].iNumCBPR == 0)
      update[iBody].iNumVars++;
    update[iBody].iNumCBPR++;

    if(update[iBody].iNumCBPZ == 0)
      update[iBody].iNumVars++;
    update[iBody].iNumCBPZ++;

    if(update[iBody].iNumCBPPhi == 0)
      update[iBody].iNumVars++;
    update[iBody].iNumCBPPhi++;

    if(update[iBody].iNumCBPRDot == 0)
      update[iBody].iNumVars++;
    update[iBody].iNumCBPRDot++;

    if(update[iBody].iNumCBPZDot == 0)
      update[iBody].iNumVars++;
    update[iBody].iNumCBPZDot++;

    if(update[iBody].iNumCBPPhiDot == 0)
      update[iBody].iNumVars++;
    update[iBody].iNumCBPPhiDot++;
  }
}

void FinalizeUpdateCBPRBinary(BODY *body,UPDATE*update,int *iEqn,int iVar,int iBody,int iFoo) {
  update[iBody].iaModule[iVar][*iEqn] = BINARY;
  update[iBody].iNumCBPR = (*iEqn)++;
}

void FinalizeUpdateCBPZBinary(BODY *body,UPDATE*update,int *iEqn,int iVar,int iBody,int iFoo) {
  update[iBody].iaModule[iVar][*iEqn] = BINARY;
  update[iBody].iNumCBPZ = (*iEqn)++;
}

void FinalizeUpdateCBPPhiBinary(BODY *body,UPDATE*update,int *iEqn,int iVar,int iBody,int iFoo) {
  update[iBody].iaModule[iVar][*iEqn] = BINARY;
  update[iBody].iNumCBPPhi = (*iEqn)++;
}

void FinalizeUpdateCBPRDotBinary(BODY *body,UPDATE*update,int *iEqn,int iVar,int iBody,int iFoo) {
  update[iBody].iaModule[iVar][*iEqn] = BINARY;
  update[iBody].iNumCBPRDot = (*iEqn)++;
}

void FinalizeUpdateCBPZDotBinary(BODY *body,UPDATE*update,int *iEqn,int iVar,int iBody,int iFoo) {
  update[iBody].iaModule[iVar][*iEqn] = BINARY;
  update[iBody].iNumCBPZDot = (*iEqn)++;
}

void FinalizeUpdateCBPPhiDotBinary(BODY *body,UPDATE*update,int *iEqn,int iVar,int iBody,int iFoo) {
  update[iBody].iaModule[iVar][*iEqn] = BINARY;
  update[iBody].iNumCBPPhiDot = (*iEqn)++;
}

/***************** BINARY Halts *****************/


/*
 * If the CBP's dSemi is less than the Holman stability limit, it's unstable and
 * integration ends
 */
int fbHaltHolmanUnstable(BODY *body,EVOLVE *evolve,HALT *halt,IO *io,UPDATE *update,int iBody) {
  double a_crit = fdHolmanStability(body);
  
  // If the body is less than critical stability limit
  // Check stability for planets
  if(body[iBody].iBodyType == 0)
  {
    if(body[iBody].dSemi <= a_crit)
    {
      if(io->iVerbose >= VERBPROG) 
      {
        fprintf(stderr,"HALT: %s's dSemi: %lf AU, Holman-Wiegert critial a: %lf AU.\n",body[iBody].cName,body[iBody].dSemi/AUCM,a_crit/AUCM);
      }
      return 1;
    }
    return 0;
  }
  else // Doesn't apply to stars
    return 0;
}

void CountHaltsBinary(HALT *halt,int *iHalt) {
  if(halt->bHaltHolmanUnstable)
    (*iHalt)++;
}

void VerifyHaltBinary(BODY *body,CONTROL *control,OPTIONS *options,int iBody,int *iHalt) {
  if (control->Halt[iBody].bHaltHolmanUnstable)
    control->fnHalt[iBody][(*iHalt)++] = &fbHaltHolmanUnstable;
  
}

/************* BINARY Outputs ******************/

void HelpOutputBinary(OUTPUT *output) {
  int iOut;

  printf("\n ------ BINARY output ------\n");
  for (iOut=OUTSTARTBINARY;iOut<OUTENDBINARY;iOut++) 
    WriteHelpOutput(&output[iOut]);
}

void WriteFreeEcc(BODY *body,CONTROL *control,OUTPUT *output,SYSTEM *system,UNITS *units,UPDATE *update,int iBody,double *dTmp,char cUnit[]) {
  // Note: Only makes sense for planets (iBodyType == 0)
  if(body[iBody].iBodyType == 0)
    *dTmp = body[iBody].dFreeEcc;
  else
    *dTmp = -1;

  strcpy(cUnit,"");
}

void WriteFreeInc(BODY *body,CONTROL *control,OUTPUT *output,SYSTEM *system,UNITS *units,UPDATE *update,int iBody,double *dTmp,char cUnit[]) {
  // Note: Only makes sense for planets (iBodyType == 0)
  if(body[iBody].iBodyType == 0)
    *dTmp = body[iBody].dFreeInc;
  else
    *dTmp = -1;

  if (output->bDoNeg[iBody]) {
    *dTmp *= output->dNeg;
    strcpy(cUnit,output->cNeg);
  } else {
    *dTmp /= fdUnitsAngle(units->iAngle);
    fsUnitsAngle(units->iAngle,cUnit);
  }
}

void WriteInc(BODY *body,CONTROL *control,OUTPUT *output,SYSTEM *system,UNITS *units,UPDATE *update,int iBody,double *dTmp,char cUnit[])
{
  // Note: Only makes sense for planets (iBodyType == 0)
  if(body[iBody].iBodyType == 0)
    *dTmp = body[iBody].dInc;
  else
    *dTmp = -1;

  if (output->bDoNeg[iBody]) {
    *dTmp *= output->dNeg;
    strcpy(cUnit,output->cNeg);
  } else {
    *dTmp /= fdUnitsAngle(units->iAngle);
    fsUnitsAngle(units->iAngle,cUnit);
  }
}

void WriteCBPPhi(BODY *body,CONTROL *control,OUTPUT *output,SYSTEM *system,UNITS *units,UPDATE *update,int iBody,double *dTmp,char cUnit[])
{
  if(body[iBody].iBodyType == 0)
  {
    *dTmp = body[iBody].dCBPPhi;
  }
  else
    *dTmp = -1;

  if(output->bDoNeg[iBody]) {
    *dTmp *= output->dNeg;
    strcpy(cUnit,output->cNeg);
  } else {
    *dTmp /= fdUnitsAngle(units->iAngle);
    fsUnitsAngle(units->iAngle,cUnit);
  }
}

void WriteCBPPhiDot(BODY *body,CONTROL *control,OUTPUT *output,SYSTEM *system,UNITS *units,UPDATE *update,int iBody,double *dTmp,char cUnit[]) {

  *dTmp = body[iBody].dCBPPhiDot;
  if (output->bDoNeg[iBody]) {
    *dTmp *= output->dNeg;
    strcpy(cUnit,output->cNeg);
  } else {
    *dTmp *= fdUnitsTime(units->iTime);
    fsUnitsRate(units->iTime,cUnit);
  }
}

void WriteLL13N0(BODY *body,CONTROL *control,OUTPUT *output,SYSTEM *system,UNITS *units,UPDATE *update,int iBody,double *dTmp,char cUnit[]) {
 // Note: Only applies to planets (iBodyType == 0)
 if(body[iBody].iBodyType == 0)
   *dTmp = body[iBody].dLL13N0;
 else
   *dTmp = -1;

 if(output->bDoNeg[iBody]) {
   *dTmp *= output->dNeg;
   strcpy(cUnit,output->cNeg);
 } else {
   *dTmp *= fdUnitsTime(units->iTime);
   fsUnitsTime(units->iTime,cUnit);
 }
}


void WriteLL13K0(BODY *body,CONTROL *control,OUTPUT *output,SYSTEM *system,UNITS *units,UPDATE *update,int iBody,double *dTmp,char cUnit[]) {
 // Note: Only applies to planets (iBodyType == 0)
 if(body[iBody].iBodyType == 0)
   *dTmp = body[iBody].dLL13K0;
 else
   *dTmp = -1;

 if(output->bDoNeg[iBody]) {
   *dTmp *= output->dNeg;
   strcpy(cUnit,output->cNeg);
 } else {
   *dTmp *= fdUnitsTime(units->iTime);
   fsUnitsTime(units->iTime,cUnit);
 }
}

void WriteLL13V0(BODY *body,CONTROL *control,OUTPUT *output,SYSTEM *system,UNITS *units,UPDATE *update,int iBody,double *dTmp,char cUnit[]) {
 // Note: Only applies to planets (iBodyType == 0)
 if(body[iBody].iBodyType == 0)
   *dTmp = body[iBody].dLL13V0;
 else
   *dTmp = -1;

 if(output->bDoNeg[iBody]) {
   *dTmp *= output->dNeg;
   strcpy(cUnit,output->cNeg);
 } else {
   *dTmp *= fdUnitsTime(units->iTime);
   fsUnitsTime(units->iTime,cUnit);
 }
}

// Write the circumbinary planet orbital radius (CBPR)
void WriteCBPR(BODY *body,CONTROL *control,OUTPUT *output,SYSTEM *system,UNITS *units,UPDATE *update,int iBody,double *dTmp,char cUnit[]) {

  *dTmp = body[iBody].dCBPR;
  if (output->bDoNeg[iBody]) {
    *dTmp *= output->dNeg;
    strcpy(cUnit,output->cNeg);
  } else {
    *dTmp /= fdUnitsLength(units->iLength);
    fsUnitsLength(units->iLength,cUnit);
  }
}

void WriteCBPZ(BODY *body,CONTROL *control,OUTPUT *output,SYSTEM *system,UNITS *units,UPDATE *update,int iBody,double *dTmp,char cUnit[]) {

  *dTmp = body[iBody].dCBPZ;
  if (output->bDoNeg[iBody]) {
    *dTmp *= output->dNeg;
    strcpy(cUnit,output->cNeg);
  } else {
    *dTmp /= fdUnitsLength(units->iLength);
    fsUnitsLength(units->iLength,cUnit);
  }
}

void WriteCBPRDot(BODY *body,CONTROL *control,OUTPUT *output,SYSTEM *system,UNITS *units,UPDATE *update,int iBody,double *dTmp,char cUnit[]) {

  *dTmp = body[iBody].dCBPRDot;
  if (output->bDoNeg[iBody]) {
    *dTmp *= output->dNeg;
    strcpy(cUnit,output->cNeg);
  } else {
    *dTmp *= fdUnitsTime(units->iTime)/fdUnitsLength(units->iLength);
    fsUnitsVel(units,cUnit);
  }
}

void WriteCBPZDot(BODY *body,CONTROL *control,OUTPUT *output,SYSTEM *system,UNITS *units,UPDATE *update,int iBody,double *dTmp,char cUnit[]) {
  
  *dTmp = body[iBody].dCBPZDot;
  if(output->bDoNeg[iBody]) {
    *dTmp *= output->dNeg;
    strcpy(cUnit,output->cNeg);
  } else {
    *dTmp *= fdUnitsTime(units->iTime)/fdUnitsLength(units->iLength);
    fsUnitsVel(units,cUnit);
  }
}

void InitializeOutputBinary(OUTPUT *output,fnWriteOutput fnWrite[])
{
  sprintf(output[OUT_FREEECC].cName,"FreeEcc");
  sprintf(output[OUT_FREEECC].cDescr,"Free Eccentricity");
  output[OUT_FREEECC].bNeg = 0;
  output[OUT_FREEECC].iNum = 1;
  fnWrite[OUT_FREEECC] = &WriteFreeEcc;

  sprintf(output[OUT_FREEINC].cName,"FreeInc");
  sprintf(output[OUT_FREEINC].cDescr,"Free Inclination");
  sprintf(output[OUT_FREEINC].cNeg,"Deg");
  output[OUT_FREEINC].bNeg = 1;
  output[OUT_FREEINC].dNeg = 1./DEGRAD;
  output[OUT_FREEINC].iNum = 1;
  fnWrite[OUT_FREEINC] = &WriteFreeInc;

  sprintf(output[OUT_BININC].cName,"dIncBinary");
  sprintf(output[OUT_BININC].cDescr,"Inclination");
  sprintf(output[OUT_BININC].cNeg,"Deg");
  output[OUT_BININC].bNeg = 1;
  output[OUT_BININC].dNeg = 1./DEGRAD;
  output[OUT_BININC].iNum = 1;
  fnWrite[OUT_BININC] = &WriteInc;

  sprintf(output[OUT_CBPPHI].cName,"CBPPhi");
  sprintf(output[OUT_CBPPHI].cDescr,"Circumbinary Planet Orbital Azimuthal Angle");
  sprintf(output[OUT_CBPPHI].cNeg,"Deg");
  output[OUT_CBPPHI].bNeg = 1;
  output[OUT_CBPPHI].dNeg = 1.0/DEGRAD;
  output[OUT_CBPPHI].iNum = 1;
  fnWrite[OUT_CBPPHI] = &WriteCBPPhi;

  sprintf(output[OUT_LL13N0].cName,"LL13N0");
  sprintf(output[OUT_LL13N0].cDescr,"Leung+Lee 2013 Mean Motion");
  sprintf(output[OUT_LL13N0].cNeg,"1/year");
  output[OUT_LL13N0].bNeg = 1;
  output[OUT_LL13N0].dNeg = 1./YEARSEC;
  output[OUT_LL13N0].iNum = 1;
  fnWrite[OUT_LL13N0] = &WriteLL13N0;

  sprintf(output[OUT_LL13K0].cName,"LL13K0");
  sprintf(output[OUT_LL13K0].cDescr,"Leung+Lee 2013 Radial epicyclic frequency");
  sprintf(output[OUT_LL13K0].cNeg,"1/year");
  output[OUT_LL13K0].bNeg = 1;
  output[OUT_LL13K0].dNeg = 1./YEARSEC;
  output[OUT_LL13K0].iNum = 1;
  fnWrite[OUT_LL13K0] = &WriteLL13K0;

  sprintf(output[OUT_LL13V0].cName,"LL13V0");
  sprintf(output[OUT_LL13V0].cDescr,"Leung+Lee 2013 vertical epicyclic frequency");
  sprintf(output[OUT_LL13V0].cNeg,"1/year");
  output[OUT_LL13V0].bNeg = 1;
  output[OUT_LL13V0].dNeg = 1./YEARSEC;
  output[OUT_LL13V0].iNum = 1;
  fnWrite[OUT_LL13V0] = &WriteLL13V0;

  sprintf(output[OUT_CBPR].cName,"CBPR");
  sprintf(output[OUT_CBPR].cDescr,"Circumbinary Planet Orbital Radius");
  output[OUT_CBPR].bNeg = 1;
  sprintf(output[OUT_CBPR].cNeg,"AU");
  output[OUT_CBPR].dNeg = 1.0/AUCM;
  output[OUT_CBPR].iNum = 1;
  fnWrite[OUT_CBPR] = &WriteCBPR;

  sprintf(output[OUT_CBPZ].cName,"CBPZ");
  sprintf(output[OUT_CBPZ].cDescr,"Circumbinary Planet Orbital Cylindrical Height");
  output[OUT_CBPZ].bNeg = 1;
  sprintf(output[OUT_CBPZ].cNeg,"AU");
  output[OUT_CBPZ].dNeg = 1.0/AUCM;
  output[OUT_CBPZ].iNum = 1;
  fnWrite[OUT_CBPZ] = &WriteCBPZ;
  
  sprintf(output[OUT_CBPRDOT].cName,"CBPRDot");
  sprintf(output[OUT_CBPRDOT].cDescr,"Circumbinary Radial Orbital Velocity");
  sprintf(output[OUT_CBPRDOT].cNeg,"/day");
  output[OUT_CBPRDOT].bNeg = 0;
  output[OUT_CBPRDOT].dNeg = DAYSEC;
  output[OUT_CBPRDOT].iNum = 1;
  fnWrite[OUT_CBPRDOT] = &WriteCBPRDot;

  sprintf(output[OUT_CBPZDOT].cName,"CBPZDot");
  sprintf(output[OUT_CBPZDOT].cDescr,"Circumbinary Z Orbital Velocity");
  sprintf(output[OUT_CBPZDOT].cNeg,"/day");
  output[OUT_CBPZDOT].bNeg = 0;
  output[OUT_CBPZDOT].dNeg = DAYSEC;
  output[OUT_CBPZDOT].iNum = 1;
  fnWrite[OUT_CBPZDOT] = &WriteCBPZDot;

  sprintf(output[OUT_CBPPHIDOT].cName,"CBPPhiDot");
  sprintf(output[OUT_CBPPHIDOT].cDescr,"Circumbinary Phi Angular Orbital Velocity");
  sprintf(output[OUT_CBPPHIDOT].cNeg,"/day");
  output[OUT_CBPPHIDOT].bNeg = 0;
  output[OUT_CBPPHIDOT].dNeg = DAYSEC;
  output[OUT_CBPPHIDOT].iNum = 1;
  fnWrite[OUT_CBPPHIDOT] = &WriteCBPPhiDot;

}

void FinalizeOutputFunctionBinary(OUTPUT *output,int iBody,int iModule) {
// Nothing
}

/************ BINARY Logging Functions **************/

void LogOptionsBinary(CONTROL *control, FILE *fp) {

fprintf(fp,"-------- BINARY Options -----\n\n");

}

void LogBinary(BODY *body,CONTROL *control,OUTPUT *output,SYSTEM *system,UPDATE *update,fnWriteOutput fnWrite[],FILE *fp) {
  /* Anything here?*/
}

void LogBodyBinary(BODY *body,CONTROL *control,OUTPUT *output,SYSTEM *system,UPDATE *update,fnWriteOutput fnWrite[],FILE *fp,int iBody) {
  int iOut;  
  fprintf(fp,"----- BINARY PARAMETERS (%s)------\n",body[iBody].cName);
  
  for (iOut=OUTSTARTBINARY;iOut<OUTENDBINARY;iOut++) {
    if (output[iOut].iNum > 0) 
      WriteLogEntry(body,control,&output[iOut],system,update,fnWrite[iOut],fp,iBody);
  }
}

void AddModuleBinary(MODULE *module,int iBody,int iModule) {

  module->iaModule[iBody][iModule] = BINARY;

  module->fnInitializeControl[iBody][iModule] = &InitializeControlBinary;
  module->fnInitializeUpdateTmpBody[iBody][iModule] = &InitializeUpdateTmpBodyBinary;

  module->fnCountHalts[iBody][iModule] = &CountHaltsBinary;
  module->fnReadOptions[iBody][iModule] = &ReadOptionsBinary;
  module->fnLogBody[iBody][iModule] = &LogBodyBinary;
  module->fnVerify[iBody][iModule] = &VerifyBinary;
  module->fnVerifyHalt[iBody][iModule] = &VerifyHaltBinary;

  module->fnInitializeBody[iBody][iModule] = &InitializeBodyBinary;
  module->fnInitializeUpdate[iBody][iModule] = &InitializeUpdateBinary;

  // Update functions
  module->fnFinalizeUpdateCBPR[iBody][iModule] = &FinalizeUpdateCBPRBinary;
  module->fnFinalizeUpdateCBPZ[iBody][iModule] = &FinalizeUpdateCBPZBinary;
  module->fnFinalizeUpdateCBPPhi[iBody][iModule] = &FinalizeUpdateCBPPhiBinary;
  module->fnFinalizeUpdateCBPPhiDot[iBody][iModule] = &FinalizeUpdateCBPPhiDotBinary;
  module->fnFinalizeUpdateCBPRDot[iBody][iModule] = &FinalizeUpdateCBPRDotBinary;
  module->fnFinalizeUpdateCBPZDot[iBody][iModule] = &FinalizeUpdateCBPZDotBinary;

  //module->fnIntializeOutputFunction[iBody][iModule] = &InitializeOutputBinary;
  module->fnFinalizeOutputFunction[iBody][iModule] = &FinalizeOutputFunctionBinary;

}

/************* BINARY Functions ************/

/* 
 * Useful math functions 
 */

/* 3D dot product */
double fdDot(double *a, double *b)
{
  return (a[0]*b[0] + a[1]*b[1] + a[2]*b[2]);
}

/* Kronecker Delta */
int fiDelta(int i, int j)
{
  if(i == j)
    return 1;
  else
    return 0;
}

/* Convert from cylindrical position coords to cartesian (3 dimensional) */
void fvCylToCartPos(double *daCylPos, double *dCartPos)
{
  dCartPos[0] = daCylPos[0]*cos(daCylPos[1]);
  dCartPos[1] = daCylPos[0]*sin(daCylPos[1]);
  dCartPos[2] = daCylPos[2];
}

/* Convert from cylindrical velocity coords to cartesian (3 dimensional) */
void fvCylToCartVel(double *daCylPos, double *daCylVel, double *dCartVel)
{
  dCartVel[0] = daCylVel[0]*cos(daCylPos[1]) - daCylPos[0]*sin(daCylPos[1])*daCylVel[1];
  dCartVel[1] = daCylVel[0]*sin(daCylPos[1]) + daCylPos[0]*cos(daCylPos[1])*daCylVel[1];
  dCartVel[2] = daCylVel[2];
}

/*
 * Functions for calculating orbital parameters assuming that the barycenter
 * of the binary is at the origin
 */

/* Calculate specific angular momentum 
 * h = r x v in cartesian coords
 */
void fvSpecificAngMom(double *r, double *v, double *h)
{
  // No return since resultant vector, h, is supplied
  cross(r,v,h); // r x v -> h
}

/* Calculate specific orbital energy
 * eps = v^2/2 - mu/|r|
 */
double fdSpecificOrbEng(BODY *body, int iBody)
{
  // For binary, iBody 0, 1 == stars, 2 == planet
  double mu = BIGG*(body[0].dMass + body[1].dMass + body[iBody].dMass); // Gravitational parameter
  double r[3] = {body[iBody].dCBPR,body[iBody].dCBPPhi,body[iBody].dCBPZ};
  double v[3] = {body[iBody].dCBPRDot,body[iBody].dCBPPhiDot,body[iBody].dCBPZDot};
  double rCart[3] = {0.0,0.0,0.0};
  double vCart[3] = {0.0,0.0,0.0};
     
  // Convert from cyl->cart coords
  fvCylToCartPos(r,rCart);
  fvCylToCartVel(r,v,vCart);
  
  double r_norm = sqrt(fdDot(rCart,rCart));
  
  double eng = fdDot(vCart,vCart)/2.0 - (mu/r_norm);
  return eng;
}

/* Compute and assign CBP's orbital elements */

void fdAssignOrbitalElements(BODY *body, int iBody)
{
  body[iBody].dSemi = fdComputeSemi(body,iBody);
  body[iBody].dEcc = fdComputeEcc(body,iBody);
  body[iBody].dInc = fdComputeInc(body,iBody);

  // LongA, ArgP -> LongP (needed for dHecc, dKecc)
  body[iBody].dLongA = fdComputeLongA(body,iBody);
  body[iBody].dArgP = fdComputeArgPeri(body,iBody);
  double LongP = body[iBody].dLongA + body[iBody].dArgP;
  while(LongP > 2.0*PI)
  {
    LongP -= 2.0*PI;
  }
  while(LongP < 0.0)
  {
    LongP += 2.0*PI;
  }
  body[iBody].dLongP = LongP;

  body[iBody].dEccSq = body[iBody].dEcc*body[iBody].dEcc; 
  // Set Poincare H, K
  body[iBody].dHecc = body[iBody].dEcc*sin(body[iBody].dLongP);
  body[iBody].dKecc = body[iBody].dEcc*cos(body[iBody].dLongP);
}

/* Compute a body's semimajor axis
 * a = -mu/(2*eps)
 */
double fdComputeSemi(BODY *body, int iBody)
{
  // For binary, iBody 0, 1 == stars, 2 == planet
  return -BIGG*(body[0].dMass + body[1].dMass + body[iBody].dMass)/(2.0*fdSpecificOrbEng(body,iBody));
}

/* Compute a body's orbital eccentricity
 * e = sqrt(1 + 2*eps*h*h/(mu*mu))
 */
double fdComputeEcc(BODY *body, int iBody)
{
  // For binary, iBody 0, 1 == stars, 2 == planet
  double mu = BIGG*(body[0].dMass + body[1].dMass + body[iBody].dMass); // Gravitational parameter
  double h[3];
  double r[3] = {body[iBody].dCBPR,body[iBody].dCBPPhi,body[iBody].dCBPZ};
  double v[3] = {body[iBody].dCBPRDot,body[iBody].dCBPPhiDot,body[iBody].dCBPZDot};
  double rCart[3];
  double vCart[3];
  
  // Convert from cyl->cart coords
  fvCylToCartPos(r,rCart);
  fvCylToCartVel(r,v,vCart);
  fvSpecificAngMom(rCart,vCart,h);
  
  return sqrt(1. + (2.*fdSpecificOrbEng(body,iBody)*fdDot(h,h))/(mu*mu));
}

/* Compute a body's inclincation
 * i = arccos(h_z/|h|)
 */
double fdComputeInc(BODY *body, int iBody)
{
  double h[3];
  double r[3] = {body[iBody].dCBPR,body[iBody].dCBPPhi,body[iBody].dCBPZ};
  double v[3] = {body[iBody].dCBPRDot,body[iBody].dCBPPhiDot,body[iBody].dCBPZDot};
  double rCart[3];
  double vCart[3];
     
  // Convert from cyl->cart coords
  fvCylToCartPos(r,rCart);
  fvCylToCartVel(r,v,vCart);
  
  fvSpecificAngMom(rCart,vCart,h);
  return acos(h[2]/sqrt(fdDot(h,h)));
}

/* Compute a body's longitude of ascending node
 * See: https://en.wikipedia.org/wiki/Longitude_of_the_ascending_node
 */
double fdComputeLongA(BODY *body, int iBody)
{
  double Omega = 0.0;
  double h[3];
  double r[3] = {body[iBody].dCBPR,body[iBody].dCBPPhi,body[iBody].dCBPZ};
  double v[3] = {body[iBody].dCBPRDot,body[iBody].dCBPPhiDot,body[iBody].dCBPZDot};
  double rCart[3];
  double vCart[3];

  // Convert from cyl->cart coords
  fvCylToCartPos(r,rCart);
  fvCylToCartVel(r,v,vCart);

  fvSpecificAngMom(rCart,vCart,h);
  double n[3] = {-h[1],h[0],0};

  // Case: |n| = 0
  double mag_n = sqrt(fdDot(n,n));
  if(fabs(mag_n) < TINY)
  {
    return Omega;
  }

  if(n[1] >= 0)
  {
    Omega = acos(n[0]/mag_n);
  }
  else
  {
    Omega = 2.0*PI - acos(n[0]/mag_n);
  }

  return Omega;
}

void fdComputeEccVector(BODY *body, double *evec, int iBody)
{
  double mu = BIGG*(body[0].dMass + body[1].dMass + body[iBody].dMass); // Gravitational parameter
  double h[3];

  double r[3] = {body[iBody].dCBPR,body[iBody].dCBPPhi,body[iBody].dCBPZ};
  double v[3] = {body[iBody].dCBPRDot,body[iBody].dCBPPhiDot,body[iBody].dCBPZDot};
  double rCart[3];
  double vCart[3];
  int i;
     
  // Convert from cyl->cart coords
  fvCylToCartPos(r,rCart);
  fvCylToCartVel(r,v,vCart);

  fvSpecificAngMom(rCart,vCart,h);
  cross(vCart,h,evec);
  
  double mag_r = sqrt(fdDot(rCart,rCart));

  for(i = 0; i < 3; i++)
  {
    evec[i] = evec[i]/mu - rCart[i]/mag_r;
  }
}

double fdComputeArgPeri(BODY *body, int iBody)
{
  double evec[3];
  double h[3];

  double r[3] = {body[iBody].dCBPR,body[iBody].dCBPPhi,body[iBody].dCBPZ};
  double v[3] = {body[iBody].dCBPRDot,body[iBody].dCBPPhiDot,body[iBody].dCBPZDot};
  double rCart[3];
  double vCart[3];
       
  // Convert from cyl->cart coords
  fvCylToCartPos(r,rCart);
  fvCylToCartVel(r,v,vCart);

  fvSpecificAngMom(rCart,vCart,h);
  fdComputeEccVector(body,evec,iBody);
  double n[3] = {-h[1],h[0],0};
  double mag_n = sqrt(fdDot(n,n));
  double mag_evec = sqrt(fdDot(evec,evec));

  // if LongA ~ 0, assume planar orbit
  if(fabs(fdComputeLongA(body,iBody)) < TINY)
  {
    if(h[2] > 0)
    {
      return atan2(evec[1],evec[0]);
    }
    else
    {
      return 2.0*PI - atan2(evec[1],evec[0]);
    }
  }
  else
  {
    if(evec[2] >= 0)
    {
      return acos(fdDot(n,evec)/(mag_n*mag_evec));
    }
    else
    {
      return 2.0*PI - acos(fdDot(n,evec)/(mag_n*mag_evec));
    }
  }
}

/* Convert mean anomaly M to eccentric anomaly E
 * by solving kepler equation using Newton's Method 
 */
double fdMeanToEccentric(double M, double e)
{
  // If e is 0, or close enough, return 
  if(e < TINY)
  {
    return M;
  }
  else if(e >= 1 || e < 0) // Should never happen, but better safe than sorry
  {
    fprintf(stderr,"ERROR: in fdMeanToEccentric (binary), eccentricity must be within [0,1). e: %e\n",e);
    exit(1);
  }
  
  double E0 = M/(1.0-e) - e*pow(M,3.)/(6.*pow(1.-e,4.)); // First guess via series expansion
  double E = E0;
  double dE = KEQNTOL + 1.0;
  int count = 0;

  while(dE > KEQNTOL)
  {
    // Compute E_n+1 (E) from E_n (E0)
    E = E0 - (E0 - e*sin(E0) - M)/(1. - e*cos(E0));
    dE = fabs(E-E0);
    E0 = E;
  
    count += 1;

    if(count <= 20) // Stop if too many iterations
    {
      fprintf(stderr,"ERROR: in fdMeanToEccentric, too many iterations to solve Kepler Equation\n");
      exit(1);
    }

  }
  
  return E;
}

/* Convert eccentric anomaly to true anomaly */
double fdEccToTrue(double E, double e)
{
  return 2.0*atan2(sqrt(1.-e)*cos(E/2.),sqrt(1.+e)*sin(E/2.));
}

/* 
 * Compute the dynamical stability limit, a_crit, first computed by
 * Holman and Wieget 1999 that depends on binary dSemi, dEcc
 * If CBP.dSemi < a_crit, planet is unstable and system should halt
 */
double fdHolmanStability(BODY *body)
{
  double a = body[1].dSemi;
  double e = body[1].dEcc;
  double mu = body[1].dMass/(body[0].dMass + body[1].dMass);

  return (1.6 + 5.1*e -2.22*e*e + 4.12*mu - 4.27*e*mu - 5.09*mu*mu + 4.61*e*e*mu*mu)*a;
}

/* Compute the mean anomaly M = n*t + phi where phi is an arbitrary offset */
double fdMeanAnomaly(double dMeanMotion, double dTime, double dPhi)
{
  return dMeanMotion * dTime + dPhi;
}

//Below are functions russell already defined in distorb that i'll reuse
//double fdLaplaceCoeff(double dAxRatio, int iIndexJ, double dIndexS)
//double fdDerivLaplaceCoeff(int iNthDeriv, double dAxRatio, int iIndexJ, double dIndexS)
// Note: for Laplace Coeff functions, they go as b^J_s(alpha) where J is an int, S is a half int double !!

/* 
 * Analytic equations from Leung+Lee 2013 that govern circumbinary planet (cbp) evolution
 * for 1 (!) cbp
 */

/* LL13 N0 */
double fdMeanMotionBinary(BODY *body, int iBody)
{
  // Define intermediate quantities
  double M = body[0].dMass + body[1].dMass;
  double alphaa = (body[1].dSemi*body[1].dMass/M)/body[iBody].dR0;
  double alphab = (body[1].dSemi*body[0].dMass/M)/body[iBody].dR0;

  double N0 = body[iBody].dMeanMotion*body[iBody].dMeanMotion/2.;

  double tmp1 = body[0].dMass*fdLaplaceCoeff(alphaa,0,0.5)/M;
  tmp1 += body[1].dMass*fdLaplaceCoeff(alphab,0,0.5)/M;

  double tmp2 = body[0].dMass*body[1].dMass*body[1].dSemi/(M*M*body[iBody].dR0);
  tmp2 *= (fdDerivLaplaceCoeff(1,alphaa,0,0.5) + fdDerivLaplaceCoeff(1,alphab,0,0.5));

  return sqrt(N0*(tmp1 + tmp2));
}

/* LL13 K0 */
double fdEpiFreqK(BODY *body, int iBody)
{
  //Define intermediate quantities
  double M = body[0].dMass + body[1].dMass;
  double alphaa = (body[1].dSemi*body[1].dMass/M)/body[iBody].dR0;
  double alphab = (body[1].dSemi*body[0].dMass/M)/body[iBody].dR0;
 
  double K0 = body[iBody].dMeanMotion*body[iBody].dMeanMotion/2.;

  double tmp1 = body[0].dMass*fdLaplaceCoeff(alphaa,0,0.5)/M;
  tmp1 += body[1].dMass*fdLaplaceCoeff(alphab,0,0.5)/M;

  double tmp2 = body[0].dMass*body[1].dMass*body[1].dSemi/(M*M*body[iBody].dR0);
  tmp2 *= (fdDerivLaplaceCoeff(1,alphaa,0,0.5) + fdDerivLaplaceCoeff(1,alphab,0,0.5));

  double tmp3 = body[0].dMass*body[1].dMass*body[1].dSemi*body[1].dSemi/(M*M*body[iBody].dR0*body[iBody].dR0);

  double tmp4 = body[1].dMass*fdDerivLaplaceCoeff(2,alphaa,0,0.5)/M;
  tmp4 += body[0].dMass*fdDerivLaplaceCoeff(2,alphab,0,0.5)/M;
  tmp3 *= tmp4;

  K0 *= (tmp1 - tmp2 - tmp3);
  return sqrt(K0);
}

/* LL13 V0 */
double fdEpiFreqV(BODY *body, int iBody)
{
  //Define intermediate quantities
  double M = body[0].dMass + body[1].dMass;
  double alphaa = (body[1].dSemi*body[1].dMass/M)/body[iBody].dR0;
  double alphab = (body[1].dSemi*body[0].dMass/M)/body[iBody].dR0;
     
  double V0 = body[iBody].dMeanMotion*body[iBody].dMeanMotion/2.;

  double tmp1 = body[0].dMass*fdLaplaceCoeff(alphaa,0,1.5)/M;
  tmp1 += body[1].dMass*fdLaplaceCoeff(alphab,0,1.5)/M;
  return sqrt(V0 * tmp1);
}

/* Circular (azimuthal) motion of the guiding center for a cbp: phi0 */
double fdPhi0(double dTime, double dMeanMotion, double dPsi)
{
  return dMeanMotion * dTime + dPsi;
}

/*
 * Functions to compute binary potentials and their derivatives w.r.t. radius
 */

/* LL13 Eqn 15: Binary potential component 0 */
double fdPot0(int j, int k, double R, BODY *body)
{
  //Define intermediate quantities
  double M = body[0].dMass + body[1].dMass;
  double alphaa = (body[1].dSemi*body[1].dMass/M)/R;
  double alphab = (body[1].dSemi*body[0].dMass/M)/R;

  double coeff = -(2. - fiDelta(k,0))/2.;
  coeff *= BIGG*(body[0].dMass + body[1].dMass)/R;

  double tmp1 = pow(-1.,k)*body[0].dMass*fdLaplaceCoeff(alphaa,k,(j+1.)/2.)/M;
  tmp1 += body[1].dMass*fdLaplaceCoeff(alphab,k,(j+1.)/2.)/M;

  return coeff*tmp1;

}

/* LL13 Eqn 15: d/dR of binary potential component 0 */
double fdPot0dR(int j, int k, double R, BODY *body)
{
  //Define intermediate quantities
  double M = body[0].dMass + body[1].dMass;
  double alphaa = (body[1].dSemi*body[1].dMass/M)/R;
  double alphab = (body[1].dSemi*body[0].dMass/M)/R;

  double coeff = -(2. - fiDelta(k,0))/2.;

  double f = pow(-1.,k)*body[0].dMass*fdLaplaceCoeff(alphaa,k,(j+1.)/2.)/M;
  f += body[1].dMass*fdLaplaceCoeff(alphab,k,(j+1.)/2.)/M;
  double g = BIGG*(body[0].dMass + body[1].dMass)/R;

  double g_prime = -g/R;
  double f_prime = -pow(-1.,k)*body[0].dMass*alphaa*R*fdDerivLaplaceCoeff(1,alphaa,k,(j+1.)/2.)/(R*R*M);
  f_prime += -body[1].dMass*alphab*R*fdDerivLaplaceCoeff(1,alphab,k,(j+1.)/2.)/(R*R*M);

  return coeff*(f_prime*g + g_prime*f);
}

/* LL13 eqn 16: Binary potential component 1 */
double fdPot1(int j, int k, double R, BODY *body)
{
  //Define intermediate quantities
  double M = body[0].dMass + body[1].dMass;
  double alphaa = (body[1].dSemi*body[1].dMass/M)/R;
  double alphab = (body[1].dSemi*body[0].dMass/M)/R;

  double coeff = -(2. - fiDelta(k,0))/2.;
  coeff *= BIGG*(body[0].dMass + body[1].dMass)/R;

  double tmp1 = pow(-1.,k)*body[0].dMass*alphaa*fdDerivLaplaceCoeff(1,alphaa,k,(j+1.)/2.)/M;
  tmp1 += body[1].dMass*alphab*fdDerivLaplaceCoeff(1,alphab,k,(j+1.)/2.)/M;

  return coeff*tmp1;
}

/* LL13 eqn 16: d/dR of binary potential component 1 */
double fdPot1dR(int j, int k, double R, BODY * body)
{
  //Define intermediate quantities
  double M = body[0].dMass + body[1].dMass;
  double alphaa = (body[1].dSemi*body[1].dMass/M)/R;
  double alphab = (body[1].dSemi*body[0].dMass/M)/R;

  double coeff = -(2. - fiDelta(k,0))/2.;

  // Break up big terms into multiple terms: x
  double f = pow(-1.,k)*body[0].dMass*alphaa/M;
  double g = fdDerivLaplaceCoeff(1,alphaa,k,(j+1.)/2.);
  double h = body[1].dMass*alphab/M;
  double i = fdDerivLaplaceCoeff(1,alphab,k,(j+1.)/2.);
  double l = BIGG*(body[0].dMass + body[1].dMass)/R;

  // Derivatives of the above terms w.r.t. R (and hence, alphas): xp
  double fp = -pow(-1.,k)*body[0].dMass*alphaa/(R*M);
  double gp = -alphaa*fdDerivLaplaceCoeff(2,alphaa,k,(j+1.)/2.)/R;
  double hp = -body[1].dMass*alphab/(R*M);
  double ip = -alphab*fdDerivLaplaceCoeff(2,alphab,k,(j+1.)/2.)/R;
  double lp = -BIGG*(body[0].dMass + body[1].dMass)/(R*R);

  return coeff*((fp*g + gp*f + hp*i + ip*h)*l + lp*(f*g + h*i));
}

/* LL13 function defined in paragraph in between eqn 24 and 25 which is like
 * the mean motion at R
 */
double fdn(double R, BODY *body)
{
  return sqrt(fdPot0dR(0,0,R,body)/R);
}

/*
 * Definitions for C, D terms from LL13
 * They are essentially combinations of different potential components
 * and their derivatives w.r.t R evaluated at the location of the cbp
 */

/* LL13 C0 as defined in eqn 28 */
double fdC0(BODY *body, int iBody)
{
  double c = -body[1].dEcc*fdPot1dR(0,0,body[iBody].dR0,body)/body[iBody].dR0;
  c /= (body[iBody].dLL13K0*body[iBody].dLL13K0 - body[1].dMeanMotion*body[1].dMeanMotion);
  return c;
}

/* LL13 C^0_k as defined by eqn 29 */
double fdC0k(int k, BODY *body, int iBody)
{
  double n = fdn(body[iBody].dR0,body);
  double c = fdPot0dR(0,k,body[iBody].dR0,body) + (2.*n*fdPot0(0,k,body[iBody].dR0,body))/(body[iBody].dR0*(n-body[1].dMeanMotion));
  c /= body[iBody].dR0;
  c /= (body[iBody].dLL13K0*body[iBody].dLL13K0 - k*k*pow(body[iBody].dLL13N0 - body[1].dMeanMotion,2));
  return c;
}

/* LL13 C^+_k as defined by eqn 30a (the + term) */
double fdCPk(int k, BODY *body, int iBody)
{
  double n = fdn(body[iBody].dR0,body);
  double tmp1 = k*fdPot0dR(0,k,body[iBody].dR0,body) - 0.5*fdPot1dR(0,k,body[iBody].dR0,body);
  double tmp2 = k*n*(2.*k*fdPot0(0,k,body[iBody].dR0,body) - fdPot1(0,k,body[iBody].dR0,body));
  tmp2 /= body[iBody].dR0*(k*n - (k+1.)*body[1].dMeanMotion);
  tmp1 += tmp2;

  double c = body[1].dEcc*tmp1/body[iBody].dR0;
  c /= body[iBody].dLL13K0*body[iBody].dLL13K0 - (k*body[iBody].dLL13N0 - (k+1.)*body[1].dMeanMotion)*(k*body[iBody].dLL13N0 - (k+1.)*body[1].dMeanMotion);
  return c;
}

/* LL13 C^-_k as defined by eqn 30b (the - term) */
double fdCMk(int k, BODY *body, int iBody)
{
  double n = fdn(body[iBody].dR0,body);
  double tmp1 = -k*fdPot0dR(0,k,body[iBody].dR0,body) - 0.5*fdPot1dR(0,k,body[iBody].dR0,body);
  double tmp2 = k*n*(-2.*k*fdPot0(0,k,body[iBody].dR0,body) - fdPot1(0,k,body[iBody].dR0,body));
  tmp2 /= body[iBody].dR0*(k*n - (k-1.)*body[1].dMeanMotion);
  tmp1 += tmp2;
   
  double c = body[1].dEcc*tmp1/body[iBody].dR0;
  c /= body[iBody].dLL13K0*body[iBody].dLL13K0 - (k*body[iBody].dLL13N0 - (k-1.)*body[1].dMeanMotion)*(k*body[iBody].dLL13N0 - (k-1.)*body[1].dMeanMotion);
  return c;
}

/* LL13 D0 as defined by eqn 32 */
double fdD0(BODY * body, int iBody)
{
  return 2.0*fdC0(body, iBody);
}

/* LL13 Dk0 as defined by eqn 33 */
double fdDk0(int k, BODY * body, int iBody)
{
  double n = fdn(body[iBody].dR0,body);
  double tmp1 = 2.0*fdC0k(k,body,iBody);
  double Dk = -fdPot0(0,k,body[iBody].dR0,body)/(body[iBody].dR0*body[iBody].dR0);
  Dk /= (n*(n - body[1].dMeanMotion));

  return (tmp1-Dk);
}

/* LL13 D+_k as defined by eqn 34a (the + term) */
double fdDPk(int k, BODY * body, int iBody)
{
  double n = fdn(body[iBody].dR0,body);
  double Dk = 2.0*fdCPk(k,body,iBody);

  double tmp1 = body[1].dEcc*(k*(2.*k*fdPot0(0,k,body[iBody].dR0,body) - fdPot1(0,k,body[iBody].dR0,body)));
  tmp1 /= 2.0*body[iBody].dR0*body[iBody].dR0*n * (k*n - (k+1.)*body[1].dMeanMotion);
  
  return Dk - tmp1;
}

/* LL13 D-_k as defined by eqn 34b (the - term) */
double fdDMk(int k, BODY * body, int iBody)
{
  double n = fdn(body[iBody].dR0,body);
  double Dk = 2.0*fdCMk(k,body,iBody);
 
  double tmp1 = body[1].dEcc*(k*(-2.*k*fdPot0(0,k,body[iBody].dR0,body) - fdPot1(0,k,body[iBody].dR0,body)));
  tmp1 /= 2.0*body[iBody].dR0*body[iBody].dR0*n * (k*n - (k-1.)*body[1].dMeanMotion);

  return Dk - tmp1;
}

/*
 * LL13 Functions to compute cylindrical positions, velocities
 * R, phi, z and RDot, phiDot, zDot
 */

/* Computes the CBP orbital radius */
double fdCBPRBinary(BODY *body,SYSTEM *system,int *iaBody) 
{ 
  int iBody = iaBody[0], k;

  // Note: Assume all phase values (phi, psi, etc...) are 0
  // Fine because they are arbitary offsets
  double dPsi = 0.0;
  double dTime = body[iBody].dAge; // Time == Age of the body

  // Useful intermediate quantities
  double M = fdMeanAnomaly(body[1].dMeanMotion,dTime,0);
  double phi0 = fdPhi0(dTime,body[iBody].dLL13N0,0);
  double varpi = body[1].dLongP;//body[0].dLongA + body[0].dArgP;

  double tmp1 = 1. - body[iBody].dFreeEcc*cos(body[iBody].dLL13K0*dTime + dPsi) - fdC0(body,iBody)*cos(M);
  double tmp2 = 0.0;
  double tmp3 = 0.0;

<<<<<<< HEAD
  for (k = 1; k < K_MAX; k++)
<<<<<<< HEAD
=======
  int k;
  for(k = 1; k < K_MAX; k++)
>>>>>>> f5eeac72d0cd1040ee9d754e5518a68463ccfa78
=======

>>>>>>> c7aa7429
  {
    tmp3 = fdC0k(k,body,iBody)*cos(k*(phi0 - M - varpi));
    tmp3 += fdCPk(k,body,iBody)*cos(k*(phi0 - varpi) - (k+1.)*M);
    tmp3 += fdCMk(k,body,iBody)*cos(k*(phi0 - varpi) - (k-1.)*M);
    tmp2 += tmp3;
  }

  return body[iBody].dR0*(tmp1-tmp2);
}

double fdCBPPhiBinary(BODY *body,SYSTEM *system,int *iaBody)
{
  int iBody = iaBody[0], k;

  // Note: Assume all phase values (phi, psi, etc...) are 0
  // Fine because they are arbitrary offsets
  double dPsi = 0.0;
  double dTime = body[iBody].dAge; // Time == Age of the body

  // Useful intermediate quantities
  double M = fdMeanAnomaly(body[1].dMeanMotion,dTime,0);
  double phi0 = fdPhi0(dTime,body[iBody].dLL13N0,0);
  double varpi = body[1].dLongP;//body[0].dLongA + body[0].dArgP;

  double phi = phi0 + 2.0*body[iBody].dLL13N0*body[iBody].dFreeEcc*sin(body[iBody].dLL13K0*dTime + dPsi)/body[iBody].dLL13K0;
  phi += body[iBody].dLL13N0*fdD0(body,iBody)*sin(M)/body[1].dMeanMotion;

  double tot = 0.0;
  double tmp1 = 0.0;
<<<<<<< HEAD
<<<<<<< HEAD
=======
  int k;
>>>>>>> f5eeac72d0cd1040ee9d754e5518a68463ccfa78
=======

>>>>>>> c7aa7429
  for(k = 1; k < K_MAX; k++)
  {
    tmp1 = body[iBody].dLL13N0*fdDk0(k,body,iBody)*sin(k*(phi0-M-varpi))/(k*(body[iBody].dLL13N0-body[1].dMeanMotion));
    tmp1 += body[iBody].dLL13N0*fdDPk(k,body,iBody)*sin(k*(phi0-varpi) - (k+1.)*M)/(k*body[iBody].dLL13N0 - (k+1.)*body[1].dMeanMotion);
    tmp1 += body[iBody].dLL13N0*fdDMk(k,body,iBody)*sin(k*(phi0-varpi) - (k-1.)*M)/(k*body[iBody].dLL13N0 - (k-1.)*body[1].dMeanMotion);
    tot += tmp1;
  }

  phi = phi + tot;

  return fmod(phi,2.0*PI);
}

double fdCBPZBinary(BODY *body,SYSTEM *system,int *iaBody)
{
  int iBody = iaBody[0];

  // Note: Assume all phase values (phi, psi, etc...) are 0
  // Fine because they are arbitrary offsets
  double dXi = 0.0;
  double dTime = body[iBody].dAge; // Time == Age of the body

  return body[iBody].dR0*body[iBody].dFreeInc*cos(body[iBody].dLL13V0*dTime + dXi);
}

double fdCBPRDotBinary(BODY *body,SYSTEM *system,int *iaBody)
{
  int iBody = iaBody[0], k;

  // Note: Assume all phase values (phi, psi, etc...) are 0
  // Fine because they are arbitrary offsets
  double dPsi = 0.0;
  double dPhi = 0.0;
  double dTime = body[iBody].dAge; // Time == Age of the body

  // Useful intermediate quantities
  double k0 = body[iBody].dLL13K0;
  double phi0 = fdPhi0(dTime,body[iBody].dLL13N0,0);
  double phi0_dot = body[iBody].dLL13N0;
  double M_dot = body[1].dMeanMotion;
  double M = fdMeanAnomaly(body[1].dMeanMotion,dTime,0);
  double varpi = body[1].dLongP;//body[0].dLongA + body[0].dArgP;

  double tmp1 = k0*body[iBody].dFreeEcc*sin(k0*dTime + dPsi) + fdC0(body,iBody)*sin(M)*M_dot;

  double tmp2 = 0.0; // Total sum
  double tmp3 = 0.0; // Intermediate sum for each k
<<<<<<< HEAD
<<<<<<< HEAD
=======
  int k;
>>>>>>> f5eeac72d0cd1040ee9d754e5518a68463ccfa78
=======

>>>>>>> c7aa7429
  for(k = 1; k < K_MAX; k++)
  {
    tmp3 = -fdC0k(k,body,iBody)*sin(k*(phi0-M-varpi))*k*(phi0_dot-M_dot);
    tmp3 -= fdCPk(k,body,iBody)*sin(k*(phi0-varpi)-(k+1.)*M)*(k*phi0_dot -(k+1.)*M_dot);
    tmp3 -= fdCMk(k,body,iBody)*sin(k*(phi0-varpi)-(k-1.)*M)*(k*phi0_dot -(k-1.)*M_dot);
    tmp2 += tmp3;
  }

  return body[iBody].dR0*(tmp1-tmp2);
}

double fdCBPPhiDotBinary(BODY *body,SYSTEM *system,int *iaBody)
{
  int iBody = iaBody[0], k;

  // Set arbitrary phase constants to 0
  double dPsi = 0.0;
  double dPhi = 0.0;
  double dTime = body[iBody].dAge; // Time == Age of the body

  // Useful intermediate quantities
  double k0 = body[iBody].dLL13K0;
  double phi0 = fdPhi0(dTime,body[iBody].dLL13N0,0);
  double phi0_dot = body[iBody].dLL13N0;
  double n0 = body[iBody].dLL13N0;
  double n = body[1].dMeanMotion;
  double M_dot = n;
  double M = fdMeanAnomaly(body[1].dMeanMotion,dTime,0);
  double varpi = body[1].dLongP;//body[0].dLongA + body[0].dArgP;

  double tmp1 = n0 + 2.0*n0*body[iBody].dFreeEcc*cos(k0*dTime + dPsi) + (n0/n)*fdD0(body,iBody)*cos(M)*M_dot;

  double tmp2 = 0.0; // Total loop sum
  double tmp3 = 0.0; // Intermediate loop sum
<<<<<<< HEAD
<<<<<<< HEAD
=======
  int k;
>>>>>>> f5eeac72d0cd1040ee9d754e5518a68463ccfa78
=======

>>>>>>> c7aa7429
  for(k = 1; k < K_MAX; k++)
  {
    tmp3 = (n0/(k*(n0-n)))*fdDk0(k,body,iBody)*cos(k*(phi0-M-varpi))*k*(phi0_dot-M_dot);
    tmp3 += (n0*fdDPk(k,body,iBody)/(k*n0 - (k+1.)*n))*cos(k*(phi0-varpi)-(k+1.)*M)*(k*phi0_dot-(k+1.)*M_dot);
    tmp3 += (n0*fdDMk(k,body,iBody)/(k*n0 - (k-1.)*n))*cos(k*(phi0-varpi)-(k-1.)*M)*(k*phi0_dot-(k-1.)*M_dot);
    tmp2 += tmp3;
  }

  return (tmp1+tmp2);
}

double fdCBPZDotBinary(BODY *body,SYSTEM *system,int *iaBody)
{
  int iBody = iaBody[0];

  // Set arbitrary phase constants to 0 for simplicity
  double dXi = 0.0;
  double dTime = body[iBody].dAge; // Time == Age of the body

  return -body[iBody].dR0*body[iBody].dFreeInc*sin(body[iBody].dLL13V0*dTime + dXi)*body[iBody].dLL13V0;
}

/* Misc Functions */

/* Compute the exact flux (as close to exact as you want)
 * received by the CBP from the 2 stars averaged over 1 CBP orbit
 * Assumes binary orb elements don't vary much over 1 CBP orbit
 */
double fdFluxExactBinary(BODY *body,SYSTEM *system,int *iaBody, double L0, double L1)
{
  // Define/init all variables 
  int iBody = iaBody[0], i;
  double period = 2.0*PI/body[iBody].dMeanMotion; // Period of CBP orbit
  double flux = 0.0;
  double step = period/FLUX_INT_MAX;
  double trueAnomaly = 0.0;
  double meanAnomaly = 0.0;
  double eccAnomaly = 0.0;
  double radius = 0.0;
  double r1 = 0.0, r2 = 0.0;
  double x1 = 0.0, x2 = 0.0, y1 = 0.0, y2 = 0.0; // Cartesian position of binary in plane
  double x = 0.0, y = 0.0; // Cartesian positon of cbp
  double r = 0.0, phi = 0.0, z = 0.0; // Cyl position of cbp
  double dAge = body[iBody].dAge; // Save body[iaBody[0]].dAge so this function doesn't actually change it

  // Loop over steps in CBP orbit, add flux due to each star at each step
<<<<<<< HEAD
<<<<<<< HEAD
=======
  int i;
>>>>>>> f5eeac72d0cd1040ee9d754e5518a68463ccfa78
=======

>>>>>>> c7aa7429
  for(i = 0; i < FLUX_INT_MAX; i++)
  {
    // Get binary position by solving kepler's eqn
    // mean -> ecc -> true anomaly
    meanAnomaly = body[1].dMeanMotion*body[iBody].dAge; // ignore arbitrary phase offset since P_bin << P_cbp for LL13 theory
    eccAnomaly = fdMeanToEccentric(meanAnomaly,body[1].dEcc);
    trueAnomaly = fdEccToTrue(eccAnomaly,body[1].dEcc);

    radius = body[1].dSemi * (1.0 - body[1].dEcc*body[1].dEcc);
    radius /= (1.0 + body[1].dEcc*cos(trueAnomaly));
    
    // Radial position of each star
    r1 = body[1].dMass*radius/(body[0].dMass+body[1].dMass);
    r2 = -body[0].dMass*radius/(body[0].dMass+body[1].dMass);

    // Cartesian position of stars (in plane, no z)
    x1 = r1*cos(trueAnomaly);
    x2 = r2*cos(trueAnomaly);
    y1 = r1*sin(trueAnomaly);
    y2 = r2*sin(trueAnomaly);

    // Compute CBP positon in cylindrical coords
    r = fdCBPRBinary(body,system,iaBody);
    phi = fdCBPPhiBinary(body,system,iaBody);
    z = fdCBPZBinary(body,system,iaBody);

    // Convert to cartesian
    x = r*cos(phi);
    y = r*sin(phi);
    // z = z

    // Compute squared distances from each star to CBP
    r1 = pow(x-x1,2.) + pow(y-y1,2.) + z*z;
    r2 = pow(x-x2,2.) + pow(y-y2,2.) + z*z;

    // Compute fluxes due to each star
    flux += (L0/(4.0*PI*r1) + L1/(4.0*PI*r2));
  
    // Increment body's age aka time
    body[iBody].dAge += step;
  }

  // Reset the body's dAge to what it was at the start of this function!
  body[iBody].dAge = dAge;

  return flux/FLUX_INT_MAX;
}

void binaryDebug(BODY * body)
{
  fprintf(stderr,"binary debug information:\n");
  fprintf(stderr,"r0: %lf.\n",body[2].dR0/AUCM);
  fprintf(stderr,"nk: %lf.\n",body[2].dMeanMotion*YEARSEC);
  fprintf(stderr,"n0: %lf.\n",body[2].dLL13N0*YEARSEC);
  fprintf(stderr,"k0: %lf.\n",body[2].dLL13K0*YEARSEC);
  fprintf(stderr,"v0: %lf.\n",body[2].dLL13V0*YEARSEC);
  
  fprintf(stderr,"n0/nk: %lf.\n",body[2].dLL13N0/body[2].dMeanMotion);
  fprintf(stderr,"k0/nk: %lf.\n",body[2].dLL13K0/body[2].dMeanMotion);
  fprintf(stderr,"v0/nk: %lf.\n",body[2].dLL13V0/body[2].dMeanMotion);

  fprintf(stderr,"C0: %lf.\n",fdC0(body,2));
  fprintf(stderr,"C01: %lf.\n",fdC0k(1,body,2));
  fprintf(stderr,"C02: %lf.\n",fdC0k(2,body,2));
  fprintf(stderr,"C03: %lf.\n",fdC0k(3,body,2));

  fprintf(stderr,"C1+: %lf.\n",fdCPk(1,body,2));
  fprintf(stderr,"C2+: %lf.\n",fdCPk(2,body,2));
  fprintf(stderr,"C3+: %lf.\n",fdCPk(3,body,2));

  fprintf(stderr,"C1-: %lf.\n",fdCMk(1,body,2));
  fprintf(stderr,"C2-: %lf.\n",fdCMk(2,body,2));
  fprintf(stderr,"C3-: %lf.\n",fdCMk(3,body,2));

}<|MERGE_RESOLUTION|>--- conflicted
+++ resolved
@@ -1581,16 +1581,8 @@
   double tmp2 = 0.0;
   double tmp3 = 0.0;
 
-<<<<<<< HEAD
   for (k = 1; k < K_MAX; k++)
-<<<<<<< HEAD
-=======
-  int k;
-  for(k = 1; k < K_MAX; k++)
->>>>>>> f5eeac72d0cd1040ee9d754e5518a68463ccfa78
-=======
-
->>>>>>> c7aa7429
+
   {
     tmp3 = fdC0k(k,body,iBody)*cos(k*(phi0 - M - varpi));
     tmp3 += fdCPk(k,body,iBody)*cos(k*(phi0 - varpi) - (k+1.)*M);
@@ -1620,14 +1612,7 @@
 
   double tot = 0.0;
   double tmp1 = 0.0;
-<<<<<<< HEAD
-<<<<<<< HEAD
-=======
-  int k;
->>>>>>> f5eeac72d0cd1040ee9d754e5518a68463ccfa78
-=======
-
->>>>>>> c7aa7429
+
   for(k = 1; k < K_MAX; k++)
   {
     tmp1 = body[iBody].dLL13N0*fdDk0(k,body,iBody)*sin(k*(phi0-M-varpi))/(k*(body[iBody].dLL13N0-body[1].dMeanMotion));
@@ -1675,14 +1660,7 @@
 
   double tmp2 = 0.0; // Total sum
   double tmp3 = 0.0; // Intermediate sum for each k
-<<<<<<< HEAD
-<<<<<<< HEAD
-=======
-  int k;
->>>>>>> f5eeac72d0cd1040ee9d754e5518a68463ccfa78
-=======
-
->>>>>>> c7aa7429
+
   for(k = 1; k < K_MAX; k++)
   {
     tmp3 = -fdC0k(k,body,iBody)*sin(k*(phi0-M-varpi))*k*(phi0_dot-M_dot);
@@ -1717,14 +1695,7 @@
 
   double tmp2 = 0.0; // Total loop sum
   double tmp3 = 0.0; // Intermediate loop sum
-<<<<<<< HEAD
-<<<<<<< HEAD
-=======
-  int k;
->>>>>>> f5eeac72d0cd1040ee9d754e5518a68463ccfa78
-=======
-
->>>>>>> c7aa7429
+
   for(k = 1; k < K_MAX; k++)
   {
     tmp3 = (n0/(k*(n0-n)))*fdDk0(k,body,iBody)*cos(k*(phi0-M-varpi))*k*(phi0_dot-M_dot);
@@ -1771,14 +1742,7 @@
   double dAge = body[iBody].dAge; // Save body[iaBody[0]].dAge so this function doesn't actually change it
 
   // Loop over steps in CBP orbit, add flux due to each star at each step
-<<<<<<< HEAD
-<<<<<<< HEAD
-=======
-  int i;
->>>>>>> f5eeac72d0cd1040ee9d754e5518a68463ccfa78
-=======
-
->>>>>>> c7aa7429
+
   for(i = 0; i < FLUX_INT_MAX; i++)
   {
     // Get binary position by solving kepler's eqn
