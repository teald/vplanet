--- conflicted
+++ resolved
@@ -1581,12 +1581,8 @@
   double tmp2 = 0.0;
   double tmp3 = 0.0;
 
-<<<<<<< HEAD
   for (k = 1; k < K_MAX; k++)
-=======
-  int k;
-  for(k = 1; k < K_MAX; k++)
->>>>>>> 69bf4954
+
   {
     tmp3 = fdC0k(k,body,iBody)*cos(k*(phi0 - M - varpi));
     tmp3 += fdCPk(k,body,iBody)*cos(k*(phi0 - varpi) - (k+1.)*M);
@@ -1616,10 +1612,7 @@
 
   double tot = 0.0;
   double tmp1 = 0.0;
-<<<<<<< HEAD
-=======
-  int k;
->>>>>>> 69bf4954
+
   for(k = 1; k < K_MAX; k++)
   {
     tmp1 = body[iBody].dLL13N0*fdDk0(k,body,iBody)*sin(k*(phi0-M-varpi))/(k*(body[iBody].dLL13N0-body[1].dMeanMotion));
@@ -1667,10 +1660,7 @@
 
   double tmp2 = 0.0; // Total sum
   double tmp3 = 0.0; // Intermediate sum for each k
-<<<<<<< HEAD
-=======
-  int k;
->>>>>>> 69bf4954
+
   for(k = 1; k < K_MAX; k++)
   {
     tmp3 = -fdC0k(k,body,iBody)*sin(k*(phi0-M-varpi))*k*(phi0_dot-M_dot);
@@ -1705,10 +1695,7 @@
 
   double tmp2 = 0.0; // Total loop sum
   double tmp3 = 0.0; // Intermediate loop sum
-<<<<<<< HEAD
-=======
-  int k;
->>>>>>> 69bf4954
+
   for(k = 1; k < K_MAX; k++)
   {
     tmp3 = (n0/(k*(n0-n)))*fdDk0(k,body,iBody)*cos(k*(phi0-M-varpi))*k*(phi0_dot-M_dot);
@@ -1755,10 +1742,7 @@
   double dAge = body[iBody].dAge; // Save body[iaBody[0]].dAge so this function doesn't actually change it
 
   // Loop over steps in CBP orbit, add flux due to each star at each step
-<<<<<<< HEAD
-=======
-  int i;
->>>>>>> 69bf4954
+
   for(i = 0; i < FLUX_INT_MAX; i++)
   {
     // Get binary position by solving kepler's eqn
