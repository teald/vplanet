--- conflicted
+++ resolved
@@ -68,12 +68,9 @@
 #define OUT_ORBANGMOM		        660
 #define OUT_ARGP                661
 #define OUT_MEANA               662
-<<<<<<< HEAD
-#define OUT_MEANL               663
-=======
 #define OUT_INC                 663
 #define OUT_LONGA               664
->>>>>>> de480143
+#define OUT_MEANL               665
 
 
 #define OUT_ORBKINENERGY        670
