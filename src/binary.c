/**
   @file binary.c
   @brief Subroutines that control the integration of the circumbinary planet orbital dynamics module.
   @author David Fleming ([dflemin3](https://github.com/dflemin3/))
   @date Jan 12 2016

   @par Description
   \rst

       Module to model circumbinary planet dynamics.

       .. note:: body 0 = primary star, body 1 = secondary star, body 2+ = CBP (circumbinary planet(s))

       .. note:: The :cite:`Leung2013` theory ONLY applies to the restricted 3 body approximation \
                 and hence the CBPs are not allowed to graviationally interact.

   \endrst

*/

#include <stdio.h>
#include <math.h>
#include <assert.h>
#include <stdlib.h>
#include <string.h>
#include "vplanet.h"

/** Copy body properties from src to dest for cbp */
void BodyCopyBinary(BODY *dest,BODY *src,int foo,int iNumBodies,int iBody) {

  dest[iBody].iBodyType = src[iBody].iBodyType;
  dest[iBody].dCBPR = src[iBody].dCBPR;
  dest[iBody].dCBPZ = src[iBody].dCBPZ;
  dest[iBody].dCBPPhi = src[iBody].dCBPPhi;
  dest[iBody].dCBPRDot = src[iBody].dCBPRDot;
  dest[iBody].dCBPZDot = src[iBody].dCBPZDot;
  dest[iBody].dCBPPhiDot = src[iBody].dCBPPhiDot;

  dest[iBody].dFreeEcc = src[iBody].dFreeEcc;
  dest[iBody].dFreeInc = src[iBody].dFreeInc;
  dest[iBody].dLL13N0 = src[iBody].dLL13N0;
  dest[iBody].dLL13K0 = src[iBody].dLL13K0;
  dest[iBody].dLL13V0 = src[iBody].dLL13V0;
  dest[iBody].dR0 = src[iBody].dR0;

  dest[iBody].dArgP = src[iBody].dArgP;
  dest[iBody].dInc = src[iBody].dInc;
  dest[iBody].dLongA = src[iBody].dLongA;
  dest[iBody].dLongP = src[iBody].dLongP;

  dest[iBody].dLL13PhiAB = src[iBody].dLL13PhiAB;
  dest[iBody].dCBPM0 = src[iBody].dCBPM0;
  dest[iBody].dCBPZeta = src[iBody].dCBPZeta;
  dest[iBody].dCBPPsi = src[iBody].dCBPPsi;
}

/** Only use this function for malloc'ing stuff
    Since nothing has to be malloc'ed for binary, do nothing */
void InitializeBodyBinary(BODY *body,CONTROL *control,UPDATE *update,int iBody,int iModule) {
}

/** No need to allocate anything */
void InitializeUpdateTmpBodyBinary(BODY *body,CONTROL *control,UPDATE *update,int iBody) {
}

/**************** BINARY options ********************/

/** Free eccentricity, can't be in primary file
    Note: Do error checking for negative values */
void ReadFreeEcc(BODY *body,CONTROL *control,FILES *files,OPTIONS *options,SYSTEM *system,int iFile) {

  int lTmp=-1;
  double dTmp;

  AddOptionDouble(files->Infile[iFile].cIn,options->cName,&dTmp,&lTmp,control->Io.iVerbose);
  if (lTmp >= 0) {
    NotPrimaryInput(iFile,options->cName,files->Infile[iFile].cIn,lTmp,control->Io.iVerbose);
    if (dTmp < 0.0 || dTmp >= 1.0) {
      if (control->Io.iVerbose >= VERBERR)
        fprintf(stderr,"ERROR: %s must be in range [0,1).\n",options->cName);
      LineExit(files->Infile[iFile].cIn,lTmp);
    } else
      body[iFile-1].dFreeEcc = dTmp;
    UpdateFoundOption(&files->Infile[iFile],options,lTmp,iFile);
  } else
    if (iFile > 0)
      body[iFile-1].dFreeEcc = options->dDefault;
}

/** Lee + Leung 2013 Mean Motion N0
    This parameter cannot exist in primary file */
void ReadLL13N0(BODY *body,CONTROL *control,FILES *files,OPTIONS *options,SYSTEM *system,int iFile) {

  int lTmp=-1;
  double dTmp;

  AddOptionDouble(files->Infile[iFile].cIn,options->cName,&dTmp,&lTmp,control->Io.iVerbose);
  if (lTmp >= 0) {
    NotPrimaryInput(iFile,options->cName,files->Infile[iFile].cIn,lTmp,control->Io.iVerbose);
    if (dTmp <= 0) {
      if (control->Io.iVerbose >= VERBERR)
        fprintf(stderr,"ERROR: %s must be greater than 0.\n",options->cName);
      LineExit(files->Infile[iFile].cIn,lTmp);
    }
    body[iFile-1].dLL13N0 = dTmp;
    UpdateFoundOption(&files->Infile[iFile],options,lTmp,iFile);
  } else {
    if (iFile > 0)
      AssignDefaultDouble(options,&body[iFile-1].dLL13N0,files->iNumInputs);
  }
}

/** Lee + Leung 2013 radial epicyclic frequency
    This parameter cannot exist in primary file */
void ReadLL13K0(BODY *body,CONTROL *control,FILES *files,OPTIONS *options,SYSTEM *system,int iFile) {

  int lTmp=-1;
  double dTmp;

  AddOptionDouble(files->Infile[iFile].cIn,options->cName,&dTmp,&lTmp,control->Io.iVerbose);
  if (lTmp >= 0) {
    NotPrimaryInput(iFile,options->cName,files->Infile[iFile].cIn,lTmp,control->Io.iVerbose);
    if (dTmp <= 0) {
      if (control->Io.iVerbose >= VERBERR)
        fprintf(stderr,"ERROR: %s must be greater than 0.\n",options->cName);
      LineExit(files->Infile[iFile].cIn,lTmp);
    }
    body[iFile-1].dLL13K0 = dTmp;
    UpdateFoundOption(&files->Infile[iFile],options,lTmp,iFile);
  } else {
    if (iFile > 0)
      AssignDefaultDouble(options,&body[iFile-1].dLL13K0,files->iNumInputs);
  }
}

/** Lee + Leung 2013 vertical epicyclic frequency
    This parameter cannot exist in primary file */
void ReadLL13V0(BODY *body,CONTROL *control,FILES *files,OPTIONS *options,SYSTEM *system,int iFile) {

  int lTmp=-1;
  double dTmp;

  AddOptionDouble(files->Infile[iFile].cIn,options->cName,&dTmp,&lTmp,control->Io.iVerbose);
  if (lTmp >= 0) {
    NotPrimaryInput(iFile,options->cName,files->Infile[iFile].cIn,lTmp,control->Io.iVerbose);
    if (dTmp <= 0) {
      if (control->Io.iVerbose >= VERBERR)
        fprintf(stderr,"ERROR: %s must be greater than 0.\n",options->cName);
      LineExit(files->Infile[iFile].cIn,lTmp);
    }
    body[iFile-1].dLL13V0 = dTmp;
    UpdateFoundOption(&files->Infile[iFile],options,lTmp,iFile);
  } else {
    if (iFile > 0)
      AssignDefaultDouble(options,&body[iFile-1].dLL13V0,files->iNumInputs);
  }
}

/** This parameter cannot exist in the primary file
    Free inclination goes from 0 to 180 degrees */
void ReadFreeInc(BODY *body,CONTROL *control,FILES *files,OPTIONS *options,SYSTEM *system,int iFile) {

  int lTmp=-1;
  double dTmp;

  AddOptionDouble(files->Infile[iFile].cIn,options->cName,&dTmp,&lTmp,control->Io.iVerbose);
  if (lTmp >= 0) {
    NotPrimaryInput(iFile,options->cName,files->Infile[iFile].cIn,lTmp,control->Io.iVerbose);
    if (control->Units[iFile].iAngle == 0) { // Input as radians
      if (dTmp < 0 || dTmp > PI) {
        if (control->Io.iVerbose >= VERBERR)
            fprintf(stderr,"ERROR: %s must be in the range [0,PI].\n",options->cName);
        LineExit(files->Infile[iFile].cIn,lTmp);
      }
    } else { // Input as Degrees
      if (dTmp < 0 || dTmp > 180) {
        if (control->Io.iVerbose >= VERBERR)
            fprintf(stderr,"ERROR: %s must be in the range [0,180].\n",options->cName);
        LineExit(files->Infile[iFile].cIn,lTmp);
      }
      /* Change to radians */
      dTmp *= DEGRAD;
    }

    body[iFile-1].dFreeInc = dTmp;
    UpdateFoundOption(&files->Infile[iFile],options,lTmp,iFile);
  } else
    if (iFile > 0)
      body[iFile-1].dFreeInc = options->dDefault;
}

/** This parameter cannot exist in the primary file
    PhiAB goes from [0,360) if in degrees */
void ReadLL13PhiAB(BODY *body,CONTROL *control,FILES *files,OPTIONS *options,SYSTEM *system,int iFile) {

  int lTmp = -1;
  double dTmp;

  AddOptionDouble(files->Infile[iFile].cIn,options->cName,&dTmp,&lTmp,control->Io.iVerbose);
  if(lTmp >= 0) {
    NotPrimaryInput(iFile,options->cName,files->Infile[iFile].cIn,lTmp,control->Io.iVerbose);
    if(control->Units[iFile].iAngle == 0) { // Input as radians
      if(dTmp < 0 || dTmp >= 2*PI) {
        if(control->Io.iVerbose >= VERBERR)
          fprintf(stderr,"ERROR: %s must be in the range [0,2PI).\n",options->cName);
        LineExit(files->Infile[iFile].cIn,lTmp);
      }
    } else { // Input as Degrees
      if(dTmp < 0 || dTmp >= 360) {
        if(control->Io.iVerbose >= VERBERR)
          fprintf(stderr,"ERROR: %s must be in the range [0,360).\n",options->cName);
        LineExit(files->Infile[iFile].cIn,lTmp);
      }
      /* Change to radians */
      dTmp *= DEGRAD;
    }

    body[iFile-1].dLL13PhiAB = dTmp;
    UpdateFoundOption(&files->Infile[iFile],options,lTmp,iFile);
  } else
    if(iFile > 0)
      body[iFile-1].dLL13PhiAB = options->dDefault;
}

/** This parameter cannot exist in the primary file
    CBPM0 goes from [0,360) if in degrees */
void ReadCBPM0(BODY *body,CONTROL *control,FILES *files,OPTIONS *options,SYSTEM *system,int iFile) {

  int lTmp = -1;
  double dTmp;

  AddOptionDouble(files->Infile[iFile].cIn,options->cName,&dTmp,&lTmp,control->Io.iVerbose);
  if(lTmp >= 0) {
    NotPrimaryInput(iFile,options->cName,files->Infile[iFile].cIn,lTmp,control->Io.iVerbose);
    if(control->Units[iFile].iAngle == 0) { // Input as radians
      if(dTmp < 0 || dTmp >= 2*PI) {
        if(control->Io.iVerbose >= VERBERR)
          fprintf(stderr,"ERROR: %s must be in the range [0,2PI).\n",options->cName);
        LineExit(files->Infile[iFile].cIn,lTmp);
      }
    } else { // Input as Degrees
      if(dTmp < 0 || dTmp >= 360) {
        if(control->Io.iVerbose >= VERBERR)
          fprintf(stderr,"ERROR: %s must be in the range [0,360).\n",options->cName);
        LineExit(files->Infile[iFile].cIn,lTmp);
      }
      /* Change to radians */
      dTmp *= DEGRAD;
    }

    body[iFile-1].dCBPM0 = dTmp;
    UpdateFoundOption(&files->Infile[iFile],options,lTmp,iFile);
  } else
    if(iFile > 0)
      body[iFile-1].dCBPM0 = options->dDefault;
}

/** This parameter cannot exist in the primary file.
    dCBPZeta goes from [0,360) if in degrees */
void ReadCBPZeta(BODY *body,CONTROL *control,FILES *files,OPTIONS *options,SYSTEM *system,int iFile) {

  int lTmp = -1;
  double dTmp;

  AddOptionDouble(files->Infile[iFile].cIn,options->cName,&dTmp,&lTmp,control->Io.iVerbose);
  if(lTmp >= 0) {
    NotPrimaryInput(iFile,options->cName,files->Infile[iFile].cIn,lTmp,control->Io.iVerbose);
    if(control->Units[iFile].iAngle == 0) { // Input as radians
      if(dTmp < 0 || dTmp >= 2*PI) {
        if(control->Io.iVerbose >= VERBERR)
          fprintf(stderr,"ERROR: %s must be in the range [0,2PI).\n",options->cName);
        LineExit(files->Infile[iFile].cIn,lTmp);
      }
    } else { // Input as degrees
      if(dTmp < 0 || dTmp >= 360) {
        if(control->Io.iVerbose >= VERBERR)
          fprintf(stderr,"ERROR: %s must be in the range [0,360).\n",options->cName);
        LineExit(files->Infile[iFile].cIn,lTmp);
      }
      /* Change to radians */
      dTmp *= DEGRAD;
    }

    body[iFile-1].dCBPZeta = dTmp;
    UpdateFoundOption(&files->Infile[iFile],options,lTmp,iFile);
  } else
    if(iFile > 0)
      body[iFile-1].dCBPZeta = options->dDefault;
}

/** This parameter cannot exist in the primary file.
    dCBPPsi goes from [0,360) if in degrees */
void ReadCBPPsi(BODY *body,CONTROL *control,FILES *files,OPTIONS *options,SYSTEM *system,int iFile) {

  int lTmp = -1;
  double dTmp;

  AddOptionDouble(files->Infile[iFile].cIn,options->cName,&dTmp,&lTmp,control->Io.iVerbose);
  if(lTmp >= 0) {
    NotPrimaryInput(iFile,options->cName,files->Infile[iFile].cIn,lTmp,control->Io.iVerbose);
    if(control->Units[iFile].iAngle == 0) { // Input as radians
      if(dTmp < 0 || dTmp >= 2*PI) {
        if(control->Io.iVerbose >= VERBERR)
          fprintf(stderr,"ERROR: %s must be in the range [0,2PI).\n",options->cName);
        LineExit(files->Infile[iFile].cIn,lTmp);
      }
    } else { // Input as degrees
      if(dTmp < 0 || dTmp >= 360) {
        if(control->Io.iVerbose >= VERBERR)
          fprintf(stderr,"ERROR: %s must be in the range [0,360).\n",options->cName);
        LineExit(files->Infile[iFile].cIn,lTmp);
      }
      /* Change to radians */
      dTmp *= DEGRAD;
    }

    body[iFile-1].dCBPPsi = dTmp;
    UpdateFoundOption(&files->Infile[iFile],options,lTmp,iFile);
  } else
    if(iFile > 0)
      body[iFile-1].dCBPPsi = options->dDefault;
}

/** This parameter cannot exist in primary file */
void ReadHaltHolmanUnstable(BODY *body,CONTROL *control,FILES *files,OPTIONS *options,SYSTEM *system,int iFile) {
  int lTmp=-1;
  int bTmp;

  AddOptionBool(files->Infile[iFile].cIn,options->cName,&bTmp,&lTmp,control->Io.iVerbose);
  if (lTmp >= 0) {
    NotPrimaryInput(iFile,options->cName,files->Infile[iFile].cIn,lTmp,control->Io.iVerbose);
    control->Halt[iFile-1].bHaltHolmanUnstable = bTmp;
    UpdateFoundOption(&files->Infile[iFile],options,lTmp,iFile);
  } else
    if (iFile > 0)
      control->Halt[iFile-1].bHaltHolmanUnstable = 0;
}

/** This parameter cannot exist in primary file */
void ReadHaltRocheLobe(BODY *body,CONTROL *control,FILES *files,OPTIONS *options,SYSTEM *system,int iFile) {
  int lTmp=-1;
  int bTmp;

  AddOptionBool(files->Infile[iFile].cIn,options->cName,&bTmp,&lTmp,control->Io.iVerbose);
  if (lTmp >= 0) {
    NotPrimaryInput(iFile,options->cName,files->Infile[iFile].cIn,lTmp,control->Io.iVerbose);
    control->Halt[iFile-1].bHaltRocheLobe = bTmp;
    UpdateFoundOption(&files->Infile[iFile],options,lTmp,iFile);
  } else
    if (iFile > 0)
      control->Halt[iFile-1].bHaltRocheLobe = 0;
}

/** Initialization Options for BINARY */
void InitializeOptionsBinary(OPTIONS *options,fnReadOption fnRead[]) {
  int iOpt,iFile;

  sprintf(options[OPT_FREEECC].cName,"dFreeEcc");
  sprintf(options[OPT_FREEECC].cDescr,"Circumbinary planet free eccentricity");
  sprintf(options[OPT_FREEECC].cDefault,"0.0");
  options[OPT_FREEECC].dDefault = 0.0;
  options[OPT_FREEECC].iType = 2;
  options[OPT_FREEECC].iMultiFile = 1;
  fnRead[OPT_FREEECC] = &ReadFreeEcc;

  sprintf(options[OPT_FREEINC].cName,"dFreeInc");
  sprintf(options[OPT_FREEINC].cDescr,"Circumbinary planet free inclination");
  sprintf(options[OPT_FREEINC].cDefault,"0.0 degrees");
  options[OPT_FREEINC].dDefault = 0.0;
  options[OPT_FREEINC].iType = 2;
  options[OPT_FREEINC].iMultiFile = 1;
  fnRead[OPT_FREEINC] = &ReadFreeInc;

  sprintf(options[OPT_LL13PHIAB].cName,"dLL13PhiAB");
  sprintf(options[OPT_LL13PHIAB].cDescr,"Binary Initial Mean Anomaly");
  sprintf(options[OPT_LL13PHIAB].cDefault,"0.0 degrees");
  options[OPT_LL13PHIAB].dDefault = 0.0;
  options[OPT_LL13PHIAB].iType = 2;
  options[OPT_LL13PHIAB].iMultiFile = 1;
  fnRead[OPT_LL13PHIAB] = &ReadLL13PhiAB;

  sprintf(options[OPT_CBPM0].cName,"dCBPM0");
  sprintf(options[OPT_CBPM0].cDescr,"Circumbinary planet initial mean anomaly");
  sprintf(options[OPT_CBPM0].cDefault,"0.0 degrees");
  options[OPT_CBPM0].dDefault = 0.0;
  options[OPT_CBPM0].iType = 2;
  options[OPT_CBPM0].iMultiFile = 1;
  fnRead[OPT_CBPM0] = &ReadCBPM0;

  sprintf(options[OPT_CBPZETA].cName,"dCBPZeta");
  sprintf(options[OPT_CBPZETA].cDescr,"Circumbinary planet initial z oscillation phase angle");
  sprintf(options[OPT_CBPZETA].cDefault,"0.0 degrees");
  options[OPT_CBPZETA].dDefault = 0.0;
  options[OPT_CBPZETA].iType = 2;
  options[OPT_CBPZETA].iMultiFile = 1;
  fnRead[OPT_CBPZETA] = &ReadCBPZeta;

  sprintf(options[OPT_CBPPSI].cName,"dCBPPsi");
  sprintf(options[OPT_CBPPSI].cDescr,"Circumbinary planet initial R, phi oscillation phase angle");
  sprintf(options[OPT_CBPPSI].cDefault,"0.0 degrees");
  options[OPT_CBPPSI].dDefault = 0.0;
  options[OPT_CBPPSI].iType = 2;
  options[OPT_CBPPSI].iMultiFile = 1;
  fnRead[OPT_CBPPSI] = &ReadCBPPsi;

  /* Note: One should never actually set LL13 values as they are ALWAYS
   * calculated during initialization.  I'll leave them here since there
   * were useful for debugging and could be useful in the future if higher
   * order modifications to the theory are added.
   */

  sprintf(options[OPT_LL13N0].cName,"dLL13N0");
  sprintf(options[OPT_LL13N0].cDescr,"Lee+Leung 2013 Mean Motion");
  sprintf(options[OPT_LL13N0].cDefault,"1 /yr");
  options[OPT_LL13N0].dDefault = 1./YEARSEC;
  options[OPT_LL13N0].iType = 2;
  options[OPT_LL13N0].iMultiFile = 1;
  options[OPT_LL13N0].dNeg = 1./YEARSEC;
  sprintf(options[OPT_LL13N0].cNeg,"/Year");
  fnRead[OPT_LL13N0] = &ReadLL13N0;

  sprintf(options[OPT_LL13K0].cName,"dLL13K0");
  sprintf(options[OPT_LL13K0].cDescr,"Lee+Leung 2013 Radial Epicyclic Frequency");
  sprintf(options[OPT_LL13K0].cDefault,"1 /yr");
  options[OPT_LL13K0].dDefault = 1./YEARSEC;
  options[OPT_LL13K0].iType = 2;
  options[OPT_LL13K0].iMultiFile = 1;
  options[OPT_LL13K0].dNeg = 1./YEARSEC;
  sprintf(options[OPT_LL13K0].cNeg,"/Year");
  fnRead[OPT_LL13K0] = &ReadLL13K0;

  sprintf(options[OPT_LL13V0].cName,"dLL13V0");
  sprintf(options[OPT_LL13V0].cDescr,"Lee+Leung 2013 Radial Epicyclic Frequency");
  sprintf(options[OPT_LL13V0].cDefault,"1 /yr");
  options[OPT_LL13V0].dDefault = 1./YEARSEC;
  options[OPT_LL13V0].iType = 2;
  options[OPT_LL13V0].iMultiFile = 1;
  options[OPT_LL13V0].dNeg = 1./YEARSEC;
  sprintf(options[OPT_LL13V0].cNeg,"/Year");
  fnRead[OPT_LL13V0] = &ReadLL13V0;

  sprintf(options[OPT_HALTHOLMAN].cName,"bHaltHolmanUnstable");
  sprintf(options[OPT_HALTHOLMAN].cDescr,"Halt when CBP is Holman-Wiegert Unstable?");
  sprintf(options[OPT_HALTHOLMAN].cDefault,"0");
  options[OPT_HALTHOLMAN].iType = 0;
  fnRead[OPT_HALTHOLMAN] = &ReadHaltHolmanUnstable;

  sprintf(options[OPT_HALTROCHELOBE].cName,"bHaltRocheLobe");
  sprintf(options[OPT_HALTROCHELOBE].cDescr,"Halt roche lobe crossing occurs?");
  sprintf(options[OPT_HALTROCHELOBE].cDefault,"0");
  options[OPT_HALTROCHELOBE].iType = 0;
  fnRead[OPT_HALTROCHELOBE] = &ReadHaltRocheLobe;

}

/** Read all BINARY input options. */
void ReadOptionsBinary(BODY *body,CONTROL *control,FILES *files,OPTIONS *options,SYSTEM *system,fnReadOption fnRead[],int iBody) {
  int iOpt;

  for (iOpt=OPTSTARTBINARY;iOpt<OPTENDBINARY;iOpt++) {
    if (options[iOpt].iType != -1)
      fnRead[iOpt](body,control,files,&options[iOpt],system,iBody+1);
  }
}

/******************* Verify BINARY ******************/

/*
 * Note: update always has [0] as the terminal index since ONLY binary can
 * update these variables.  Theory does NOT apply if another phenomena tries
 * to change a circumbinary planet's orbital motion.  Also, only iaBody eqns
 * care about are their own.  CBP only cares about itself since bodies 0 and 1
 * are assured to be stars in binary, hence binary.  This was all done intentionally
 * to make it more difficult to mess up the binary equations.
 */

void VerifyCBPR(BODY *body,OPTIONS *options,UPDATE *update,double dAge,int iBody) {

  update[iBody].iaType[update[iBody].iCBPR][0] = 10;
  update[iBody].iNumBodies[update[iBody].iCBPR][0] = 1;
  update[iBody].iaBody[update[iBody].iCBPR][0] = malloc(update[iBody].iNumBodies[update[iBody].iCBPR][0]*sizeof(int));
  update[iBody].iaBody[update[iBody].iCBPR][0][0] = iBody;

  update[iBody].pdCBPRBinary = &update[iBody].daDerivProc[update[iBody].iCBPR][0];
}

void VerifyCBPZ(BODY *body,OPTIONS *options,UPDATE *update,double dAge,int iBody) {

  update[iBody].iaType[update[iBody].iCBPZ][0] = 10;
  update[iBody].iNumBodies[update[iBody].iCBPZ][0] = 1;
  update[iBody].iaBody[update[iBody].iCBPZ][0] = malloc(update[iBody].iNumBodies[update[iBody].iCBPZ][0]*sizeof(int));
  update[iBody].iaBody[update[iBody].iCBPZ][0][0] = iBody;

  update[iBody].pdCBPZBinary = &update[iBody].daDerivProc[update[iBody].iCBPZ][0];
}

void VerifyCBPPhi(BODY *body,OPTIONS *options,UPDATE *update,double dAge,int iBody) {

  update[iBody].iaType[update[iBody].iCBPPhi][0] = 10;
  update[iBody].iNumBodies[update[iBody].iCBPPhi][0] = 1;
  update[iBody].iaBody[update[iBody].iCBPPhi][0] = malloc(update[iBody].iNumBodies[update[iBody].iCBPPhi][0]*sizeof(int));
  update[iBody].iaBody[update[iBody].iCBPPhi][0][0] = iBody;

  update[iBody].pdCBPPhiBinary = &update[iBody].daDerivProc[update[iBody].iCBPPhi][0];
}

void VerifyCBPRDot(BODY *body,OPTIONS *options,UPDATE *update,double dAge,int iBody) {

  update[iBody].iaType[update[iBody].iCBPRDot][0] = 10;
  update[iBody].iNumBodies[update[iBody].iCBPRDot][0] = 1;
  update[iBody].iaBody[update[iBody].iCBPRDot][0] = malloc(update[iBody].iNumBodies[update[iBody].iCBPRDot][0]*sizeof(int));
  update[iBody].iaBody[update[iBody].iCBPRDot][0][0] = iBody;

  update[iBody].pdCBPRDotBinary = &update[iBody].daDerivProc[update[iBody].iCBPRDot][0];
}

void VerifyCBPZDot(BODY *body,OPTIONS *options,UPDATE *update,double dAge,int iBody) {

  update[iBody].iaType[update[iBody].iCBPZDot][0] = 10;
  update[iBody].iNumBodies[update[iBody].iCBPZDot][0] = 1;
  update[iBody].iaBody[update[iBody].iCBPZDot][0] = malloc(update[iBody].iNumBodies[update[iBody].iCBPZDot][0]*sizeof(int));
  update[iBody].iaBody[update[iBody].iCBPZDot][0][0] = iBody;

  update[iBody].pdCBPZDotBinary = &update[iBody].daDerivProc[update[iBody].iCBPZDot][0];
}

void VerifyCBPPhiDot(BODY *body,OPTIONS *options,UPDATE *update,double dAge,int iBody) {

  update[iBody].iaType[update[iBody].iCBPPhiDot][0] = 10;
  update[iBody].iNumBodies[update[iBody].iCBPPhiDot][0] = 1;
  update[iBody].iaBody[update[iBody].iCBPPhiDot][0] = malloc(update[iBody].iNumBodies[update[iBody].iCBPPhiDot][0]*sizeof(int));
  update[iBody].iaBody[update[iBody].iCBPPhiDot][0][0] = iBody;

  update[iBody].pdCBPPhiDotBinary = &update[iBody].daDerivProc[update[iBody].iCBPPhiDot][0];
}

<<<<<<< HEAD
void fnPropertiesBinary(BODY *body, EVOLVE *evolve, UPDATE *update, int iBody){
=======
void fnPropsAuxBinary(BODY *body, EVOLVE *evolve,IO *io, UPDATE *update, int iBody){
>>>>>>> 253f42c7

  if(body[iBody].iBodyType == 0) { // CBP
    // If not including eqns in the matrix, compute main variables on the fly!
    SYSTEM * system; // dummy variable
    int iaBody[1] = {iBody}; //  Pick out CBP
    body[iBody].dCBPR = fndCBPRBinary(body,system,iaBody);
    body[iBody].dCBPZ = fndCBPZBinary(body,system,iaBody);
    body[iBody].dCBPPhi = fndCBPPhiBinary(body,system,iaBody);
    body[iBody].dCBPRDot = fndCBPRDotBinary(body,system,iaBody);
    body[iBody].dCBPPhiDot = fndCBPPhiDotBinary(body,system,iaBody);
    body[iBody].dCBPZDot = fndCBPZDotBinary(body,system,iaBody);

    // Set CBP orbital elements, mean motion
    fnvAssignOrbitalElements(body,iBody);
    body[iBody].dMeanMotion = fdSemiToMeanMotion(body[iBody].dR0,(body[0].dMass + body[1].dMass + body[iBody].dMass));
  }
  else if(body[iBody].iBodyType == 1 && iBody == 1) { // Binary
    // Correctly set binary's mean motion
    body[iBody].dMeanMotion = fdSemiToMeanMotion(body[iBody].dSemi,(body[0].dMass+body[1].dMass));

    // Compute binary's eccentricity from Kecc and Hecc (since they are primary variables)
    body[iBody].dEcc = sqrt(pow(body[iBody].dKecc,2) + pow(body[iBody].dHecc,2));
    body[iBody].dEccSq = body[iBody].dEcc*body[iBody].dEcc;
  }
  else {
    return;
  }

}

void fnForceBehaviorBinary(BODY *body,MODULE *module,EVOLVE *evolve,IO *io,SYSTEM *system,UPDATE *update,fnUpdateVariable ***fnUpdate,int iBody,int iModule){
// Anything here?
}

void AssignBinaryDerivatives(BODY *body,EVOLVE *evolve,UPDATE *update,fnUpdateVariable ***fnUpdate,int iBody) {

  if(body[iBody].iBodyType == 0) // Planets are added to matrix
  {
    fnUpdate[iBody][update[iBody].iCBPR][0]      = &fndCBPRBinary;
    fnUpdate[iBody][update[iBody].iCBPZ][0]      = &fndCBPZBinary;
    fnUpdate[iBody][update[iBody].iCBPPhi][0]    = &fndCBPPhiBinary;
    fnUpdate[iBody][update[iBody].iCBPRDot][0]   = &fndCBPRDotBinary;
    fnUpdate[iBody][update[iBody].iCBPZDot][0]   = &fndCBPZDotBinary;
    fnUpdate[iBody][update[iBody].iCBPPhiDot][0] = &fndCBPPhiDotBinary;
  }
}

void NullBinaryDerivatives(BODY *body,EVOLVE *evolve,UPDATE *update,fnUpdateVariable ***fnUpdate,int iBody) {

  if(body[iBody].iBodyType == 0) // Planets are added to matrix
  {
    // Add equations to the matrix
      fnUpdate[iBody][update[iBody].iCBPR][0]      = &fndUpdateFunctionTiny;
      fnUpdate[iBody][update[iBody].iCBPZ][0]      = &fndUpdateFunctionTiny;
      fnUpdate[iBody][update[iBody].iCBPPhi][0]    = &fndUpdateFunctionTiny;
      fnUpdate[iBody][update[iBody].iCBPRDot][0]   = &fndUpdateFunctionTiny;
      fnUpdate[iBody][update[iBody].iCBPZDot][0]   = &fndUpdateFunctionTiny;
      fnUpdate[iBody][update[iBody].iCBPPhiDot][0] = &fndUpdateFunctionTiny;
  }
}

void VerifyBinary(BODY *body,CONTROL *control,FILES *files,OPTIONS *options,OUTPUT *output,SYSTEM *system,UPDATE *update,int iBody,int iModule) {

  // If binary is being used, ALL bodies must have correct type
  if(iBody < 2) { // Primary or secondary star
    if(body[iBody].iBodyType != 1) {
      if(control->Io.iVerbose >= VERBERR) {
        fprintf(stderr,"ERROR: In binary, bodies 0, 1 iBodyType must be 1 (star == 1).\n");
        fprintf(stderr,"Body 2 must be 0 (planet == 0).\n");
        fprintf(stderr,"iBody: %d iBodyType: %d\n",iBody,body[iBody].iBodyType);
      }
      exit(EXIT_INPUT);
    }
  }
  else { // planets
    if(body[iBody].iBodyType != 0) {
      if(control->Io.iVerbose >= VERBERR) {
        fprintf(stderr,"ERROR: In binary, bodies 0, 1 iBodyType must be 1 (star == 1).\n");
        fprintf(stderr,"Body number > 1 must be 0 (planet == 0).\n");
        fprintf(stderr,"iBody: %d iBodyType: %d\n",iBody,body[iBody].iBodyType);
      }
      exit(EXIT_INPUT);
    }
  }

  // If binary is being used, ALL bodies must have bBinary == 1
  int i;
  for(i = 0; i < control->Evolve.iNumBodies; i++) {
    if(body[i].bBinary == 0) {
      if(control->Io.iVerbose >= VERBERR) {
        fprintf(stderr,"ERROR: In binary, all bodies must have bBinary == 1.\n");
        fprintf(stderr,"body[i].bBinary == 0: %d\n",i);
      }
      exit(EXIT_INPUT);
    }
  }

  // Binary *should* only allow 3 bodies: 2 stars, 1 CBP since in LL13, cbps can't interact
  // But if the user wants to, they can have more, but make sure they're warned
  if(control->Evolve.iNumBodies > 3 && iBody > 2) {
    fprintf(stderr,"WARNING: In binary, Leung and Lee 2013 is a 3 body problem: 2 stars, 1 planet. Include additional planets at your own peril!\n");
  }

  // For CBP, cannot have dLL13PhiAB set since that is for the binary!
  if(body[iBody].iBodyType == 0) {
    if(body[iBody].dLL13PhiAB > dTINY) {
      if(control->Io.iVerbose >= VERBERR) {
        fprintf(stderr,"ERROR: The circumbinary planet cannot have dLL13PhiAB set as that is the BINARY's initial mean anomaly.\n");
      }
      exit(EXIT_INPUT);
    }
  }

  // For binary, only the secondary should have the orbital elements set!
  // Also, shouldn't have CBPM0 set
  if(body[iBody].iBodyType == 1) {
    if(iBody == 0) { // Primary!
      // These values default to -1
      if(fabs(body[iBody].dInc) + 1 < dTINY || fabs(body[iBody].dEcc) + 1 < dTINY || fabs(body[iBody].dSemi + 1) < dTINY || fabs(body[iBody].dMeanMotion) + 1 < dTINY) {
        if(control->Io.iVerbose >= VERBERR)
        {
          fprintf(stderr,"ERROR: In binary, binary orbital element information can ONLY be in the secondary star (iBody == 1).\n");
        }
        exit(EXIT_INPUT);
      }
    } else { // Secondary
      // Was dCBPM0, dCBPZeta, dCBPPsi set for one of the stars?
      if(body[iBody].dCBPM0 > dTINY || body[iBody].dCBPZeta > dTINY || body[iBody].dCBPPsi > dTINY)
      {
        if(control->Io.iVerbose >= VERBERR)
        {
          fprintf(stderr,"ERROR: In binary, only the CBP can have dCBPM0, dCBPZeta, or dCBPPsi set.\n");
        }
        exit(EXIT_INPUT);
      }
    }
  }

  // Initialize the circumbinary planets
  if(body[iBody].iBodyType == 0) { // Planets are added to matrix
    // Call verifies to properly set up eqns in matrix
    VerifyCBPR(body,options,update,body[iBody].dAge,iBody);
    VerifyCBPZ(body,options,update,body[iBody].dAge,iBody);
    VerifyCBPPhi(body,options,update,body[iBody].dAge,iBody);
    VerifyCBPRDot(body,options,update,body[iBody].dAge,iBody);
    VerifyCBPZDot(body,options,update,body[iBody].dAge,iBody);
    VerifyCBPPhiDot(body,options,update,body[iBody].dAge,iBody);

    // Init parameters needed for subsequent cbp motion

    // dR0, dMeanMotion MUST be set before any of the frequencies
    body[iBody].dR0 = body[iBody].dSemi; // CBPs Guiding Radius initial equal to dSemi, must be set before N0,K0,V0 !!!
    body[iBody].dMeanMotion = fdSemiToMeanMotion(body[iBody].dR0,(body[0].dMass + body[1].dMass + body[iBody].dMass));
    body[iBody].dLL13N0 = fndMeanMotionBinary(body,iBody);
    body[iBody].dLL13K0 = fndEpiFreqK(body,iBody);
    body[iBody].dLL13V0 = fndEpiFreqV(body,iBody);

    // Set Planet initial positions, velocities according to LL13 theory
    int iaBody[1] = {iBody}; //  Pick out CBP
    body[iBody].dCBPR = fndCBPRBinary(body,system,iaBody);
    body[iBody].dCBPZ = fndCBPZBinary(body,system,iaBody);
    body[iBody].dCBPPhi = fndCBPPhiBinary(body,system,iaBody);
    body[iBody].dCBPRDot = fndCBPRDotBinary(body,system,iaBody);
    body[iBody].dCBPPhiDot = fndCBPPhiDotBinary(body,system,iaBody);
    body[iBody].dCBPZDot = fndCBPZDotBinary(body,system,iaBody);

    // Init orbital elements
    fnvAssignOrbitalElements(body,iBody);
    body[iBody].dSemi = body[iBody].dR0; // Fix semi-major axis to be guiding center

    // Set up initial orbital elements that are primary variables
    body[iBody].dHecc = body[iBody].dEcc*sin(body[iBody].dLongP);
    body[iBody].dKecc = body[iBody].dEcc*cos(body[iBody].dLongP);
  }

  // Inits if the body is the secondary (sets required binary parameters)
  if(body[iBody].iBodyType == 1 && iBody == 1) {
    // Set Initial Poincare H, K using imputted dEcc
    body[iBody].dHecc = body[iBody].dEcc*sin(body[iBody].dLongP);
    body[iBody].dKecc = body[iBody].dEcc*cos(body[iBody].dLongP);
    body[iBody].dEccSq = body[iBody].dEcc*body[iBody].dEcc;
  }

  // Inits for stars: General
  if(body[iBody].iBodyType == 1) {
    body[iBody].dR0 = 0.0;
    body[iBody].dInc = 0.0; // Binary in the plane
    body[iBody].dArgP = 0.0;
    body[iBody].dLongA = 0.0;
    body[iBody].dCBPR = 0.0;
    body[iBody].dCBPRDot = 0.0;
    body[iBody].dCBPZ = 0.0;
    body[iBody].dCBPZDot = 0.0;
    body[iBody].dCBPPhi = 0.0;
    body[iBody].dCBPPhiDot = 0.0;
    body[iBody].dLL13N0 = 0.0;
    body[iBody].dLL13K0 = 0.0;
    body[iBody].dLL13V0 = 0.0;
  }

  // Other things that must be set
  control->fnForceBehavior[iBody][iModule] = &fnForceBehaviorBinary;
  control->fnPropsAux[iBody][iModule] = &fnPropsAuxBinary;
  control->Evolve.fnBodyCopy[iBody][iModule] = &BodyCopyBinary;
}

/**************** BINARY Update ****************/

void InitializeUpdateBinary(BODY *body, UPDATE *update, int iBody) {
  /* Only planets should be in matrix, if the user is so inclinded */
  if(body[iBody].iBodyType == 0) {
    if(update[iBody].iNumCBPR == 0)
      update[iBody].iNumVars++;
    update[iBody].iNumCBPR++;

    if(update[iBody].iNumCBPZ == 0)
      update[iBody].iNumVars++;
    update[iBody].iNumCBPZ++;

    if(update[iBody].iNumCBPPhi == 0)
      update[iBody].iNumVars++;
    update[iBody].iNumCBPPhi++;

    if(update[iBody].iNumCBPRDot == 0)
      update[iBody].iNumVars++;
    update[iBody].iNumCBPRDot++;

    if(update[iBody].iNumCBPZDot == 0)
      update[iBody].iNumVars++;
    update[iBody].iNumCBPZDot++;

    if(update[iBody].iNumCBPPhiDot == 0)
      update[iBody].iNumVars++;
    update[iBody].iNumCBPPhiDot++;
  }
}

void FinalizeUpdateCBPRBinary(BODY *body,UPDATE*update,int *iEqn,int iVar,int iBody,int iFoo) {
  update[iBody].iaModule[iVar][*iEqn] = BINARY;
  update[iBody].iNumCBPR = (*iEqn)++;
}

void FinalizeUpdateCBPZBinary(BODY *body,UPDATE*update,int *iEqn,int iVar,int iBody,int iFoo) {
  update[iBody].iaModule[iVar][*iEqn] = BINARY;
  update[iBody].iNumCBPZ = (*iEqn)++;
}

void FinalizeUpdateCBPPhiBinary(BODY *body,UPDATE*update,int *iEqn,int iVar,int iBody,int iFoo) {
  update[iBody].iaModule[iVar][*iEqn] = BINARY;
  update[iBody].iNumCBPPhi = (*iEqn)++;
}

void FinalizeUpdateCBPRDotBinary(BODY *body,UPDATE*update,int *iEqn,int iVar,int iBody,int iFoo) {
  update[iBody].iaModule[iVar][*iEqn] = BINARY;
  update[iBody].iNumCBPRDot = (*iEqn)++;
}

void FinalizeUpdateCBPZDotBinary(BODY *body,UPDATE*update,int *iEqn,int iVar,int iBody,int iFoo) {
  update[iBody].iaModule[iVar][*iEqn] = BINARY;
  update[iBody].iNumCBPZDot = (*iEqn)++;
}

void FinalizeUpdateCBPPhiDotBinary(BODY *body,UPDATE*update,int *iEqn,int iVar,int iBody,int iFoo) {
  update[iBody].iaModule[iVar][*iEqn] = BINARY;
  update[iBody].iNumCBPPhiDot = (*iEqn)++;
}

/***************** BINARY Halts *****************/

/** If the CBP's dSemi is less than the Holman stability limit, it's unstable and
    integration ends */
int fbHaltHolmanUnstable(BODY *body,EVOLVE *evolve,HALT *halt,IO *io,UPDATE *update,int iBody) {

  double a_crit = fndHolmanStability(body);

  // If the body is less than critical stability limit
  // Check stability for planets
  if(body[iBody].iBodyType == 0) {
    if(body[iBody].dSemi <= a_crit) {
      if(io->iVerbose >= VERBPROG) {
        fprintf(stderr,"HALT: %s's dSemi: %lf AU, Holman-Wiegert critial a: %lf AU.\n",body[iBody].cName,body[iBody].dSemi/AUM,a_crit/AUM);
      }
      return 1;
    }
    return 0;
  }
  else // Doesn't apply to stars
    return 0;
}

/** If the secondary enters the roche lobe of the primary, HALT! */
int fbHaltRocheLobe(BODY *body,EVOLVE *evolve,HALT *halt,IO *io,UPDATE *update,int iBody) {

  double r_crit = fndRocheLobe(body);

  // Check for roche lobe crossing
  if(body[iBody].iBodyType == 1 && iBody == 1) {
    if(body[iBody].dSemi <= r_crit) {
      if(io->iVerbose >= VERBPROG) {
        fprintf(stderr,"HALT: %s's dSemi: %lf AU, Primary Roche Lobe: %lf AU.\n",body[iBody].cName,body[iBody].dSemi/AUM,r_crit/AUM);
      }
      return 1;
    }
    return 0;
  }
  else // Doesn't apply to CBP, central star
    return 0;
}

void CountHaltsBinary(HALT *halt,int *iHalt) {
  if(halt->bHaltHolmanUnstable)
    (*iHalt)++;
  if(halt->bHaltRocheLobe)
    (*iHalt)++;
}

void VerifyHaltBinary(BODY *body,CONTROL *control,OPTIONS *options,int iBody,int *iHalt) {
  if (control->Halt[iBody].bHaltHolmanUnstable)
    control->fnHalt[iBody][(*iHalt)++] = &fbHaltHolmanUnstable;
  if (control->Halt[iBody].bHaltRocheLobe)
    control->fnHalt[iBody][(*iHalt)++] = &fbHaltRocheLobe;
}

/************* BINARY Outputs ******************/

void WriteFreeEccBinary(BODY *body,CONTROL *control,OUTPUT *output,SYSTEM *system,UNITS *units,UPDATE *update,int iBody,double *dTmp,char cUnit[]) {
  // Note: Only makes sense for planets (iBodyType == 0)
  if(body[iBody].iBodyType == 0)
    *dTmp = body[iBody].dFreeEcc;
  else
    *dTmp = -1;

  strcpy(cUnit,"");
}

void WriteFreeIncBinary(BODY *body,CONTROL *control,OUTPUT *output,SYSTEM *system,UNITS *units,UPDATE *update,int iBody,double *dTmp,char cUnit[]) {
  // Note: Only makes sense for planets (iBodyType == 0)
  if(body[iBody].iBodyType == 0)
    *dTmp = body[iBody].dFreeInc;
  else
    *dTmp = -1;

  if (output->bDoNeg[iBody]) {
    *dTmp *= output->dNeg;
    strcpy(cUnit,output->cNeg);
  } else {
    *dTmp /= fdUnitsAngle(units->iAngle);
    fsUnitsAngle(units->iAngle,cUnit);
  }
}

void WriteCBPPhiBinary(BODY *body,CONTROL *control,OUTPUT *output,SYSTEM *system,UNITS *units,UPDATE *update,int iBody,double *dTmp,char cUnit[]) {
  if(body[iBody].iBodyType == 0) {
    *dTmp = body[iBody].dCBPPhi;
  }
  else
    *dTmp = -1;

  if(output->bDoNeg[iBody]) {
    *dTmp *= output->dNeg;
    strcpy(cUnit,output->cNeg);
  } else {
    *dTmp /= fdUnitsAngle(units->iAngle);
    fsUnitsAngle(units->iAngle,cUnit);
  }
}

void WriteCBPPhiDotBinary(BODY *body,CONTROL *control,OUTPUT *output,SYSTEM *system,UNITS *units,UPDATE *update,int iBody,double *dTmp,char cUnit[]) {

  *dTmp = body[iBody].dCBPPhiDot;
  if (output->bDoNeg[iBody]) {
    *dTmp *= output->dNeg;
    strcpy(cUnit,output->cNeg);
  } else {
    *dTmp *= fdUnitsTime(units->iTime);
    fsUnitsRate(units->iTime,cUnit);
  }
}

void WriteLL13N0Binary(BODY *body,CONTROL *control,OUTPUT *output,SYSTEM *system,UNITS *units,UPDATE *update,int iBody,double *dTmp,char cUnit[]) {
 // Note: Only applies to planets (iBodyType == 0)
 if(body[iBody].iBodyType == 0)
   *dTmp = body[iBody].dLL13N0;
 else
   *dTmp = -1;

 if(output->bDoNeg[iBody]) {
   *dTmp *= output->dNeg;
   strcpy(cUnit,output->cNeg);
 } else {
   *dTmp *= fdUnitsTime(units->iTime);
   fsUnitsTime(units->iTime,cUnit);
 }
}


void WriteLL13K0Binary(BODY *body,CONTROL *control,OUTPUT *output,SYSTEM *system,UNITS *units,UPDATE *update,int iBody,double *dTmp,char cUnit[]) {
 // Note: Only applies to planets (iBodyType == 0)
 if(body[iBody].iBodyType == 0)
   *dTmp = body[iBody].dLL13K0;
 else
   *dTmp = -1;

 if(output->bDoNeg[iBody]) {
   *dTmp *= output->dNeg;
   strcpy(cUnit,output->cNeg);
 } else {
   *dTmp *= fdUnitsTime(units->iTime);
   fsUnitsTime(units->iTime,cUnit);
 }
}

void WriteLL13V0Binary(BODY *body,CONTROL *control,OUTPUT *output,SYSTEM *system,UNITS *units,UPDATE *update,int iBody,double *dTmp,char cUnit[]) {
 // Note: Only applies to planets (iBodyType == 0)
 if(body[iBody].iBodyType == 0)
   *dTmp = body[iBody].dLL13V0;
 else
   *dTmp = -1;

 if(output->bDoNeg[iBody]) {
   *dTmp *= output->dNeg;
   strcpy(cUnit,output->cNeg);
 } else {
   *dTmp *= fdUnitsTime(units->iTime);
   fsUnitsTime(units->iTime,cUnit);
 }
}

/** Write the circumbinary planet orbital radius (CBPR) */
void WriteCBPRBinary(BODY *body,CONTROL *control,OUTPUT *output,SYSTEM *system,UNITS *units,UPDATE *update,int iBody,double *dTmp,char cUnit[]) {

  *dTmp = body[iBody].dCBPR;
  if (output->bDoNeg[iBody]) {
    *dTmp *= output->dNeg;
    strcpy(cUnit,output->cNeg);
  } else {
    *dTmp /= fdUnitsLength(units->iLength);
    fsUnitsLength(units->iLength,cUnit);
  }
}

/** Write the circumbinary planet guiding radius (CBPR0) */
void WriteCBPR0Binary(BODY *body,CONTROL *control,OUTPUT *output,SYSTEM *system,UNITS *units,UPDATE *update,int iBody,double *dTmp,char cUnit[]) {

  *dTmp = body[iBody].dR0;
  if(output->bDoNeg[iBody]) {
    *dTmp *= output->dNeg;
    strcpy(cUnit,output->cNeg);
  } else {
    *dTmp /= fdUnitsLength(units->iLength);
    fsUnitsLength(units->iLength,cUnit);
  }
}

void WriteCBPZBinary(BODY *body,CONTROL *control,OUTPUT *output,SYSTEM *system,UNITS *units,UPDATE *update,int iBody,double *dTmp,char cUnit[]) {

  *dTmp = body[iBody].dCBPZ;
  if (output->bDoNeg[iBody]) {
    *dTmp *= output->dNeg;
    strcpy(cUnit,output->cNeg);
  } else {
    *dTmp /= fdUnitsLength(units->iLength);
    fsUnitsLength(units->iLength,cUnit);
  }
}

void WriteCBPRDotBinary(BODY *body,CONTROL *control,OUTPUT *output,SYSTEM *system,UNITS *units,UPDATE *update,int iBody,double *dTmp,char cUnit[]) {

  *dTmp = body[iBody].dCBPRDot;
  if (output->bDoNeg[iBody]) {
    *dTmp *= output->dNeg;
    strcpy(cUnit,output->cNeg);
  } else {
    *dTmp *= fdUnitsTime(units->iTime)/fdUnitsLength(units->iLength);
    fsUnitsVel(units,cUnit);
  }
}

void WriteCBPZDotBinary(BODY *body,CONTROL *control,OUTPUT *output,SYSTEM *system,UNITS *units,UPDATE *update,int iBody,double *dTmp,char cUnit[]) {

  *dTmp = body[iBody].dCBPZDot;
  if(output->bDoNeg[iBody]) {
    *dTmp *= output->dNeg;
    strcpy(cUnit,output->cNeg);
  } else {
    *dTmp *= fdUnitsTime(units->iTime)/fdUnitsLength(units->iLength);
    fsUnitsVel(units,cUnit);
  }
}

/** Write Earth-normalized insolation received by CBP averaged over 1 binary orbit
    assuming P_bin << P_cbp */
void WriteCBPInsol(BODY *body,CONTROL *control,OUTPUT *output,SYSTEM *system,UNITS *units,UPDATE *update,int iBody,double *dTmp,char cUnit[]) {

  // Make sure that this is a planet, if not, -1
  if(iBody < 2 || body[iBody].iBodyType != 0) {
    *dTmp = -1;
  } else {
    *dTmp = fndApproxInsol(body,iBody);
  }

  // Always in units of insolation received by Earth
  strcpy(cUnit,"F/F_Earth");
}

void InitializeOutputBinary(OUTPUT *output,fnWriteOutput fnWrite[]) {
  sprintf(output[OUT_FREEECC].cName,"FreeEcc");
  sprintf(output[OUT_FREEECC].cDescr,"CBP's Free Eccentricity in Binary");
  output[OUT_FREEECC].bNeg = 0;
  output[OUT_FREEECC].iNum = 1;
  output[OUT_FREEECC].iModuleBit = BINARY;
  fnWrite[OUT_FREEECC] = &WriteFreeEccBinary;

  sprintf(output[OUT_FREEINC].cName,"FreeInc");
  sprintf(output[OUT_FREEINC].cDescr,"CBP's Free Inclination in Binary");
  sprintf(output[OUT_FREEINC].cNeg,"Deg");
  output[OUT_FREEINC].bNeg = 1;
  output[OUT_FREEINC].dNeg = 1./DEGRAD;
  output[OUT_FREEINC].iNum = 1;
  output[OUT_FREEINC].iModuleBit = BINARY;
  fnWrite[OUT_FREEINC] = &WriteFreeIncBinary;

  sprintf(output[OUT_CBPPHI].cName,"CBPPhi");
  sprintf(output[OUT_CBPPHI].cDescr,"CBP Orbital Azimuthal Angle");
  sprintf(output[OUT_CBPPHI].cNeg,"Deg");
  output[OUT_CBPPHI].bNeg = 1;
  output[OUT_CBPPHI].dNeg = 1.0/DEGRAD;
  output[OUT_CBPPHI].iNum = 1;
  output[OUT_CBPPHI].iModuleBit = BINARY;
  fnWrite[OUT_CBPPHI] = &WriteCBPPhiBinary;

  sprintf(output[OUT_LL13N0].cName,"LL13N0");
  sprintf(output[OUT_LL13N0].cDescr,"Leung+Lee 2013 Mean Motion");
  sprintf(output[OUT_LL13N0].cNeg,"1/year");
  output[OUT_LL13N0].bNeg = 1;
  output[OUT_LL13N0].dNeg = 1./YEARSEC;
  output[OUT_LL13N0].iNum = 1;
  output[OUT_LL13N0].iModuleBit = BINARY;
  fnWrite[OUT_LL13N0] = &WriteLL13N0Binary;

  sprintf(output[OUT_LL13K0].cName,"LL13K0");
  sprintf(output[OUT_LL13K0].cDescr,"Leung+Lee 2013 Radial epicyclic frequency");
  sprintf(output[OUT_LL13K0].cNeg,"1/year");
  output[OUT_LL13K0].bNeg = 1;
  output[OUT_LL13K0].dNeg = 1./YEARSEC;
  output[OUT_LL13K0].iNum = 1;
  output[OUT_LL13K0].iModuleBit = BINARY;
  fnWrite[OUT_LL13K0] = &WriteLL13K0Binary;

  sprintf(output[OUT_LL13V0].cName,"LL13V0");
  sprintf(output[OUT_LL13V0].cDescr,"Leung+Lee 2013 vertical epicyclic frequency");
  sprintf(output[OUT_LL13V0].cNeg,"1/year");
  output[OUT_LL13V0].bNeg = 1;
  output[OUT_LL13V0].dNeg = 1./YEARSEC;
  output[OUT_LL13V0].iNum = 1;
  output[OUT_LL13V0].iModuleBit = BINARY;
  fnWrite[OUT_LL13V0] = &WriteLL13V0Binary;

  sprintf(output[OUT_CBPR].cName,"CBPR");
  sprintf(output[OUT_CBPR].cDescr,"CBP's Orbital Radius");
  output[OUT_CBPR].bNeg = 1;
  sprintf(output[OUT_CBPR].cNeg,"AU");
  output[OUT_CBPR].dNeg = 1.0/AUM;
  output[OUT_CBPR].iNum = 1;
  output[OUT_CBPR].iModuleBit = BINARY;
  fnWrite[OUT_CBPR] = &WriteCBPRBinary;

  sprintf(output[OUT_CBPR0].cName,"R0");
  sprintf(output[OUT_CBPR0].cDescr,"CBP's Orbital Guiding Center Radius");
  output[OUT_CBPR0].bNeg = 1;
  sprintf(output[OUT_CBPR0].cNeg,"AU");
  output[OUT_CBPR0].dNeg = 1.0/AUM;
  output[OUT_CBPR0].iNum = 1;
  output[OUT_CBPR0].iModuleBit = BINARY;
  fnWrite[OUT_CBPR0] = &WriteCBPR0Binary;

  sprintf(output[OUT_CBPZ].cName,"CBPZ");
  sprintf(output[OUT_CBPZ].cDescr,"CBP's Orbital Cylindrical Height Out of the Orbital Plane");
  output[OUT_CBPZ].bNeg = 1;
  sprintf(output[OUT_CBPZ].cNeg,"AU");
  output[OUT_CBPZ].dNeg = 1.0/AUM;
  output[OUT_CBPZ].iNum = 1;
  output[OUT_CBPZ].iModuleBit = BINARY;
  fnWrite[OUT_CBPZ] = &WriteCBPZBinary;

  sprintf(output[OUT_CBPRDOT].cName,"CBPRDot");
  sprintf(output[OUT_CBPRDOT].cDescr,"CBP's Radial Orbital Velocity");
  sprintf(output[OUT_CBPRDOT].cNeg,"/day");
  output[OUT_CBPRDOT].bNeg = 0;
  output[OUT_CBPRDOT].dNeg = DAYSEC;
  output[OUT_CBPRDOT].iNum = 1;
  output[OUT_CBPRDOT].iModuleBit = BINARY;
  fnWrite[OUT_CBPRDOT] = &WriteCBPRDotBinary;

  sprintf(output[OUT_CBPZDOT].cName,"CBPZDot");
  sprintf(output[OUT_CBPZDOT].cDescr,"CBP's Z Orbital Velocity");
  sprintf(output[OUT_CBPZDOT].cNeg,"/day");
  output[OUT_CBPZDOT].bNeg = 0;
  output[OUT_CBPZDOT].dNeg = DAYSEC;
  output[OUT_CBPZDOT].iNum = 1;
  output[OUT_CBPZDOT].iModuleBit = BINARY;
  fnWrite[OUT_CBPZDOT] = &WriteCBPZDotBinary;

  sprintf(output[OUT_CBPPHIDOT].cName,"CBPPhiDot");
  sprintf(output[OUT_CBPPHIDOT].cDescr,"CBP's Phi Angular Orbital Velocity");
  sprintf(output[OUT_CBPPHIDOT].cNeg,"/day");
  output[OUT_CBPPHIDOT].bNeg = 0;
  output[OUT_CBPPHIDOT].dNeg = DAYSEC;
  output[OUT_CBPPHIDOT].iNum = 1;
  output[OUT_CBPPHIDOT].iModuleBit = BINARY;
  fnWrite[OUT_CBPPHIDOT] = &WriteCBPPhiDotBinary;

  sprintf(output[OUT_CBPINSOL].cName,"CBPInsol");
  sprintf(output[OUT_CBPINSOL].cDescr,"CBP's binary orbit-averaged Insolation");
  output[OUT_CBPINSOL].bNeg = 0;
  output[OUT_CBPINSOL].iNum = 1;
  output[OUT_CBPINSOL].iModuleBit = BINARY;
  fnWrite[OUT_CBPINSOL] = &WriteCBPInsol;

}

/************ BINARY Logging Functions **************/

void LogOptionsBinary(CONTROL *control, FILE *fp) {

fprintf(fp,"-------- BINARY Options -----\n\n");

}

/** Anything here? Nope. */
void LogBinary(BODY *body,CONTROL *control,OUTPUT *output,SYSTEM *system,UPDATE *update,fnWriteOutput fnWrite[],FILE *fp) {
}

void LogBodyBinary(BODY *body,CONTROL *control,OUTPUT *output,SYSTEM *system,UPDATE *update,fnWriteOutput fnWrite[],FILE *fp,int iBody) {
  int iOut;
  fprintf(fp,"----- BINARY PARAMETERS (%s)------\n",body[iBody].cName);

  for (iOut=OUTSTARTBINARY;iOut<OUTENDBINARY;iOut++) {
    if (output[iOut].iNum > 0) {
      //Useful for debugging
      //printf("%d\n",iOut);
      //fflush(stdout);
      WriteLogEntry(body,control,&output[iOut],system,update,fnWrite[iOut],fp,iBody);
    }
  }
}

void AddModuleBinary(CONTROL *control,MODULE *module,int iBody,int iModule) {

  module->iaModule[iBody][iModule]                  = BINARY;

  module->fnInitializeUpdateTmpBody[iBody][iModule] = &InitializeUpdateTmpBodyBinary;

  module->fnCountHalts[iBody][iModule]              = &CountHaltsBinary;
  module->fnReadOptions[iBody][iModule]             = &ReadOptionsBinary;
  module->fnLogBody[iBody][iModule]                 = &LogBodyBinary;
  module->fnVerify[iBody][iModule]                  = &VerifyBinary;
  module->fnAssignDerivatives[iBody][iModule]       = &AssignBinaryDerivatives;
  module->fnNullDerivatives[iBody][iModule]         = &NullBinaryDerivatives;
  module->fnVerifyHalt[iBody][iModule]              = &VerifyHaltBinary;

  module->fnInitializeBody[iBody][iModule]          = &InitializeBodyBinary;
  module->fnInitializeUpdate[iBody][iModule]        = &InitializeUpdateBinary;

  // Update functions
  module->fnFinalizeUpdateCBPR[iBody][iModule]      = &FinalizeUpdateCBPRBinary;
  module->fnFinalizeUpdateCBPZ[iBody][iModule]      = &FinalizeUpdateCBPZBinary;
  module->fnFinalizeUpdateCBPPhi[iBody][iModule]    = &FinalizeUpdateCBPPhiBinary;
  module->fnFinalizeUpdateCBPPhiDot[iBody][iModule] = &FinalizeUpdateCBPPhiDotBinary;
  module->fnFinalizeUpdateCBPRDot[iBody][iModule]   = &FinalizeUpdateCBPRDotBinary;
  module->fnFinalizeUpdateCBPZDot[iBody][iModule]   = &FinalizeUpdateCBPZDotBinary;
}

/************* BINARY Functions ************/

/*
 * Useful math functions
 */

/** 3D dot product */
double fndDot(double *a, double *b) {
  return (a[0]*b[0] + a[1]*b[1] + a[2]*b[2]);
}

/** Kronecker Delta */
int fniDelta(int i, int j) {
  if(i == j)
    return 1;
  else
    return 0;
}

/** Convert from cylindrical position coords to cartesian (3 dimensional) */
void fnvCylToCartPos(double *daCylPos, double *dCartPos) {
  dCartPos[0] = daCylPos[0]*cos(daCylPos[1]);
  dCartPos[1] = daCylPos[0]*sin(daCylPos[1]);
  dCartPos[2] = daCylPos[2];
}

/** Convert from cylindrical velocity coords to cartesian (3 dimensional) */
void fnvCylToCartVel(double *daCylPos, double *daCylVel, double *dCartVel) {
  dCartVel[0] = daCylVel[0]*cos(daCylPos[1]) - daCylPos[0]*sin(daCylPos[1])*daCylVel[1];
  dCartVel[1] = daCylVel[0]*sin(daCylPos[1]) + daCylPos[0]*cos(daCylPos[1])*daCylVel[1];
  dCartVel[2] = daCylVel[2];
}

/*
 * Functions for calculating orbital parameters assuming that the barycenter
 * of the binary is at the origin
 */

 /** Calculate specific angular momentum
     h = r x v in cartesian coords */
void fnvSpecificAngMom(double *r, double *v, double *h) {
  // No return since resultant vector, h, is supplied
  cross(r,v,h); // r x v -> h
}

/** Calculate specific orbital energy
    eps = v^2/2 - mu/|r| */
double fndSpecificOrbEng(BODY *body, int iBody) {
  // For binary, iBody 0, 1 == stars, 2 == planet
  double mu = BIGG*(body[0].dMass + body[1].dMass + body[iBody].dMass); // Gravitational parameter
  double r[3] = {body[iBody].dCBPR,body[iBody].dCBPPhi,body[iBody].dCBPZ};
  double v[3] = {body[iBody].dCBPRDot,body[iBody].dCBPPhiDot,body[iBody].dCBPZDot};
  double rCart[3];
  double vCart[3];

  // Convert from cyl->cart coords
  fnvCylToCartPos(r,rCart);
  fnvCylToCartVel(r,v,vCart);

  double r_norm = sqrt(fndDot(rCart,rCart));

  return fndDot(vCart,vCart)/2.0 - (mu/r_norm);
}

/** Compute and assign CBP's orbital elements */
void fnvAssignOrbitalElements(BODY *body, int iBody) {
  body[iBody].dSemi = fndComputeSemi(body,iBody);
  body[iBody].dEcc = fndComputeEcc(body,iBody);
  body[iBody].dInc = fndComputeInc(body,iBody);

  // LongA, ArgP -> LongP (needed for dHecc, dKecc)
  body[iBody].dLongA = fndComputeLongA(body,iBody);
  body[iBody].dArgP = fndComputeArgPeri(body,iBody);
  double LongP = body[iBody].dLongA + body[iBody].dArgP;
  while(LongP > 2.0*PI) {
    LongP -= 2.0*PI;
  }
  while(LongP < 0.0) {
    LongP += 2.0*PI;
  }
  body[iBody].dLongP = LongP;

  body[iBody].dEccSq = body[iBody].dEcc*body[iBody].dEcc;

  // Set Poincare H, K
  body[iBody].dHecc = body[iBody].dEcc*sin(body[iBody].dLongP);
  body[iBody].dKecc = body[iBody].dEcc*cos(body[iBody].dLongP);
}

/** Compute CBP's semi-major axis
    a = -mu/(2*eps) */
double fndComputeSemi(BODY *body, int iBody) {
  // For binary, iBody 0, 1 == stars, 2 == planet
  return -BIGG*(body[0].dMass + body[1].dMass + body[iBody].dMass)/(2.0*fndSpecificOrbEng(body,iBody));
}

/** Compute CBP's orbital eccentricity
    e = sqrt(1 + 2*eps*h*h/(mu*mu)) */
double fndComputeEcc(BODY *body, int iBody) {
  // For binary, iBody 0, 1 == stars, 2 == planet
  double mu = BIGG*(body[0].dMass + body[1].dMass + body[iBody].dMass); // Gravitational parameter
  double h[3];
  double r[3] = {body[iBody].dCBPR,body[iBody].dCBPPhi,body[iBody].dCBPZ};
  double v[3] = {body[iBody].dCBPRDot,body[iBody].dCBPPhiDot,body[iBody].dCBPZDot};
  double rCart[3];
  double vCart[3];

  // Convert from cyl->cart coords
  fnvCylToCartPos(r,rCart);
  fnvCylToCartVel(r,v,vCart);
  fnvSpecificAngMom(rCart,vCart,h);

  return sqrt(1. + (2.*fndSpecificOrbEng(body,iBody)*fndDot(h,h))/(mu*mu));
}

/** Compute CBP's inclincation
    i = arccos(h_z/|h|) */
double fndComputeInc(BODY *body, int iBody) {
  double h[3];
  double r[3] = {body[iBody].dCBPR,body[iBody].dCBPPhi,body[iBody].dCBPZ};
  double v[3] = {body[iBody].dCBPRDot,body[iBody].dCBPPhiDot,body[iBody].dCBPZDot};
  double rCart[3];
  double vCart[3];

  // Convert from cyl->cart coords
  fnvCylToCartPos(r,rCart);
  fnvCylToCartVel(r,v,vCart);

  fnvSpecificAngMom(rCart,vCart,h);
  return acos(h[2]/sqrt(fndDot(h,h)));
}

/** Compute a CBP's longitude of ascending node
    See: https://en.wikipedia.org/wiki/Longitude_of_the_ascending_node */
double fndComputeLongA(BODY *body, int iBody) {
  double Omega = 0.0;
  double h[3];
  double r[3] = {body[iBody].dCBPR,body[iBody].dCBPPhi,body[iBody].dCBPZ};
  double v[3] = {body[iBody].dCBPRDot,body[iBody].dCBPPhiDot,body[iBody].dCBPZDot};
  double rCart[3];
  double vCart[3];

  // Convert from cyl->cart coords
  fnvCylToCartPos(r,rCart);
  fnvCylToCartVel(r,v,vCart);

  fnvSpecificAngMom(rCart,vCart,h);
  double n[3] = {-h[1],h[0],0};

  // Case: |n| = 0
  double mag_n = sqrt(fndDot(n,n));
  if(fabs(mag_n) < dTINY) {
    return Omega;
  }

  if(n[1] >= 0) {
    Omega = acos(n[0]/mag_n);
  }
  else {
    Omega = 2.0*PI - acos(n[0]/mag_n);
  }

  return Omega;
}

/** Compute a CBP's eccentricity vector */
void fnvComputeEccVector(BODY *body, double *evec, int iBody) {
  double mu = BIGG*(body[0].dMass + body[1].dMass + body[iBody].dMass); // Gravitational parameter
  double h[3];

  double r[3] = {body[iBody].dCBPR,body[iBody].dCBPPhi,body[iBody].dCBPZ};
  double v[3] = {body[iBody].dCBPRDot,body[iBody].dCBPPhiDot,body[iBody].dCBPZDot};
  double rCart[3];
  double vCart[3];
  int i;

  // Convert from cyl->cart coords
  fnvCylToCartPos(r,rCart);
  fnvCylToCartVel(r,v,vCart);

  fnvSpecificAngMom(rCart,vCart,h);
  cross(vCart,h,evec);

  double mag_r = sqrt(fndDot(rCart,rCart));

  for(i = 0; i < 3; i++) {
    evec[i] = evec[i]/mu - rCart[i]/mag_r;
  }
}

/** Compute a CBP's argument of pericenter */
double fndComputeArgPeri(BODY *body, int iBody) {
  double evec[3];
  double h[3];

  double r[3] = {body[iBody].dCBPR,body[iBody].dCBPPhi,body[iBody].dCBPZ};
  double v[3] = {body[iBody].dCBPRDot,body[iBody].dCBPPhiDot,body[iBody].dCBPZDot};
  double rCart[3];
  double vCart[3];

  // Convert from cyl->cart coords
  fnvCylToCartPos(r,rCart);
  fnvCylToCartVel(r,v,vCart);

  fnvSpecificAngMom(rCart,vCart,h);
  fnvComputeEccVector(body,evec,iBody);
  double n[3] = {-h[1],h[0],0};
  double mag_n = sqrt(fndDot(n,n));
  double mag_evec = sqrt(fndDot(evec,evec));

  // if LongA ~ 0, assume planar orbit
  if(fabs(fndComputeLongA(body,iBody)) < dTINY) {
    if(h[2] > 0) {
      return atan2(evec[1],evec[0]);
    }
    else {
      return 2.0*PI - atan2(evec[1],evec[0]);
    }
  }
  else {
    if(evec[2] >= 0) {
      return acos(fndDot(n,evec)/(mag_n*mag_evec));
    }
    else {
      return 2.0*PI - acos(fndDot(n,evec)/(mag_n*mag_evec));
    }
  }
}

/** Convert mean anomaly M to eccentric anomaly E
    by solving kepler equation using Newton's Method
double fndMeanToEccentric(double M, double e) {
  // Make sure M in [0,2pi)
  M = fmod(M,2.0*PI);

  // If e is 0, or close enough, return
  if(e < dTINY) {
    return M;
  }
  else if(e >= 1 || e < 0) { // Should never happen, but better safe than sorry
    fprintf(stderr,"ERROR: in fndMeanToEccentric (binary), eccentricity must be within [0,1). e: %e\n",e);
    exit(1);
  }

  double E0 = M/(1.0-e) - e*pow(M,3.)/(6.*pow(1.-e,4.)); // First guess via series expansion
  double E = E0;
  double dE = KEQNTOL + 1.0;
  int count = 0;

  while(dE > KEQNTOL) {
    // Compute E_n+1 (E) from E_n (E0)
    E = E0 - (E0 - e*sin(E0) - M)/(1. - e*cos(E0));
    dE = fabs(E-E0);
    E0 = E;

    count += 1;

    if(count >= MAX_KEPLER_ITERS) { // Stop if too many iterations (should never happen)
      fprintf(stderr,"ERROR: in fndMeanToEccentric, too many iterations to solve Kepler Equation\n");
      fprintf(stderr,"Iteration number: %d.  Eccentric anomaly: %lf.\n",count,E);
      exit(1);
    }
  }

  return E;
}
*/

/**
Solves kepler's equation for one body

@param M double, Mean anomaly
@param e, eccentricity
*/
double fndMeanToEccentric(double M, double e) {
  double di1, di2, di3, fi, fi1, fi2, fi3, dEccA;
  if(M) {
    dEccA = 0;
  } else {
    dEccA = M + fiSign(sin(M))*0.85*e;
    di3 = 1.0;

    while (di3 > 1e-10) {
      fi = dEccA - e*sin(dEccA) - M;
      fi1 = 1.0 - e*cos(dEccA);
      fi2 = e*sin(dEccA);
      fi3 = e*cos(dEccA);
      di1 = -fi/fi1;
      di2 = -fi/(fi1+0.5*di1*fi2);
      di3 = -fi/(fi1+0.5*di2*fi2+1./6.*di2*di2*fi3);
      dEccA += di3;
    }
  }

  return dEccA;
}

/** Convert eccentric anomaly to true anomaly */
double fndEccToTrue(double E, double e) {
  return 2.0*atan2(sqrt(1.-e)*cos(E/2.),sqrt(1.+e)*sin(E/2.));
}

/** Compute the dynamical stability limit, a_crit, first computed by
    Holman and Wiegert 1999 that depends on binary dSemi, dEcc
    If CBP.dSemi < a_crit, planet is unstable and system should halt */
double fndHolmanStability(BODY *body) {
  double a = body[1].dSemi;
  double e = body[1].dEcc;
  double mu = body[1].dMass/(body[0].dMass + body[1].dMass);

  return (1.6 + 5.1*e -2.22*e*e + 4.12*mu - 4.27*e*mu - 5.09*mu*mu + 4.61*e*e*mu*mu)*a;
}

/** Compute the roche lobe of the primary according to Egglton's formula given
    in https://en.wikipedia.org/wiki/Roche_lobe */
double fndRocheLobe(BODY *body) {
  double q = body[0].dMass/body[1].dMass;
  double num = 0.49*pow(q,2./3.);
  double denom = 0.6*pow(q,2./3.) + log(1.0 + pow(q,1./3.));

  double rochelobe = (num/denom)*body[1].dSemi;

  // Enforce hard radius limit
  if(rochelobe < body[0].dRadius) {
    return body[0].dRadius;
  }
  else
    return rochelobe;
}

/** Compute the binary mean anomaly M = n*t + phi where phi is an arbitrary offset
    Note: When used with the binary, dPhi == dLL13PhiAB */
double fndBinaryMeanAnomaly(double dMeanMotion, double dTime, double dPhi) {
  return dMeanMotion * dTime + dPhi;
}

//Below are functions Russell Dietrick already defined in distorb that i'll reuse
//double fdLaplaceCoeff(double dAxRatio, int iIndexJ, double dIndexS)
//double fndDerivLaplaceCoeff(int iNthDeriv, double dAxRatio, int iIndexJ, double dIndexS)
// Note: for Laplace Coeff functions, they go as b^J_s(alpha) where J is an int, S is a half int double !!

/*
 * Analytic equations from Leung+Lee 2013 that govern circumbinary planet (cbp) evolution
 */

/** LL13 N0 */
double fndMeanMotionBinary(BODY *body, int iBody) {
  // Define intermediate quantities
  double M = body[0].dMass + body[1].dMass;
  double alphaa = (body[1].dSemi*body[1].dMass/M)/body[iBody].dR0;
  double alphab = (body[1].dSemi*body[0].dMass/M)/body[iBody].dR0;

  double N0 = body[iBody].dMeanMotion*body[iBody].dMeanMotion/2.;

  double tmp1 = body[0].dMass*fndLaplaceCoeff(alphaa,0,0.5)/M;
  tmp1 += body[1].dMass*fndLaplaceCoeff(alphab,0,0.5)/M;

  double tmp2 = body[0].dMass*body[1].dMass*body[1].dSemi/(M*M*body[iBody].dR0);
  tmp2 *= (fndDerivLaplaceCoeff(1,alphaa,0,0.5) + fndDerivLaplaceCoeff(1,alphab,0,0.5));

  return sqrt(N0*(tmp1 + tmp2));
}

/** LL13 K0 */
double fndEpiFreqK(BODY *body, int iBody) {
  //Define intermediate quantities
  double M = body[0].dMass + body[1].dMass;
  double alphaa = (body[1].dSemi*body[1].dMass/M)/body[iBody].dR0;
  double alphab = (body[1].dSemi*body[0].dMass/M)/body[iBody].dR0;

  double K0 = body[iBody].dMeanMotion*body[iBody].dMeanMotion/2.;

  double tmp1 = body[0].dMass*fndLaplaceCoeff(alphaa,0,0.5)/M;
  tmp1 += body[1].dMass*fndLaplaceCoeff(alphab,0,0.5)/M;

  double tmp2 = body[0].dMass*body[1].dMass*body[1].dSemi/(M*M*body[iBody].dR0);
  tmp2 *= (fndDerivLaplaceCoeff(1,alphaa,0,0.5) + fndDerivLaplaceCoeff(1,alphab,0,0.5));

  double tmp3 = body[0].dMass*body[1].dMass*body[1].dSemi*body[1].dSemi/(M*M*body[iBody].dR0*body[iBody].dR0);

  double tmp4 = body[1].dMass*fndDerivLaplaceCoeff(2,alphaa,0,0.5)/M;
  tmp4 += body[0].dMass*fndDerivLaplaceCoeff(2,alphab,0,0.5)/M;
  tmp3 *= tmp4;

  K0 *= (tmp1 - tmp2 - tmp3);
  return sqrt(K0);
}

/** LL13 V0 */
double fndEpiFreqV(BODY *body, int iBody) {
  //Define intermediate quantities
  double M = body[0].dMass + body[1].dMass;
  double alphaa = (body[1].dSemi*body[1].dMass/M)/body[iBody].dR0;
  double alphab = (body[1].dSemi*body[0].dMass/M)/body[iBody].dR0;

  double V0 = body[iBody].dMeanMotion*body[iBody].dMeanMotion/2.;

  double tmp1 = body[0].dMass*fndLaplaceCoeff(alphaa,0,1.5)/M;
  tmp1 += body[1].dMass*fndLaplaceCoeff(alphab,0,1.5)/M;
  return sqrt(V0 * tmp1);
}

/** Circular (azimuthal) motion of the guiding center for a cbp: phi0
    dVarPhi here is equal to dCBPM0, the initial CBP mean anomaly
    LL13 Eqn 20 */
double fndPhi0(double dTime, double dMeanMotion, double dVarPhi) {
  return dMeanMotion * dTime + dVarPhi;
}

/*
 * Functions to compute binary potentials and their derivatives w.r.t. radius
 */

/** LL13 Eqn 15: Binary potential component 0 */
double fndPot0(int j, int k, double R, BODY *body) {

  //Define intermediate quantities
  double M = body[0].dMass + body[1].dMass;
  double alphaa = (body[1].dSemi*body[1].dMass/M)/R;
  double alphab = (body[1].dSemi*body[0].dMass/M)/R;

  // 2nd order binary eccentricity correction
  alphaa *= (1.0 + body[1].dEcc*body[1].dEcc/2.);
  alphab *= (1.0 + body[1].dEcc*body[1].dEcc/2.);

  double coeff = -(2. - fniDelta(k,0))/2.;
  coeff *= BIGG*(body[0].dMass + body[1].dMass)/R;

  double tmp1 = pow(-1.,k)*body[0].dMass*fndLaplaceCoeff(alphaa,k,(j+1.)/2.)/M;
  tmp1 += body[1].dMass*fndLaplaceCoeff(alphab,k,(j+1.)/2.)/M;

  return coeff*tmp1;

}

/** LL13 Eqn 15: d/dR of binary potential component 0 */
double fndPot0dR(int j, int k, double R, BODY *body) {

  //Define intermediate quantities
  double M = body[0].dMass + body[1].dMass;
  double alphaa = (body[1].dSemi*body[1].dMass/M)/R;
  double alphab = (body[1].dSemi*body[0].dMass/M)/R;

  // 2nd order binary eccentricity correction
  alphaa *= (1.0 + body[1].dEcc*body[1].dEcc/2.);
  alphab *= (1.0 + body[1].dEcc*body[1].dEcc/2.);

  double coeff = -(2. - fniDelta(k,0))/2.;

  double f = pow(-1.,k)*body[0].dMass*fndLaplaceCoeff(alphaa,k,(j+1.)/2.)/M;
  f += body[1].dMass*fndLaplaceCoeff(alphab,k,(j+1.)/2.)/M;
  double g = BIGG*(body[0].dMass + body[1].dMass)/R;

  double g_prime = -g/R;
  double f_prime = -pow(-1.,k)*body[0].dMass*alphaa*R*fndDerivLaplaceCoeff(1,alphaa,k,(j+1.)/2.)/(R*R*M);
  f_prime += -body[1].dMass*alphab*R*fndDerivLaplaceCoeff(1,alphab,k,(j+1.)/2.)/(R*R*M);

  return coeff*(f_prime*g + g_prime*f);
}

/** LL13 eqn 16: Binary potential component 1 */
double fndPot1(int j, int k, double R, BODY *body) {

  //Define intermediate quantities
  double M = body[0].dMass + body[1].dMass;
  double alphaa = (body[1].dSemi*body[1].dMass/M)/R;
  double alphab = (body[1].dSemi*body[0].dMass/M)/R;

  // 2nd order binary eccentricity correction
  alphaa *= (1.0 + body[1].dEcc*body[1].dEcc/2.);
  alphab *= (1.0 + body[1].dEcc*body[1].dEcc/2.);

  double coeff = -(2. - fniDelta(k,0))/2.;
  coeff *= BIGG*(body[0].dMass + body[1].dMass)/R;

  double tmp1 = pow(-1.,k)*body[0].dMass*alphaa*fndDerivLaplaceCoeff(1,alphaa,k,(j+1.)/2.)/M;
  tmp1 += body[1].dMass*alphab*fndDerivLaplaceCoeff(1,alphab,k,(j+1.)/2.)/M;

  return coeff*tmp1;
}

/** LL13 eqn 16: d/dR of binary potential component 1 */
double fndPot1dR(int j, int k, double R, BODY * body) {

  //Define intermediate quantities
  double M = body[0].dMass + body[1].dMass;
  double alphaa = (body[1].dSemi*body[1].dMass/M)/R;
  double alphab = (body[1].dSemi*body[0].dMass/M)/R;

  // 2nd order binary eccentricity correction
  alphaa *= (1.0 + body[1].dEcc*body[1].dEcc/2.);
  alphab *= (1.0 + body[1].dEcc*body[1].dEcc/2.);

  double coeff = -(2. - fniDelta(k,0))/2.;

  // Break up big terms into multiple terms: x
  double f = pow(-1.,k)*body[0].dMass*alphaa/M;
  double g = fndDerivLaplaceCoeff(1,alphaa,k,(j+1.)/2.);
  double h = body[1].dMass*alphab/M;
  double i = fndDerivLaplaceCoeff(1,alphab,k,(j+1.)/2.);
  double l = BIGG*(body[0].dMass + body[1].dMass)/R;

  // Derivatives of the above terms w.r.t. R (and hence, alphas): xp
  double fp = -pow(-1.,k)*body[0].dMass*alphaa/(R*M);
  double gp = -alphaa*fndDerivLaplaceCoeff(2,alphaa,k,(j+1.)/2.)/R;
  double hp = -body[1].dMass*alphab/(R*M);
  double ip = -alphab*fndDerivLaplaceCoeff(2,alphab,k,(j+1.)/2.)/R;
  double lp = -BIGG*(body[0].dMass + body[1].dMass)/(R*R);

  return coeff*((fp*g + gp*f + hp*i + ip*h)*l + lp*(f*g + h*i));
}

/** LL13 function defined in paragraph in between eqn 24 and 25 which is like
 *  the mean motion at R */
double fndn(double R, BODY *body) {
  return sqrt(fndPot0dR(0,0,R,body)/R);
}

/*
 * Definitions for C, D terms from LL13
 * They are essentially combinations of different potential components
 * and their derivatives w.r.t R evaluated at the location of the cbp
 */

/** LL13 C0 as defined in eqn 28 */
double fndC0(BODY *body, int iBody) {

  double c = -body[1].dEcc*fndPot1dR(0,0,body[iBody].dR0,body)/body[iBody].dR0;
  c /= (body[iBody].dLL13K0*body[iBody].dLL13K0 - body[1].dMeanMotion*body[1].dMeanMotion);
  return c;
}

/** LL13 C^0_k as defined by eqn 29 */
double fndC0k(int k, BODY *body, int iBody) {

  double n = fndn(body[iBody].dR0,body);
  double c = fndPot0dR(0,k,body[iBody].dR0,body) + (2.*n*fndPot0(0,k,body[iBody].dR0,body))/(body[iBody].dR0*(n-body[1].dMeanMotion));
  c /= body[iBody].dR0;
  c /= (body[iBody].dLL13K0*body[iBody].dLL13K0 - k*k*pow(body[iBody].dLL13N0 - body[1].dMeanMotion,2));
  return c;
}

/** LL13 C^+_k as defined by eqn 30a (the + term) */
double fndCPk(int k, BODY *body, int iBody) {

  double n = fndn(body[iBody].dR0,body);
  double tmp1 = k*fndPot0dR(0,k,body[iBody].dR0,body) - 0.5*fndPot1dR(0,k,body[iBody].dR0,body);
  double tmp2 = k*n*(2.*k*fndPot0(0,k,body[iBody].dR0,body) - fndPot1(0,k,body[iBody].dR0,body));
  tmp2 /= body[iBody].dR0*(k*n - (k+1.)*body[1].dMeanMotion);
  tmp1 += tmp2;

  double c = body[1].dEcc*tmp1/body[iBody].dR0;
  c /= body[iBody].dLL13K0*body[iBody].dLL13K0 - (k*body[iBody].dLL13N0 - (k+1.)*body[1].dMeanMotion)*(k*body[iBody].dLL13N0 - (k+1.)*body[1].dMeanMotion);
  return c;
}

/** LL13 C^-_k as defined by eqn 30b (the - term) */
double fndCMk(int k, BODY *body, int iBody) {

  double n = fndn(body[iBody].dR0,body);
  double tmp1 = -k*fndPot0dR(0,k,body[iBody].dR0,body) - 0.5*fndPot1dR(0,k,body[iBody].dR0,body);
  double tmp2 = k*n*(-2.*k*fndPot0(0,k,body[iBody].dR0,body) - fndPot1(0,k,body[iBody].dR0,body));
  tmp2 /= body[iBody].dR0*(k*n - (k-1.)*body[1].dMeanMotion);
  tmp1 += tmp2;

  double c = body[1].dEcc*tmp1/body[iBody].dR0;
  c /= body[iBody].dLL13K0*body[iBody].dLL13K0 - (k*body[iBody].dLL13N0 - (k-1.)*body[1].dMeanMotion)*(k*body[iBody].dLL13N0 - (k-1.)*body[1].dMeanMotion);
  return c;
}

/** LL13 D0 as defined by eqn 32 */
double fndD0(BODY * body, int iBody) {
  return 2.0*fndC0(body, iBody);
}

/** LL13 Dk0 as defined by eqn 33 */
double fndDk0(int k, BODY * body, int iBody) {
  double n = fndn(body[iBody].dR0,body);
  double tmp1 = 2.0*fndC0k(k,body,iBody);
  double Dk = -fndPot0(0,k,body[iBody].dR0,body)/(body[iBody].dR0*body[iBody].dR0);
  Dk /= (n*(n - body[1].dMeanMotion));

  return (tmp1-Dk);
}

/** LL13 D+_k as defined by eqn 34a (the + term) */
double fndDPk(int k, BODY * body, int iBody) {
  double n = fndn(body[iBody].dR0,body);
  double Dk = 2.0*fndCPk(k,body,iBody);

  double tmp1 = body[1].dEcc*(k*(2.*k*fndPot0(0,k,body[iBody].dR0,body) - fndPot1(0,k,body[iBody].dR0,body)));
  tmp1 /= 2.0*body[iBody].dR0*body[iBody].dR0*n * (k*n - (k+1.)*body[1].dMeanMotion);

  return Dk - tmp1;
}

/** LL13 D-_k as defined by eqn 34b (the - term) */
double fndDMk(int k, BODY * body, int iBody) {
  double n = fndn(body[iBody].dR0,body);
  double Dk = 2.0*fndCMk(k,body,iBody);

  double tmp1 = body[1].dEcc*(k*(-2.*k*fndPot0(0,k,body[iBody].dR0,body) - fndPot1(0,k,body[iBody].dR0,body)));
  tmp1 /= 2.0*body[iBody].dR0*body[iBody].dR0*n * (k*n - (k-1.)*body[1].dMeanMotion);

  return Dk - tmp1;
}

/*
 * LL13 Functions to compute cylindrical positions, velocities
 * R, phi, z and RDot, phiDot, zDot.  Note: iaBody ALWAYS has one element:
 * the CBP whose equations are being integrated/evaluated since in binary, each
 * CBP is assured to have bodies 0, 1 be the stars.
 */

/** Computes the CBP orbital radius */
double fndCBPRBinary(BODY *body,SYSTEM *system,int *iaBody) {

  int iBody = iaBody[0], k;

  double dPsi = body[iBody].dCBPPsi;
  double dTime = body[iBody].dAge; // Time == Age of the body

  // Useful intermediate quantities
  double M = fndBinaryMeanAnomaly(body[1].dMeanMotion,dTime,body[1].dLL13PhiAB);
  double phi0 = fndPhi0(dTime,body[iBody].dLL13N0,body[iBody].dCBPM0);
  double varpi = body[1].dLongP;

  double tmp1 = 1. - body[iBody].dFreeEcc*cos(body[iBody].dLL13K0*dTime + dPsi) - fndC0(body,iBody)*cos(M);
  double tmp2 = 0.0;
  double tmp3 = 0.0;

  for (k = 1; k < K_MAX; k++) {
    tmp3 = fndC0k(k,body,iBody)*cos(k*(phi0 - M - varpi));
    tmp3 += fndCPk(k,body,iBody)*cos(k*(phi0 - varpi) - (k+1.)*M);
    tmp3 += fndCMk(k,body,iBody)*cos(k*(phi0 - varpi) - (k-1.)*M);
    tmp2 += tmp3;
  }

  return body[iBody].dR0*(tmp1-tmp2);
}

double fndCBPPhiBinary(BODY *body,SYSTEM *system,int *iaBody) {
  int iBody = iaBody[0], k;

  double dPsi = body[iBody].dCBPPsi;
  double dTime = body[iBody].dAge; // Time == Age of the body

  // Useful intermediate quantities
  double M = fndBinaryMeanAnomaly(body[1].dMeanMotion,dTime,body[1].dLL13PhiAB);
  double phi0 = fndPhi0(dTime,body[iBody].dLL13N0,body[iBody].dCBPM0);
  double varpi = body[1].dLongP;

  double phi = phi0 + 2.0*body[iBody].dLL13N0*body[iBody].dFreeEcc*sin(body[iBody].dLL13K0*dTime + dPsi)/body[iBody].dLL13K0;
  phi += body[iBody].dLL13N0*fndD0(body,iBody)*sin(M)/body[1].dMeanMotion;

  double tot = 0.0;
  double tmp1 = 0.0;

  for(k = 1; k < K_MAX; k++) {
    tmp1 = body[iBody].dLL13N0*fndDk0(k,body,iBody)*sin(k*(phi0-M-varpi))/(k*(body[iBody].dLL13N0-body[1].dMeanMotion));
    tmp1 += body[iBody].dLL13N0*fndDPk(k,body,iBody)*sin(k*(phi0-varpi) - (k+1.)*M)/(k*body[iBody].dLL13N0 - (k+1.)*body[1].dMeanMotion);
    tmp1 += body[iBody].dLL13N0*fndDMk(k,body,iBody)*sin(k*(phi0-varpi) - (k-1.)*M)/(k*body[iBody].dLL13N0 - (k-1.)*body[1].dMeanMotion);
    tot += tmp1;
  }

  phi = phi + tot;

  return fmod(phi,2.0*PI);
}

double fndCBPZBinary(BODY *body,SYSTEM *system,int *iaBody) {
  int iBody = iaBody[0];

  double dZeta = body[iBody].dCBPZeta;
  double dTime = body[iBody].dAge; // Time == Age of the body

  return body[iBody].dR0*body[iBody].dFreeInc*cos(body[iBody].dLL13V0*dTime + dZeta);
}

double fndCBPRDotBinary(BODY *body,SYSTEM *system,int *iaBody) {
  int iBody = iaBody[0], k;

  double dPsi = body[iBody].dCBPPsi;
  double dTime = body[iBody].dAge; // Time == Age of the body

  // Useful intermediate quantities
  double k0 = body[iBody].dLL13K0;
  double phi0 = fndPhi0(dTime,body[iBody].dLL13N0,body[iBody].dCBPM0);
  double phi0_dot = body[iBody].dLL13N0;
  double M_dot = body[1].dMeanMotion;
  double M = fndBinaryMeanAnomaly(body[1].dMeanMotion,dTime,body[1].dLL13PhiAB);
  double varpi = body[1].dLongP;

  double tmp1 = k0*body[iBody].dFreeEcc*sin(k0*dTime + dPsi) + fndC0(body,iBody)*sin(M)*M_dot;

  double tmp2 = 0.0; // Total sum
  double tmp3 = 0.0; // Intermediate sum for each k

  for(k = 1; k < K_MAX; k++) {
    tmp3 = -fndC0k(k,body,iBody)*sin(k*(phi0-M-varpi))*k*(phi0_dot-M_dot);
    tmp3 -= fndCPk(k,body,iBody)*sin(k*(phi0-varpi)-(k+1.)*M)*(k*phi0_dot -(k+1.)*M_dot);
    tmp3 -= fndCMk(k,body,iBody)*sin(k*(phi0-varpi)-(k-1.)*M)*(k*phi0_dot -(k-1.)*M_dot);
    tmp2 += tmp3;
  }

  return body[iBody].dR0*(tmp1-tmp2);
}

double fndCBPPhiDotBinary(BODY *body,SYSTEM *system,int *iaBody) {
  int iBody = iaBody[0], k;

  // Set arbitrary phase constants to 0
  double dPsi = body[iBody].dCBPPsi;
  double dTime = body[iBody].dAge; // Time == Age of the body

  // Useful intermediate quantities
  double k0 = body[iBody].dLL13K0;
  double phi0 = fndPhi0(dTime,body[iBody].dLL13N0,body[iBody].dCBPM0);
  double phi0_dot = body[iBody].dLL13N0;
  double n0 = body[iBody].dLL13N0;
  double n = body[1].dMeanMotion;
  double M_dot = n;
  double M = fndBinaryMeanAnomaly(body[1].dMeanMotion,dTime,body[1].dLL13PhiAB);
  double varpi = body[1].dLongP;

  double tmp1 = n0 + 2.0*n0*body[iBody].dFreeEcc*cos(k0*dTime + dPsi) + (n0/n)*fndD0(body,iBody)*cos(M)*M_dot;

  double tmp2 = 0.0; // Total loop sum
  double tmp3 = 0.0; // Intermediate loop sum

  for(k = 1; k < K_MAX; k++) {
    tmp3 = (n0/(k*(n0-n)))*fndDk0(k,body,iBody)*cos(k*(phi0-M-varpi))*k*(phi0_dot-M_dot);
    tmp3 += (n0*fndDPk(k,body,iBody)/(k*n0 - (k+1.)*n))*cos(k*(phi0-varpi)-(k+1.)*M)*(k*phi0_dot-(k+1.)*M_dot);
    tmp3 += (n0*fndDMk(k,body,iBody)/(k*n0 - (k-1.)*n))*cos(k*(phi0-varpi)-(k-1.)*M)*(k*phi0_dot-(k-1.)*M_dot);
    tmp2 += tmp3;
  }

  return (tmp1+tmp2);
}

double fndCBPZDotBinary(BODY *body,SYSTEM *system,int *iaBody) {
  int iBody = iaBody[0];

  // Set arbitrary phase constants to 0 for simplicity
  double dZeta = body[iBody].dCBPZeta;
  double dTime = body[iBody].dAge; // Time == Age of the body

  return -body[iBody].dR0*body[iBody].dFreeInc*sin(body[iBody].dLL13V0*dTime + dZeta)*body[iBody].dLL13V0;
}

/* Misc Functions */

/** Compute the approximate flux in the limit P_bin << P_cbp
    received by the CBP from the 2 stars averaged over 1 binary orbit
    Assumes binary orb elements don't vary much per orbit (safe assumption) */
double fndFluxApproxBinary(BODY *body, int iBody) {

  // Compute CBP position in cylindrical coordinates
  double r = sqrt(body[iBody].dCBPR*body[iBody].dCBPR + body[iBody].dCBPZ*body[iBody].dCBPZ);
  double psi = body[iBody].dCBPPhi;

  // Intermediate quantities
  double mu1, mu2, tmp;
  mu1 = body[0].dMass/(body[0].dMass + body[1].dMass);
  mu2 = body[1].dMass/(body[0].dMass + body[1].dMass);

  double flux;

  // Monopole term
  flux = (body[0].dLuminosity + body[1].dLuminosity)/(4.0*PI*r*r);

  // Dipole term
  tmp = (mu1*body[1].dLuminosity - mu2*body[0].dLuminosity)/(8.0*PI*r*r*r);
  tmp *= 3.0*body[1].dSemi*body[1].dEcc*cos(psi);

  return (flux + tmp);
}

/** Compute the exact flux (as close to exact as you want)
    received by the CBP from the 2 stars averaged over 1 CBP orbit
    Assumes binary orb elements don't vary much over 1 CBP orbit
    Also assumes that 1 CBP orbit is approximately Keplerian */
double fndFluxExactBinary(BODY *body, int iBody, double L0, double L1) {

  // Define/init all variables
  int i;
  int iaBody[] = {iBody};
  SYSTEM * system;
  double period = 2.0*PI/body[iBody].dMeanMotion; // Period of CBP orbit
  double flux = 0.0;
  double step = period/FLUX_INT_MAX;
  double trueAnomaly = 0.0;
  double meanAnomaly = 0.0;
  double eccAnomaly = 0.0;
  double radius = 0.0;
  double r1 = 0.0, r2 = 0.0;
  double x1 = 0.0, x2 = 0.0, y1 = 0.0, y2 = 0.0; // Cartesian position of binary in plane
  double x = 0.0, y = 0.0; // Cartesian positon of cbp
  double r = 0.0, phi = 0.0, z = 0.0; // Cyl position of cbp
  double dAge = body[iBody].dAge; // Save body[iaBody[0]].dAge so this function doesn't actually change it

  // Loop over steps in CBP orbit, add flux due to each star at each step
  for(i = 0; i < FLUX_INT_MAX; i++) {
    // Get binary position by solving kepler's eqn
    // mean -> ecc -> true anomaly
    meanAnomaly = body[1].dMeanMotion*body[iBody].dAge + body[1].dLL13PhiAB;
    eccAnomaly = fndMeanToEccentric(meanAnomaly,body[1].dEcc); // Solve Kepler's equation
    trueAnomaly = fndEccToTrue(eccAnomaly,body[1].dEcc);

    radius = body[1].dSemi * (1.0 - body[1].dEcc*body[1].dEcc);
    radius /= (1.0 + body[1].dEcc*cos(trueAnomaly-body[1].dLongP));

    // Radial position of each star (- accounts for 180 deg phase offset)
    double dInvMass = 1.0/(body[0].dMass+body[1].dMass);
    r1 = body[1].dMass*radius*dInvMass;
    r2 = -body[0].dMass*radius*dInvMass;

    // Cartesian position of stars (in plane, no z)
    x1 = r1*cos(trueAnomaly);
    x2 = r2*cos(trueAnomaly);
    y1 = r1*sin(trueAnomaly);
    y2 = r2*sin(trueAnomaly);

    // Compute CBP positon in cylindrical coords
    phi = (360.0 * (i+1.0)/FLUX_INT_MAX)/PI; // True anomaly
    r = body[iBody].dSemi*(1.0-body[iBody].dEcc*body[iBody].dEcc);
    r /= (1.0 + body[iBody].dEcc*cos(phi-body[iBody].dLongP));
    //r = fndCBPRBinary(body,system,iaBody);
    //phi = fndCBPPhiBinary(body,system,iaBody);
    z = fndCBPZBinary(body,system,iaBody);

    // Convert to cartesian
    x = r*cos(phi);
    y = r*sin(phi);
    // z = z

    // Compute squared distances from each star to CBP
    r1 = (x-x1)*(x-x1) + (y-y1)*(y-y1) + z*z;
    r2 = (x-x2)*(x-x2) + (y-y2)*(y-y2) + z*z;

    // Compute fluxes due to each star
    flux += (L0/(4.0*PI*r1) + L1/(4.0*PI*r2));

    // Increment body's age aka time
    // Need to do it this way for CBP cyl pos calculations
    body[iBody].dAge += step;
  }

  // Reset the body's dAge to what it was at the start of this function!
  body[iBody].dAge = dAge;

  return flux/FLUX_INT_MAX;
}

/** Compute the approximate equlibrirum temperature for a circumbinary
    planet averaged over the binary orbit */
double fndApproxEqTemp(BODY *body, int iBody, double dAlbedo) {
  // Compute the approximate flux
  double flux = fndFluxApproxBinary(body,iBody);

  return pow(flux*(1.0-dAlbedo)/(4.0*SIGMA),1./4.);
}


/** Compute the approximate insolation for a circumbinary
    planet averaged over the binary orbit relative to Earth's
    where F_Earth = 1361 W/m^2 */
double fndApproxInsol(BODY *body, int iBody) {
  // Compute the approximate flux if the stars have luminosities
  if (body[0].dLuminosity > 0 && body[1].dLuminosity > 0) {
    double flux = fndFluxApproxBinary(body,iBody);

    return flux/FLUX_EARTH;
  } else {
    return -1;
  }
}

/** Dumps out a bunch of values to see if they agree with LL13 */
void fnvbinaryDebug(BODY * body) {

  fprintf(stderr,"binary debug information:\n");
  fprintf(stderr,"r0: %lf.\n",body[2].dR0/AUM);
  fprintf(stderr,"nk: %lf.\n",body[2].dMeanMotion*YEARSEC);
  fprintf(stderr,"n0: %lf.\n",body[2].dLL13N0*YEARSEC);
  fprintf(stderr,"nAB: %lf.\n",body[1].dMeanMotion*YEARSEC);
  fprintf(stderr,"k0: %lf.\n",body[2].dLL13K0*YEARSEC);
  fprintf(stderr,"v0: %lf.\n",body[2].dLL13V0*YEARSEC);

  fprintf(stderr,"n0/nk: %lf.\n",body[2].dLL13N0/body[2].dMeanMotion);
  fprintf(stderr,"k0/nk: %lf.\n",body[2].dLL13K0/body[2].dMeanMotion);
  fprintf(stderr,"v0/nk: %lf.\n",body[2].dLL13V0/body[2].dMeanMotion);

  fprintf(stderr,"C0: %lf.\n",fndC0(body,2));
  fprintf(stderr,"C01: %lf.\n",fndC0k(1,body,2));
  fprintf(stderr,"C02: %lf.\n",fndC0k(2,body,2));
  fprintf(stderr,"C03: %lf.\n",fndC0k(3,body,2));

  fprintf(stderr,"C1+: %lf.\n",fndCPk(1,body,2));
  fprintf(stderr,"C2+: %lf.\n",fndCPk(2,body,2));
  fprintf(stderr,"C3+: %lf.\n",fndCPk(3,body,2));

  fprintf(stderr,"C1-: %lf.\n",fndCMk(1,body,2));
  fprintf(stderr,"C2-: %lf.\n",fndCMk(2,body,2));
  fprintf(stderr,"C3-: %lf.\n",fndCMk(3,body,2));

  fprintf(stderr,"dCBPM0: %lf.\n",body[2].dCBPM0);
  fprintf(stderr,"dLL13PhiAB: %lf.\n",body[1].dLL13PhiAB);
}<|MERGE_RESOLUTION|>--- conflicted
+++ resolved
@@ -534,11 +534,7 @@
   update[iBody].pdCBPPhiDotBinary = &update[iBody].daDerivProc[update[iBody].iCBPPhiDot][0];
 }
 
-<<<<<<< HEAD
-void fnPropertiesBinary(BODY *body, EVOLVE *evolve, UPDATE *update, int iBody){
-=======
 void fnPropsAuxBinary(BODY *body, EVOLVE *evolve,IO *io, UPDATE *update, int iBody){
->>>>>>> 253f42c7
 
   if(body[iBody].iBodyType == 0) { // CBP
     // If not including eqns in the matrix, compute main variables on the fly!
