--- conflicted
+++ resolved
@@ -420,14 +420,9 @@
    */
 
   sprintf(options[OPT_LL13N0].cName,"dLL13N0");
-<<<<<<< HEAD
   sprintf(options[OPT_LL13N0].cDescr,"Lee+Leung 2013 Mean Motion");
   sprintf(options[OPT_LL13N0].cDefault,"1 /yr");
   sprintf(options[OPT_LL13N0].cDimension,"time^-1");
-=======
-  sprintf(options[OPT_LL13N0].cDescr,"Lee+Leung 2013 Mean Motion -- for testing ONLY");
-  sprintf(options[OPT_LL13N0].cDefault,"1/yr");
->>>>>>> 56c28a23
   options[OPT_LL13N0].dDefault = 1./YEARSEC;
   options[OPT_LL13N0].iType = 2;
   options[OPT_LL13N0].bMultiFile = 1;
@@ -436,14 +431,9 @@
   fnRead[OPT_LL13N0] = &ReadLL13N0;
 
   sprintf(options[OPT_LL13K0].cName,"dLL13K0");
-<<<<<<< HEAD
   sprintf(options[OPT_LL13K0].cDescr,"Lee+Leung 2013 Radial Epicyclic Frequency");
   sprintf(options[OPT_LL13K0].cDefault,"1 /yr");
   sprintf(options[OPT_LL13K0].cDimension,"time^-1");
-=======
-  sprintf(options[OPT_LL13K0].cDescr,"Lee+Leung 2013 Radial Epicyclic Frequency -- for testing ONLY");
-  sprintf(options[OPT_LL13K0].cDefault,"1/yr");
->>>>>>> 56c28a23
   options[OPT_LL13K0].dDefault = 1./YEARSEC;
   options[OPT_LL13K0].iType = 2;
   options[OPT_LL13K0].bMultiFile = 1;
@@ -452,14 +442,9 @@
   fnRead[OPT_LL13K0] = &ReadLL13K0;
 
   sprintf(options[OPT_LL13V0].cName,"dLL13V0");
-<<<<<<< HEAD
   sprintf(options[OPT_LL13V0].cDescr,"Lee+Leung 2013 Radial Epicyclic Frequency");
   sprintf(options[OPT_LL13V0].cDefault,"1 /yr");
   sprintf(options[OPT_LL13V0].cDimension,"time^-1");
-=======
-  sprintf(options[OPT_LL13V0].cDescr,"Lee+Leung 2013 Radial Epicyclic Frequency -- for testing ONLY");
-  sprintf(options[OPT_LL13V0].cDefault,"1/yr");
->>>>>>> 56c28a23
   options[OPT_LL13V0].dDefault = 1./YEARSEC;
   options[OPT_LL13V0].iType = 2;
   options[OPT_LL13V0].bMultiFile = 1;
