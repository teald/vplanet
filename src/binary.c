--- conflicted
+++ resolved
@@ -1600,17 +1600,10 @@
   return dMeanMotion * dTime + dPhi;
 }
 
-<<<<<<< HEAD
-/* Below are functions russell already defined in distorb that i'll reuse
-   double fdLaplaceCoeff(double dAxRatio, int iIndexJ, double dIndexS)
-   double fdDerivLaplaceCoeff(int iNthDeriv, double dAxRatio, int iIndexJ, double dIndexS)
-   Note: for Laplace Coeff functions, they go as b^J_s(alpha) where J is an int, S is a half int double !! */
-=======
 //Below are functions russell already defined in distorb that i'll reuse
 //double fdLaplaceCoeff(double dAxRatio, int iIndexJ, double dIndexS)
 //double fndDerivLaplaceCoeff(int iNthDeriv, double dAxRatio, int iIndexJ, double dIndexS)
 // Note: for Laplace Coeff functions, they go as b^J_s(alpha) where J is an int, S is a half int double !!
->>>>>>> 64cd6e3c
 
 /*
  * Analytic equations from Leung+Lee 2013 that govern circumbinary planet (cbp) evolution
