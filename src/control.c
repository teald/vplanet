/**
   @file control.c

   @brief These subroutines deal with control, including I/O, units, and files.

   @author Rory Barnes ([RoryBarnes](https://github.com/RoryBarnes/))

   @date Jan 7 2015

*/

#include <stdio.h>
#include <stdlib.h>
#include <math.h>
#include <ctype.h>
#include <assert.h>
#include <unistd.h>
#include <string.h>
#include "vplanet.h"

void BodyCopyNULL(BODY *dest,BODY *src,int foo,int iNumBodies,int iBody) {
  // Nothing
}


/*
 * SORTING FUNCTIONS
 */

 //! Case-insensitive `strcmp`
 int strcicmp(char const *a, char const *b)
 {
     for (;; a++, b++) {
         int d = tolower(*a) - tolower(*b);
         if (d != 0 || !*a)
             return d;
     }
 }

//! Dummy struct used to sort options
typedef struct {
    int index;
    char name[OPTLEN];
} SORTED_OPTIONS;

//! Dummy struct used to sort output
typedef struct {
    int index;
    char name[OUTLEN];
} SORTED_OUTPUT;

//! Comparison function for option names
int compare_option_names(const void *p, const void *q) {
    return strcicmp(((SORTED_OPTIONS*)p)->name, ((SORTED_OPTIONS*)q)->name);
}

//! Comparison function for output names
int compare_output_names(const void *p, const void *q) {
    return strcicmp(((SORTED_OUTPUT*)p)->name, ((SORTED_OUTPUT*)q)->name);
}

//! Sort the OPTIONS struct by name
void sort_options(OPTIONS *options, int sorted[]) {
    int iOpt;

    // Sort the options alphabetically by name
    SORTED_OPTIONS sorted_options[MODULEOPTEND];
    for (iOpt=0;iOpt<MODULEOPTEND;iOpt++) {
        sorted_options[iOpt].index = iOpt;
        strcpy(sorted_options[iOpt].name, options[iOpt].cName);
    }
    qsort(sorted_options, MODULEOPTEND, sizeof(sorted_options[0]), compare_option_names);
    // Copy over to the array of indices
    for (iOpt=0;iOpt<MODULEOPTEND;iOpt++) {
        sorted[iOpt] = sorted_options[iOpt].index;
    }
}

//! Sort the OUTPUT struct by name
void sort_output(OUTPUT *output, int sorted[]) {
    int iOpt;

    // Sort the output alphabetically by name
    SORTED_OUTPUT sorted_output[MODULEOUTEND];
    for (iOpt=0;iOpt<MODULEOUTEND;iOpt++) {
        sorted_output[iOpt].index = iOpt;
        strcpy(sorted_output[iOpt].name, output[iOpt].cName);
    }
    qsort(sorted_output, MODULEOUTEND, sizeof(sorted_output[0]), compare_output_names);
    // Copy over to the array of indices
    for (iOpt=0;iOpt<MODULEOUTEND;iOpt++) {
        sorted[iOpt] = sorted_output[iOpt].index;
    }
}

/*
 * Struct Initialization
 */

void InitializeControl(CONTROL *control,MODULE *module) {
  int iBody,iModule;

  control->bOutputLapl=0; // XXX This should become part of EVOLVE -- RUSSELL

  control->iMassRad = malloc(control->Evolve.iNumBodies*sizeof(int));
  control->fnForceBehavior = malloc(control->Evolve.iNumBodies*sizeof(fnForceBehaviorModule*));
  control->fnForceBehaviorMulti = malloc(control->Evolve.iNumBodies*sizeof(fnForceBehaviorModule*));
  control->iNumMultiForce = malloc(control->Evolve.iNumBodies*sizeof(int));
  control->Halt = malloc(control->Evolve.iNumBodies*sizeof(HALT));

  control->fnPropsAux = malloc(control->Evolve.iNumBodies*sizeof(fnPropsAuxModule*));
  control->fnPropsAuxMulti = malloc(control->Evolve.iNumBodies*sizeof(fnPropsAuxModule*));

  for (iBody=0;iBody<control->Evolve.iNumBodies;iBody++) {
    control->fnForceBehavior[iBody] = malloc(module->iNumModules[iBody]*sizeof(fnForceBehaviorModule));
    control->fnPropsAux[iBody] = malloc(module->iNumModules[iBody]*sizeof(fnPropsAuxModule));

    for (iModule=0;iModule<module->iNumModules[iBody];iModule++) {
      module->fnInitializeControl[iBody][iModule](control,iBody);
      control->fnPropsAux[iBody][iModule] = &PropsAuxNULL;
    }
  }
}

/**
  This function performs the following tasks:

  1) Allocates control->Evolve.fnBodyCopy, iNumMultiProps, tmpUpdate, daDeriv,
     and control->iNumMultiProps.
  2) Initializes control->bOrbiters
  3) Initializes control->Evolve.iNumModules

 */
void InitializeControlEvolve(BODY *body,CONTROL *control,MODULE *module,UPDATE *update) {
  int iBody,iModule,iSubStep;

  control->Evolve.fnBodyCopy = malloc(control->Evolve.iNumBodies*sizeof(fnBodyCopyModule*));
  control->Evolve.iNumModules = malloc(control->Evolve.iNumBodies*sizeof(int));
  control->iNumMultiProps = malloc(control->Evolve.iNumBodies*sizeof(int));
  control->Evolve.tmpUpdate = malloc(control->Evolve.iNumBodies*sizeof(UPDATE));

  control->Evolve.tmpBody = malloc(control->Evolve.iNumBodies*sizeof(BODY));
  InitializeBodyModules(&control->Evolve.tmpBody,control->Evolve.iNumBodies);

  for (iBody=0;iBody<control->Evolve.iNumBodies;iBody++) {
      control->Evolve.fnBodyCopy[iBody] = malloc(module->iNumModules[iBody]*sizeof(fnBodyCopyModule));

      for (iModule=0;iModule<module->iNumModules[iBody];iModule++) {
	       control->Evolve.fnBodyCopy[iBody][iModule] = &BodyCopyNULL;
      }
  }

  /* Currently this only matters for RK4 integration. This should
     be generalized for any integration method. */
  if (control->Evolve.iOneStep == RUNGEKUTTA) {
    control->Evolve.daDeriv = malloc(4*sizeof(double**));
    for (iSubStep=0;iSubStep<4;iSubStep++) {
      control->Evolve.daDeriv[iSubStep] = malloc(control->Evolve.iNumBodies*sizeof(double*));
    }
  }

  // Default to no orbiting bodies
  control->bOrbiters = 0;

  /* First we must determine all the primary variables. The user may not
     input them, but instead a redundant variable. Yet these need to be
     defined before we can call InitializeUpdate. */

  for (iBody=0;iBody<control->Evolve.iNumBodies;iBody++) {
    /* First pass NumModules from MODULE -> CONTROL->EVOLVE */
    control->Evolve.iNumModules[iBody] = module->iNumModules[iBody];

    // If any body has an orbit related module initialized, we have orbiters!
<<<<<<< HEAD
    if(body[iBody].bEqtide || body[iBody].bDistOrb || body[iBody].bPoise || body[iBody].bAtmEsc ||
        body[iBody].bGalHabit || body[iBody].bSpiNBody) {
      control->bOrbiters = 1;
    }
=======
    if (body[iBody].bEqtide || body[iBody].bDistOrb || body[iBody].bPoise || body[iBody].bAtmEsc ||
        body[iBody].bGalHabit || body[iBody].bSpiNBody) {
      control->bOrbiters = 1;
    }
    // Why does bUsingDistOrb exist? Why can't body[iBody].bDistOrb work?
    if (!body[iBody].bDistOrb) {
      control->Evolve.bUsingDistOrb = 0;
    }

>>>>>>> a45095dc
  }
}

/*
 * Help functions
 */

void PrintFileTypes(int iFileType) {
  if (iFileType == 0)
    printf("Primary Only");
  else if (iFileType == 1)
    printf("Body Only");
  else if (iFileType == 2)
    printf("Any");
}

void WriteHelpOption(OPTIONS *options, int bLong) {
  char ESC=27;

  if (memcmp(options->cName,"null",4)) {

    if (bLong == 0) {

        // ** Short help **

        if (options->dNeg != 0)
          printf("%c[1m[-]%c[0m",ESC,ESC);
        printf("%c[1m%s%c[0m (",ESC,options->cName,ESC);

        // Cast
        if (options->iType == 0)
          printf("Bool");
        else if (options->iType == 1)
          printf("Int");
        else if (options->iType == 2)
          printf("Double");
        else if (options->iType == 3)
          printf("String");
        else if (options->iType >= 4)
          printf("Array");
        printf(") -- %s ",options->cDescr);

        if (options->dNeg != 0)
          printf(" [Negative = %s] ",options->cNeg);

        // allowed modules
        printf("{Modules = ");
        if (options->iModuleBit)
          PrintModuleList(stdout,options->iModuleBit);
        else
          printf("ALL");
        printf("} ");

        // allowed input files
        printf("<Files = ");
        PrintFileTypes(options->iFileType);
        printf("> ");

        // default (always last)
        printf("(Default = %s).\n",options->cDefault);
    } else {

        // ** Long help **

        // Header
        printf("%s\n",options->cName);
        char* pch = strchr(options->cName, '\0');
        int sz = (int)(pch - options->cName);
        int i;
        for (i = 0; i < sz; i++) printf("^");
        printf("\n");

        // Properties
        printf("==================  ====================================\n");
        printf("**Type**            ");
        if (options->iType == 0) printf("Bool\n");
        else if (options->iType == 1) printf("Int\n");
        else if (options->iType == 2) printf("Double\n");
        else if (options->iType == 3) printf("String\n");
        else if (options->iType >= 4) printf("Array\n");
        if (options->bNeg == 1)
            printf("**Custom unit**     %s\n", options->cNeg);
        else
            printf("**Custom unit**     \n");
        printf("**Modules**         ");
        if (options->iModuleBit) PrintModuleList(stdout, options->iModuleBit);
        else printf("ALL");
        printf("\n");
        printf("**Files**           ");
        PrintFileTypes(options->iFileType);
        printf("\n");
        printf("**Default value**   %s\n", options->cDefault);
        printf("**Allowed values**  %s\n", options->cValues);
        printf("**Description**     %s\n", options->cDescr);
        printf("==================  ====================================\n\n");

        // Long description
        if (memcmp(options->cLongDescr,"null",4)) {
            printf("%s\n\n",options->cLongDescr);
        }

    }
  }
}

void WriteHelpOutput(OUTPUT *output, int bLong) {
    char ESC=27;

    if (memcmp(output->cName,"null",4)) {
        if (bLong == 0) {

            // ** Short help **
            if (output->bNeg == 1)
                printf("%c[1m[-]%c[0m",ESC,ESC);
            printf("%c[1m%s%c[0m -- %s.",ESC,output->cName,ESC,output->cDescr);
            if (output->bNeg == 1)
                printf(" [Negative = %s]",output->cNeg);
            printf("\n");

        } else {

            // ** Long help **

            // Header
            printf("%s\n",output->cName);
            char* pch = strchr(output->cName, '\0');
            int sz = (int)(pch - output->cName);
            int i;
            for (i = 0; i < sz; i++) printf("^");
            printf("\n");

            // Properties
            printf("==================  ====================================\n");
            if (output->bNeg == 1)
                printf("**Custom unit**     %s\n", output->cNeg);
            else
                printf("**Custom unit**     \n");
            printf("**Modules**         ");
            if (output->iModuleBit) PrintModuleList(stdout, output->iModuleBit);
            else printf("ALL");
            printf("\n");
            printf("**Description**     %s\n", output->cDescr);
            printf("==================  ====================================\n\n");

            // Long description
            if (memcmp(output->cLongDescr,"null",4)) {
                printf("%s\n\n",output->cLongDescr);
            }

        }
    }
}

void HelpOptions(OPTIONS *options, int bLong) {
  int iOpt;

  // Sort the OPTIONS struct
  int sorted[MODULEOPTEND];
  sort_options(options, sorted);

  for (iOpt=0;iOpt<MODULEOPTEND;iOpt++)
    WriteHelpOption(&options[sorted[iOpt]], bLong);

}

void HelpOutput(OUTPUT *output, int bLong) {
  int iOut;

  // Sort the OUTPUT struct
  int sorted[MODULEOUTEND];
  sort_output(output, sorted);

  for (iOut=0;iOut<MODULEOUTEND;iOut++)
    WriteHelpOutput(&output[sorted[iOut]], bLong);

}

void Help(OPTIONS *options,OUTPUT *output,char exe[]) {

    char ESC=27;

    printf("\n\t\t\tHelp Message for %s\n", exe);
    printf("\nWritten by Rory Barnes\n");
    printf("\n%s is a general purpose planetary evolution integrator. It takes ",exe);
    printf("an input file consisting of options and initial conditions ");
    printf("and simulates tidal evolution, along with other secondary ");
    printf("parameters, forward and/or backward in time. This help ");
    printf("describes the basics of the input file.\n\n");

    printf("----- Command Line Options -----\n\n");
    printf("%c[1m-v, -verbose%c[0m -- Maximum verbosity, i.e. display all warnings and updates.\n",ESC,ESC);
    printf("%c[1m-q, -quiet%c[0m   -- No verbosity, i.e. nothing printed to device.\n",ESC,ESC);
    printf("%c[1m-h, -help%c[0m    -- Display this message.\n\n",ESC,ESC);
    printf("%c[1m-H, -Help%c[0m    -- Display the extended help.\n\n",ESC,ESC);

    printf("----- Input File -----\n\n");
    printf("Comments/White Space: Any characters to the right of a # sign ");
    printf("are treated as a comment and are ignored. All white space is ");
    printf("ignored.\n");
    printf("Options that take an array may span multiple lines if a $ is ");
    printf("placed at the end of the line.\n");
    printf("Options must be the first string on any line, and must be ");
    printf("written exactly as listed below.\n");
    printf("Arguments may have any format, and need only be unambiguous.\n\n");

    printf("----- Input Options -----\n\n");
    HelpOptions(options, 0);

    printf("\n----- Output Options -----\n\n");
    printf("These options follow the argument %s.\n",options[OPT_OUTPUTORDER].cName);
    HelpOutput(output, 0);

    exit(0);

}

void LongHelp(OPTIONS *options,OUTPUT *output,char exe[]) {

    printf("\nHelp Message for %s\n", exe);
    char* pch = strchr(exe, '\0');
    int sz = (int)(pch - exe) + 17;
    int i;
    for (i = 0; i < sz; i++) printf("-");
    printf("\n\n");

    printf("**Author:** Rory Barnes\n");
    printf("\n%s is a general purpose planetary evolution integrator. It takes ", exe);
    printf("an input file consisting of options and initial conditions ");
    printf("and simulates tidal evolution, along with other secondary ");
    printf("parameters, forward and/or backward in time. This help ");
    printf("describes the basics of the input file.\n\n");

    printf("Command Line Options\n");
    printf("~~~~~~~~~~~~~~~~~~~~\n\n");
    printf("=================   ==========================================================\n");
    printf("**-v, -verbose**    Maximum verbosity, i.e. display all warnings and updates.\n");
    printf("**-q, -quiet**      No verbosity, i.e. nothing printed to device.\n");
    printf("**-h, -help**       Display the short help message.\n");
    printf("**-H, -Help**       Display the extended help message.\n");
    printf("=================   ==========================================================\n\n");

    printf("Input File\n");
    printf("~~~~~~~~~~\n\n");
    printf("Comments/White Space: Any characters to the right of a # sign ");
    printf("are treated as a comment and are ignored. All white space is ");
    printf("ignored.\n");
    printf("Options that take an array may span multiple lines if a $ is ");
    printf("placed at the end of the line.\n");
    printf("Options must be the first string on any line, and must be ");
    printf("written exactly as listed below.\n");
    printf("Arguments may have any format, and need only be unambiguous.\n\n");

    printf("Input Options\n~~~~~~~~~~~~~\n\n");
    HelpOptions(options, 1);

    printf("Output Options\n~~~~~~~~~~~~~~\n\n");
    printf(".. note:: These options follow the argument %s.\n\n",options[OPT_OUTPUTORDER].cName);
    HelpOutput(output, 1);

    exit(0);

}

/*
 * I/O
 */

void LineExit(char cFile[],int iLine) {
  fprintf(stderr,"\t%s: Line %d\n",cFile,iLine+1);
  exit(EXIT_INPUT);
}

char *sLower(char cString[]) {
  int iPos;
  for (iPos=0;cString[iPos];iPos++)
  cString[iPos] = tolower(cString[iPos]);

  return cString;
}

void fprintd(FILE *fp,double x,int iExp,int iDig) {
  double dMin,dMax;

  dMax=pow(10,iExp);
  dMin=pow(10,-iExp);
  if ((fabs(x) > dMax || fabs(x) < dMin) && x != 0) {
    if (iDig == 0)
      fprintf(fp,"%.0e",x);
    if (iDig == 1)
      fprintf(fp,"%.1e",x);
    if (iDig == 2)
      fprintf(fp,"%.2e",x);
    if (iDig == 3)
      fprintf(fp,"%.3e",x);
    if (iDig == 4)
      fprintf(fp,"%.4e",x);
    if (iDig == 5)
      fprintf(fp,"%.5e",x);
    if (iDig == 6)
      fprintf(fp,"%.6e",x);
    if (iDig == 7)
      fprintf(fp,"%.7e",x);
    if (iDig == 8)
      fprintf(fp,"%.8e",x);
    if (iDig == 9)
      fprintf(fp,"%.9e",x);
    if (iDig == 10)
      fprintf(fp,"%.10e",x);
    if (iDig == 11)
      fprintf(fp,"%.11e",x);
    if (iDig == 12)
      fprintf(fp,"%.12e",x);
    if (iDig == 13)
      fprintf(fp,"%.13e",x);
    if (iDig == 14)
      fprintf(fp,"%.14e",x);
    if (iDig == 15)
      fprintf(fp,"%.15e",x);
    if (iDig == 16)
      fprintf(fp,"%.16e",x);
  } else {
    if (iDig == 0)
      fprintf(fp,"%.0lf",x);
    if (iDig == 1)
      fprintf(fp,"%.1lf",x);
    if (iDig == 2)
      fprintf(fp,"%.2lf",x);
    if (iDig == 3)
      fprintf(fp,"%.3lf",x);
    if (iDig == 4)
      fprintf(fp,"%.4lf",x);
    if (iDig == 5)
      fprintf(fp,"%.5lf",x);
    if (iDig == 6)
      fprintf(fp,"%.6lf",x);
    if (iDig == 7)
      fprintf(fp,"%.7lf",x);
    if (iDig == 8)
      fprintf(fp,"%.8lf",x);
    if (iDig == 9)
      fprintf(fp,"%.9lf",x);
    if (iDig == 10)
      fprintf(fp,"%.10lf",x);
    if (iDig == 11)
      fprintf(fp,"%.11lf",x);
    if (iDig == 12)
      fprintf(fp,"%.12lf",x);
    if (iDig == 13)
      fprintf(fp,"%.13lf",x);
    if (iDig == 14)
      fprintf(fp,"%.14lf",x);
    if (iDig == 15)
      fprintf(fp,"%.15lf",x);
    if (iDig == 16)
      fprintf(fp,"%.16lf",x);
  }
}

/*
 * Unit Conversions
 */

/* Return proper length conversion */
double fdUnitsLength(int iType) {
  if (iType == 0)
    return 1;
  else if (iType == 1)
    return 0.1;
  else if (iType == 2)
    return 1e5;
  else if (iType == 3)
    return RSUN;
  else if (iType == 4)
    return REARTH;
  else if (iType == 5)
    return RJUP;
  else if (iType == 6)
    return AUM;
  else {
    fprintf(stderr,"ERROR: Unknown iUnitLength %d.\n",iType);
    exit(EXIT_UNITS);
  }
}

void fsUnitsLength(int iType,char cUnit[]) {
  if (iType == 0)
    sprintf(cUnit,"m");
  else if (iType == 1)
    sprintf(cUnit,"cm");
  else if (iType == 2)
    sprintf(cUnit,"km");
  else if (iType == 3)
    sprintf(cUnit,"solar");
  else if (iType == 4)
    sprintf(cUnit,"Earth");
  else if (iType == 5)
    sprintf(cUnit,"Jupiter");
  else if (iType == 6)
    sprintf(cUnit,"AU");
  else {
    fprintf(stderr,"ERROR: Unknown iUnitLength %d.\n",iType);
    exit(EXIT_UNITS);
  }
}

/* Return proper time conversion */
double fdUnitsTime(int iType) {
  if (iType == 0)
    return 1;
  else if (iType == 1)
    return DAYSEC;
  else if (iType == 2)
    return YEARSEC;
  else if (iType == 3)
    return 1e6*YEARSEC;
  else if (iType == 4)
    return 1e9*YEARSEC;
  else {
    fprintf(stderr,"ERROR: Unknown iUnitTime: %d.\n",iType);
    exit(EXIT_UNITS);
  }
}

void fsUnitsTime(int iType,char cUnit[]) {
  if (iType == 0)
    sprintf(cUnit,"sec");
  else if (iType == 1)
    sprintf(cUnit,"day");
  else if (iType == 2)
    sprintf(cUnit,"year");
  else if (iType == 3)
    sprintf(cUnit,"Myr");
  else if (iType == 4)
    sprintf(cUnit,"Gyr");
  else {
    fprintf(stderr,"ERROR: Unknown iUnitTime: %d.\n",iType);
    exit(EXIT_UNITS);
  }
}

double fdUnitsMass(int iType) {
  if (iType == 0)
    return 1;
  else if (iType == 1)
    return 1e-3;
  else if (iType == 2)
    return MSUN;
  else if (iType == 3)
    return MEARTH;
  else if (iType == 4)
    return MJUP;
  else if (iType == 5)
    return MNEP;
  else {
    fprintf(stderr,"ERROR: Unknown iUnitMass: %d.\n",iType);
    exit(EXIT_UNITS);
  }
}

void fsUnitsMass(int iType,char cUnit[]) {
  if (iType == 0)
    sprintf(cUnit,"kg");
  else if (iType == 1)
    sprintf(cUnit,"gm");
  else if (iType == 2)
    sprintf(cUnit,"solar");
  else if (iType == 3)
    sprintf(cUnit,"Earth");
  else if (iType == 4)
    sprintf(cUnit,"Jupiter");
  else if (iType == 5)
    sprintf(cUnit,"Neptune");
  else {
    fprintf(stderr,"ERROR: Unknown iUnitMass: %d.\n",iType);
    exit(EXIT_UNITS);
  }
}

double fdUnitsAngle(int iType) {
  if (iType == 0)
     return 1;
  else if (iType == 1)
     return DEGRAD;
  else {
    fprintf(stderr,"ERROR: Unknown Angle type %d\n.",iType);
    exit(EXIT_UNITS);
  }
}

void fsUnitsAngle(int iType,char cUnit[]) {
  if (iType == 0)
    sprintf(cUnit,"rad");
  else if (iType == 1)
    sprintf(cUnit,"deg");
  else {
    fprintf(stderr,"ERROR: Unknown Angle type %d\n.",iType);
    exit(EXIT_UNITS);
  }
}

void fsUnitsViscosity(UNITS *units,char cUnit[]) {
  char cTmp[OUTLEN];

  fsUnitsLength(units->iLength,cUnit);
  strcat(cUnit,"^2/");
  fsUnitsTime(units->iTime,cTmp);
  strcat(cUnit,cTmp);
}

void fsUnitsAngMom(UNITS *units,char cUnit[]) {
  char cTmp[OPTLEN];

  fsUnitsMass(units->iMass,cUnit);
  fsUnitsLength(units->iLength,cTmp);
  strcat(cUnit,"*");
  strcat(cUnit,cTmp);
  strcat(cUnit,"^2/");
  fsUnitsTime(units->iTime,cTmp);
  strcat(cUnit,cTmp);
}

void fsUnitsDensity(UNITS *units,char cUnit[]) {
  char cTmp[OPTLEN];

  fsUnitsMass(units->iMass,cUnit);
  strcat(cUnit,"/");
  fsUnitsLength(units->iLength,cTmp);
  strcat(cUnit,cTmp);
  strcat(cUnit,"^3");
}

void fsUnitsVel(UNITS *units,char cUnit[]) {
  char cTmp[OPTLEN];

  fsUnitsLength(units->iLength,cUnit);
  strcat(cUnit,"/");
  fsUnitsTime(units->iTime,cTmp);
  strcat(cUnit,cTmp);
}

void fsUnitsRate(int iType,char cUnit[]) {
  char cTmp[OPTLEN];

  sprintf(cUnit,"/");
  fsUnitsTime(iType,cTmp);
  strcat(cUnit,cTmp);
}

void fsUnitsAngRate(UNITS *units,char cUnit[]) {
  char cTmp[OPTLEN];

  fsUnitsAngle(units->iAngle,cUnit);
  strcat(cUnit,"/");
  fsUnitsTime(units->iTime,cTmp);
  strcat(cUnit,cTmp);
}

void fsUnitsEnergy(UNITS *units,char cUnit[]) {
  char cTmp[OPTLEN];

  fsUnitsMass(units->iMass,cUnit);
  strcat(cUnit,"*");
  fsUnitsLength(units->iLength,cTmp);
  strcat(cUnit,cTmp);
  strcat(cUnit,"^2/");
  fsUnitsTime(units->iTime,cTmp);
  strcat(cUnit,cTmp);
  strcat(cUnit,"^2");
}

double fdUnitsEnergy(int iTime,int iMass,int iLength) {
  return fdUnitsMass(iMass)*fdUnitsLength(iLength)*fdUnitsLength(iLength)/(fdUnitsTime(iTime)*fdUnitsTime(iTime));
}

void fsUnitsPower(UNITS *units,char cUnit[]) {
  char cTmp[OPTLEN];

  fsUnitsMass(units->iMass,cUnit);
  strcat(cUnit,"*");
  fsUnitsLength(units->iLength,cTmp);
  strcat(cUnit,cTmp);
  strcat(cUnit,"^2/");
  fsUnitsTime(units->iTime,cTmp);
  strcat(cUnit,cTmp);
  strcat(cUnit,"^3");
}

double fdUnitsPower(int iTime,int iMass,int iLength) {
  return fdUnitsMass(iMass)*fdUnitsLength(iLength)*fdUnitsLength(iLength)/(fdUnitsTime(iTime)*fdUnitsTime(iTime)*fdUnitsTime(iTime));
}

void fsUnitsEnergyFlux(UNITS *units,char cUnit[]) {
  char cTmp[OPTLEN];

  fsUnitsEnergy(units,cUnit);
  strcat(cUnit,"/(");
  fsUnitsLength(units->iLength,cTmp);
  strcat(cUnit,cTmp);
  strcat(cUnit,"^2*");
  fsUnitsTime(units->iTime,cTmp);
  strcat(cUnit,cTmp);
  strcat(cUnit,")");
}

double fdUnitsEnergyFlux(int iTime,int iMass,int iLength) {
  double dTmp;

  dTmp=fdUnitsPower(iTime,iMass,iLength);
  return dTmp/(fdUnitsLength(iLength)*fdUnitsLength(iLength));
}

double fdUnitsTemp(double dTemp,int iOldType,int iNewType) {
  if (iOldType == 0) {
    if (iNewType == 1) {
      /* Kelvin -> Celsius */
      return dTemp - 273;
    } else if (iNewType == 2) {
      /* Kelvin to Farenheit */
      return (dTemp - 273)*1.8 + 32;
    } else if (iNewType == 0) {
      return dTemp;
    } else {
      fprintf(stderr,"ERROR: Unknown Temperature type %d.\n",iNewType);
      exit(EXIT_UNITS);
    }
  } else if (iOldType == 1) {
    if (iNewType == 0) {
      /* Celsius -> Kelvin */
      return dTemp + 273;
    } else if (iNewType == 2) {
      /* Celsius -> Farenheit */
      return (1.8*dTemp) + 32;
    } else if (iNewType == 1) {
      return dTemp;
    } else {
      fprintf(stderr,"ERROR: Unknown Temperature type %d.\n",iNewType);
      exit(EXIT_UNITS);
    }
  } else if (iOldType == 2) {
    if (iNewType == 0) {
      /* Farenheit -> Kelvin */
      return 5/9*(dTemp - 32) + 273;
    } else if (iNewType == 1) {
      /* Farenheit -> Celsius */
      return 5/9*(dTemp - 32);
    } else if (iNewType == 2) {
      return dTemp;
    } else {
      fprintf(stderr,"ERROR: Unknown Temperature type %d.\n",iNewType);
      exit(EXIT_UNITS);
    }
  } else {
    fprintf(stderr,"ERROR: Unknown Temperature type %d.\n",iOldType);
    exit(EXIT_UNITS);
  }
}

void fsUnitsTemp(int iType,char cUnit[]) {
  if (iType == 0)
    sprintf(cUnit,"K");
  else if (iType == 1)
    sprintf(cUnit,"C");
  else if (iType == 2)
    sprintf(cUnit,"F");
  else {
    fprintf(stderr,"ERROR: Unknown iUnitTemp %d.\n",iType);
    exit(EXIT_UNITS);
  }
}

void fsUnitsTempRate(int iType,char cUnit[]) {
  if (iType == 0)
    sprintf(cUnit,"K/s");
  else if (iType == 1)
    sprintf(cUnit,"C/s");
  else if (iType == 2)
    sprintf(cUnit,"F/s");
  else {
    fprintf(stderr,"ERROR: Unknown iUnitTempRate %d.\n",iType);
    exit(EXIT_UNITS);
  }
}

/*
 * FILES struct functions
 */

void InfileCopy(INFILE *dest,INFILE *src) {
  int iLine;

  strcpy(dest->cIn,src->cIn);
  for (iLine=0;iLine<src->iNumLines;iLine++)
    dest->bLineOK[iLine] = src->bLineOK[iLine];

  /* PHOTOCHEM fields
  strcpy(dest->cSpecies,src->cSpecies);
  strcpy(dest->cReactions,src->cReactions);
  */
}<|MERGE_RESOLUTION|>--- conflicted
+++ resolved
@@ -171,12 +171,6 @@
     control->Evolve.iNumModules[iBody] = module->iNumModules[iBody];
 
     // If any body has an orbit related module initialized, we have orbiters!
-<<<<<<< HEAD
-    if(body[iBody].bEqtide || body[iBody].bDistOrb || body[iBody].bPoise || body[iBody].bAtmEsc ||
-        body[iBody].bGalHabit || body[iBody].bSpiNBody) {
-      control->bOrbiters = 1;
-    }
-=======
     if (body[iBody].bEqtide || body[iBody].bDistOrb || body[iBody].bPoise || body[iBody].bAtmEsc ||
         body[iBody].bGalHabit || body[iBody].bSpiNBody) {
       control->bOrbiters = 1;
@@ -186,7 +180,6 @@
       control->Evolve.bUsingDistOrb = 0;
     }
 
->>>>>>> a45095dc
   }
 }
 
