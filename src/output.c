--- conflicted
+++ resolved
@@ -190,13 +190,6 @@
 
 void WriteK2Man(BODY *body,CONTROL *control,OUTPUT *output,SYSTEM *system,UNITS *units,UPDATE *update,int iBody,double *dTmp,char cUnit[]) {
   // This is calculated during PropsAux
-<<<<<<< HEAD
-  *dTmp = body[iBody].dK2Man;
-  if (output->bDoNeg[iBody]) {
-    *dTmp *= output->dNeg;
-    strcpy(cUnit,output->cNeg);
-  } else { }
-=======
   if (body[iBody].bEqtide) {
     *dTmp = body[iBody].dK2Man;
     if (output->bDoNeg[iBody]) {
@@ -206,19 +199,10 @@
   } else {
     *dTmp=-1;
   }
->>>>>>> a45095dc
 }
 
 void WriteImK2Man(BODY *body,CONTROL *control,OUTPUT *output,SYSTEM *system,UNITS *units,UPDATE *update,int iBody,double *dTmp,char cUnit[]) {
 
-<<<<<<< HEAD
-  *dTmp = body[iBody].dImK2Man;
-  strcpy(cUnit,"");
-  if (output->bDoNeg[iBody]) {
-    *dTmp *= output->dNeg;
-    strcpy(cUnit,output->cNeg);
-  } else { }
-=======
   if (body[iBody].bEqtide) {
     *dTmp = body[iBody].dImK2Man;
     strcpy(cUnit,"");
@@ -229,7 +213,6 @@
   } else {
     *dTmp = -1;
   }
->>>>>>> a45095dc
 }
 
 void WriteKecc(BODY *body,CONTROL *control,OUTPUT *output,SYSTEM *system,UNITS *units,UPDATE *update,int iBody,double *dTmp,char cUnit[]) {
@@ -693,11 +676,7 @@
 
 void WriteTidalQ(BODY *body,CONTROL *control,OUTPUT *output,SYSTEM *system,UNITS *units,UPDATE *update,int iBody,double *dTmp,char cUnit[]) {
 
-<<<<<<< HEAD
-  if (body[iBody].bThermint && !body[iBody].bOcean && !body[iBody].bEnv) {
-=======
   if (body[iBody].bThermint && body[iBody].bEqtide && !body[iBody].bOcean && !body[iBody].bEnv) {
->>>>>>> a45095dc
     *dTmp = body[iBody].dTidalQMan;
   } else {
     *dTmp = body[iBody].dTidalQ;
@@ -710,16 +689,11 @@
 void WriteTidalQMantle(BODY *body,CONTROL *control,OUTPUT *output,SYSTEM *system,UNITS *units,UPDATE *update,int iBody,double *dTmp,char cUnit[]) {
 
   // Updated every timestep by PropsAuxEqtideThermint
-<<<<<<< HEAD
-  *dTmp = body[iBody].dTidalQMan;
-
-=======
   if (body[iBody].bEqtide) {
     *dTmp = body[iBody].dTidalQMan;
   } else {
     *dTmp = -1;
   }
->>>>>>> a45095dc
   strcpy(cUnit,"");
 }
 
@@ -844,16 +818,11 @@
 void WriteImK2(BODY *body,CONTROL *control,OUTPUT *output,SYSTEM *system,UNITS *units,UPDATE *update,int iBody,double *dTmp,char cUnit[]) {
 
   // ImK2 should always be up to date
-<<<<<<< HEAD
-  *dTmp = body[iBody].dImK2;
-
-=======
   if (body[iBody].bEqtide) {
     *dTmp = body[iBody].dImK2;
   } else {
     *dTmp = -1;
   }
->>>>>>> a45095dc
   strcpy(cUnit,"");
 }
 
@@ -1701,16 +1670,9 @@
     for (iOut=OUTBODYSTART;iOut<OUTEND;iOut++) {
       if (output[iOut].iNum > 0) {
 	       if (module->iBitSum[iBody] & output[iOut].iModuleBit) {
-<<<<<<< HEAD
-	          /* Useful for debugging
-	           printf("%d %d\n",iBody,iOut);
-	           fflush(stdout);
-             */
-=======
 	         //Useful for debugging
 	         //printf("%d %d\n",iBody,iOut);
 	         //fflush(stdout);
->>>>>>> a45095dc
 	         WriteLogEntry(body,control,&output[iOut],system,update,fnWrite[iOut],fp,iBody);
 	       }
       }
@@ -1812,11 +1774,8 @@
     if (files->Outfile[iBody].iNumCols > 0) {
       fp = fopen(files->Outfile[iBody].cOut,"a");
       for (iCol=0;iCol<files->Outfile[iBody].iNumCols+iExtra;iCol++) {
-<<<<<<< HEAD
-=======
           //printf("%d %d\n",iBody,iCol);
           //fflush(stdout);
->>>>>>> a45095dc
 	        fprintd(fp,dCol[iCol],control->Io.iSciNot,control->Io.iDigits);
 	        fprintf(fp," ");
       }
