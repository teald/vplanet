--- conflicted
+++ resolved
@@ -39,10 +39,7 @@
   dest[iBody].dImk2Man=src[iBody].dImk2Man;
   dest[iBody].dTidalPowMan=src[iBody].dTidalPowMan; */
 
-<<<<<<< HEAD
-=======
   dest[iBody].dTidalPowMan=src[iBody].dTidalPowMan;
->>>>>>> 1455a8d6
 
   dest[iBody].iTidePerts = src[iBody].iTidePerts;
 
@@ -2358,10 +2355,7 @@
 void WritePowerEqtide(BODY *body,CONTROL *control,OUTPUT *output,SYSTEM *system,UNITS *units,UPDATE *update,int iBody,double *dTmp,char cUnit[]) {
   /* Get total tidal power */
   *dTmp = fdTidePower(body,iBody,control->Evolve.iEqtideModel);
-<<<<<<< HEAD
-=======
   //*dTmp = body[iBody].dTidalPowMan;
->>>>>>> 1455a8d6
 
   if (output->bDoNeg[iBody]) {
     *dTmp *= output->dNeg;
@@ -2406,11 +2400,7 @@
 void InitializeOutputEqtide(OUTPUT *output,fnWriteOutput fnWrite[]) {
 
   /* TidalPowMan */
-<<<<<<< HEAD
-/* Deprecated! XXX
-=======
   /* Deprecated! XXX
->>>>>>> 1455a8d6
   sprintf(output[OUT_TIDALPOWMAN].cName,"TidalPowMan");
   sprintf(output[OUT_TIDALPOWMAN].cDescr,"Tidal Power Mantle");
   sprintf(output[OUT_TIDALPOWMAN].cNeg,"TW");
@@ -2421,13 +2411,6 @@
   fnWrite[OUT_TIDALPOWMAN] = &fvWriteTidalPowMan;
 */
 
-<<<<<<< HEAD
-
-
-
-
-=======
->>>>>>> 1455a8d6
   sprintf(output[OUT_BODYDSEMIDTEQTIDE].cName,"BodyDsemiDtEqtide");
   sprintf(output[OUT_BODYDSEMIDTEQTIDE].cDescr,"Body's Contribution to dSemi/dt in EQTIDE");
   sprintf(output[OUT_BODYDSEMIDTEQTIDE].cNeg,"AU/Gyr");
@@ -3010,7 +2993,7 @@
 /* Auxiliary properties required for the CPL calculations. N.B.: These
    parameters also need to be included in BodyCopyEqtide!!! */
 void PropsAuxEqtide(BODY *body,EVOLVE *evolve,UPDATE *update,int iBody) {
-<<<<<<< HEAD
+
   if (evolve->iEqtideModel == CPL) {
     PropsAuxCPL(body,evolve,update,iBody);
   } else if (evolve->iEqtideModel == CTL) {
@@ -3020,18 +3003,6 @@
   }
 }
 
-=======
-
-  if (evolve->iEqtideModel == CPL) {
-    PropsAuxCPL(body,evolve,update,iBody);
-  } else if (evolve->iEqtideModel == CTL) {
-    PropsAuxCTL(body,evolve,update,iBody);
-  } else if (evolve->iEqtideModel == DB15) {
-    PropsAuxDB15(body,evolve,update,iBody);
-  }
-}
-
->>>>>>> 1455a8d6
 void PropsAuxOrbiterGeneral(BODY *body,int iBody) {
   body[iBody].dEccSq = body[iBody].dHecc*body[iBody].dHecc + body[iBody].dKecc*body[iBody].dKecc;
   body[iBody].dEcc = sqrt(body[iBody].dEccSq);
@@ -3146,10 +3117,7 @@
 void PropsAuxDB15(BODY *body,EVOLVE *evolve,UPDATE *update,int iBody) {
 
   if (iBody > 0) {
-<<<<<<< HEAD
-=======
     body[iBody].dTidalPowMan = fdTidePower(body,iBody,evolve->iEqtideModel);
->>>>>>> 1455a8d6
     PropsAuxOrbiterDB15(body,update,iBody);
   }
 }
@@ -3191,11 +3159,8 @@
   double dPower;
 
   dPower = fdTidePower(body,iBody,iTideModel);
-<<<<<<< HEAD
-=======
 
   //printf("TidePower=%e\n",dPower);
->>>>>>> 1455a8d6
 
   return dPower/(4*PI*body[iBody].dRadius*body[iBody].dRadius);
 }
@@ -3778,10 +3743,6 @@
 
   // Power is only dissipated in planets
   if (iBody > 0) {
-<<<<<<< HEAD
-    return -10.5*body[iBody].dImK2*pow(BIGG,1.5)*pow(body[0].dMass,2.5)*
-      pow(body[iBody].dRadius,5)*body[iBody].dEccSq*pow(body[iBody].dSemi,-7.5);
-=======
     //    return -10.5*body[iBody].dImK2*pow(BIGG,1.5)*pow(body[0].dMass,2.5)*
     //      pow(body[iBody].dRadius,5)*body[iBody].dEccSq*pow(body[iBody].dSemi,-7.5);
     double dPower;
@@ -3790,7 +3751,6 @@
 
     //printf("PowerEqtideDB15=%e\n",dPower);
     return dPower;
->>>>>>> 1455a8d6
   } else {
     return 0;
   }
@@ -3799,14 +3759,6 @@
 double fdDB15DsemiDt(BODY *body,SYSTEM *system,int *iaBody) {
   int iBody = iaBody[0];
   int iPert = iaBody[1];
-<<<<<<< HEAD
-
-  // Only the planet contributes in the DB15 model
-  if (iBody > 0) { // Also means iBody is the orbiter
-  return 21*body[iBody].dImK2*body[iBody].dSemi*body[iPert].dMass/body[iBody].dMass*
-      pow((body[iBody].dRadius/body[iBody].dSemi),5)*body[iBody].dMeanMotion*
-      body[iBody].dEccSq;
-=======
   // Only the planet contributes in the DB15 model
   if (iBody > 0) { // Also means iBody is the orbiter
     double imk2;
@@ -3818,7 +3770,6 @@
       imk2 = -body[iBody].dK2Man/body[iBody].dTidalQMan;
     }
     return 21*imk2*body[iBody].dSemi*body[iPert].dMass/body[iBody].dMass*pow((body[iBody].dRadius/body[iBody].dSemi),5)*body[iBody].dMeanMotion*body[iBody].dEccSq;
->>>>>>> 1455a8d6
   } else {
     return 0;
   }
@@ -3827,13 +3778,6 @@
 double fdDB15DeccDt(BODY *body,UPDATE *update,int *iaBody) {
   int iBody = iaBody[0];
   int iPert = iaBody[1];
-<<<<<<< HEAD
-
-  // Only the planet contributes in the DB15 model
-  if (iBody > 0) {
-    return 10.5*body[iBody].dImK2*body[iPert].dMass/body[iBody].dMass*pow((body[iBody].dRadius/body[iBody].dSemi),5)*
-      body[iBody].dMeanMotion*body[iBody].dEcc;
-=======
   // Only the planet contributes in the DB15 model
   if (iBody > 0) {
     double imk2;
@@ -3845,7 +3789,6 @@
       imk2 = -body[iBody].dK2Man/body[iBody].dTidalQMan;
     }
     return 21/2.*imk2*pow(body[iPert].dMass,3./2)*pow(BIGG,1./2)*pow(body[iBody].dRadius,5)*body[iBody].dEcc/body[iBody].dMass/pow(body[iBody].dSemi,13./2);  //DB15 (16)
->>>>>>> 1455a8d6
   } else {
     return 0;
   }
