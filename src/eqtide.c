--- conflicted
+++ resolved
@@ -631,6 +631,7 @@
     "In EqTide, this is the maximum relative difference between the actual \n"
     "spin rate and the equilibrium spin rate without tidal locking. See %s \n"
     "for more information. %s must be set to 1 to enable this option.",
+    options[OPT_FORCEEQSPIN].cName, options[OPT_FORCEEQSPIN].cName
   );
 
   // cName defined above
@@ -710,7 +711,6 @@
   options[OPT_K2ENV].bMultiFile = 1;
   fnRead[OPT_K2ENV] = &ReadK2Env;
 
-<<<<<<< HEAD
   sprintf(options[OPT_MAXLOCKDIFF].cName,"dMaxLockDiff");
   sprintf(options[OPT_MAXLOCKDIFF].cDescr,"Maximum relative difference between spin and equilibrium spin rates to force equilibrium spin rate");
   sprintf(options[OPT_MAXLOCKDIFF].cDefault,"0");
@@ -720,8 +720,6 @@
   options[OPT_MAXLOCKDIFF].bMultiFile = 1;
   fnRead[OPT_MAXLOCKDIFF] = &ReadMaxLockDiff;
 
-=======
->>>>>>> 56c28a23
   sprintf(options[OPT_OCEANTIDES].cName,"bOceanTides");
   sprintf(options[OPT_OCEANTIDES].cDescr,"Include effects of ocean tides?");
   sprintf(options[OPT_OCEANTIDES].cDefault,"0");
@@ -2507,12 +2505,8 @@
   fnWrite[OUT_DMMDTEQTIDE] = &WriteDMeanMotionDtEqtide;
 
   sprintf(output[OUT_DORBPERDTEQTIDE].cName,"DOrbPerDtEqtide");
-<<<<<<< HEAD
-  sprintf(output[OUT_DORBPERDTEQTIDE].cDescr,"Total dOrbPer/dt in EQTIDE");
-=======
   sprintf(output[OUT_DORBPERDTEQTIDE].cDescr,"Total dOrbPer/dt from EqTide");
   sprintf(output[OUT_DORBPERDTEQTIDE].cNeg,"days/Gyr");
->>>>>>> 56c28a23
   output[OUT_DORBPERDTEQTIDE].bNeg = 1;
   output[OUT_DORBPERDTEQTIDE].dNeg = YEARSEC*1e9/DAYSEC;
   output[OUT_DORBPERDTEQTIDE].iNum = 1;
