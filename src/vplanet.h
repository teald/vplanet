--- conflicted
+++ resolved
@@ -1071,15 +1071,10 @@
   int iNumMass;
 
   /* These are the variables that the update matrix modifies */
-<<<<<<< HEAD
-  // Eccentricity is now split into Hecc and Kecc to accomodate Distorb
-  // Obliquity is now split into Xobl, Yobl and Zobl to accommodate Distrot
-  int iRot;             /**< Variable # Corresponding to Rotation Rate */
-=======
+
   // Eccentricity is now split into Hecc and Kecc to accomodate Lagrange
   // Obliquity is now split into Xobl, Yobl and Zobl to accomedate Laskar
   int iRot;             /**< variable number Corresponding to Rotation Rate */
->>>>>>> 508a7772
   double dDRotDt;       /**< Total Rotation Rate Derivative */
   int iSemi;            /**< variable number Corresponding to Semi-major Axis */
   double dDSemiDt;      /**< Total Semi-Major Axis Derivative */
