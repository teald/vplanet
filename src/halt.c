--- conflicted
+++ resolved
@@ -65,14 +65,10 @@
   return 0;
 }
 
-<<<<<<< HEAD
 /* Maximum Eccentricity? */
 int fniHaltMaxEcc(BODY *body,EVOLVE *evolve,HALT *halt,IO *io,UPDATE *update,int iBody) {
   // XXX is EccSq defined here
-=======
-int HaltMaxEcc(BODY *body,EVOLVE *evolve,HALT *halt,IO *io,UPDATE *update,int iBody) {
 /* Halt simulation if body reaches maximum orbital eccentricity. */
->>>>>>> f73a612b
   if (sqrt(pow(body[iBody].dHecc,2)+pow(body[iBody].dKecc,2)) >= halt->dMaxEcc) {
     if (io->iVerbose >= VERBPROG) {
       printf("HALT: e[%d] = ",iBody);
