/**
  @file thermint.c
  @brief Thermal evolution of the planet's interior (mantle + core)
  @author Peter Driscoll ([peteredriscoll](https://github.com/peteredriscoll/))
  @date June 1 2015
*/

#include <stdio.h>
#include <math.h>
#include <assert.h>
#include <stdlib.h>
#include <string.h>
#include "vplanet.h"

/**
  Initialize values in body struct.

  @param body Body struct
  @param control Control struct
  @param update Update struct
  @param iBody Body index
  @param iModule Module index
*/
void fvInitializeBodyThermint(BODY *body,CONTROL *control,UPDATE *update,int iBody,int iModule) {

  /* A non-eqtide run requires this to be 0 to start. If eqtide is called,
     then the value will be updated in PropsAuxMultiEqtideThermint. */

  body[iBody].dTidalPowMan = 0;

  /* XXX -- Is this OK to initalize these values to 0. Otherwise there can
     be a memory link. The connection between dK2, dK2Man, and dImk2Man
     really needs to be improved. */
  //body[iBody].dK2Man = fdK2Man(body,iBody);
  body[iBody].dK2Man = 0;
  body[iBody].dImk2Man = 0;
}

/**
  Copy values from src to dest for iBody.

  @param dest Body struct containing destination
  @param src Body struct containing source
  @param foo
  @param iNumBodies Index number of bodies
  @param iBody Body index
*/
void fvBodyCopyThermint(BODY *dest,BODY *src,int foo,int iNumBodies,int iBody) {
  dest[iBody].dTMan = src[iBody].dTMan;
  dest[iBody].dTCore = src[iBody].dTCore;
  /* Constants */
  dest[iBody].dViscJumpMan = src[iBody].dViscJumpMan;
  dest[iBody].dViscRef = src[iBody].dViscRef;
  dest[iBody].dTrefLind = src[iBody].dTrefLind;
  dest[iBody].dDTChiRef = src[iBody].dDTChiRef;
  dest[iBody].dEruptEff = src[iBody].dEruptEff;
  dest[iBody].dViscMeltDelta = src[iBody].dViscMeltDelta;
  dest[iBody].dViscMeltB = src[iBody].dViscMeltB;
  dest[iBody].dViscMeltPhis = src[iBody].dViscMeltPhis;
  dest[iBody].dViscMeltGamma = src[iBody].dViscMeltGamma;
  dest[iBody].dViscMeltXi = src[iBody].dViscMeltXi;
  dest[iBody].dStagLid = src[iBody].dStagLid;
  dest[iBody].dManHFlowPref = src[iBody].dManHFlowPref;
  /* Aux Props Variables */
  dest[iBody].dTUMan=src[iBody].dTUMan;
  dest[iBody].dTLMan=src[iBody].dTLMan;
  dest[iBody].dTCMB=src[iBody].dTCMB;
  dest[iBody].dTJumpUMan=src[iBody].dTJumpUMan;
  dest[iBody].dTJumpLMan=src[iBody].dTJumpLMan;
  dest[iBody].dSignTJumpUMan=src[iBody].dSignTJumpUMan;
  dest[iBody].dSignTJumpLMan=src[iBody].dSignTJumpLMan;
  dest[iBody].dViscUManArr=src[iBody].dViscUManArr;
  dest[iBody].dViscUMan=src[iBody].dViscUMan;
  dest[iBody].dViscLMan=src[iBody].dViscLMan;
  dest[iBody].dViscMMan=src[iBody].dViscMMan;
  dest[iBody].dBLUMan=src[iBody].dBLUMan;
  dest[iBody].dBLLMan=src[iBody].dBLLMan;
  dest[iBody].dShmodUMan=src[iBody].dShmodUMan;
  dest[iBody].dTsolUMan=src[iBody].dTsolUMan;
  dest[iBody].dTsolLMan=src[iBody].dTsolLMan;
  dest[iBody].dTliqUMan=src[iBody].dTliqUMan;
  dest[iBody].dTliqLMan=src[iBody].dTliqLMan;
  dest[iBody].dFMeltUMan=src[iBody].dFMeltUMan;
  dest[iBody].dFMeltLMan=src[iBody].dFMeltLMan;
  dest[iBody].dMeltfactorUMan=src[iBody].dMeltfactorUMan;
  dest[iBody].dMeltfactorLMan=src[iBody].dMeltfactorLMan;
  dest[iBody].dFixMeltfactorUMan=src[iBody].dFixMeltfactorUMan;
  dest[iBody].dDepthMeltMan=src[iBody].dDepthMeltMan;
  dest[iBody].dTDepthMeltMan=src[iBody].dTDepthMeltMan;
  dest[iBody].dTJumpMeltMan=src[iBody].dTJumpMeltMan;
  dest[iBody].dMeltMassFluxMan=src[iBody].dMeltMassFluxMan;
  dest[iBody].dRayleighMan=src[iBody].dRayleighMan;
  /* Tides XXX Should these live in eqtide? They're really only for when
   Q is allowed to change, which requires thermint. */
  dest[iBody].dK2Man=src[iBody].dK2Man;
  dest[iBody].dImk2Man=src[iBody].dImk2Man;
  /* Heat Flows */
  /* Mantle */
  dest[iBody].dHfluxUMan=src[iBody].dHfluxUMan;
  dest[iBody].dHfluxLMan=src[iBody].dHfluxLMan;
  dest[iBody].dHfluxCMB=src[iBody].dHfluxCMB;
  dest[iBody].dHflowUMan=src[iBody].dHflowUMan;
  dest[iBody].dHflowLMan=src[iBody].dHflowLMan;
  dest[iBody].dHflowCMB=src[iBody].dHflowCMB;
  dest[iBody].dTidalPowMan=src[iBody].dTidalPowMan;
  dest[iBody].dHflowLatentMan=src[iBody].dHflowLatentMan;
  dest[iBody].dHflowMeltMan=src[iBody].dHflowMeltMan;
  dest[iBody].dHflowSecMan=src[iBody].dHflowSecMan;
  dest[iBody].dHflowSurf=src[iBody].dHflowSurf;
  /* Core */
  dest[iBody].dRIC=src[iBody].dRIC;
  dest[iBody].dDRICDTCMB=src[iBody].dDRICDTCMB;
  dest[iBody].dMassICDot=src[iBody].dMassICDot;
  dest[iBody].dHflowLatentIC=src[iBody].dHflowLatentIC;
  dest[iBody].dPowerGravIC=src[iBody].dPowerGravIC;
  dest[iBody].dChiOC=src[iBody].dChiOC;
  dest[iBody].dChiIC=src[iBody].dChiIC;
  dest[iBody].dMassOC=src[iBody].dMassOC;
  dest[iBody].dMassIC=src[iBody].dMassIC;
  dest[iBody].dMassChiOC=src[iBody].dMassChiOC;
  dest[iBody].dMassChiIC=src[iBody].dMassChiIC;
  dest[iBody].dDTChi=src[iBody].dDTChi;
  dest[iBody].dHfluxCMBAd=src[iBody].dHfluxCMBAd;
  dest[iBody].dHfluxCMBConv=src[iBody].dHfluxCMBConv;
  dest[iBody].dThermConductOC=src[iBody].dThermConductOC;
  dest[iBody].dRICDot=src[iBody].dRICDot;
  dest[iBody].dCoreBuoyTherm=src[iBody].dCoreBuoyTherm;
  dest[iBody].dCoreBuoyCompo=src[iBody].dCoreBuoyCompo;
  dest[iBody].dCoreBuoyTotal=src[iBody].dCoreBuoyTotal;
  dest[iBody].dGravICB=src[iBody].dGravICB;
  dest[iBody].dMagMomCoef=src[iBody].dMagMomCoef;
  dest[iBody].dMagMom=src[iBody].dMagMom;
  dest[iBody].dPresSWind=src[iBody].dPresSWind;
  dest[iBody].dMagPauseRad=src[iBody].dMagPauseRad;
  /* Begin vemcee parameters */
  dest[iBody].dActViscMan=src[iBody].dActViscMan;
  dest[iBody].dShModRef=src[iBody].dShModRef;
  dest[iBody].dStiffness=src[iBody].dStiffness;
  dest[iBody].dDLind=src[iBody].dDLind;
  dest[iBody].dDAdCore=src[iBody].dDAdCore;
  dest[iBody].dAdJumpM2UM=src[iBody].dAdJumpM2UM;
  dest[iBody].dAdJumpM2LM=src[iBody].dAdJumpM2LM;
  dest[iBody].dAdJumpC2CMB=src[iBody].dAdJumpC2CMB;
  dest[iBody].dElecCondCore=src[iBody].dElecCondCore;
  /* End vemcee parameters */
}

/**************** THERMINT options ********************/

/* Initial Mantle & Core Temperature */
/**
  Read mantle temperature from input file

  @param body Body struct
  @param control Control struct
  @param files Files struct
  @param options Options struct
  @param system System struct
  @param iFile Index of file
*/
void fvReadTMan(BODY *body,CONTROL *control,FILES *files,OPTIONS *options,SYSTEM *system,int iFile) {
  int lTmp=-1;
  double dTmp;

  AddOptionDouble(files->Infile[iFile].cIn,options->cName,&dTmp,&lTmp,control->Io.iVerbose);
  if (lTmp >= 0) {   //if line num of option ge 0
    NotPrimaryInput(iFile,options->cName,files->Infile[iFile].cIn,lTmp,control->Io.iVerbose);
    if (dTmp < 0)   //if input value lt 0
      body[iFile-1].dTMan = dTmp*dNegativeDouble(*options,files->Infile[iFile].cIn,control->Io.iVerbose);
    else
      body[iFile-1].dTMan = fdUnitsTemp(dTmp,control->Units[iFile].iTemp,0);
    UpdateFoundOption(&files->Infile[iFile],options,lTmp,iFile);
  } else
    if (iFile > 0)  //if line num not ge 0, then if iFile gt 0, then set default.
      body[iFile-1].dTMan = options->dDefault;
}
/**
  Read core temperature from input file

  @param body Body struct
  @param control Control struct
  @param files Files struct
  @param options Options struct
  @param system System struct
  @param iFile Index of file
*/
void fvReadTCore(BODY *body,CONTROL *control,FILES *files,OPTIONS *options,SYSTEM *system,int iFile) {
  int lTmp=-1;
  double dTmp;

  AddOptionDouble(files->Infile[iFile].cIn,options->cName,&dTmp,&lTmp,control->Io.iVerbose);
  if (lTmp >= 0) {   //if line num of option ge 0
    NotPrimaryInput(iFile,options->cName,files->Infile[iFile].cIn,lTmp,control->Io.iVerbose);
    if (dTmp < 0)   //if input value lt 0
      body[iFile-1].dTCore = dTmp*dNegativeDouble(*options,files->Infile[iFile].cIn,control->Io.iVerbose);
   else
       body[iFile-1].dTCore = fdUnitsTemp(dTmp,control->Units[iFile].iTemp,0);
    UpdateFoundOption(&files->Infile[iFile],options,lTmp,iFile);
  } else
      if (iFile > 0)  //if line num not ge 0, then if iFile gt 0, then set default.
      body[iFile-1].dTCore = options->dDefault;
}
/**
  Read viscosity jump across mantle from input file

  @param body Body struct
  @param control Control struct
  @param files Files struct
  @param options Options struct
  @param system System struct
  @param iFile Index of file
*/
void fvReadViscJumpMan(BODY *body,CONTROL *control,FILES *files,OPTIONS *options,SYSTEM *system,int iFile) {
  int lTmp=-1;
  double dTmp;
  AddOptionDouble(files->Infile[iFile].cIn,options->cName,&dTmp,&lTmp,control->Io.iVerbose);
  if (lTmp >= 0) {   //if line num of option ge 0
    NotPrimaryInput(iFile,options->cName,files->Infile[iFile].cIn,lTmp,control->Io.iVerbose);
    if (dTmp < 0)   //if input value lt 0
      body[iFile-1].dViscJumpMan = dTmp*dNegativeDouble(*options,files->Infile[iFile].cIn,control->Io.iVerbose);
   else
     body[iFile-1].dViscJumpMan = dTmp;  //no units.
    UpdateFoundOption(&files->Infile[iFile],options,lTmp,iFile);
  } else
      if (iFile > 0)  //if line num not ge 0, then if iFile gt 0, then set default.
      body[iFile-1].dViscJumpMan = options->dDefault;
}
/**
  Read reference viscosity from input file

  @param body Body struct
  @param control Control struct
  @param files Files struct
  @param options Options struct
  @param system System struct
  @param iFile Index of file
*/
void fvReadViscRef(BODY *body,CONTROL *control,FILES *files,OPTIONS *options,SYSTEM *system,int iFile) {
  int lTmp=-1;
  double dTmp;
  AddOptionDouble(files->Infile[iFile].cIn,options->cName,&dTmp,&lTmp,control->Io.iVerbose);
  if (lTmp >= 0) {   //if line num of option ge 0
    NotPrimaryInput(iFile,options->cName,files->Infile[iFile].cIn,lTmp,control->Io.iVerbose);
    if (dTmp < 0)   //if input value lt 0
      body[iFile-1].dViscRef = dTmp*dNegativeDouble(*options,files->Infile[iFile].cIn,control->Io.iVerbose);
   else
     body[iFile-1].dViscRef = dTmp;  //no units.
    UpdateFoundOption(&files->Infile[iFile],options,lTmp,iFile);
  } else
      if (iFile > 0)  //if line num not ge 0, then if iFile gt 0, then set default.
      body[iFile-1].dViscRef = options->dDefault;
}
/**
  Read reference Lindemann (core liquidus) temperature from input file

  @param body Body struct
  @param control Control struct
  @param files Files struct
  @param options Options struct
  @param system System struct
  @param iFile Index of file
*/
void fvReadTrefLind(BODY *body,CONTROL *control,FILES *files,OPTIONS *options,SYSTEM *system,int iFile) {
  int lTmp=-1;
  double dTmp;
  AddOptionDouble(files->Infile[iFile].cIn,options->cName,&dTmp,&lTmp,control->Io.iVerbose);
  if (lTmp >= 0) {   //if line num of option ge 0
    NotPrimaryInput(iFile,options->cName,files->Infile[iFile].cIn,lTmp,control->Io.iVerbose);
    if (dTmp < 0)   //if input value lt 0
      body[iFile-1].dTrefLind = dTmp*dNegativeDouble(*options,files->Infile[iFile].cIn,control->Io.iVerbose);
   else
     body[iFile-1].dTrefLind = dTmp;  //no units.
    UpdateFoundOption(&files->Infile[iFile],options,lTmp,iFile);
  } else
      if (iFile > 0)  //if line num not ge 0, then if iFile gt 0, then set default.
      body[iFile-1].dTrefLind = options->dDefault;
}
/**
  Read core liquidus light element depression from input file

  @param body Body struct
  @param control Control struct
  @param files Files struct
  @param options Options struct
  @param system System struct
  @param iFile Index of file
*/
void fvReadDTChiRef(BODY *body,CONTROL *control,FILES *files,OPTIONS *options,SYSTEM *system,int iFile) {
  int lTmp=-1;
  double dTmp;
  AddOptionDouble(files->Infile[iFile].cIn,options->cName,&dTmp,&lTmp,control->Io.iVerbose);
  if (lTmp >= 0) {   //if line num of option ge 0
    NotPrimaryInput(iFile,options->cName,files->Infile[iFile].cIn,lTmp,control->Io.iVerbose);
    if (dTmp < 0)   //if input value lt 0
      body[iFile-1].dDTChiRef = dTmp*dNegativeDouble(*options,files->Infile[iFile].cIn,control->Io.iVerbose);
   else
     body[iFile-1].dDTChiRef = dTmp;  //no units.
    UpdateFoundOption(&files->Infile[iFile],options,lTmp,iFile);
  } else
      if (iFile > 0)  //if line num not ge 0, then if iFile gt 0, then set default.
      body[iFile-1].dDTChiRef = options->dDefault;
}
/**
  Read melt eruption efficiency from input file

  @param body Body struct
  @param control Control struct
  @param files Files struct
  @param options Options struct
  @param system System struct
  @param iFile Index of file
*/
void fvReadEruptEff(BODY *body,CONTROL *control,FILES *files,OPTIONS *options,SYSTEM *system,int iFile) {
  int lTmp=-1;
  double dTmp;
  AddOptionDouble(files->Infile[iFile].cIn,options->cName,&dTmp,&lTmp,control->Io.iVerbose);
  if (lTmp >= 0) {   //if line num of option ge 0
    NotPrimaryInput(iFile,options->cName,files->Infile[iFile].cIn,lTmp,control->Io.iVerbose);
    if (dTmp < 0)   //if input value lt 0
      body[iFile-1].dEruptEff = dTmp*dNegativeDouble(*options,files->Infile[iFile].cIn,control->Io.iVerbose);
   else
     body[iFile-1].dEruptEff = dTmp;  //no units.
    UpdateFoundOption(&files->Infile[iFile],options,lTmp,iFile);
  } else
      if (iFile > 0)  //if line num not ge 0, then if iFile gt 0, then set default.
      body[iFile-1].dEruptEff = options->dDefault;
}
/**
  Read melt viscosity reduction "Phi^star" parameter from input file

  @param body Body struct
  @param control Control struct
  @param files Files struct
  @param options Options struct
  @param system System struct
  @param iFile Index of file
*/
void fvReadViscMeltPhis(BODY *body,CONTROL *control,FILES *files,OPTIONS *options,SYSTEM *system,int iFile) {
  int lTmp=-1;
  double dTmp;
  AddOptionDouble(files->Infile[iFile].cIn,options->cName,&dTmp,&lTmp,control->Io.iVerbose);
  if (lTmp >= 0) {   //if line num of option ge 0
    NotPrimaryInput(iFile,options->cName,files->Infile[iFile].cIn,lTmp,control->Io.iVerbose);
    if (dTmp < 0)   //if input value lt 0
      body[iFile-1].dViscMeltPhis = dTmp*dNegativeDouble(*options,files->Infile[iFile].cIn,control->Io.iVerbose);
   else
     body[iFile-1].dViscMeltPhis = dTmp;  //no units.
    UpdateFoundOption(&files->Infile[iFile],options,lTmp,iFile);
  } else
      if (iFile > 0)  //if line num not ge 0, then if iFile gt 0, then set default.
      body[iFile-1].dViscMeltPhis = options->dDefault;
}
/**
  Read melt viscosity reduction "Xi" parameter from input file

  @param body Body struct
  @param control Control struct
  @param files Files struct
  @param options Options struct
  @param system System struct
  @param iFile Index of file
*/
void fvReadViscMeltXi(BODY *body,CONTROL *control,FILES *files,OPTIONS *options,SYSTEM *system,int iFile) {
  int lTmp=-1;
  double dTmp;
  AddOptionDouble(files->Infile[iFile].cIn,options->cName,&dTmp,&lTmp,control->Io.iVerbose);
  if (lTmp >= 0) {   //if line num of option ge 0
    NotPrimaryInput(iFile,options->cName,files->Infile[iFile].cIn,lTmp,control->Io.iVerbose);
    if (dTmp < 0)   //if input value lt 0
      body[iFile-1].dViscMeltXi = dTmp*dNegativeDouble(*options,files->Infile[iFile].cIn,control->Io.iVerbose);
   else
     body[iFile-1].dViscMeltXi = dTmp;  //no units.
    UpdateFoundOption(&files->Infile[iFile],options,lTmp,iFile);
  } else
      if (iFile > 0)  //if line num not ge 0, then if iFile gt 0, then set default.
      body[iFile-1].dViscMeltXi = options->dDefault;
}
/**
  Read melt viscosity reduction "Gamma" parameter from input file

  @param body Body struct
  @param control Control struct
  @param files Files struct
  @param options Options struct
  @param system System struct
  @param iFile Index of file
*/
void fvReadViscMeltGamma(BODY *body,CONTROL *control,FILES *files,OPTIONS *options,SYSTEM *system,int iFile) {
  int lTmp=-1;
  double dTmp;
  AddOptionDouble(files->Infile[iFile].cIn,options->cName,&dTmp,&lTmp,control->Io.iVerbose);
  if (lTmp >= 0) {   //if line num of option ge 0
    NotPrimaryInput(iFile,options->cName,files->Infile[iFile].cIn,lTmp,control->Io.iVerbose);
    if (dTmp < 0)   //if input value lt 0
      body[iFile-1].dViscMeltGamma = dTmp*dNegativeDouble(*options,files->Infile[iFile].cIn,control->Io.iVerbose);
   else
     body[iFile-1].dViscMeltGamma = dTmp;  //no units.
    UpdateFoundOption(&files->Infile[iFile],options,lTmp,iFile);
  } else
      if (iFile > 0)  //if line num not ge 0, then if iFile gt 0, then set default.
      body[iFile-1].dViscMeltGamma = options->dDefault;
}
/**
  Read melt viscosity reduction "delta" parameter from input file

  @param body Body struct
  @param control Control struct
  @param files Files struct
  @param options Options struct
  @param system System struct
  @param iFile Index of file
*/
void fvReadViscMeltDelta(BODY *body,CONTROL *control,FILES *files,OPTIONS *options,SYSTEM *system,int iFile) {
  int lTmp=-1;
  double dTmp;
  AddOptionDouble(files->Infile[iFile].cIn,options->cName,&dTmp,&lTmp,control->Io.iVerbose);
  if (lTmp >= 0) {   //if line num of option ge 0
    NotPrimaryInput(iFile,options->cName,files->Infile[iFile].cIn,lTmp,control->Io.iVerbose);
    if (dTmp < 0)   //if input value lt 0
      body[iFile-1].dViscMeltDelta = dTmp*dNegativeDouble(*options,files->Infile[iFile].cIn,control->Io.iVerbose);
   else
     body[iFile-1].dViscMeltDelta = dTmp;  //no units.
    UpdateFoundOption(&files->Infile[iFile],options,lTmp,iFile);
  } else
      if (iFile > 0)  //if line num not ge 0, then if iFile gt 0, then set default.
      body[iFile-1].dViscMeltDelta = options->dDefault;
}
/**
  Read melt viscosity reduction "B" parameter from input file

  @param body Body struct
  @param control Control struct
  @param files Files struct
  @param options Options struct
  @param system System struct
  @param iFile Index of file
*/
void fvReadViscMeltB(BODY *body,CONTROL *control,FILES *files,OPTIONS *options,SYSTEM *system,int iFile) {
  int lTmp=-1;
  double dTmp;
  AddOptionDouble(files->Infile[iFile].cIn,options->cName,&dTmp,&lTmp,control->Io.iVerbose);
  if (lTmp >= 0) {   //if line num of option ge 0
    NotPrimaryInput(iFile,options->cName,files->Infile[iFile].cIn,lTmp,control->Io.iVerbose);
    if (dTmp < 0)   //if input value lt 0
      body[iFile-1].dViscMeltB = dTmp*dNegativeDouble(*options,files->Infile[iFile].cIn,control->Io.iVerbose);
   else
     body[iFile-1].dViscMeltB = dTmp;  //no units.
    UpdateFoundOption(&files->Infile[iFile],options,lTmp,iFile);
  } else
      if (iFile > 0)  //if line num not ge 0, then if iFile gt 0, then set default.
      body[iFile-1].dViscMeltB = options->dDefault;
}
/**
  Read boolean option to fix upper mantle melt viscosity reduction from input file

  @param body Body struct
  @param control Control struct
  @param files Files struct
  @param options Options struct
  @param system System struct
  @param iFile Index of file
*/
void fvReadFixMeltfactorUMan(BODY *body,CONTROL *control,FILES *files,OPTIONS *options,SYSTEM *system,int iFile) {
  int lTmp=-1;
  double dTmp;
  AddOptionDouble(files->Infile[iFile].cIn,options->cName,&dTmp,&lTmp,control->Io.iVerbose);
  if (lTmp >= 0) {   //if line num of option ge 0
    NotPrimaryInput(iFile,options->cName,files->Infile[iFile].cIn,lTmp,control->Io.iVerbose);
    if (dTmp < 0)   //if input value lt 0
      body[iFile-1].dFixMeltfactorUMan = dTmp*dNegativeDouble(*options,files->Infile[iFile].cIn,control->Io.iVerbose);
   else
     body[iFile-1].dFixMeltfactorUMan = dTmp;  //no units.
    UpdateFoundOption(&files->Infile[iFile],options,lTmp,iFile);
  } else
      if (iFile > 0)  //if line num not ge 0, then if iFile gt 0, then set default.
      body[iFile-1].dFixMeltfactorUMan = options->dDefault;
}
/**
  Read fixed lower mantle melt viscosity reduction from input file

  @param body Body struct
  @param control Control struct
  @param files Files struct
  @param options Options struct
  @param system System struct
  @param iFile Index of file
*/
void fvReadMeltfactorLMan(BODY *body,CONTROL *control,FILES *files,OPTIONS *options,SYSTEM *system,int iFile) {
  /* This input option only applies when FixMeltfactorLMan=1 */
  int lTmp=-1;
  double dTmp;
  AddOptionDouble(files->Infile[iFile].cIn,options->cName,&dTmp,&lTmp,control->Io.iVerbose);
  if (lTmp >= 0) {   //if line num of option ge 0
    NotPrimaryInput(iFile,options->cName,files->Infile[iFile].cIn,lTmp,control->Io.iVerbose);
    if (dTmp < 0)   // XXX Rory doesn't think negatives options allowed
      body[iFile-1].dMeltfactorLMan = dTmp*dNegativeDouble(*options,files->Infile[iFile].cIn,control->Io.iVerbose);
   else
     body[iFile-1].dMeltfactorLMan = dTmp;  //no units.
    UpdateFoundOption(&files->Infile[iFile],options,lTmp,iFile);
  } else
      if (iFile > 0)  //if line num not ge 0, then if iFile gt 0, then set default.
      body[iFile-1].dMeltfactorLMan = options->dDefault;
}
/**
  Read fixed upper mantle melt viscosity reduction from input file

  @param body Body struct
  @param control Control struct
  @param files Files struct
  @param options Options struct
  @param system System struct
  @param iFile Index of file
*/
void fvReadMeltfactorUMan(BODY *body,CONTROL *control,FILES *files,OPTIONS *options,SYSTEM *system,int iFile) {
  /* This input option only applies when FixMeltfactorUMan=1 */
  int lTmp=-1;
  double dTmp;
  AddOptionDouble(files->Infile[iFile].cIn,options->cName,&dTmp,&lTmp,control->Io.iVerbose);
  if (lTmp >= 0) {   //if line num of option ge 0
    NotPrimaryInput(iFile,options->cName,files->Infile[iFile].cIn,lTmp,control->Io.iVerbose);
    if (dTmp < 0)   //if input value lt 0
      body[iFile-1].dMeltfactorUMan = dTmp*dNegativeDouble(*options,files->Infile[iFile].cIn,control->Io.iVerbose);
   else
     body[iFile-1].dMeltfactorUMan = dTmp;  //no units.
    UpdateFoundOption(&files->Infile[iFile],options,lTmp,iFile);
  } else
      if (iFile > 0)  //if line num not ge 0, then if iFile gt 0, then set default.
      body[iFile-1].dMeltfactorUMan = options->dDefault;
}
/**
  Read option to fix stagnant lid mantle heat flow from input file

  @param body Body struct
  @param control Control struct
  @param files Files struct
  @param options Options struct
  @param system System struct
  @param iFile Index of file
*/
void fvReadStagLid(BODY *body,CONTROL *control,FILES *files,OPTIONS *options,SYSTEM *system,int iFile) {
  int lTmp=-1;
  double dTmp;
  AddOptionDouble(files->Infile[iFile].cIn,options->cName,&dTmp,&lTmp,control->Io.iVerbose);
  if (lTmp >= 0) {   //if line num of option ge 0
    NotPrimaryInput(iFile,options->cName,files->Infile[iFile].cIn,lTmp,control->Io.iVerbose);
    if (dTmp < 0)   //if input value lt 0
      body[iFile-1].dStagLid = dTmp*dNegativeDouble(*options,files->Infile[iFile].cIn,control->Io.iVerbose);
   else
     body[iFile-1].dStagLid = dTmp;  //no units.
    UpdateFoundOption(&files->Infile[iFile],options,lTmp,iFile);
  } else
      if (iFile > 0)  //if line num not ge 0, then if iFile gt 0, then set default.
      body[iFile-1].dStagLid = options->dDefault;
}
/**
  Read mantle surface heat flow prefix coefficient from input file

  @param body Body struct
  @param control Control struct
  @param files Files struct
  @param options Options struct
  @param system System struct
  @param iFile Index of file
*/
void fvReadManHFlowPref(BODY *body,CONTROL *control,FILES *files,OPTIONS *options,SYSTEM *system,int iFile) {
  int lTmp=-1;
  double dTmp;
  AddOptionDouble(files->Infile[iFile].cIn,options->cName,&dTmp,&lTmp,control->Io.iVerbose);
  if (lTmp >= 0) {   //if line num of option ge 0
    NotPrimaryInput(iFile,options->cName,files->Infile[iFile].cIn,lTmp,control->Io.iVerbose);
    if (dTmp < 0)   //if input value lt 0
      body[iFile-1].dManHFlowPref = dTmp*dNegativeDouble(*options,files->Infile[iFile].cIn,control->Io.iVerbose);
   else
     body[iFile-1].dManHFlowPref = dTmp;  //no units.
    UpdateFoundOption(&files->Infile[iFile],options,lTmp,iFile);
  } else
      if (iFile > 0)  //if line num not ge 0, then if iFile gt 0, then set default.
      body[iFile-1].dManHFlowPref = options->dDefault;
}
/**
  Read dipole magnetic moment coefficient from input file

  @param body Body struct
  @param control Control struct
  @param files Files struct
  @param options Options struct
  @param system System struct
  @param iFile Index of file
*/
void fvReadMagMomCoef(BODY *body,CONTROL *control,FILES *files,OPTIONS *options,SYSTEM *system,int iFile) {
  int lTmp=-1;
  double dTmp;

  AddOptionDouble(files->Infile[iFile].cIn,options->cName,&dTmp,&lTmp,control->Io.iVerbose);
  if (lTmp >= 0) {   //if line num of option ge 0
    NotPrimaryInput(iFile,options->cName,files->Infile[iFile].cIn,lTmp,control->Io.iVerbose);
    if (dTmp < 0)   //if input value lt 0
      body[iFile-1].dMagMomCoef = dTmp*dNegativeDouble(*options,files->Infile[iFile].cIn,control->Io.iVerbose);
    else
      body[iFile-1].dMagMomCoef = dTmp;  //no units.
    UpdateFoundOption(&files->Infile[iFile],options,lTmp,iFile);
  } else
    if (iFile > 0)  //if line num not ge 0, then if iFile gt 0, then set default.
      body[iFile-1].dMagMomCoef = options->dDefault;
}
/**
  Read solar wind pressure at body from input file

  @param body Body struct
  @param control Control struct
  @param files Files struct
  @param options Options struct
  @param system System struct
  @param iFile Index of file
*/
void fvReadPresSWind(BODY *body,CONTROL *control,FILES *files,OPTIONS *options,SYSTEM *system,int iFile) {
  int lTmp=-1;
  double dTmp;
  AddOptionDouble(files->Infile[iFile].cIn,options->cName,&dTmp,&lTmp,control->Io.iVerbose);
  if (lTmp >= 0) {   //if line num of option ge 0
    NotPrimaryInput(iFile,options->cName,files->Infile[iFile].cIn,lTmp,control->Io.iVerbose);
    if (dTmp < 0)   //if input value lt 0
      body[iFile-1].dPresSWind = dTmp*dNegativeDouble(*options,files->Infile[iFile].cIn,control->Io.iVerbose);
   else
     body[iFile-1].dPresSWind = dTmp;  //no units.
    UpdateFoundOption(&files->Infile[iFile],options,lTmp,iFile);
  } else
      if (iFile > 0)  //if line num not ge 0, then if iFile gt 0, then set default.
      body[iFile-1].dPresSWind = options->dDefault;
}
/**
  Read minimum mantle temperature to halt from input file

  @param body Body struct
  @param control Control struct
  @param files Files struct
  @param options Options struct
  @param system System struct
  @param iFile Index of file
*/
void fvReadHaltMinTMan(BODY *body,CONTROL *control,FILES *files,OPTIONS *options,SYSTEM *system,int iFile) {
  /* This parameter cannot exist in primary file */
  /* Must verify in conjuction with 235UPower and 235UMass */
  int lTmp=-1;
  double dTmp;
  AddOptionDouble(files->Infile[iFile].cIn,options->cName,&dTmp,&lTmp,control->Io.iVerbose);
  if (lTmp >= 0) {
      NotPrimaryInput(iFile,options->cName,files->Infile[iFile].cIn,lTmp,control->Io.iVerbose);
      if (dTmp < 0)
	control->Halt[iFile-1].dMinTMan = dTmp*dNegativeDouble(*options,files->Infile[iFile].cIn,control->Io.iVerbose);
      else
	control->Halt[iFile-1].dMinTMan = fdUnitsTemp(dTmp,control->Units[iFile].iTemp,0);

      UpdateFoundOption(&files->Infile[iFile],options,lTmp,iFile);
  } else
      if (iFile > 0)
       control->Halt[iFile-1].dMinTMan = options->dDefault;
}
/**
  Read minimum core temperature to halt from input file

  @param body Body struct
  @param control Control struct
  @param files Files struct
  @param options Options struct
  @param system System struct
  @param iFile Index of file
*/
void fvReadHaltMinTCore(BODY *body,CONTROL *control,FILES *files,OPTIONS *options,SYSTEM *system,int iFile) {
  /* This parameter cannot exist in primary file */
  /* Must verify in conjuction with 235UPower and 235UMass */
  int lTmp=-1;
  double dTmp;
  AddOptionDouble(files->Infile[iFile].cIn,options->cName,&dTmp,&lTmp,control->Io.iVerbose);
  if (lTmp >= 0) {
      NotPrimaryInput(iFile,options->cName,files->Infile[iFile].cIn,lTmp,control->Io.iVerbose);
      if (dTmp < 0)
	control->Halt[iFile-1].dMinTCore = dTmp*dNegativeDouble(*options,files->Infile[iFile].cIn,control->Io.iVerbose);
      else
	control->Halt[iFile-1].dMinTCore = fdUnitsTemp(dTmp,control->Units[iFile].iTemp,0);

      UpdateFoundOption(&files->Infile[iFile],options,lTmp,iFile);
  } else
      if (iFile > 0)
       control->Halt[iFile-1].dMinTCore = options->dDefault;
}
  /* Begin vemcee parameters */
/**
  Read mantle viscosity activation energy from input file

  @param body Body struct
  @param control Control struct
  @param files Files struct
  @param options Options struct
  @param system System struct
  @param iFile Index of file
*/
void fvReadActViscMan(BODY *body,CONTROL *control,FILES *files,OPTIONS *options,SYSTEM *system,int iFile) {
  int lTmp=-1;
  double dTmp;
  AddOptionDouble(files->Infile[iFile].cIn,options->cName,&dTmp,&lTmp,control->Io.iVerbose);
  if (lTmp >= 0) {   //if line num of option ge 0
    NotPrimaryInput(iFile,options->cName,files->Infile[iFile].cIn,lTmp,control->Io.iVerbose);
    if (dTmp < 0)   //if input value lt 0
      body[iFile-1].dActViscMan = dTmp*dNegativeDouble(*options,files->Infile[iFile].cIn,control->Io.iVerbose);
   else
     body[iFile-1].dActViscMan = dTmp;  //no units.
    UpdateFoundOption(&files->Infile[iFile],options,lTmp,iFile);
  } else
      if (iFile > 0)  //if line num not ge 0, then if iFile gt 0, then set default.
      body[iFile-1].dActViscMan = options->dDefault;

}
/**
  Read mantle reference shear modulus from input file

  @param body Body struct
  @param control Control struct
  @param files Files struct
  @param options Options struct
  @param system System struct
  @param iFile Index of file
*/
void fvReadShModRef(BODY *body,CONTROL *control,FILES *files,OPTIONS *options,SYSTEM *system,int iFile) {
  int lTmp=-1;
  double dTmp;
  AddOptionDouble(files->Infile[iFile].cIn,options->cName,&dTmp,&lTmp,control->Io.iVerbose);
  if (lTmp >= 0) {   //if line num of option ge 0
    NotPrimaryInput(iFile,options->cName,files->Infile[iFile].cIn,lTmp,control->Io.iVerbose);
    if (dTmp < 0)   //if input value lt 0
      body[iFile-1].dShModRef = dTmp*dNegativeDouble(*options,files->Infile[iFile].cIn,control->Io.iVerbose);
   else
     body[iFile-1].dShModRef = dTmp;  //no units.
    UpdateFoundOption(&files->Infile[iFile],options,lTmp,iFile);
  } else
      if (iFile > 0)  //if line num not ge 0, then if iFile gt 0, then set default.
      body[iFile-1].dShModRef = options->dDefault;

}
/**
  Read mantle stiffness from input file

  @param body Body struct
  @param control Control struct
  @param files Files struct
  @param options Options struct
  @param system System struct
  @param iFile Index of file
*/
void fvReadStiffness(BODY *body,CONTROL *control,FILES *files,OPTIONS *options,SYSTEM *system,int iFile) {
  int lTmp=-1;
  double dTmp;
  AddOptionDouble(files->Infile[iFile].cIn,options->cName,&dTmp,&lTmp,control->Io.iVerbose);
  if (lTmp >= 0) {   //if line num of option ge 0
    NotPrimaryInput(iFile,options->cName,files->Infile[iFile].cIn,lTmp,control->Io.iVerbose);
    if (dTmp < 0)   //if input value lt 0
      body[iFile-1].dStiffness = dTmp*dNegativeDouble(*options,files->Infile[iFile].cIn,control->Io.iVerbose);
   else
     body[iFile-1].dStiffness = dTmp;  //no units.
    UpdateFoundOption(&files->Infile[iFile],options,lTmp,iFile);
  } else
      if (iFile > 0)  //if line num not ge 0, then if iFile gt 0, then set default.
      body[iFile-1].dStiffness = options->dDefault;

}
/**
  Read Lindemann law (core liquidus) length scale "D" from input file

  @param body Body struct
  @param control Control struct
  @param files Files struct
  @param options Options struct
  @param system System struct
  @param iFile Index of file
*/
void fvReadDLind(BODY *body,CONTROL *control,FILES *files,OPTIONS *options,SYSTEM *system,int iFile) {
  int lTmp=-1;
  double dTmp;
  AddOptionDouble(files->Infile[iFile].cIn,options->cName,&dTmp,&lTmp,control->Io.iVerbose);
  if (lTmp >= 0) {   //if line num of option ge 0
    NotPrimaryInput(iFile,options->cName,files->Infile[iFile].cIn,lTmp,control->Io.iVerbose);
    if (dTmp < 0)   //if input value lt 0
      body[iFile-1].dDLind = dTmp*dNegativeDouble(*options,files->Infile[iFile].cIn,control->Io.iVerbose);
   else
     body[iFile-1].dDLind = dTmp;  //no units.
    UpdateFoundOption(&files->Infile[iFile],options,lTmp,iFile);
  } else
      if (iFile > 0)  //if line num not ge 0, then if iFile gt 0, then set default.
      body[iFile-1].dDLind = options->dDefault;

}
/**
  Read core adiabatic profile length scale "D" from input file

  @param body Body struct
  @param control Control struct
  @param files Files struct
  @param options Options struct
  @param system System struct
  @param iFile Index of file
*/
void fvReadDAdCore(BODY *body,CONTROL *control,FILES *files,OPTIONS *options,SYSTEM *system,int iFile) {
  int lTmp=-1;
  double dTmp;
  AddOptionDouble(files->Infile[iFile].cIn,options->cName,&dTmp,&lTmp,control->Io.iVerbose);
  if (lTmp >= 0) {   //if line num of option ge 0
    NotPrimaryInput(iFile,options->cName,files->Infile[iFile].cIn,lTmp,control->Io.iVerbose);
    if (dTmp < 0)   //if input value lt 0
      body[iFile-1].dDAdCore = dTmp*dNegativeDouble(*options,files->Infile[iFile].cIn,control->Io.iVerbose);
   else
     body[iFile-1].dDAdCore = dTmp;  //no units.
    UpdateFoundOption(&files->Infile[iFile],options,lTmp,iFile);
  } else
      if (iFile > 0)  //if line num not ge 0, then if iFile gt 0, then set default.
      body[iFile-1].dDAdCore = options->dDefault;
}
/**
  Read adiabatic temperature jump from average mantle to upper mantle from input file

  @param body Body struct
  @param control Control struct
  @param files Files struct
  @param options Options struct
  @param system System struct
  @param iFile Index of file
*/
void fvReadAdJumpM2UM(BODY *body,CONTROL *control,FILES *files,OPTIONS *options,SYSTEM *system,int iFile) {
  int lTmp=-1;
  double dTmp;
  AddOptionDouble(files->Infile[iFile].cIn,options->cName,&dTmp,&lTmp,control->Io.iVerbose);
  if (lTmp >= 0) {   //if line num of option ge 0
    NotPrimaryInput(iFile,options->cName,files->Infile[iFile].cIn,lTmp,control->Io.iVerbose);
    if (dTmp < 0)   //if input value lt 0
      body[iFile-1].dAdJumpM2UM = dTmp*dNegativeDouble(*options,files->Infile[iFile].cIn,control->Io.iVerbose);
   else
     body[iFile-1].dAdJumpM2UM = dTmp;  //no units.
    UpdateFoundOption(&files->Infile[iFile],options,lTmp,iFile);
  } else
      if (iFile > 0)  //if line num not ge 0, then if iFile gt 0, then set default.
      body[iFile-1].dAdJumpM2UM = options->dDefault;
}
/**
  Read adiabatic temperature jump from average mantle to lower mantle from input file

  @param body Body struct
  @param control Control struct
  @param files Files struct
  @param options Options struct
  @param system System struct
  @param iFile Index of file
*/
void fvReadAdJumpM2LM(BODY *body,CONTROL *control,FILES *files,OPTIONS *options,SYSTEM *system,int iFile) {
  int lTmp=-1;
  double dTmp;
  AddOptionDouble(files->Infile[iFile].cIn,options->cName,&dTmp,&lTmp,control->Io.iVerbose);
  if (lTmp >= 0) {   //if line num of option ge 0
    NotPrimaryInput(iFile,options->cName,files->Infile[iFile].cIn,lTmp,control->Io.iVerbose);
    if (dTmp < 0)   //if input value lt 0
      body[iFile-1].dAdJumpM2LM = dTmp*dNegativeDouble(*options,files->Infile[iFile].cIn,control->Io.iVerbose);
   else
     body[iFile-1].dAdJumpM2LM = dTmp;  //no units.
    UpdateFoundOption(&files->Infile[iFile],options,lTmp,iFile);
  } else
      if (iFile > 0)  //if line num not ge 0, then if iFile gt 0, then set default.
      body[iFile-1].dAdJumpM2LM = options->dDefault;
}
/**
  Read adiabatic temperature jump from average core to core-mantle boundary from input file

  @param body Body struct
  @param control Control struct
  @param files Files struct
  @param options Options struct
  @param system System struct
  @param iFile Index of file
*/
void fvReadAdJumpC2CMB(BODY *body,CONTROL *control,FILES *files,OPTIONS *options,SYSTEM *system,int iFile) {
  int lTmp=-1;
  double dTmp;
  AddOptionDouble(files->Infile[iFile].cIn,options->cName,&dTmp,&lTmp,control->Io.iVerbose);
  if (lTmp >= 0) {   //if line num of option ge 0
    NotPrimaryInput(iFile,options->cName,files->Infile[iFile].cIn,lTmp,control->Io.iVerbose);
    if (dTmp < 0)   //if input value lt 0
      body[iFile-1].dAdJumpC2CMB = dTmp*dNegativeDouble(*options,files->Infile[iFile].cIn,control->Io.iVerbose);
   else
     body[iFile-1].dAdJumpC2CMB = dTmp;  //no units.
    UpdateFoundOption(&files->Infile[iFile],options,lTmp,iFile);
  } else
      if (iFile > 0)  //if line num not ge 0, then if iFile gt 0, then set default.
      body[iFile-1].dAdJumpC2CMB = options->dDefault;
}
/**
  Read electrical conductivity at top of core from input file

  @param body Body struct
  @param control Control struct
  @param files Files struct
  @param options Options struct
  @param system System struct
  @param iFile Index of file
*/
void fvReadElecCondCore(BODY *body,CONTROL *control,FILES *files,OPTIONS *options,SYSTEM *system,int iFile) {
  int lTmp=-1;
  double dTmp;
  AddOptionDouble(files->Infile[iFile].cIn,options->cName,&dTmp,&lTmp,control->Io.iVerbose);
  if (lTmp >= 0) {   //if line num of option ge 0
    NotPrimaryInput(iFile,options->cName,files->Infile[iFile].cIn,lTmp,control->Io.iVerbose);
    if (dTmp < 0)   //if input value lt 0
      body[iFile-1].dElecCondCore = dTmp*dNegativeDouble(*options,files->Infile[iFile].cIn,control->Io.iVerbose);
   else
     body[iFile-1].dElecCondCore = dTmp;  //no units.
    UpdateFoundOption(&files->Infile[iFile],options,lTmp,iFile);
  } else
      if (iFile > 0)  //if line num not ge 0, then if iFile gt 0, then set default.
      body[iFile-1].dElecCondCore = options->dDefault;
}
  /* End vemcee parameters */


/* Initiatlize Input Options */
/**
  Initialize Thermint options

  @param options Options struct
  @param fnRead fnReadOption functions to read options
*/
void InitializeOptionsThermint(OPTIONS *options,fnReadOption fnRead[]) {
  int iOpt,iFile;

  /* TMan */
  sprintf(options[OPT_TMAN].cName,"dTMan");
  sprintf(options[OPT_TMAN].cDescr,"Initial Mantle Temperature");
  sprintf(options[OPT_TMAN].cDefault,"3000 K");
  options[OPT_TMAN].iType = 2;
  options[OPT_TMAN].iMultiFile = 1;
  options[OPT_TMAN].dNeg = 3000.0;  //Not sure about this??
  options[OPT_TMAN].dDefault = 3000.0;
  sprintf(options[OPT_TMAN].cNeg,"Default=3000");
  fnRead[OPT_TMAN] = &fvReadTMan;

   /* TCore */
  sprintf(options[OPT_TCORE].cName,"dTCore");
  sprintf(options[OPT_TCORE].cDescr,"Initial Core Temperature");
  sprintf(options[OPT_TCORE].cDefault,"6000 K");
  options[OPT_TCORE].iType = 2;
  options[OPT_TCORE].iMultiFile = 1;
  options[OPT_TCORE].dNeg = 6000.0;  //Not sure about this??
  options[OPT_TCORE].dDefault = 6000.0;
  sprintf(options[OPT_TCORE].cNeg,"Default=6000");
  fnRead[OPT_TCORE] = &fvReadTCore;

   /* ViscJumpMan */
  sprintf(options[OPT_VISCJUMPMAN].cName,"dViscJumpMan");
  sprintf(options[OPT_VISCJUMPMAN].cDescr,"ViscJumpMan");
  sprintf(options[OPT_VISCJUMPMAN].cDefault,"VISCJUMPMAN");
  options[OPT_VISCJUMPMAN].iType = 2;
  options[OPT_VISCJUMPMAN].iMultiFile = 1;
  options[OPT_VISCJUMPMAN].dNeg = VISCJUMPMAN;
  options[OPT_VISCJUMPMAN].dDefault = VISCJUMPMAN;
  sprintf(options[OPT_VISCJUMPMAN].cNeg,"Default");
  fnRead[OPT_VISCJUMPMAN] = &fvReadViscJumpMan;

  /* ViscRef */
  sprintf(options[OPT_VISCREF].cName,"dViscRef");
  sprintf(options[OPT_VISCREF].cDescr,"ViscRef");
  sprintf(options[OPT_VISCREF].cDefault,"1");
  options[OPT_VISCREF].iType = 2;
  options[OPT_VISCREF].iMultiFile = 1;
  options[OPT_VISCREF].dNeg = VISCREF;
  options[OPT_VISCREF].dDefault = VISCREF;
  sprintf(options[OPT_VISCREF].cNeg,"Default value in thermint.h");
  fnRead[OPT_VISCREF] = &fvReadViscRef;

  /* TrefLind */
  sprintf(options[OPT_TREFLIND].cName,"dTrefLind");
  sprintf(options[OPT_TREFLIND].cDescr,"TrefLind");
  sprintf(options[OPT_TREFLIND].cDefault,"Value in thermint.h");
  options[OPT_TREFLIND].iType = 2;
  options[OPT_TREFLIND].iMultiFile = 1;
  options[OPT_TREFLIND].dNeg = 1;
  options[OPT_TREFLIND].dDefault = TREFLIND;
  sprintf(options[OPT_TREFLIND].cNeg,"Default in thermint.h");
  fnRead[OPT_TREFLIND] = &fvReadTrefLind;

  /* DTChiRef */
  sprintf(options[OPT_DTCHIREF].cName,"dDTChiRef");
  sprintf(options[OPT_DTCHIREF].cDescr,"DTChiRef");
  sprintf(options[OPT_DTCHIREF].cDefault,"Value in thermint.h");
  options[OPT_DTCHIREF].iType = 2;
  options[OPT_DTCHIREF].iMultiFile = 1;
  options[OPT_DTCHIREF].dNeg = 1;
  options[OPT_DTCHIREF].dDefault = DTCHIREF;
  sprintf(options[OPT_DTCHIREF].cNeg,"Default in thermint.h");
  fnRead[OPT_DTCHIREF] = &fvReadDTChiRef;

  /* EruptEff */
  sprintf(options[OPT_ERUPTEFF].cName,"dEruptEff");
  sprintf(options[OPT_ERUPTEFF].cDescr,"Melt Eruption Efficiency");
  sprintf(options[OPT_ERUPTEFF].cDefault,"ERUPTEFF");
  options[OPT_ERUPTEFF].iType = 2;
  options[OPT_ERUPTEFF].iMultiFile = 1;
  options[OPT_ERUPTEFF].dNeg = ERUPTEFF;
  options[OPT_ERUPTEFF].dDefault = ERUPTEFF;
  sprintf(options[OPT_ERUPTEFF].cNeg,"Default is ERUPTEFF");
  fnRead[OPT_ERUPTEFF] = &fvReadEruptEff;

  /* ViscMeltPhis */
  sprintf(options[OPT_VISCMELTPHIS].cName,"dViscMeltPhis");
  sprintf(options[OPT_VISCMELTPHIS].cDescr,"Viscosity Melt Factor Phi star");
  sprintf(options[OPT_VISCMELTPHIS].cDefault,"Default is VISCMELTPHIS");
  options[OPT_VISCMELTPHIS].iType = 2;
  options[OPT_VISCMELTPHIS].iMultiFile = 1;
  options[OPT_VISCMELTPHIS].dNeg = VISCMELTPHIS;
  options[OPT_VISCMELTPHIS].dDefault = VISCMELTPHIS;
  sprintf(options[OPT_VISCMELTPHIS].cNeg,"Default is VISCMELTPHIS");
  fnRead[OPT_VISCMELTPHIS] = &fvReadViscMeltPhis;

  /* ViscMeltXi */
  sprintf(options[OPT_VISCMELTXI].cName,"dViscMeltXi");
  sprintf(options[OPT_VISCMELTXI].cDescr,"Viscosity Melt Factor Xi");
  sprintf(options[OPT_VISCMELTXI].cDefault,"Default is VISCMELTXI");
  options[OPT_VISCMELTXI].iType = 2;
  options[OPT_VISCMELTXI].iMultiFile = 1;
  options[OPT_VISCMELTXI].dNeg = VISCMELTXI;
  options[OPT_VISCMELTXI].dDefault = VISCMELTXI;
  sprintf(options[OPT_VISCMELTXI].cNeg,"Default is VISCMELTXI");
  fnRead[OPT_VISCMELTXI] = &fvReadViscMeltXi;

  /* ViscMeltGamma */
  sprintf(options[OPT_VISCMELTGAMMA].cName,"dViscMeltGamma");
  sprintf(options[OPT_VISCMELTGAMMA].cDescr,"Viscosity Melt Factor Gamma");
  sprintf(options[OPT_VISCMELTGAMMA].cDefault,"Default is VISCMELTGAMMA");
  options[OPT_VISCMELTGAMMA].iType = 2;
  options[OPT_VISCMELTGAMMA].iMultiFile = 1;
  options[OPT_VISCMELTGAMMA].dNeg = VISCMELTGAMMA;
  options[OPT_VISCMELTGAMMA].dDefault = VISCMELTGAMMA;
  sprintf(options[OPT_VISCMELTGAMMA].cNeg,"Default is VISCMELTGAMMA");
  fnRead[OPT_VISCMELTGAMMA] = &fvReadViscMeltGamma;

  /* ViscMeltDelta */
  sprintf(options[OPT_VISCMELTDELTA].cName,"dViscMeltDelta");
  sprintf(options[OPT_VISCMELTDELTA].cDescr,"Viscosity Melt Factor Delta");
  sprintf(options[OPT_VISCMELTDELTA].cDefault,"Default is VISCMELTDELTA");
  options[OPT_VISCMELTDELTA].iType = 2;
  options[OPT_VISCMELTDELTA].iMultiFile = 1;
  options[OPT_VISCMELTDELTA].dNeg = VISCMELTDELTA;
  options[OPT_VISCMELTDELTA].dDefault = VISCMELTDELTA;
  sprintf(options[OPT_VISCMELTDELTA].cNeg,"Default is VISCMELTDELTA");
  fnRead[OPT_VISCMELTDELTA] = &fvReadViscMeltDelta;

  /* ViscMeltB */
  sprintf(options[OPT_VISCMELTB].cName,"dViscMeltB");
  sprintf(options[OPT_VISCMELTB].cDescr,"Viscosity Melt Factor B");
  sprintf(options[OPT_VISCMELTB].cDefault,"Default is VISCMELTB");
  options[OPT_VISCMELTB].iType = 2;
  options[OPT_VISCMELTB].iMultiFile = 1;
  options[OPT_VISCMELTB].dNeg = VISCMELTB;
  options[OPT_VISCMELTB].dDefault = VISCMELTB;
  sprintf(options[OPT_VISCMELTB].cNeg,"Default is VISCMELTB");
<<<<<<< HEAD
  fnRead[OPT_VISCMELTB] = &fvReadViscMeltB;
  
=======
  fnRead[OPT_VISCMELTB] = &ReadViscMeltB;

>>>>>>> e9c1a0f4
  /* MeltfactorLMan XXX Added by Rory -- Check!*/
  sprintf(options[OPT_MELTFACTORLMAN].cName,"dMeltfactorLMan");
  sprintf(options[OPT_MELTFACTORLMAN].cDescr,"Lower Mantle Viscosity Melt Factor");
  sprintf(options[OPT_MELTFACTORLMAN].cDefault,"%f",MELTFACTORLMAN);
  options[OPT_MELTFACTORLMAN].iType = 2;
  options[OPT_MELTFACTORLMAN].iMultiFile = 1;
  // XXX Rory doesn't think negative options should be allowed here
  //options[OPT_MELTFACTORLMAN].dNeg = MELTFACTORLMAN;
  options[OPT_MELTFACTORLMAN].dDefault = MELTFACTORLMAN;
  //sprintf(options[OPT_MELTFACTORLMAN].cNeg,"Default is MELTFACTORLMAN");
  fnRead[OPT_MELTFACTORLMAN] = &fvReadMeltfactorLMan;

  /* MeltfactorUMan */
  sprintf(options[OPT_MELTFACTORUMAN].cName,"dMeltfactorUMan");
  sprintf(options[OPT_MELTFACTORUMAN].cDescr,"Upper Mantle Viscosity Melt Factor");
  sprintf(options[OPT_MELTFACTORUMAN].cDefault,"%f",MELTFACTORUMAN);
  options[OPT_MELTFACTORUMAN].iType = 2;
  options[OPT_MELTFACTORUMAN].iMultiFile = 1;
  options[OPT_MELTFACTORUMAN].dNeg = MELTFACTORUMAN;
  options[OPT_MELTFACTORUMAN].dDefault = MELTFACTORUMAN;
  sprintf(options[OPT_MELTFACTORUMAN].cNeg,"Default is MELTFACTORUMAN");
  fnRead[OPT_MELTFACTORUMAN] = &fvReadMeltfactorUMan;

  /* FixMeltfactorUMan */
  sprintf(options[OPT_FIXMELTFACTORUMAN].cName,"dFixMeltfactorUMan");
  sprintf(options[OPT_FIXMELTFACTORUMAN].cDescr,"Fix Viscosity Melt Factor");
  sprintf(options[OPT_FIXMELTFACTORUMAN].cDefault,"Default is FIXMELTFACTORUMAN");
  options[OPT_FIXMELTFACTORUMAN].iType = 2;
  options[OPT_FIXMELTFACTORUMAN].iMultiFile = 1;
  options[OPT_FIXMELTFACTORUMAN].dNeg = FIXMELTFACTORUMAN;
  options[OPT_FIXMELTFACTORUMAN].dDefault = FIXMELTFACTORUMAN;
  sprintf(options[OPT_FIXMELTFACTORUMAN].cNeg,"Default is FIXMELTFACTORUMAN");
  fnRead[OPT_FIXMELTFACTORUMAN] = &fvReadFixMeltfactorUMan;

  /* StagLid */
  sprintf(options[OPT_STAGLID].cName,"dStagLid");
  sprintf(options[OPT_STAGLID].cDescr,"Stagnant Lid Switch");
  sprintf(options[OPT_STAGLID].cDefault,"Default is STAGLID");
  options[OPT_STAGLID].iType = 2;
  options[OPT_STAGLID].iMultiFile = 1;
  options[OPT_STAGLID].dNeg = STAGLID;
  options[OPT_STAGLID].dDefault = STAGLID;
  sprintf(options[OPT_STAGLID].cNeg,"Default is STAGLID");
  fnRead[OPT_STAGLID] = &fvReadStagLid;

  /* ManHFlowPref */
  sprintf(options[OPT_MANHFLOWPREF].cName,"dManHFlowPref");
  sprintf(options[OPT_MANHFLOWPREF].cDescr,"Mantle HFlow Prefix");
  sprintf(options[OPT_MANHFLOWPREF].cDefault,"Default is MANHFLOWPREF");
  options[OPT_MANHFLOWPREF].iType = 2;
  options[OPT_MANHFLOWPREF].iMultiFile = 1;
  options[OPT_MANHFLOWPREF].dNeg = MANHFLOWPREF;
  options[OPT_MANHFLOWPREF].dDefault = MANHFLOWPREF;
  sprintf(options[OPT_MANHFLOWPREF].cNeg,"Default is MANHFLOWPREF");
  fnRead[OPT_MANHFLOWPREF] = &fvReadManHFlowPref;

   /* MagMomCoef */
  sprintf(options[OPT_MAGMOMCOEF].cName,"dMagMomCoef");
  sprintf(options[OPT_MAGMOMCOEF].cDescr,"Magnetic Moment Coefficient");
  sprintf(options[OPT_MAGMOMCOEF].cDefault,"Default is MAGMOMCOEF");
  options[OPT_MAGMOMCOEF].iType = 2;
  options[OPT_MAGMOMCOEF].iMultiFile = 1;
  options[OPT_MAGMOMCOEF].dNeg = MAGMOMCOEF;
  options[OPT_MAGMOMCOEF].dDefault = MAGMOMCOEF;
  sprintf(options[OPT_MAGMOMCOEF].cNeg,"Default is MAGMOMCOEF");
  fnRead[OPT_MAGMOMCOEF] = &fvReadMagMomCoef;

  /* PresSWind */
  sprintf(options[OPT_PRESSWIND].cName,"dPresSWind");
  sprintf(options[OPT_PRESSWIND].cDescr,"Stellar Wind Pressure at body");
  sprintf(options[OPT_PRESSWIND].cDefault,"Default is EPRESSWIND");
  options[OPT_PRESSWIND].iType = 2;
  options[OPT_PRESSWIND].iMultiFile = 1;
  options[OPT_PRESSWIND].dNeg = EPRESSWIND;
  options[OPT_PRESSWIND].dDefault = EPRESSWIND;
  sprintf(options[OPT_PRESSWIND].cNeg,"Default is EPRESSWIND");
<<<<<<< HEAD
  fnRead[OPT_PRESSWIND] = &fvReadPresSWind;
  
=======
  fnRead[OPT_PRESSWIND] = &ReadPresSWind;

>>>>>>> e9c1a0f4
  /* Halt at Minimum Mantle Temperature */
  sprintf(options[OPT_HALTMINTMAN].cName,"dHaltMinTMan");
  sprintf(options[OPT_HALTMINTMAN].cDescr,"Halt at Minimum Mantle Temperature");
  sprintf(options[OPT_HALTMINTMAN].cDefault,"0 K");
  options[OPT_HALTMINTMAN].iType = 2;
  options[OPT_HALTMINTMAN].iMultiFile = 1;
  options[OPT_HALTMINTMAN].dNeg = 1;
  options[OPT_HALTMINTMAN].dDefault = 0;
  sprintf(options[OPT_HALTMINTMAN].cNeg,"0");
  fnRead[OPT_HALTMINTMAN] = &fvReadHaltMinTMan;

  /* Halt at Minimum Core Temperature */
  sprintf(options[OPT_HALTMINTCORE].cName,"dHaltMinTCore");
  sprintf(options[OPT_HALTMINTCORE].cDescr,"Halt at Minimum Core Temperature");
  sprintf(options[OPT_HALTMINTCORE].cDefault,"0 K");
  options[OPT_HALTMINTCORE].iType = 2;
  options[OPT_HALTMINTCORE].iMultiFile = 1;
  options[OPT_HALTMINTCORE].dNeg = 1;
  options[OPT_HALTMINTCORE].dDefault = 0;
  sprintf(options[OPT_HALTMINTCORE].cNeg,"0");
  fnRead[OPT_HALTMINTCORE] = &fvReadHaltMinTCore;

  /* Begin vemcee parameters */
  /* ActViscMan */
  sprintf(options[OPT_ACTVISCMAN].cName,"dActViscMan");
  sprintf(options[OPT_ACTVISCMAN].cDescr,"Mantle viscosity activation energy");
  sprintf(options[OPT_ACTVISCMAN].cDefault,"Default is ACTVISCMAN");
  options[OPT_ACTVISCMAN].iType = 2;
  options[OPT_ACTVISCMAN].iMultiFile = 1;
  options[OPT_ACTVISCMAN].dNeg = ACTVISCMAN;
  options[OPT_ACTVISCMAN].dDefault = ACTVISCMAN;
  sprintf(options[OPT_ACTVISCMAN].cNeg,"Default is ACTVISCMAN");
  fnRead[OPT_ACTVISCMAN] = &fvReadActViscMan;

  /* ShModRef */
  sprintf(options[OPT_SHMODREF].cName,"dShModRef");
  sprintf(options[OPT_SHMODREF].cDescr,"Reference kinematic mantle shear modulus");
  sprintf(options[OPT_SHMODREF].cDefault,"Default is SHMODREF");
  options[OPT_SHMODREF].iType = 2;
  options[OPT_SHMODREF].iMultiFile = 1;
  options[OPT_SHMODREF].dNeg = SHMODREF;
  options[OPT_SHMODREF].dDefault = SHMODREF;
  sprintf(options[OPT_SHMODREF].cNeg,"Default is SHMODREF");
  fnRead[OPT_SHMODREF] = &fvReadShModRef;

  /* Stiffness */
  sprintf(options[OPT_STIFFNESS].cName,"dStiffness");
  sprintf(options[OPT_STIFFNESS].cDescr,"Effective stiffness of mantle");
  sprintf(options[OPT_STIFFNESS].cDefault,"Default is STIFFNESS");
  options[OPT_STIFFNESS].iType = 2;
  options[OPT_STIFFNESS].iMultiFile = 1;
  options[OPT_STIFFNESS].dNeg = STIFFNESS;
  options[OPT_STIFFNESS].dDefault = STIFFNESS;
  sprintf(options[OPT_STIFFNESS].cNeg,"Default is STIFFNESS");
  fnRead[OPT_STIFFNESS] = &fvReadStiffness;

  /* DLind */
  sprintf(options[OPT_DLIND].cName,"dDLind");
  sprintf(options[OPT_DLIND].cDescr,"Lindemann's law length scale for iron liquidus");
  sprintf(options[OPT_DLIND].cDefault,"Default is DLIND");
  options[OPT_DLIND].iType = 2;
  options[OPT_DLIND].iMultiFile = 1;
  options[OPT_DLIND].dNeg = DLIND;
  options[OPT_DLIND].dDefault = DLIND;
  sprintf(options[OPT_DLIND].cNeg,"Default is DLIND");
  fnRead[OPT_DLIND] = &fvReadDLind;

  /* DAdCore */
  sprintf(options[OPT_DADCORE].cName,"dDAdCore");
  sprintf(options[OPT_DADCORE].cDescr,"Liq iron core adiabatic length scale");
  sprintf(options[OPT_DADCORE].cDefault,"Default is DADCORE");
  options[OPT_DADCORE].iType = 2;
  options[OPT_DADCORE].iMultiFile = 1;
  options[OPT_DADCORE].dNeg = DADCORE;
  options[OPT_DADCORE].dDefault = DADCORE;
  sprintf(options[OPT_DADCORE].cNeg,"Default is DADCORE");
  fnRead[OPT_DADCORE] = &fvReadDAdCore;

  /* AdJumpM2UM */
  sprintf(options[OPT_ADJUMPM2UM].cName,"dAdJumpM2UM");
  sprintf(options[OPT_ADJUMPM2UM].cDescr,"Adiabatic temp jump from ave mantle to UM");
  sprintf(options[OPT_ADJUMPM2UM].cDefault,"Default is ADJUMPM2UM");
  options[OPT_ADJUMPM2UM].iType = 2;
  options[OPT_ADJUMPM2UM].iMultiFile = 1;
  options[OPT_ADJUMPM2UM].dNeg = ADJUMPM2UM;
  options[OPT_ADJUMPM2UM].dDefault = ADJUMPM2UM;
  sprintf(options[OPT_ADJUMPM2UM].cNeg,"Default is ADJUMPM2UM");
  fnRead[OPT_ADJUMPM2UM] = &fvReadAdJumpM2UM;

  /* AdJumpM2LM */
  sprintf(options[OPT_ADJUMPM2LM].cName,"dAdJumpM2LM");
  sprintf(options[OPT_ADJUMPM2LM].cDescr,"Adiabatic temp jump from ave mantle to LM");
  sprintf(options[OPT_ADJUMPM2LM].cDefault,"Default is ADJUMPM2LM");
  options[OPT_ADJUMPM2LM].iType = 2;
  options[OPT_ADJUMPM2LM].iMultiFile = 1;
  options[OPT_ADJUMPM2LM].dNeg = ADJUMPM2LM;
  options[OPT_ADJUMPM2LM].dDefault = ADJUMPM2LM;
  sprintf(options[OPT_ADJUMPM2LM].cNeg,"Default is ADJUMPM2LM");
  fnRead[OPT_ADJUMPM2LM] = &fvReadAdJumpM2LM;

  /* AdJumpC2CMB */
  sprintf(options[OPT_ADJUMPC2CMB].cName,"dAdJumpC2CMB");
  sprintf(options[OPT_ADJUMPC2CMB].cDescr,"Adiabatic temp jump from ave core to CMB");
  sprintf(options[OPT_ADJUMPC2CMB].cDefault,"Default is ADJUMPC2CMB");
  options[OPT_ADJUMPC2CMB].iType = 2;
  options[OPT_ADJUMPC2CMB].iMultiFile = 1;
  options[OPT_ADJUMPC2CMB].dNeg = ADJUMPC2CMB;
  options[OPT_ADJUMPC2CMB].dDefault = ADJUMPC2CMB;
  sprintf(options[OPT_ADJUMPC2CMB].cNeg,"Default is ADJUMPC2CMB");
  fnRead[OPT_ADJUMPC2CMB] = &fvReadAdJumpC2CMB;

  /* ElecCondCore */
  sprintf(options[OPT_ELECCONDCORE].cName,"dElecCondCore");
  sprintf(options[OPT_ELECCONDCORE].cDescr,"Electrical conductivity of core");
  sprintf(options[OPT_ELECCONDCORE].cDefault,"Default is ELECCONDCORE");
  options[OPT_ELECCONDCORE].iType = 2;
  options[OPT_ELECCONDCORE].iMultiFile = 1;
  options[OPT_ELECCONDCORE].dNeg = ELECCONDCORE;
  options[OPT_ELECCONDCORE].dDefault = ELECCONDCORE;
  sprintf(options[OPT_ELECCONDCORE].cNeg,"Default is ELECCONDCORE");
  fnRead[OPT_ELECCONDCORE] = &fvReadElecCondCore;
  /* End vemcee parameters */
}
/**
  Read options in thermint

  @param body Body struct
  @param control Control struct
  @param files Files struct
  @param options Options struct
  @param system System struct
  @param fnRead fnReadOption functions to read options
  @param iBody Index of body
*/
void fvReadOptionsThermint(BODY *body,CONTROL *control,FILES *files,OPTIONS *options,SYSTEM *system,fnReadOption fnRead[],int iBody) {
  int iOpt;

  for (iOpt=OPTSTARTTHERMINT;iOpt<OPTENDTHERMINT;iOpt++) {
    if (options[iOpt].iType != -1)
      fnRead[iOpt](body,control,files,&options[iOpt],system,iBody+1);
  }
}

/******************* Verify THERMINT ******************/
/**
  Verify assigning of TMan to body

  @param body Body struct
  @param options Options struct
  @param dAge Age
  @param iBody Index of body
*/
/* Should this function be deleted? */
void fvAssignTMan(BODY *body,OPTIONS *options,double dAge,int iBody) {
    /* Mantle */
    /*    if (options[OPT_TMAN].iLine[iBody+1] >= 0) {
        body[iBody].d40KNumMan=body[iBody].d40KMassMan/(MASS40K);
        printf("40KMassMan set, body[iBody].d40KNumMan=%e, ENUMMAN40K=%e\n",body[iBody].d40KNumMan,ENUMMAN40K);
    }
    body[iBody].dTMan = fd40KConstant(body[iBody].d40KNumMan,dAge);  //Get the constant given num and age.
    */
}
/**
  Verify TMan. In update struct, iaType=1 for differential equation evolution, iNumBodies=1, iaBody is number of bodies affected by this variable (1), pdTDotMan points towards derivative, fnUpdate points towards derivative (fdTDotMan).

<<<<<<< HEAD
  @param body Body struct
  @param options Options struct
  @param system System struct
  @param update Update struct
  @param dAge Age
  @param fnUpdate fnUpdateVariable function to compute variable
  @param iBody Index of body
*/
void fvVerifyTMan(BODY *body,OPTIONS *options,SYSTEM *system,UPDATE *update,double dAge,fnUpdateVariable ***fnUpdate,int iBody) {
=======
void VerifyTMan(BODY *body,OPTIONS *options,SYSTEM *system,UPDATE *update,double dAge,int iBody) {
>>>>>>> e9c1a0f4

  //  AssignTMan(body,options,dAge,iBody);
  /* Mantle */
  update[iBody].iaType[update[iBody].iTMan][0] = 1; //iaType=0 for prescribed evolution, =1 for differential evolution (normal)
  update[iBody].iNumBodies[update[iBody].iTMan][0]=1;
  update[iBody].iaBody[update[iBody].iTMan][0] = malloc(update[iBody].iNumBodies[update[iBody].iTMan][0]*sizeof(int)); //iaBody is the number of bodies that are affected by this variable.
  update[iBody].iaBody[update[iBody].iTMan][0][0]=iBody;
  update[iBody].pdTDotMan = &update[iBody].daDerivProc[update[iBody].iTMan][0];

  // Initialize some values that dDTManDt depends on
  update[iBody].daDerivProc[update[iBody].iTMan][0] = 0;
}
/**
  Verify TCore. In update struct, iaType=1 for differential equation evolution, iNumBodies=1, iaBody is number of bodies affected by this variable (1), pdTDotCore points towards derivative, fnUpdate points towards derivative (fdTDotCore).  Initialize parameters that dDTCoreDt depends on in body struct: dRIC, dHfluxCMBConv, dRICDot, dGravICB, dCoreBuoyTherm, dCoreBuoyCompo, update. daDerivProc.

<<<<<<< HEAD
  @param body Body struct
  @param options Options struct
  @param system System struct
  @param update Update struct
  @param dAge Age
  @param fnUpdate fnUpdateVariable function to compute variable
  @param iBody Index of body
*/
void fvVerifyTCore(BODY *body,OPTIONS *options,SYSTEM *system,UPDATE *update,double dAge,fnUpdateVariable ***fnUpdate,int iBody) {
=======
void VerifyTCore(BODY *body,OPTIONS *options,UPDATE *update,double dAge,int iBody) {
>>>>>>> e9c1a0f4
    //  AssignTCore(body,options,dAge,iBody);
    /* Core */
    update[iBody].iaType[update[iBody].iTCore][0] = 1; //iaType=0 for prescribed evolution, =1 for differential evolution (normal)
    update[iBody].iNumBodies[update[iBody].iTCore][0]=1;
    update[iBody].iaBody[update[iBody].iTCore][0] = malloc(update[iBody].iNumBodies[update[iBody].iTCore][0]*sizeof(int)); //iaBody is the number of bodies that are affected by this variable.
    update[iBody].iaBody[update[iBody].iTCore][0][0]=iBody;
    update[iBody].pdTDotCore = &update[iBody].daDerivProc[update[iBody].iTCore][0];

    // Initialize parameters that dDTCoreDt depends on
    body[iBody].dRIC = 0;
    body[iBody].dHfluxCMBConv = 0;
    body[iBody].dRICDot = 0;
    body[iBody].dGravICB = fdGravICB(body,iBody);
    body[iBody].dCoreBuoyTherm = fdCoreBuoyTherm(body,iBody);
    body[iBody].dCoreBuoyCompo = fdCoreBuoyCompo(body,iBody);
    update[iBody].daDerivProc[update[iBody].iTCore][0] = 0;
}

/******************  AUX PROPS  ***************************/
/**
  Set auxiliary properties in body.  This includes all thermint parameters that are not computed by a time derivative (that is everything except TMan and TCore).

  @param body Body struct
  @param evolve Evolve struct
  @param update Update struct
  @param iBody Index of body
*/
void fvPropsAuxThermint(BODY *body,EVOLVE *evolve,UPDATE *update,int iBody) {
  /* Scalar Properties */
  body[iBody].dTUMan=fdTUMan(body,iBody);
  body[iBody].dTLMan=fdTLMan(body,iBody);
  body[iBody].dTCMB=fdTCMB(body,iBody);
  body[iBody].dTJumpUMan=fdTJumpUMan(body,iBody);
  body[iBody].dTJumpLMan=fdTJumpLMan(body,iBody);
  body[iBody].dSignTJumpUMan=fdSignTJumpUMan(body,iBody);
  body[iBody].dSignTJumpLMan=fdSignTJumpLMan(body,iBody);
  //  body[iBody].dViscJumpMan=fdViscJumpMan(body,iBody);
  if (body[iBody].dMeltfactorUMan==0)
    body[iBody].dMeltfactorUMan=1.;  //initialize to avoid fvvisc=visc/meltfactor crash.
  if (body[iBody].dMeltfactorLMan==0)
    body[iBody].dMeltfactorLMan=1.;  //initialize to avoid fvvisc=visc/meltfactor crash.
  /* Loop through melt calculation once to get dependence of visc on melt. */
  int i=0, nloop=1;
  for (i=0;i<nloop;i++) {
    body[iBody].dViscUManArr=fdViscUManArr(body,iBody);
    body[iBody].dViscUMan=fdViscUMan(body,iBody);
    body[iBody].dViscLMan=fdViscLMan(body,iBody);
    body[iBody].dBLUMan=fdBLUMan(body,iBody);
    body[iBody].dBLLMan=fdBLLMan(body,iBody);
    body[iBody].dShmodUMan=fdShmodUMan(body,iBody);
    body[iBody].dTsolUMan=fdTsolUMan(body,iBody);
    body[iBody].dTliqUMan=fdTliqUMan(body,iBody);
    body[iBody].dFMeltUMan=fdFMeltUMan(body,iBody);
    body[iBody].dMeltfactorUMan=fdMeltfactorUMan(body,iBody);
    //      body[iBody].dFixMeltfactorUMan=fdFixMeltfactorUMan(body,iBody);
    body[iBody].dTsolLMan=fdTsolLMan(body,iBody);
    body[iBody].dTliqLMan=fdTliqLMan(body,iBody);
    body[iBody].dFMeltLMan=fdFMeltLMan(body,iBody);
    body[iBody].dMeltfactorLMan=fdMeltfactorLMan(body,iBody);
  }
  body[iBody].dDepthMeltMan=fdDepthMeltMan(body,iBody);
  body[iBody].dTDepthMeltMan=fdTDepthMeltMan(body,iBody);
  body[iBody].dTJumpMeltMan=fdTJumpMeltMan(body,iBody);
  body[iBody].dMeltMassFluxMan=fdMeltMassFluxMan(body,iBody);
  body[iBody].dViscMMan=fdViscMMan(body,iBody);
  body[iBody].dRayleighMan=fdRayleighMan(body,iBody);

  /* Heat Flows */
  /* Mantle */
  body[iBody].dHfluxUMan=fdHfluxUMan(body,iBody);
  body[iBody].dHfluxLMan=fdHfluxLMan(body,iBody);
  body[iBody].dHfluxCMB=fdHfluxCMB(body,iBody);
  body[iBody].dHflowUMan=fdHflowUMan(body,iBody);
  body[iBody].dHflowLMan=fdHflowLMan(body,iBody);
  body[iBody].dHflowCMB=fdHflowCMB(body,iBody);
  body[iBody].dHflowLatentMan=fdHflowLatentMan(body,update,iBody);
  body[iBody].dHflowMeltMan=fdHflowMeltMan(body,iBody);
  body[iBody].dHflowSecMan=fdHflowSecMan(body,iBody);
  body[iBody].dHflowSurf=fdHflowSurf(body,iBody);

  /* Core */
  /* Iterate on Core chemistry before R_ICB */
  // The order matters here!
  body[iBody].dMassIC=fdMassIC(body,iBody);
  body[iBody].dMassOC=fdMassOC(body,iBody);
  body[iBody].dMassChiOC=fdMassChiOC(body,iBody);
  body[iBody].dMassChiIC=fdMassChiIC(body,iBody);
  body[iBody].dChiOC=fdChiOC(body,iBody);
  body[iBody].dChiIC=fdChiIC(body,iBody);
  body[iBody].dDTChi=fdDTChi(body,iBody);
  body[iBody].dRIC=fdRIC(body,iBody);
  body[iBody].dDRICDTCMB=fdDRICDTCMB(body,iBody);
  body[iBody].dMassICDot=fdMassICDot(body,update,iBody);
  body[iBody].dHflowLatentIC=fdHflowLatentIC(body,update,iBody);
  body[iBody].dPowerGravIC=fdPowerGravIC(body,update,iBody);
  body[iBody].dThermConductOC=fdThermConductOC(body,iBody);
  body[iBody].dHfluxCMBAd=fdHfluxCMBAd(body,iBody);
  body[iBody].dHfluxCMBConv=fdHfluxCMBConv(body,iBody);
  body[iBody].dRICDot=fdRICDot(body,update,iBody);
  body[iBody].dGravICB=fdGravICB(body,iBody);
  body[iBody].dCoreBuoyTherm=fdCoreBuoyTherm(body,iBody);
  body[iBody].dCoreBuoyCompo=fdCoreBuoyCompo(body,iBody);
  body[iBody].dCoreBuoyTotal=fdCoreBuoyTotal(body,iBody);
  body[iBody].dMagMom=fdMagMom(body,iBody);
  body[iBody].dPresSWind=fdPresSWind(body,iBody);
  body[iBody].dMagPauseRad=fdMagPauseRad(body,iBody);
}
<<<<<<< HEAD
/**
  Enforce limits to fundamental parameters: if TMan or TCore < 0.5 then set it to 0 (i.e. removes negatives).

  @param body Body struct
  @param evolve Evolve struct
  @param io IO struct
  @param system System struct
  @param update Update struct
  @param fnUpdate fnUpdateVariable pointer to function to update
  @param iBody Index of body
  @param iModule Index of module
*/
void fvForceBehaviorThermint(BODY *body,EVOLVE *evolve,IO *io,SYSTEM *system,UPDATE *update,fnUpdateVariable ***fnUpdate,int iBody,int iModule) {
=======

void fnForceBehaviorThermint(BODY *body,MODULE *module,EVOLVE *evolve,IO *io,SYSTEM *system,UPDATE *update,fnUpdateVariable ***fnUpdate,int iBody,int iModule) {
>>>>>>> e9c1a0f4
  // XXX Reset fnUpdate functions to SetDerivTiny?
  if (body[iBody].dTMan < 0.5)
    body[iBody].dTMan = 0;
  if (body[iBody].dTCore < 0.5)
    body[iBody].dTCore = 0;
}
/**
  Verify thermint. Calls VerifyTMan, VerifyTCore, ForceBehaviorThermint, PropsAuxThermint, BodyCopyThermint.

  @param body Body struct
  @param control Control struct
  @param files Files struct
  @param options Options struct
  @param output Output struct
  @param system System struct
  @param update Update struct
  @param fnUpdate fnUpdateVariable function to compute variable
  @param iBody Index of body
  @param iModule Index of module
*/
void fvVerifyThermint(BODY *body,CONTROL *control,FILES *files,OPTIONS *options,OUTPUT *output,SYSTEM *system,UPDATE *update,fnUpdateVariable ***fnUpdate,int iBody,int iModule) {
  fvVerifyTMan(body,options,system,update,body[iBody].dAge,fnUpdate,iBody);  //Verify Man.
  fvVerifyTCore(body,options,system,update,body[iBody].dAge,fnUpdate,iBody);        //Verify Core.

<<<<<<< HEAD
  control->fnForceBehavior[iBody][iModule] = &fvForceBehaviorThermint;
  control->fnPropsAux[iBody][iModule] = &fvPropsAuxThermint;
  control->Evolve.fnBodyCopy[iBody][iModule] = &fvBodyCopyThermint;
=======
void AssignThermintDerivatives(BODY *body,EVOLVE *evolve,UPDATE *update,fnUpdateVariable ***fnUpdate,int iBody) {
  fnUpdate[iBody][update[iBody].iTMan][0]  = &fdTDotMan;
  fnUpdate[iBody][update[iBody].iTCore][0] = &fdTDotCore;
}

void NullThermintDerivatives(BODY *body,EVOLVE *evolve,UPDATE *update,fnUpdateVariable ***fnUpdate,int iBody) {
  fnUpdate[iBody][update[iBody].iTMan][0]  = &fndUpdateFunctionTiny;
  fnUpdate[iBody][update[iBody].iTCore][0] = &fndUpdateFunctionTiny;
}

void VerifyThermint(BODY *body,CONTROL *control,FILES *files,OPTIONS *options,OUTPUT *output,SYSTEM *system,UPDATE *update,int iBody,int iModule) {
  VerifyTMan(body,options,system,update,body[iBody].dAge,iBody);  //Verify Man.
  VerifyTCore(body,options,update,body[iBody].dAge,iBody);  //Verify Core.

  control->fnForceBehavior[iBody][iModule] = &fnForceBehaviorThermint;
  control->fnPropsAux[iBody][iModule] = &PropsAuxThermint;
  control->Evolve.fnBodyCopy[iBody][iModule] = &BodyCopyThermint;
>>>>>>> e9c1a0f4
  //  output[OUT_TDOTMAN].fnOutput[iBody][iModule] = &fdTDotMan;
}

/**************** THERMINT update ****************/
/**
  Initialize update

<<<<<<< HEAD
  @param body Body struct
  @param update Update struct
  @param iBody Index of body
*/
void fvInitializeUpdateThermint(BODY *body,UPDATE *update,int iBody) {
  /* Initially allow all radiogenic heat sources to be present. If any are 0, 
     or < dMinRadPower, they will me removed from update[iBody] in 
=======
void InitializeUpdateThermint(BODY *body,UPDATE *update,int iBody) {
  /* Initially allow all radiogenic heat sources to be present. If any are 0,
     or < dMinRadPower, they will me removed from update[iBody] in
>>>>>>> e9c1a0f4
     ForceBehavior.
  */
  if (body[iBody].dTMan > 0) {
    update[iBody].iNumVars++;
    update[iBody].iNumTMan++;  //Why is iNumTMan incremented here and below?
  }
  if (body[iBody].dTCore > 0) {
    update[iBody].iNumVars++;
    update[iBody].iNumTCore++;
  }
}
/**
  Finalize update of TMan

  @param body Body struct
  @param update Update struct
  @param iEqn Index of equation to update
  @param iVar Index of variable to update
  @param iBody Index of body
  @param iFoo
*/
void fvFinalizeUpdateTManThermint(BODY *body,UPDATE*update,int *iEqn,int iVar,int iBody,int iFoo) {
  update[iBody].iaModule[iVar][*iEqn] = TMAN;
  update[iBody].iNumTMan = (*iEqn)++;
}
/**
  Finalize update of TCore

  @param body Body struct
  @param update Update struct
  @param iEqn Index of equation to update
  @param iVar Index of variable to update
  @param iBody Index of body
  @param iFoo
*/
void fvFinalizeUpdateTCoreThermint(BODY *body,UPDATE*update,int *iEqn,int iVar,int iBody,int iFoo) {
  update[iBody].iaModule[iVar][*iEqn] = TCORE;
  update[iBody].iNumTCore = (*iEqn)++;
}


/***************** RADHEAT Halts *****************/
/**
  Halt at minimum value of TMan

  @param body Body struct
  @param evolve Evolve struct
  @param halt Halt struct
  @param io IO struct
  @param update Update struct
  @param iBody Index of body
*/
/* Minimum TMan */
int fbHaltMinTMan(BODY *body,EVOLVE *evolve,HALT *halt,IO *io,UPDATE *update,int iBody) {
  if (body[iBody].dTMan < halt->dMinTMan) {
    if (io->iVerbose >= VERBPROG) {
      printf("HALT: %s's TMan =  ",body[iBody].cName);
      fprintd(stdout,body[iBody].dTMan,io->iSciNot,io->iDigits);
      printf(" < ");
      fprintd(stdout,halt->dMinTMan,io->iSciNot,io->iDigits);
      printf(".\n");
    }
    return 1;
  }
  return 0;
}
/**
  Halt at minimum value of TCore

  @param body Body struct
  @param evolve Evolve struct
  @param halt Halt struct
  @param io IO struct
  @param update Update struct
  @param iBody Index of body
*/
int fbHaltMinTCore(BODY *body,EVOLVE *evolve,HALT *halt,IO *io,UPDATE *update,int iBody) {
  if (body[iBody].dTCore < halt->dMinTCore) {
    if (io->iVerbose >= VERBPROG) {
      printf("HALT: %s's TCore =  ",body[iBody].cName);
      fprintd(stdout,body[iBody].dTCore,io->iSciNot,io->iDigits);
      printf(" < ");
      fprintd(stdout,halt->dMinTCore,io->iSciNot,io->iDigits);
      printf(".\n");
    }
    return 1;
  }
  return 0;
}

// XXX Should change these to bHaltTMan as there is no real need to check

/**
  Count number of halts

  @param halt Halt struct
  @param iNumHalts Index of number of halts
*/
void fvCountHaltsThermint(HALT *halt,int *iNumHalts) {
  if (halt->dMinTMan >= 0)
    (*iNumHalts)++;
  if (halt->dMinTCore >= 0)
    (*iNumHalts)++;
}
/**
  Verify halts.

  @param body Body struct
  @param control Control struct
  @param options Options struct
  @param iBody Index of body
  @param iHalt Index of halt
*/
void fvVerifyHaltThermint(BODY *body,CONTROL *control,OPTIONS *options,int iBody,int *iHalt) {
  if (control->Halt[iBody].dMinTMan >= 0)
    control->fnHalt[iBody][(*iHalt)++] = &fbHaltMinTMan;
  if (control->Halt[iBody].dMinTCore >= 0)
    control->fnHalt[iBody][(*iHalt)++] = &fbHaltMinTCore;
}

/************* THERMINT Outputs ******************/
/**
  Help information on output parameters

  @param output Output struct
*/
void fvHelpOutputThermint(OUTPUT *output) {
  int iOut;

  printf("\n ------ THERMINT output ------\n");
  for (iOut=OUTSTARTTHERMINT;iOut<OUTENDTHERMINT;iOut++)
    WriteHelpOutput(&output[iOut]);
}

/* NOTE: If you write a new Write subroutine here you need to add the associate
   block of initialization in InitializeOutputThermint below */
/**
  Write TMan output

  @param body Body struct
  @param control Control struct
  @param output Output struct
  @param system System struct
  @param units Units struct
  @param update Update struct
  @param iBody Index of body
  @param dTmp Temporary variable
  @param cUnit Variable units
*/
void fvWriteTMan(BODY *body,CONTROL *control,OUTPUT *output,SYSTEM *system,UNITS *units,UPDATE *update,int iBody,double *dTmp,char cUnit[]) {
  /* Get TMan */
  *dTmp = body[iBody].dTMan;
  if (output->bDoNeg[iBody]) {
    *dTmp *= output->dNeg;
    strcpy(cUnit,output->cNeg);
  } else {
      /*      *dTmp /= fdUnitsTemp(body[iBody].dTman,0,units->iTemp);  //set "iOldType" to 0, second input var, arbitarily.
    fsUnitsTemp(units->iTemp,cUnit);
      */
  }
}
/**
  Write TUMan output

  @param body Body struct
  @param control Control struct
  @param output Output struct
  @param system System struct
  @param units Units struct
  @param update Update struct
  @param iBody Index of body
  @param dTmp Temporary variable
  @param cUnit Variable units
*/
void fvWriteTUMan(BODY *body,CONTROL *control,OUTPUT *output,SYSTEM *system,UNITS *units,UPDATE *update,int iBody,double *dTmp,char cUnit[]) {
  /* Get TUMan */
    *dTmp = body[iBody].dTUMan;
  if (output->bDoNeg[iBody]) {
    *dTmp *= output->dNeg;
    strcpy(cUnit,output->cNeg);
  } else { }
}
/**
  Write TLMan output

  @param body Body struct
  @param control Control struct
  @param output Output struct
  @param system System struct
  @param units Units struct
  @param update Update struct
  @param iBody Index of body
  @param dTmp Temporary variable
  @param cUnit Variable units
*/
void fvWriteTLMan(BODY *body,CONTROL *control,OUTPUT *output,SYSTEM *system,UNITS *units,UPDATE *update,int iBody,double *dTmp,char cUnit[]) {
  /* Get TLMan */
    *dTmp = body[iBody].dTLMan;
  if (output->bDoNeg[iBody]) {
    *dTmp *= output->dNeg;
    strcpy(cUnit,output->cNeg);
  } else { }
}
/**
  Write TJumpUMan output

  @param body Body struct
  @param control Control struct
  @param output Output struct
  @param system System struct
  @param units Units struct
  @param update Update struct
  @param iBody Index of body
  @param dTmp Temporary variable
  @param cUnit Variable units
*/
void fvWriteTJumpUMan(BODY *body,CONTROL *control,OUTPUT *output,SYSTEM *system,UNITS *units,UPDATE *update,int iBody,double *dTmp,char cUnit[]) {
  /* Get TLMan */
    *dTmp = body[iBody].dTJumpUMan;
  if (output->bDoNeg[iBody]) {
    *dTmp *= output->dNeg;
    strcpy(cUnit,output->cNeg);
  } else { }
}
/**
  Write TJumpLMan output

  @param body Body struct
  @param control Control struct
  @param output Output struct
  @param system System struct
  @param units Units struct
  @param update Update struct
  @param iBody Index of body
  @param dTmp Temporary variable
  @param cUnit Variable units
*/
void fvWriteTJumpLMan(BODY *body,CONTROL *control,OUTPUT *output,SYSTEM *system,UNITS *units,UPDATE *update,int iBody,double *dTmp,char cUnit[]) {
  /* Get TLMan */
    *dTmp = body[iBody].dTJumpLMan;
  if (output->bDoNeg[iBody]) {
    *dTmp *= output->dNeg;
    strcpy(cUnit,output->cNeg);
  } else { }
}
/**
  Write Sign of TJumpUMan output

  @param body Body struct
  @param control Control struct
  @param output Output struct
  @param system System struct
  @param units Units struct
  @param update Update struct
  @param iBody Index of body
  @param dTmp Temporary variable
  @param cUnit Variable units
*/
void fvWriteSignTJumpUMan(BODY *body,CONTROL *control,OUTPUT *output,SYSTEM *system,UNITS *units,UPDATE *update,int iBody,double *dTmp,char cUnit[]) {
  /* Get TLMan */
    *dTmp = body[iBody].dSignTJumpUMan;
  if (output->bDoNeg[iBody]) {
    *dTmp *= output->dNeg;
    strcpy(cUnit,output->cNeg);
  } else { }
}
/**
  Write Sign of TJumpUMan output

  @param body Body struct
  @param control Control struct
  @param output Output struct
  @param system System struct
  @param units Units struct
  @param update Update struct
  @param iBody Index of body
  @param dTmp Temporary variable
  @param cUnit Variable units
*/
void fvWriteSignTJumpLMan(BODY *body,CONTROL *control,OUTPUT *output,SYSTEM *system,UNITS *units,UPDATE *update,int iBody,double *dTmp,char cUnit[]) {
  /* Get TLMan */
    *dTmp = body[iBody].dSignTJumpLMan;
  if (output->bDoNeg[iBody]) {
    *dTmp *= output->dNeg;
    strcpy(cUnit,output->cNeg);
  } else { }
}
/**
  Write TCMB output

  @param body Body struct
  @param control Control struct
  @param output Output struct
  @param system System struct
  @param units Units struct
  @param update Update struct
  @param iBody Index of body
  @param dTmp Temporary variable
  @param cUnit Variable units
*/
void fvWriteTCMB(BODY *body,CONTROL *control,OUTPUT *output,SYSTEM *system,UNITS *units,UPDATE *update,int iBody,double *dTmp,char cUnit[]) {
  /* Get TCore */
  *dTmp = body[iBody].dTCMB;
  if (output->bDoNeg[iBody]) {
    *dTmp *= output->dNeg;
    strcpy(cUnit,output->cNeg);
  } else { }
}
/**
  Write TCore output

  @param body Body struct
  @param control Control struct
  @param output Output struct
  @param system System struct
  @param units Units struct
  @param update Update struct
  @param iBody Index of body
  @param dTmp Temporary variable
  @param cUnit Variable units
*/
void fvWriteTCore(BODY *body,CONTROL *control,OUTPUT *output,SYSTEM *system,UNITS *units,UPDATE *update,int iBody,double *dTmp,char cUnit[]) {
  /* Get TCore */
  *dTmp = body[iBody].dTCore;
  if (output->bDoNeg[iBody]) {
    *dTmp *= output->dNeg;
    strcpy(cUnit,output->cNeg);
  } else { }
}
/**
  Write viscosity UMan from Arrhenius law output

  @param body Body struct
  @param control Control struct
  @param output Output struct
  @param system System struct
  @param units Units struct
  @param update Update struct
  @param iBody Index of body
  @param dTmp Temporary variable
  @param cUnit Variable units
*/
void fvWriteViscUManArr(BODY *body,CONTROL *control,OUTPUT *output,SYSTEM *system,UNITS *units,UPDATE *update,int iBody,double *dTmp,char cUnit[]) {
  /* Get ViscUManArr */
    *dTmp = body[iBody].dViscUManArr;
  if (output->bDoNeg[iBody]) {
    *dTmp *= output->dNeg;
    strcpy(cUnit,output->cNeg);
  } else {
    fsUnitsViscosity(units,cUnit);
    *dTmp /= fdUnitsTime(units->iTime)/(fdUnitsLength(units->iLength)*fdUnitsLength(units->iLength));
  }
}
/**
  Write viscosity UMan output

  @param body Body struct
  @param control Control struct
  @param output Output struct
  @param system System struct
  @param units Units struct
  @param update Update struct
  @param iBody Index of body
  @param dTmp Temporary variable
  @param cUnit Variable units
*/
void fvWriteViscUMan(BODY *body,CONTROL *control,OUTPUT *output,SYSTEM *system,UNITS *units,UPDATE *update,int iBody,double *dTmp,char cUnit[]) {
  *dTmp = body[iBody].dViscUMan;

  if (output->bDoNeg[iBody]) {
    *dTmp *= output->dNeg;
    strcpy(cUnit,output->cNeg);
  } else {
    fsUnitsViscosity(units,cUnit);
    *dTmp /= fdUnitsTime(units->iTime)/(fdUnitsLength(units->iLength)*fdUnitsLength(units->iLength));
  }
}
/**
  Write dynamic mantle viscosity output

  @param body Body struct
  @param control Control struct
  @param output Output struct
  @param system System struct
  @param units Units struct
  @param update Update struct
  @param iBody Index of body
  @param dTmp Temporary variable
  @param cUnit Variable units
*/
void fvWriteDynamicViscosity(BODY *body,CONTROL *control,OUTPUT *output,SYSTEM *system,UNITS *units,UPDATE *update,int iBody,double *dTmp,char cUnit[]) {
  *dTmp = fdDynamicViscosity(body,iBody);

  if (output->bDoNeg[iBody]) {
    *dTmp *= output->dNeg;
    strcpy(cUnit,output->cNeg);
  } else {
    fsUnitsEnergy(units,cUnit);
    *dTmp /= fdUnitsEnergy(units->iTime,units->iMass,units->iLength);
  }
}
/**
  Write viscosity LMan output

  @param body Body struct
  @param control Control struct
  @param output Output struct
  @param system System struct
  @param units Units struct
  @param update Update struct
  @param iBody Index of body
  @param dTmp Temporary variable
  @param cUnit Variable units
*/
void fvWriteViscLMan(BODY *body,CONTROL *control,OUTPUT *output,SYSTEM *system,UNITS *units,UPDATE *update,int iBody,double *dTmp,char cUnit[]) {
  *dTmp = body[iBody].dViscLMan;

  if (output->bDoNeg[iBody]) {
    *dTmp *= output->dNeg;
    strcpy(cUnit,output->cNeg);
  } else {
    fsUnitsViscosity(units,cUnit);
    *dTmp /= fdUnitsTime(units->iTime)/(fdUnitsLength(units->iLength)*fdUnitsLength(units->iLength));
  }
}
/**
  Write viscosity MMan output

  @param body Body struct
  @param control Control struct
  @param output Output struct
  @param system System struct
  @param units Units struct
  @param update Update struct
  @param iBody Index of body
  @param dTmp Temporary variable
  @param cUnit Variable units
*/
void fvWriteViscMMan(BODY *body,CONTROL *control,OUTPUT *output,SYSTEM *system,UNITS *units,UPDATE *update,int iBody,double *dTmp,char cUnit[]) {
  *dTmp = body[iBody].dViscMMan;

  if (output->bDoNeg[iBody]) {
    *dTmp *= output->dNeg;
    strcpy(cUnit,output->cNeg);
  } else {
    fsUnitsViscosity(units,cUnit);
    *dTmp /= fdUnitsTime(units->iTime)/(fdUnitsLength(units->iLength)*fdUnitsLength(units->iLength));
  }
}
/**
  Write viscosity jump across mantle output

  @param body Body struct
  @param control Control struct
  @param output Output struct
  @param system System struct
  @param units Units struct
  @param update Update struct
  @param iBody Index of body
  @param dTmp Temporary variable
  @param cUnit Variable units
*/
void fvWriteViscJumpMan(BODY *body,CONTROL *control,OUTPUT *output,SYSTEM *system,UNITS *units,UPDATE *update,int iBody,double *dTmp,char cUnit[]) {
  /* Get TLMan */
    *dTmp = body[iBody].dViscJumpMan;
  if (output->bDoNeg[iBody]) {
    *dTmp *= output->dNeg;
    strcpy(cUnit,output->cNeg);
  } else { }
}
/**
  Write UMan boundary layer thickness output

  @param body Body struct
  @param control Control struct
  @param output Output struct
  @param system System struct
  @param units Units struct
  @param update Update struct
  @param iBody Index of body
  @param dTmp Temporary variable
  @param cUnit Variable units
*/
void fvWriteBLUMan(BODY *body,CONTROL *control,OUTPUT *output,SYSTEM *system,UNITS *units,UPDATE *update,int iBody,double *dTmp,char cUnit[]) {
    *dTmp = body[iBody].dBLUMan;
  if (output->bDoNeg[iBody]) {
    *dTmp *= output->dNeg;
    strcpy(cUnit,output->cNeg);
  } else { }
}
/**
  Write LMan boundary layer thickness output

  @param body Body struct
  @param control Control struct
  @param output Output struct
  @param system System struct
  @param units Units struct
  @param update Update struct
  @param iBody Index of body
  @param dTmp Temporary variable
  @param cUnit Variable units
*/
void fvWriteBLLMan(BODY *body,CONTROL *control,OUTPUT *output,SYSTEM *system,UNITS *units,UPDATE *update,int iBody,double *dTmp,char cUnit[]) {
    *dTmp = body[iBody].dBLLMan;
  if (output->bDoNeg[iBody]) {
    *dTmp *= output->dNeg;
    strcpy(cUnit,output->cNeg);
  } else { }
}
/**
  Write UMan shear modulus output

  @param body Body struct
  @param control Control struct
  @param output Output struct
  @param system System struct
  @param units Units struct
  @param update Update struct
  @param iBody Index of body
  @param dTmp Temporary variable
  @param cUnit Variable units
*/
void fvWriteShmodUMan(BODY *body,CONTROL *control,OUTPUT *output,SYSTEM *system,UNITS *units,UPDATE *update,int iBody,double *dTmp,char cUnit[]) {
    *dTmp = body[iBody].dShmodUMan;
  if (output->bDoNeg[iBody]) {
    *dTmp *= output->dNeg;
    strcpy(cUnit,output->cNeg);
  } else { }
}
/**
  Write UMan melt fraction output

  @param body Body struct
  @param control Control struct
  @param output Output struct
  @param system System struct
  @param units Units struct
  @param update Update struct
  @param iBody Index of body
  @param dTmp Temporary variable
  @param cUnit Variable units
*/
void fvWriteFMeltUMan(BODY *body,CONTROL *control,OUTPUT *output,SYSTEM *system,UNITS *units,UPDATE *update,int iBody,double *dTmp,char cUnit[]) {
    *dTmp = body[iBody].dFMeltUMan;
  if (output->bDoNeg[iBody]) {
    *dTmp *= output->dNeg;
    strcpy(cUnit,output->cNeg);
  } else { }
}
/**
  Write LMan melt fraction output

  @param body Body struct
  @param control Control struct
  @param output Output struct
  @param system System struct
  @param units Units struct
  @param update Update struct
  @param iBody Index of body
  @param dTmp Temporary variable
  @param cUnit Variable units
*/
void fvWriteFMeltLMan(BODY *body,CONTROL *control,OUTPUT *output,SYSTEM *system,UNITS *units,UPDATE *update,int iBody,double *dTmp,char cUnit[]) {
    *dTmp = body[iBody].dFMeltLMan;
  if (output->bDoNeg[iBody]) {
    *dTmp *= output->dNeg;
    strcpy(cUnit,output->cNeg);
  } else { }
}
/**
  Write UMan viscosity melt reduction output

  @param body Body struct
  @param control Control struct
  @param output Output struct
  @param system System struct
  @param units Units struct
  @param update Update struct
  @param iBody Index of body
  @param dTmp Temporary variable
  @param cUnit Variable units
*/
void fvWriteMeltfactorUMan(BODY *body,CONTROL *control,OUTPUT *output,SYSTEM *system,UNITS *units,UPDATE *update,int iBody,double *dTmp,char cUnit[]) {
    *dTmp = body[iBody].dMeltfactorUMan;
  if (output->bDoNeg[iBody]) {
    *dTmp *= output->dNeg;
    strcpy(cUnit,output->cNeg);
  } else { }
}
/**
  Write LMan viscosity melt reduction output

  @param body Body struct
  @param control Control struct
  @param output Output struct
  @param system System struct
  @param units Units struct
  @param update Update struct
  @param iBody Index of body
  @param dTmp Temporary variable
  @param cUnit Variable units
*/
void fvWriteMeltfactorLMan(BODY *body,CONTROL *control,OUTPUT *output,SYSTEM *system,UNITS *units,UPDATE *update,int iBody,double *dTmp,char cUnit[]) {
    *dTmp = body[iBody].dMeltfactorLMan;
  if (output->bDoNeg[iBody]) {
    *dTmp *= output->dNeg;
    strcpy(cUnit,output->cNeg);
  } else { }
}
/**
  Write depth of mantle melting output

  @param body Body struct
  @param control Control struct
  @param output Output struct
  @param system System struct
  @param units Units struct
  @param update Update struct
  @param iBody Index of body
  @param dTmp Temporary variable
  @param cUnit Variable units
*/
void fvWriteDepthMeltMan(BODY *body,CONTROL *control,OUTPUT *output,SYSTEM *system,UNITS *units,UPDATE *update,int iBody,double *dTmp,char cUnit[]) {
    *dTmp = body[iBody].dDepthMeltMan;
  if (output->bDoNeg[iBody]) {
    *dTmp *= output->dNeg;
    strcpy(cUnit,output->cNeg);
  } else { }
}
/**
  Write T at depth of mantle melting output

  @param body Body struct
  @param control Control struct
  @param output Output struct
  @param system System struct
  @param units Units struct
  @param update Update struct
  @param iBody Index of body
  @param dTmp Temporary variable
  @param cUnit Variable units
*/
void fvWriteTDepthMeltMan(BODY *body,CONTROL *control,OUTPUT *output,SYSTEM *system,UNITS *units,UPDATE *update,int iBody,double *dTmp,char cUnit[]) {
    *dTmp = body[iBody].dTDepthMeltMan;
  if (output->bDoNeg[iBody]) {
    *dTmp *= output->dNeg;
    strcpy(cUnit,output->cNeg);
  } else { }
}
/**
  Write TJump across depth of mantle melting output

  @param body Body struct
  @param control Control struct
  @param output Output struct
  @param system System struct
  @param units Units struct
  @param update Update struct
  @param iBody Index of body
  @param dTmp Temporary variable
  @param cUnit Variable units
*/
void fvWriteTJumpMeltMan(BODY *body,CONTROL *control,OUTPUT *output,SYSTEM *system,UNITS *units,UPDATE *update,int iBody,double *dTmp,char cUnit[]) {
    *dTmp = body[iBody].dTJumpMeltMan;
  if (output->bDoNeg[iBody]) {
    *dTmp *= output->dNeg;
    strcpy(cUnit,output->cNeg);
  } else { }
}
/**
  Write mass flux of mantle melt output

  @param body Body struct
  @param control Control struct
  @param output Output struct
  @param system System struct
  @param units Units struct
  @param update Update struct
  @param iBody Index of body
  @param dTmp Temporary variable
  @param cUnit Variable units
*/
void fvWriteMeltMassFluxMan(BODY *body,CONTROL *control,OUTPUT *output,SYSTEM *system,UNITS *units,UPDATE *update,int iBody,double *dTmp,char cUnit[]) {
    *dTmp = body[iBody].dMeltMassFluxMan;
  if (output->bDoNeg[iBody]) {
    *dTmp *= output->dNeg;
    strcpy(cUnit,output->cNeg);
  } else { }
}
/**
  Write mantle Rayleigh number output

  @param body Body struct
  @param control Control struct
  @param output Output struct
  @param system System struct
  @param units Units struct
  @param update Update struct
  @param iBody Index of body
  @param dTmp Temporary variable
  @param cUnit Variable units
*/
void fvWriteRayleighMan(BODY *body,CONTROL *control,OUTPUT *output,SYSTEM *system,UNITS *units,UPDATE *update,int iBody,double *dTmp,char cUnit[]) {
    *dTmp = body[iBody].dRayleighMan;
  if (output->bDoNeg[iBody]) {
    *dTmp *= output->dNeg;
    strcpy(cUnit,output->cNeg);
  } else { }
}
/**
  Write mantle melt eruption efficiency output

  @param body Body struct
  @param control Control struct
  @param output Output struct
  @param system System struct
  @param units Units struct
  @param update Update struct
  @param iBody Index of body
  @param dTmp Temporary variable
  @param cUnit Variable units
*/
void fvWriteEruptEff(BODY *body,CONTROL *control,OUTPUT *output,SYSTEM *system,UNITS *units,UPDATE *update,int iBody,double *dTmp,char cUnit[]) {
    *dTmp = body[iBody].dEruptEff;
  if (output->bDoNeg[iBody]) {
    *dTmp *= output->dNeg;
    strcpy(cUnit,output->cNeg);
  } else { }
}

/*
void fvWriteK2Man(BODY *body,CONTROL *control,OUTPUT *output,SYSTEM *system,UNITS *units,UPDATE *update,int iBody,double *dTmp,char cUnit[]) {
    *dTmp = fdK2Man(body,iBody);//body[iBody].dK2Man;
  if (output->bDoNeg[iBody]) {
    *dTmp *= output->dNeg;
    strcpy(cUnit,output->cNeg);
  } else { }
}
void fvWriteImk2Man(BODY *body,CONTROL *control,OUTPUT *output,SYSTEM *system,UNITS *units,UPDATE *update,int iBody,double *dTmp,char cUnit[]) {
  *dTmp = fdImk2Man(body,iBody);//body[iBody].dImk2Man;
  strcpy(cUnit,"");
  if (output->bDoNeg[iBody]) {
    *dTmp *= output->dNeg;
    strcpy(cUnit,output->cNeg);
  } else { }
}
*/
/**
  Write inner core radius RIC output

  @param body Body struct
  @param control Control struct
  @param output Output struct
  @param system System struct
  @param units Units struct
  @param update Update struct
  @param iBody Index of body
  @param dTmp Temporary variable
  @param cUnit Variable units
*/
void fvWriteRIC(BODY *body,CONTROL *control,OUTPUT *output,SYSTEM *system,UNITS *units,UPDATE *update,int iBody,double *dTmp,char cUnit[]) {
  *dTmp = body[iBody].dRIC;

  if (output->bDoNeg[iBody]) {
    *dTmp *= output->dNeg;
    strcpy(cUnit,output->cNeg);
  } else { }
}
/**
  Write derivative of RIC wrt TCMB output

  @param body Body struct
  @param control Control struct
  @param output Output struct
  @param system System struct
  @param units Units struct
  @param update Update struct
  @param iBody Index of body
  @param dTmp Temporary variable
  @param cUnit Variable units
*/
void fvWriteDRICDTCMB(BODY *body,CONTROL *control,OUTPUT *output,SYSTEM *system,UNITS *units,UPDATE *update,int iBody,double *dTmp,char cUnit[]) {
    *dTmp = body[iBody].dDRICDTCMB;
  if (output->bDoNeg[iBody]) {
    *dTmp *= output->dNeg;
    strcpy(cUnit,output->cNeg);
  } else { }
}
/**
  Write outer core "OC" light element concentration "chi" output

  @param body Body struct
  @param control Control struct
  @param output Output struct
  @param system System struct
  @param units Units struct
  @param update Update struct
  @param iBody Index of body
  @param dTmp Temporary variable
  @param cUnit Variable units
*/
void fvWriteChiOC(BODY *body,CONTROL *control,OUTPUT *output,SYSTEM *system,UNITS *units,UPDATE *update,int iBody,double *dTmp,char cUnit[]) {
  *dTmp = body[iBody].dChiOC;
  //  *dTmp = body[iBody].dRIC;
  if (output->bDoNeg[iBody]) {
    *dTmp *= output->dNeg;
    strcpy(cUnit,output->cNeg);
  } else { }
}
/**
  Write inner core "IC" light element concentration "chi" output

  @param body Body struct
  @param control Control struct
  @param output Output struct
  @param system System struct
  @param units Units struct
  @param update Update struct
  @param iBody Index of body
  @param dTmp Temporary variable
  @param cUnit Variable units
*/
void fvWriteChiIC(BODY *body,CONTROL *control,OUTPUT *output,SYSTEM *system,UNITS *units,UPDATE *update,int iBody,double *dTmp,char cUnit[]) {
    *dTmp = body[iBody].dChiIC;
  if (output->bDoNeg[iBody]) {
    *dTmp *= output->dNeg;
    strcpy(cUnit,output->cNeg);
  } else { }
}
/**
  Write OC mass output

  @param body Body struct
  @param control Control struct
  @param output Output struct
  @param system System struct
  @param units Units struct
  @param update Update struct
  @param iBody Index of body
  @param dTmp Temporary variable
  @param cUnit Variable units
*/
void fvWriteMassOC(BODY *body,CONTROL *control,OUTPUT *output,SYSTEM *system,UNITS *units,UPDATE *update,int iBody,double *dTmp,char cUnit[]) {
    *dTmp = body[iBody].dMassOC;
  if (output->bDoNeg[iBody]) {
    *dTmp *= output->dNeg;
    strcpy(cUnit,output->cNeg);
  } else { }
}
/**
  Write IC mass output

  @param body Body struct
  @param control Control struct
  @param output Output struct
  @param system System struct
  @param units Units struct
  @param update Update struct
  @param iBody Index of body
  @param dTmp Temporary variable
  @param cUnit Variable units
*/
void fvWriteMassIC(BODY *body,CONTROL *control,OUTPUT *output,SYSTEM *system,UNITS *units,UPDATE *update,int iBody,double *dTmp,char cUnit[]) {
    *dTmp = body[iBody].dMassIC;
  if (output->bDoNeg[iBody]) {
    *dTmp *= output->dNeg;
    strcpy(cUnit,output->cNeg);
  } else { }
}
/**
  Write OC light element mass output

  @param body Body struct
  @param control Control struct
  @param output Output struct
  @param system System struct
  @param units Units struct
  @param update Update struct
  @param iBody Index of body
  @param dTmp Temporary variable
  @param cUnit Variable units
*/
void fvWriteMassChiOC(BODY *body,CONTROL *control,OUTPUT *output,SYSTEM *system,UNITS *units,UPDATE *update,int iBody,double *dTmp,char cUnit[]) {
    *dTmp = body[iBody].dMassChiOC;
  if (output->bDoNeg[iBody]) {
    *dTmp *= output->dNeg;
    strcpy(cUnit,output->cNeg);
  } else { }
}
/**
  Write IC light element mass output

  @param body Body struct
  @param control Control struct
  @param output Output struct
  @param system System struct
  @param units Units struct
  @param update Update struct
  @param iBody Index of body
  @param dTmp Temporary variable
  @param cUnit Variable units
*/
void fvWriteMassChiIC(BODY *body,CONTROL *control,OUTPUT *output,SYSTEM *system,UNITS *units,UPDATE *update,int iBody,double *dTmp,char cUnit[]) {
    *dTmp = body[iBody].dMassChiIC;
  if (output->bDoNeg[iBody]) {
    *dTmp *= output->dNeg;
    strcpy(cUnit,output->cNeg);
  } else { }
}
/**
  Write core liquidus depression due to light elements output

  @param body Body struct
  @param control Control struct
  @param output Output struct
  @param system System struct
  @param units Units struct
  @param update Update struct
  @param iBody Index of body
  @param dTmp Temporary variable
  @param cUnit Variable units
*/
void fvWriteDTChi(BODY *body,CONTROL *control,OUTPUT *output,SYSTEM *system,UNITS *units,UPDATE *update,int iBody,double *dTmp,char cUnit[]) {
    *dTmp = body[iBody].dDTChi;
  if (output->bDoNeg[iBody]) {
    *dTmp *= output->dNeg;
    strcpy(cUnit,output->cNeg);
  } else { }
}
/**
  Write thermal conductivity at top of OC output

  @param body Body struct
  @param control Control struct
  @param output Output struct
  @param system System struct
  @param units Units struct
  @param update Update struct
  @param iBody Index of body
  @param dTmp Temporary variable
  @param cUnit Variable units
*/
void fvWriteThermConductOC(BODY *body,CONTROL *control,OUTPUT *output,SYSTEM *system,UNITS *units,UPDATE *update,int iBody,double *dTmp,char cUnit[]) {
    *dTmp = body[iBody].dThermConductOC;
  if (output->bDoNeg[iBody]) {
    *dTmp *= output->dNeg;
    strcpy(cUnit,output->cNeg);
  } else { }
}
/**
  Write OC thermal buoyancy flux output

  @param body Body struct
  @param control Control struct
  @param output Output struct
  @param system System struct
  @param units Units struct
  @param update Update struct
  @param iBody Index of body
  @param dTmp Temporary variable
  @param cUnit Variable units
*/
void fvWriteCoreBuoyTherm(BODY *body,CONTROL *control,OUTPUT *output,SYSTEM *system,UNITS *units,UPDATE *update,int iBody,double *dTmp,char cUnit[]) {
    *dTmp = body[iBody].dCoreBuoyTherm;
  if (output->bDoNeg[iBody]) {
    *dTmp *= output->dNeg;
    strcpy(cUnit,output->cNeg);
  } else { }
}
/**
  Write OC compositional buoyancy flux output

  @param body Body struct
  @param control Control struct
  @param output Output struct
  @param system System struct
  @param units Units struct
  @param update Update struct
  @param iBody Index of body
  @param dTmp Temporary variable
  @param cUnit Variable units
*/
void fvWriteCoreBuoyCompo(BODY *body,CONTROL *control,OUTPUT *output,SYSTEM *system,UNITS *units,UPDATE *update,int iBody,double *dTmp,char cUnit[]) {
    *dTmp = body[iBody].dCoreBuoyCompo;
  if (output->bDoNeg[iBody]) {
    *dTmp *= output->dNeg;
    strcpy(cUnit,output->cNeg);
  } else { }
}
/**
  Write OC total buoyancy flux output

  @param body Body struct
  @param control Control struct
  @param output Output struct
  @param system System struct
  @param units Units struct
  @param update Update struct
  @param iBody Index of body
  @param dTmp Temporary variable
  @param cUnit Variable units
*/
void fvWriteCoreBuoyTotal(BODY *body,CONTROL *control,OUTPUT *output,SYSTEM *system,UNITS *units,UPDATE *update,int iBody,double *dTmp,char cUnit[]) {
    *dTmp = body[iBody].dCoreBuoyTotal;
  if (output->bDoNeg[iBody]) {
    *dTmp *= output->dNeg;
    strcpy(cUnit,output->cNeg);
  } else { }
}
/**
  Write inner core boundary (ICB) gravitational energy release output

  @param body Body struct
  @param control Control struct
  @param output Output struct
  @param system System struct
  @param units Units struct
  @param update Update struct
  @param iBody Index of body
  @param dTmp Temporary variable
  @param cUnit Variable units
*/
void fvWriteGravICB(BODY *body,CONTROL *control,OUTPUT *output,SYSTEM *system,UNITS *units,UPDATE *update,int iBody,double *dTmp,char cUnit[]) {
    *dTmp = body[iBody].dGravICB;
  if (output->bDoNeg[iBody]) {
    *dTmp *= output->dNeg;
    strcpy(cUnit,output->cNeg);
  } else { }
}
/**
  Write OC dipolar magnetic moment output

  @param body Body struct
  @param control Control struct
  @param output Output struct
  @param system System struct
  @param units Units struct
  @param update Update struct
  @param iBody Index of body
  @param dTmp Temporary variable
  @param cUnit Variable units
*/
void fvWriteMagMom(BODY *body,CONTROL *control,OUTPUT *output,SYSTEM *system,UNITS *units,UPDATE *update,int iBody,double *dTmp,char cUnit[]) {
    *dTmp = body[iBody].dMagMom;
  if (output->bDoNeg[iBody]) {
    *dTmp *= output->dNeg;
    strcpy(cUnit,output->cNeg);
  } else { }
}
/**
  Write RIC growth rate output

  @param body Body struct
  @param control Control struct
  @param output Output struct
  @param system System struct
  @param units Units struct
  @param update Update struct
  @param iBody Index of body
  @param dTmp Temporary variable
  @param cUnit Variable units
*/
void fvWriteRICDot(BODY *body,CONTROL *control,OUTPUT *output,SYSTEM *system,UNITS *units,UPDATE *update,int iBody,double *dTmp,char cUnit[]) {
    *dTmp = body[iBody].dRICDot;
  if (output->bDoNeg[iBody]) {
    *dTmp *= output->dNeg;
    strcpy(cUnit,output->cNeg);
  } else { }
}
/**
  Write solar wind pressure at planet output

  @param body Body struct
  @param control Control struct
  @param output Output struct
  @param system System struct
  @param units Units struct
  @param update Update struct
  @param iBody Index of body
  @param dTmp Temporary variable
  @param cUnit Variable units
*/
void fvWritePresSWind(BODY *body,CONTROL *control,OUTPUT *output,SYSTEM *system,UNITS *units,UPDATE *update,int iBody,double *dTmp,char cUnit[]) {
    *dTmp = body[iBody].dPresSWind;
  if (output->bDoNeg[iBody]) {
    *dTmp *= output->dNeg;
    strcpy(cUnit,output->cNeg);
  } else { }
}
/**
  Write magnetopause radius output

  @param body Body struct
  @param control Control struct
  @param output Output struct
  @param system System struct
  @param units Units struct
  @param update Update struct
  @param iBody Index of body
  @param dTmp Temporary variable
  @param cUnit Variable units
*/
void fvWriteMagPauseRad(BODY *body,CONTROL *control,OUTPUT *output,SYSTEM *system,UNITS *units,UPDATE *update,int iBody,double *dTmp,char cUnit[]) {
    *dTmp = body[iBody].dMagPauseRad;
  if (output->bDoNeg[iBody]) {
    *dTmp *= output->dNeg;
    strcpy(cUnit,output->cNeg);
  } else { }
}

/* Heat Flows/Fluxes */
/**
  Write heat flux across UMan output

  @param body Body struct
  @param control Control struct
  @param output Output struct
  @param system System struct
  @param units Units struct
  @param update Update struct
  @param iBody Index of body
  @param dTmp Temporary variable
  @param cUnit Variable units
*/
void fvWriteHfluxUMan(BODY *body,CONTROL *control,OUTPUT *output,SYSTEM *system,UNITS *units,UPDATE *update,int iBody,double *dTmp,char cUnit[]) {
    *dTmp = body[iBody].dHfluxUMan;
  if (output->bDoNeg[iBody]) {
    *dTmp *= output->dNeg;
    strcpy(cUnit,output->cNeg);
  } else { }
}
/**
  Write heat flux across LMan (same as CMB) output

  @param body Body struct
  @param control Control struct
  @param output Output struct
  @param system System struct
  @param units Units struct
  @param update Update struct
  @param iBody Index of body
  @param dTmp Temporary variable
  @param cUnit Variable units
*/
void fvWriteHfluxLMan(BODY *body,CONTROL *control,OUTPUT *output,SYSTEM *system,UNITS *units,UPDATE *update,int iBody,double *dTmp,char cUnit[]) {
    *dTmp = body[iBody].dHfluxLMan;
  if (output->bDoNeg[iBody]) {
    *dTmp *= output->dNeg;
    strcpy(cUnit,output->cNeg);
  } else { }
}
/**
  Write heat flux across CMB (same as LMan) output

  @param body Body struct
  @param control Control struct
  @param output Output struct
  @param system System struct
  @param units Units struct
  @param update Update struct
  @param iBody Index of body
  @param dTmp Temporary variable
  @param cUnit Variable units
*/
void fvWriteHfluxCMB(BODY *body,CONTROL *control,OUTPUT *output,SYSTEM *system,UNITS *units,UPDATE *update,int iBody,double *dTmp,char cUnit[]) {
    *dTmp = body[iBody].dHfluxCMB;
  if (output->bDoNeg[iBody]) {
    *dTmp *= output->dNeg;
    strcpy(cUnit,output->cNeg);
  } else { }
}
/**
  Write adiabatic heat flux at top of OC output

  @param body Body struct
  @param control Control struct
  @param output Output struct
  @param system System struct
  @param units Units struct
  @param update Update struct
  @param iBody Index of body
  @param dTmp Temporary variable
  @param cUnit Variable units
*/
void fvWriteHfluxCMBAd(BODY *body,CONTROL *control,OUTPUT *output,SYSTEM *system,UNITS *units,UPDATE *update,int iBody,double *dTmp,char cUnit[]) {
    *dTmp = body[iBody].dHfluxCMBAd;
  if (output->bDoNeg[iBody]) {
    *dTmp *= output->dNeg;
    strcpy(cUnit,output->cNeg);
  } else { }
}
/**
  Write convective heat flux at top of OC output

  @param body Body struct
  @param control Control struct
  @param output Output struct
  @param system System struct
  @param units Units struct
  @param update Update struct
  @param iBody Index of body
  @param dTmp Temporary variable
  @param cUnit Variable units
*/
void fvWriteHfluxCMBConv(BODY *body,CONTROL *control,OUTPUT *output,SYSTEM *system,UNITS *units,UPDATE *update,int iBody,double *dTmp,char cUnit[]) {
    *dTmp = body[iBody].dHfluxCMBConv;
  if (output->bDoNeg[iBody]) {
    *dTmp *= output->dNeg;
    strcpy(cUnit,output->cNeg);
  } else { }
}
/**
  Write heat flow across UMan output

  @param body Body struct
  @param control Control struct
  @param output Output struct
  @param system System struct
  @param units Units struct
  @param update Update struct
  @param iBody Index of body
  @param dTmp Temporary variable
  @param cUnit Variable units
*/
void fvWriteHflowUMan(BODY *body,CONTROL *control,OUTPUT *output,SYSTEM *system,UNITS *units,UPDATE *update,int iBody,double *dTmp,char cUnit[]) {
    *dTmp = body[iBody].dHflowUMan;
  if (output->bDoNeg[iBody]) {
    *dTmp *= output->dNeg;
    strcpy(cUnit,output->cNeg);
  } else { }
}
/**
  Write heat flow across surface of body output

  @param body Body struct
  @param control Control struct
  @param output Output struct
  @param system System struct
  @param units Units struct
  @param update Update struct
  @param iBody Index of body
  @param dTmp Temporary variable
  @param cUnit Variable units
*/
void fvWriteHflowSurf(BODY *body,CONTROL *control,OUTPUT *output,SYSTEM *system,UNITS *units,UPDATE *update,int iBody,double *dTmp,char cUnit[]) {
    *dTmp = body[iBody].dHflowSurf;
  if (output->bDoNeg[iBody]) {
    *dTmp *= output->dNeg;
    strcpy(cUnit,output->cNeg);
  } else { }
}
/**
  Write heat flow across LMan output

  @param body Body struct
  @param control Control struct
  @param output Output struct
  @param system System struct
  @param units Units struct
  @param update Update struct
  @param iBody Index of body
  @param dTmp Temporary variable
  @param cUnit Variable units
*/
void fvWriteHflowLMan(BODY *body,CONTROL *control,OUTPUT *output,SYSTEM *system,UNITS *units,UPDATE *update,int iBody,double *dTmp,char cUnit[]) {
    *dTmp = body[iBody].dHflowLMan;
  if (output->bDoNeg[iBody]) {
    *dTmp *= output->dNeg;
    strcpy(cUnit,output->cNeg);
  } else { }
}
/**
  Write heat flow across CMB output

  @param body Body struct
  @param control Control struct
  @param output Output struct
  @param system System struct
  @param units Units struct
  @param update Update struct
  @param iBody Index of body
  @param dTmp Temporary variable
  @param cUnit Variable units
*/
void fvWriteHflowCMB(BODY *body,CONTROL *control,OUTPUT *output,SYSTEM *system,UNITS *units,UPDATE *update,int iBody,double *dTmp,char cUnit[]) {
    *dTmp = body[iBody].dHflowCMB;
  if (output->bDoNeg[iBody]) {
    *dTmp *= output->dNeg;
    strcpy(cUnit,output->cNeg);
  } else { }
}
/**
  Write latent heat flow from mantle solidification output

  @param body Body struct
  @param control Control struct
  @param output Output struct
  @param system System struct
  @param units Units struct
  @param update Update struct
  @param iBody Index of body
  @param dTmp Temporary variable
  @param cUnit Variable units
*/
void fvWriteHflowLatentMan(BODY *body,CONTROL *control,OUTPUT *output,SYSTEM *system,UNITS *units,UPDATE *update,int iBody,double *dTmp,char cUnit[]) {
    *dTmp = body[iBody].dHflowLatentMan;
  if (output->bDoNeg[iBody]) {
    *dTmp *= output->dNeg;
    strcpy(cUnit,output->cNeg);
  } else { }
}
/**
  Write erupted melt heat flow from UMan output

  @param body Body struct
  @param control Control struct
  @param output Output struct
  @param system System struct
  @param units Units struct
  @param update Update struct
  @param iBody Index of body
  @param dTmp Temporary variable
  @param cUnit Variable units
*/
void fvWriteHflowMeltMan(BODY *body,CONTROL *control,OUTPUT *output,SYSTEM *system,UNITS *units,UPDATE *update,int iBody,double *dTmp,char cUnit[]) {
    *dTmp = body[iBody].dHflowMeltMan;
  if (output->bDoNeg[iBody]) {
    *dTmp *= output->dNeg;
    strcpy(cUnit,output->cNeg);
  } else { }
}
/**
  Write mantle secular cooling heat flow output

  @param body Body struct
  @param control Control struct
  @param output Output struct
  @param system System struct
  @param units Units struct
  @param update Update struct
  @param iBody Index of body
  @param dTmp Temporary variable
  @param cUnit Variable units
*/
void fvWriteHflowSecMan(BODY *body,CONTROL *control,OUTPUT *output,SYSTEM *system,UNITS *units,UPDATE *update,int iBody,double *dTmp,char cUnit[]) {
  *dTmp = body[iBody].dHflowSecMan;
  if (output->bDoNeg[iBody]) {
    *dTmp *= output->dNeg;
    strcpy(cUnit,output->cNeg);
  } else { }
}

/* All tidal phenomena should live in eqtide.c
void fvWriteTidalPowMan(BODY *body,CONTROL *control,OUTPUT *output,SYSTEM *system,UNITS *units,UPDATE *update,int iBody,double *dTmp,char cUnit[]) {
    *dTmp = body[iBody].dTidalPowMan;
  if (output->bDoNeg[iBody]) {
    *dTmp *= output->dNeg;
    strcpy(cUnit,output->cNeg);
  } else { }
}
*/
/**
  Write latent heat flow from ICB output

  @param body Body struct
  @param control Control struct
  @param output Output struct
  @param system System struct
  @param units Units struct
  @param update Update struct
  @param iBody Index of body
  @param dTmp Temporary variable
  @param cUnit Variable units
*/
void fvWriteHflowLatentIC(BODY *body,CONTROL *control,OUTPUT *output,SYSTEM *system,UNITS *units,UPDATE *update,int iBody,double *dTmp,char cUnit[]) {
    *dTmp = body[iBody].dHflowLatentIC;
  if (output->bDoNeg[iBody]) {
    *dTmp *= output->dNeg;
    strcpy(cUnit,output->cNeg);
  } else { }
}
/**
  Write gravitational power from ICB output

  @param body Body struct
  @param control Control struct
  @param output Output struct
  @param system System struct
  @param units Units struct
  @param update Update struct
  @param iBody Index of body
  @param dTmp Temporary variable
  @param cUnit Variable units
*/
void fvWritePowerGravIC(BODY *body,CONTROL *control,OUTPUT *output,SYSTEM *system,UNITS *units,UPDATE *update,int iBody,double *dTmp,char cUnit[]) {
    *dTmp = body[iBody].dPowerGravIC;
  if (output->bDoNeg[iBody]) {
    *dTmp *= output->dNeg;
    strcpy(cUnit,output->cNeg);
  } else { }
}
/**
  Write mantle temperature cooling rate output

  @param body Body struct
  @param control Control struct
  @param output Output struct
  @param system System struct
  @param units Units struct
  @param update Update struct
  @param iBody Index of body
  @param dTmp Temporary variable
  @param cUnit Variable units
*/
void fvWriteTDotMan(BODY *body,CONTROL *control,OUTPUT *output,SYSTEM *system,UNITS *units,UPDATE *update,int iBody,double *dTmp,char cUnit[]) {
  /* Get TDotMan */
  *dTmp = (*(update[iBody].pdTDotMan));
  if (output->bDoNeg[iBody]) {
    *dTmp *= output->dNeg;
    strcpy(cUnit,output->cNeg);
  } else {
      /*
      *dTmp /= fdUnitsTemp(body[iBody].dTman,0,units->iTemp)/fdUnitsTime(units->iTime);
      fsUnitsTempRate(units->iTemp,cUnit);  // only handles Temp/s, need to add yr and Gyr options.
      */
  }
}
/**
  Write core temperature cooling rate output

  @param body Body struct
  @param control Control struct
  @param output Output struct
  @param system System struct
  @param units Units struct
  @param update Update struct
  @param iBody Index of body
  @param dTmp Temporary variable
  @param cUnit Variable units
*/
void fvWriteTDotCore(BODY *body,CONTROL *control,OUTPUT *output,SYSTEM *system,UNITS *units,UPDATE *update,int iBody,double *dTmp,char cUnit[]) {
  /* Get TDotCore */
  *dTmp = (*(update[iBody].pdTDotCore));
  if (output->bDoNeg[iBody]) {
    *dTmp *= output->dNeg;
    strcpy(cUnit,output->cNeg);
  } else {
      /*
      *dTmp /= fdUnitsTemp(body[iBody].dTman,0,units->iTemp)/fdUnitsTime(units->iTime);
      fsUnitsTempRate(units->iTemp,cUnit);  // only handles Temp/s, need to add yr and Gyr options.
      */
  }
}
/** Write Constants. */
/**
  Write core liquidus Lindemann reference temperature output

  @param body Body struct
  @param control Control struct
  @param output Output struct
  @param system System struct
  @param units Units struct
  @param update Update struct
  @param iBody Index of body
  @param dTmp Temporary variable
  @param cUnit Variable units
*/
void fvWriteTrefLind(BODY *body,CONTROL *control,OUTPUT *output,SYSTEM *system,UNITS *units,UPDATE *update,int iBody,double *dTmp,char cUnit[]) {
    *dTmp = body[iBody].dTrefLind;
  if (output->bDoNeg[iBody]) {
    *dTmp *= output->dNeg;
    strcpy(cUnit,output->cNeg);
  } else { }
}

/**
  Initialize output, set variable names, descriptions, default units, default scalings, and write functions.

  @param output Output struct
  @param fnWrite fnWriteOutput
*/

void InitializeOutputThermint(OUTPUT *output,fnWriteOutput fnWrite[]) {

  sprintf(output[OUT_TMAN].cName,"TMan");
  sprintf(output[OUT_TMAN].cDescr,"Mantle Temperature");
  sprintf(output[OUT_TMAN].cNeg,"K");
  output[OUT_TMAN].bNeg = 1;
<<<<<<< HEAD
  output[OUT_TMAN].dNeg = 1;
=======
  output[OUT_TMAN].dNeg = 1; // default units are K.
>>>>>>> e9c1a0f4
  output[OUT_TMAN].iNum = 1;
  output[OUT_TMAN].iModuleBit = THERMINT;
  fnWrite[OUT_TMAN] = &fvWriteTMan;

  sprintf(output[OUT_TUMAN].cName,"TUMan");
  sprintf(output[OUT_TUMAN].cDescr,"Upper Mantle Temperature");
  sprintf(output[OUT_TUMAN].cNeg,"K");
  output[OUT_TUMAN].bNeg = 1;
<<<<<<< HEAD
  output[OUT_TUMAN].dNeg = 1;
=======
  output[OUT_TUMAN].dNeg = 1; // default units are K.
>>>>>>> e9c1a0f4
  output[OUT_TUMAN].iNum = 1;
  output[OUT_TUMAN].iModuleBit = THERMINT;
  fnWrite[OUT_TUMAN] = &fvWriteTUMan;

  sprintf(output[OUT_TLMAN].cName,"TLMan");
  sprintf(output[OUT_TLMAN].cDescr,"Lower Mantle Temperature");
  sprintf(output[OUT_TLMAN].cNeg,"K");
  output[OUT_TLMAN].bNeg = 1;
<<<<<<< HEAD
  output[OUT_TLMAN].dNeg = 1;
=======
  output[OUT_TLMAN].dNeg = 1; // default units are K.
>>>>>>> e9c1a0f4
  output[OUT_TLMAN].iNum = 1;
  output[OUT_TLMAN].iModuleBit = THERMINT;
  fnWrite[OUT_TLMAN] = &fvWriteTLMan;

  sprintf(output[OUT_TJUMPUMAN].cName,"TJumpUMan");
  sprintf(output[OUT_TJUMPUMAN].cDescr,"Upper Mantle Temperature Jump");
  sprintf(output[OUT_TJUMPUMAN].cNeg,"K");
  output[OUT_TJUMPUMAN].bNeg = 1;
<<<<<<< HEAD
  output[OUT_TJUMPUMAN].dNeg = 1;
=======
  output[OUT_TJUMPUMAN].dNeg = 1; // default units are K.
>>>>>>> e9c1a0f4
  output[OUT_TJUMPUMAN].iNum = 1;
  output[OUT_TJUMPUMAN].iModuleBit = THERMINT;
  fnWrite[OUT_TJUMPUMAN] = &fvWriteTJumpUMan;

  sprintf(output[OUT_TJUMPLMAN].cName,"TJumpLMan");
  sprintf(output[OUT_TJUMPLMAN].cDescr,"Lower Mantle Temperature Jump");
  sprintf(output[OUT_TJUMPLMAN].cNeg,"K");
  output[OUT_TJUMPLMAN].bNeg = 1;
<<<<<<< HEAD
  output[OUT_TJUMPLMAN].dNeg = 1;
=======
  output[OUT_TJUMPLMAN].dNeg = 1; // default units are K.
>>>>>>> e9c1a0f4
  output[OUT_TJUMPLMAN].iNum = 1;
  output[OUT_TJUMPLMAN].iModuleBit = THERMINT;
  fnWrite[OUT_TJUMPLMAN] = &fvWriteTJumpLMan;

  sprintf(output[OUT_SIGNTJUMPUMAN].cName,"SignTJumpUMan");
  sprintf(output[OUT_SIGNTJUMPUMAN].cDescr,"Sign of Upper Mantle Temperature Jump");
  sprintf(output[OUT_SIGNTJUMPUMAN].cNeg,"K");
  output[OUT_SIGNTJUMPUMAN].bNeg = 1;
<<<<<<< HEAD
  output[OUT_SIGNTJUMPUMAN].dNeg = 1;
=======
  output[OUT_SIGNTJUMPUMAN].dNeg = 1; // default units are K.
>>>>>>> e9c1a0f4
  output[OUT_SIGNTJUMPUMAN].iNum = 1;
  output[OUT_SIGNTJUMPUMAN].iModuleBit = THERMINT;
  fnWrite[OUT_SIGNTJUMPUMAN] = &fvWriteSignTJumpUMan;

  sprintf(output[OUT_SIGNTJUMPLMAN].cName,"SignTJumpLMan");
  sprintf(output[OUT_SIGNTJUMPLMAN].cDescr,"Sign of Lower Mantle Temperature Jump");
  sprintf(output[OUT_SIGNTJUMPLMAN].cNeg,"K");
  output[OUT_SIGNTJUMPLMAN].bNeg = 1;
<<<<<<< HEAD
  output[OUT_SIGNTJUMPLMAN].dNeg = 1; 
=======
  output[OUT_SIGNTJUMPLMAN].dNeg = 1; // default units are K.
>>>>>>> e9c1a0f4
  output[OUT_SIGNTJUMPLMAN].iNum = 1;
  output[OUT_SIGNTJUMPLMAN].iModuleBit = THERMINT;
  fnWrite[OUT_SIGNTJUMPLMAN] = &fvWriteSignTJumpLMan;

  sprintf(output[OUT_TCMB].cName,"TCMB");
  sprintf(output[OUT_TCMB].cDescr,"CMB Temperature");
  sprintf(output[OUT_TCMB].cNeg,"K");
  output[OUT_TCMB].bNeg = 1;
<<<<<<< HEAD
  output[OUT_TCMB].dNeg = 1; 
=======
  output[OUT_TCMB].dNeg = 1; // default units are K.
>>>>>>> e9c1a0f4
  output[OUT_TCMB].iNum = 1;
  output[OUT_TCMB].iModuleBit = THERMINT;
  fnWrite[OUT_TCMB] = &fvWriteTCMB;

  sprintf(output[OUT_TCORE].cName,"TCore");
  sprintf(output[OUT_TCORE].cDescr,"Core Temperature");
  sprintf(output[OUT_TCORE].cNeg,"K");
  output[OUT_TCORE].bNeg = 1;
<<<<<<< HEAD
  output[OUT_TCORE].dNeg = 1; 
=======
  output[OUT_TCORE].dNeg = 1; // default units are K.
>>>>>>> e9c1a0f4
  output[OUT_TCORE].iNum = 1;
  output[OUT_TCORE].iModuleBit = THERMINT;
  fnWrite[OUT_TCORE] = &fvWriteTCore;

  sprintf(output[OUT_VISCUMAN].cName,"ViscUMan");
  sprintf(output[OUT_VISCUMAN].cDescr,"Upper Mantle Viscosity");
  sprintf(output[OUT_VISCUMAN].cNeg,"m^2/s");
  output[OUT_VISCUMAN].bNeg = 1;
  output[OUT_VISCUMAN].dNeg = 1;
  output[OUT_VISCUMAN].iNum = 1;
  output[OUT_VISCUMAN].iModuleBit = THERMINT;
  fnWrite[OUT_VISCUMAN] = &fvWriteViscUMan;

  /* ViscUManArr Arrhenius Only */
  sprintf(output[OUT_VISCUMANARR].cName,"ViscUManArr");
  sprintf(output[OUT_VISCUMANARR].cDescr,"Upper Mantle Arrhenius Viscosity");
  sprintf(output[OUT_VISCUMANARR].cNeg,"m^2/s");
  output[OUT_VISCUMANARR].bNeg = 1;
  output[OUT_VISCUMANARR].dNeg = 1;
  output[OUT_VISCUMANARR].iNum = 1;
  output[OUT_VISCUMANARR].iModuleBit = THERMINT;
  fnWrite[OUT_VISCUMANARR] = &fvWriteViscUManArr;

  /* ViscLMan */
  sprintf(output[OUT_VISCLMAN].cName,"ViscLMan");
  sprintf(output[OUT_VISCLMAN].cDescr,"Lower Mantle Viscosity");
  sprintf(output[OUT_VISCLMAN].cNeg,"m^2/s");
  output[OUT_VISCLMAN].bNeg = 1;
  output[OUT_VISCLMAN].dNeg = 1;
  output[OUT_VISCLMAN].iNum = 1;
  output[OUT_VISCLMAN].iModuleBit = THERMINT;
  fnWrite[OUT_VISCLMAN] = &fvWriteViscLMan;

  /* ViscMMan */
  sprintf(output[OUT_VISCMMAN].cName,"ViscMMan");
  sprintf(output[OUT_VISCMMAN].cDescr,"Average (mid) Mantle Viscosity");
  sprintf(output[OUT_VISCMMAN].cNeg,"m^2/s");
  output[OUT_VISCMMAN].bNeg = 1;
  output[OUT_VISCMMAN].dNeg = 1;
  output[OUT_VISCMMAN].iNum = 1;
  output[OUT_VISCMMAN].iModuleBit = THERMINT;
  fnWrite[OUT_VISCMMAN] = &fvWriteViscMMan;

  sprintf(output[OUT_VISCJUMPMAN].cName,"ViscJumpMan");
  sprintf(output[OUT_VISCJUMPMAN].cDescr,"Mantle Viscosity Ratio");
  sprintf(output[OUT_VISCJUMPMAN].cNeg,"nd");
  output[OUT_VISCJUMPMAN].bNeg = 1;
  output[OUT_VISCJUMPMAN].dNeg = 1;
  output[OUT_VISCJUMPMAN].iNum = 1;
  output[OUT_VISCJUMPMAN].iModuleBit = THERMINT;
  fnWrite[OUT_VISCJUMPMAN] = &fvWriteViscJumpMan;

  sprintf(output[OUT_BLUMAN].cName,"BLUMan");
  sprintf(output[OUT_BLUMAN].cDescr,"Boundary Layer Thickness Upper Mantle");
  sprintf(output[OUT_BLUMAN].cNeg,"km");
  output[OUT_BLUMAN].bNeg = 1;
  output[OUT_BLUMAN].dNeg = 1e-3;  //KM;
  output[OUT_BLUMAN].iNum = 1;
  output[OUT_BLUMAN].iModuleBit = THERMINT;
  fnWrite[OUT_BLUMAN] = &fvWriteBLUMan;

  /* BLLMan */
  sprintf(output[OUT_BLLMAN].cName,"BLLMan");
  sprintf(output[OUT_BLLMAN].cDescr,"Boundary Layer Thickness Lower Mantle");
  sprintf(output[OUT_BLLMAN].cNeg,"km");
  output[OUT_BLLMAN].bNeg = 1;
  output[OUT_BLLMAN].dNeg = 1e-3;
  output[OUT_BLLMAN].iNum = 1;
  output[OUT_BLLMAN].iModuleBit = THERMINT;
  fnWrite[OUT_BLLMAN] = &fvWriteBLLMan;
  /* ShmodUMan */
  sprintf(output[OUT_SHMODUMAN].cName,"ShmodUMan");
  sprintf(output[OUT_SHMODUMAN].cDescr,"Shear Modulus Upper Mantle");
  sprintf(output[OUT_SHMODUMAN].cNeg,"Pa");
  output[OUT_SHMODUMAN].bNeg = 1;
  output[OUT_SHMODUMAN].dNeg = 1;
  output[OUT_SHMODUMAN].iNum = 1;
  output[OUT_SHMODUMAN].iModuleBit = THERMINT;
  fnWrite[OUT_SHMODUMAN] = &fvWriteShmodUMan;
  /* FMeltUMan */
  sprintf(output[OUT_FMELTUMAN].cName,"FMeltUMan");
  sprintf(output[OUT_FMELTUMAN].cDescr,"Melt Fraction Upper Mantle");
  sprintf(output[OUT_FMELTUMAN].cNeg,"nd");
  output[OUT_FMELTUMAN].bNeg = 1;
  output[OUT_FMELTUMAN].dNeg = 1;
  output[OUT_FMELTUMAN].iNum = 1;
  output[OUT_FMELTUMAN].iModuleBit = THERMINT;
  fnWrite[OUT_FMELTUMAN] = &fvWriteFMeltUMan;
  /* FMeltLMan */
  sprintf(output[OUT_FMELTLMAN].cName,"FMeltLMan");
  sprintf(output[OUT_FMELTLMAN].cDescr,"Melt Fraction Lower Mantle");
  sprintf(output[OUT_FMELTLMAN].cNeg,"nd");
  output[OUT_FMELTLMAN].bNeg = 1;
  output[OUT_FMELTLMAN].dNeg = 1;
  output[OUT_FMELTLMAN].iNum = 1;
  output[OUT_FMELTLMAN].iModuleBit = THERMINT;
  fnWrite[OUT_FMELTLMAN] = &fvWriteFMeltLMan;
  /* MeltfactorUMan */
  sprintf(output[OUT_MELTFACTORUMAN].cName,"MeltfactorUMan");
  sprintf(output[OUT_MELTFACTORUMAN].cDescr,"Melt Factor Upper Mantle");
  sprintf(output[OUT_MELTFACTORUMAN].cNeg,"nd");
  output[OUT_MELTFACTORUMAN].bNeg = 1;
  output[OUT_MELTFACTORUMAN].dNeg = 1;
  output[OUT_MELTFACTORUMAN].iNum = 1;
  output[OUT_MELTFACTORUMAN].iModuleBit = THERMINT;
  fnWrite[OUT_MELTFACTORUMAN] = &fvWriteMeltfactorUMan;
  /* MeltfactorLMan */
  sprintf(output[OUT_MELTFACTORLMAN].cName,"MeltfactorLMan");
  sprintf(output[OUT_MELTFACTORLMAN].cDescr,"Melt Factor Lower Mantle");
  sprintf(output[OUT_MELTFACTORLMAN].cNeg,"nd");
  output[OUT_MELTFACTORLMAN].bNeg = 1;
  output[OUT_MELTFACTORLMAN].dNeg = 1;
  output[OUT_MELTFACTORLMAN].iNum = 1;
  output[OUT_MELTFACTORLMAN].iModuleBit = THERMINT;
  fnWrite[OUT_MELTFACTORLMAN] = &fvWriteMeltfactorLMan;
  /* DepthMeltMan */
  sprintf(output[OUT_DEPTHMELTMAN].cName,"DepthMeltMan");
  sprintf(output[OUT_DEPTHMELTMAN].cDescr,"Depth to base of UM Melt Region");
  sprintf(output[OUT_DEPTHMELTMAN].cNeg,"m");
  output[OUT_DEPTHMELTMAN].bNeg = 1;
  output[OUT_DEPTHMELTMAN].dNeg = 1;
  output[OUT_DEPTHMELTMAN].iNum = 1;
  output[OUT_DEPTHMELTMAN].iModuleBit = THERMINT;
  fnWrite[OUT_DEPTHMELTMAN] = &fvWriteDepthMeltMan;
  /* TDepthMeltMan */
  sprintf(output[OUT_TDEPTHMELTMAN].cName,"TDepthMeltMan");
  sprintf(output[OUT_TDEPTHMELTMAN].cDescr,"Temp at base of UM Melt Region");
  sprintf(output[OUT_TDEPTHMELTMAN].cNeg,"K");
  output[OUT_TDEPTHMELTMAN].bNeg = 1;
  output[OUT_TDEPTHMELTMAN].dNeg = 1;
  output[OUT_TDEPTHMELTMAN].iNum = 1;
  output[OUT_TDEPTHMELTMAN].iModuleBit = THERMINT;
  fnWrite[OUT_TDEPTHMELTMAN] = &fvWriteTDepthMeltMan;
  /* TJumpMeltMan */
  sprintf(output[OUT_TJUMPMELTMAN].cName,"TJumpMeltMan");
  sprintf(output[OUT_TJUMPMELTMAN].cDescr,"Temp Jump across UM Melt Region");
  sprintf(output[OUT_TJUMPMELTMAN].cNeg,"K");
  output[OUT_TJUMPMELTMAN].bNeg = 1;
  output[OUT_TJUMPMELTMAN].dNeg = 1;
  output[OUT_TJUMPMELTMAN].iNum = 1;
  output[OUT_TJUMPMELTMAN].iModuleBit = THERMINT;
  fnWrite[OUT_TJUMPMELTMAN] = &fvWriteTJumpMeltMan;
  /* MeltMassFluxMan */
  sprintf(output[OUT_MELTMASSFLUXMAN].cName,"MeltMassFluxMan");
  sprintf(output[OUT_MELTMASSFLUXMAN].cDescr,"Mantle Melt Mass Flux");
  sprintf(output[OUT_MELTMASSFLUXMAN].cNeg,"kg/s");
  output[OUT_MELTMASSFLUXMAN].bNeg = 1;
  output[OUT_MELTMASSFLUXMAN].dNeg = 1;
  output[OUT_MELTMASSFLUXMAN].iNum = 1;
  output[OUT_MELTMASSFLUXMAN].iModuleBit = THERMINT;
<<<<<<< HEAD
  fnWrite[OUT_MELTMASSFLUXMAN] = &fvWriteMeltMassFluxMan;
  
=======
  fnWrite[OUT_MELTMASSFLUXMAN] = &WriteMeltMassFluxMan;

>>>>>>> e9c1a0f4
  /* EruptEff */
  sprintf(output[OUT_ERUPTEFF].cName,"EruptEff");
  sprintf(output[OUT_ERUPTEFF].cDescr,"Mantle Melt Eruption Efficiency");
  sprintf(output[OUT_ERUPTEFF].cNeg,"nd");
  output[OUT_ERUPTEFF].bNeg = 1;
  output[OUT_ERUPTEFF].dNeg = 1;
  output[OUT_ERUPTEFF].iNum = 1;
  output[OUT_ERUPTEFF].iModuleBit = THERMINT;
  fnWrite[OUT_ERUPTEFF] = &fvWriteEruptEff;
  /* RayleighMan */
  sprintf(output[OUT_RAYLEIGHMAN].cName,"RayleighMan");
  sprintf(output[OUT_RAYLEIGHMAN].cDescr,"Mantle Rayleigh Number");
  sprintf(output[OUT_RAYLEIGHMAN].cNeg,"nd");
  output[OUT_RAYLEIGHMAN].bNeg = 1;
  output[OUT_RAYLEIGHMAN].dNeg = 1;
  output[OUT_RAYLEIGHMAN].iNum = 1;
  output[OUT_RAYLEIGHMAN].iModuleBit = THERMINT;
  fnWrite[OUT_RAYLEIGHMAN] = &fvWriteRayleighMan;

  /*  CORE WRITES */
  /* RIC */
  sprintf(output[OUT_RIC].cName,"RIC");
  sprintf(output[OUT_RIC].cDescr,"Inner Core Radius");
  sprintf(output[OUT_RIC].cNeg,"km");
  output[OUT_RIC].bNeg = 1;
  output[OUT_RIC].dNeg = 1e-3;
  output[OUT_RIC].iNum = 1;
  output[OUT_RIC].iModuleBit = THERMINT;
  fnWrite[OUT_RIC] = &fvWriteRIC;
  /* DRICDTCMB */
  sprintf(output[OUT_DRICDTCMB].cName,"DRICDTCMB");
  sprintf(output[OUT_DRICDTCMB].cDescr,"d(R_ic)/d(T_cmb)");
  sprintf(output[OUT_DRICDTCMB].cNeg,"m/K");
  output[OUT_DRICDTCMB].bNeg = 1;
  output[OUT_DRICDTCMB].dNeg = 1;
  output[OUT_DRICDTCMB].iNum = 1;
  output[OUT_DRICDTCMB].iModuleBit = THERMINT;
  fnWrite[OUT_DRICDTCMB] = &fvWriteDRICDTCMB;

  // Dynamic Viscosity
  sprintf(output[OUT_DYNVISC].cName,"DynViscUMan");
  sprintf(output[OUT_DYNVISC].cDescr,"Upper Mantle's Dynamic Viscosity");
  sprintf(output[OUT_DYNVISC].cNeg,"Pa");
  output[OUT_DYNVISC].bNeg = 1;
  output[OUT_DYNVISC].dNeg = 1;
  output[OUT_DYNVISC].iNum = 1;
  output[OUT_DYNVISC].iModuleBit = THERMINT;
<<<<<<< HEAD
  fnWrite[OUT_DYNVISC] = &fvWriteDynamicViscosity;
  
=======
  fnWrite[OUT_DYNVISC] = &WriteDynamicViscosity;

>>>>>>> e9c1a0f4
  /* ChiOC */
  sprintf(output[OUT_CHIOC].cName,"ChiOC");
  sprintf(output[OUT_CHIOC].cDescr,"Light Element Concentration in Outer Core");
  sprintf(output[OUT_CHIOC].cNeg,"nd");
  output[OUT_CHIOC].bNeg = 1;
  output[OUT_CHIOC].dNeg = 1;
  output[OUT_CHIOC].iNum = 1;
  output[OUT_CHIOC].iModuleBit = THERMINT;
  fnWrite[OUT_CHIOC] = &fvWriteChiOC;
  /* ChiIC */
  sprintf(output[OUT_CHIIC].cName,"ChiIC");
  sprintf(output[OUT_CHIIC].cDescr,"Light Element Concentration in Inner Core");
  sprintf(output[OUT_CHIIC].cNeg,"nd");
  output[OUT_CHIIC].bNeg = 1;
  output[OUT_CHIIC].dNeg = 1;
  output[OUT_CHIIC].iNum = 1;
  output[OUT_CHIIC].iModuleBit = THERMINT;
  fnWrite[OUT_CHIIC] = &fvWriteChiIC;
  /* MassOC */
  sprintf(output[OUT_MASSOC].cName,"MassOC");
  sprintf(output[OUT_MASSOC].cDescr,"Mass of Outer Core");
  sprintf(output[OUT_MASSOC].cNeg,"EMASSOC");
  output[OUT_MASSOC].bNeg = 1;
  output[OUT_MASSOC].dNeg = 1/(EMASSOC);
  output[OUT_MASSOC].iNum = 1;
  output[OUT_MASSOC].iModuleBit = THERMINT;
  fnWrite[OUT_MASSOC] = &fvWriteMassOC;
  /* MassIC */
  sprintf(output[OUT_MASSIC].cName,"MassIC");
  sprintf(output[OUT_MASSIC].cDescr,"Mass of Inner Core");
  sprintf(output[OUT_MASSIC].cNeg,"EMASSIC");
  output[OUT_MASSIC].bNeg = 1;
  output[OUT_MASSIC].dNeg = 1/(EMASSIC);
  output[OUT_MASSIC].iNum = 1;
  output[OUT_MASSIC].iModuleBit = THERMINT;
  fnWrite[OUT_MASSIC] = &fvWriteMassIC;
  /* MassChiOC */
  sprintf(output[OUT_MASSCHIOC].cName,"MassChiOC");
  sprintf(output[OUT_MASSCHIOC].cDescr,"Mass of Chi in Outer Core");
  sprintf(output[OUT_MASSCHIOC].cNeg,"EMASSOC_CHI");
  output[OUT_MASSCHIOC].bNeg = 1;
  output[OUT_MASSCHIOC].dNeg = 1/(EMASSOC_CHI);
  output[OUT_MASSCHIOC].iNum = 1;
  output[OUT_MASSCHIOC].iModuleBit = THERMINT;
  fnWrite[OUT_MASSCHIOC] = &fvWriteMassChiOC;
  /* MassChiIC */
  sprintf(output[OUT_MASSCHIIC].cName,"MassChiIC");
  sprintf(output[OUT_MASSCHIIC].cDescr,"Mass of Chi in Inner Core");
  sprintf(output[OUT_MASSCHIIC].cNeg,"EMASSIC_CHI");
  output[OUT_MASSCHIIC].bNeg = 1;
  output[OUT_MASSCHIIC].dNeg = 1/(EMASSIC_CHI);
  output[OUT_MASSCHIIC].iNum = 1;
  output[OUT_MASSCHIIC].iModuleBit = THERMINT;
  fnWrite[OUT_MASSCHIIC] = &fvWriteMassChiIC;
  /* DTChi */
  sprintf(output[OUT_DTCHI].cName,"DTChi");
  sprintf(output[OUT_DTCHI].cDescr,"Core Liquidus Depression");
  sprintf(output[OUT_DTCHI].cNeg,"K");
  output[OUT_DTCHI].bNeg = 1;
  output[OUT_DTCHI].dNeg = 1;
  output[OUT_DTCHI].iNum = 1;
  output[OUT_DTCHI].iModuleBit = THERMINT;
  fnWrite[OUT_DTCHI] = &fvWriteDTChi;
  /* CoreBuoyTherm */
  sprintf(output[OUT_COREBUOYTHERM].cName,"CoreBuoyTherm");
  sprintf(output[OUT_COREBUOYTHERM].cDescr,"Core Thermal Buoyancy Flux");
  sprintf(output[OUT_COREBUOYTHERM].cNeg,"m^2/s^3");
  output[OUT_COREBUOYTHERM].bNeg = 1;
  output[OUT_COREBUOYTHERM].dNeg = 1;
  output[OUT_COREBUOYTHERM].iNum = 1;
  output[OUT_COREBUOYTHERM].iModuleBit = THERMINT;
  fnWrite[OUT_COREBUOYTHERM] = &fvWriteCoreBuoyTherm;
  /* CoreBuoyCompo */
  sprintf(output[OUT_COREBUOYCOMPO].cName,"CoreBuoyCompo");
  sprintf(output[OUT_COREBUOYCOMPO].cDescr,"Core Compositional Buoyancy Flux");
  sprintf(output[OUT_COREBUOYCOMPO].cNeg,"m^2/s^3");
  output[OUT_COREBUOYCOMPO].bNeg = 1;
  output[OUT_COREBUOYCOMPO].dNeg = 1;
  output[OUT_COREBUOYCOMPO].iNum = 1;
  output[OUT_COREBUOYCOMPO].iModuleBit = THERMINT;
  fnWrite[OUT_COREBUOYCOMPO] = &fvWriteCoreBuoyCompo;
  /* CoreBuoyTotal */
  sprintf(output[OUT_COREBUOYTOTAL].cName,"CoreBuoyTotal");
  sprintf(output[OUT_COREBUOYTOTAL].cDescr,"Core Total Buoyancy Flux");
  sprintf(output[OUT_COREBUOYTOTAL].cNeg,"m^2/s^3");
  output[OUT_COREBUOYTOTAL].bNeg = 1;
  output[OUT_COREBUOYTOTAL].dNeg = 1;
  output[OUT_COREBUOYTOTAL].iNum = 1;
  output[OUT_COREBUOYTOTAL].iModuleBit = THERMINT;
  fnWrite[OUT_COREBUOYTOTAL] = &fvWriteCoreBuoyTotal;
  /* GravICB */
  sprintf(output[OUT_GRAVICB].cName,"GravICB");
  sprintf(output[OUT_GRAVICB].cDescr,"ICB Gravity");
  sprintf(output[OUT_GRAVICB].cNeg,"m/s^2");
  output[OUT_GRAVICB].bNeg = 1;
  output[OUT_GRAVICB].dNeg = 1;
  output[OUT_GRAVICB].iNum = 1;
  output[OUT_GRAVICB].iModuleBit = THERMINT;
  fnWrite[OUT_GRAVICB] = &fvWriteGravICB;
  /* MagMom */
  sprintf(output[OUT_MAGMOM].cName,"MagMom");
  sprintf(output[OUT_MAGMOM].cDescr,"Core Magnetic Moment");
  sprintf(output[OUT_MAGMOM].cNeg,"EMAGMOM");
  output[OUT_MAGMOM].bNeg = 1;
  output[OUT_MAGMOM].dNeg = 1./(EMAGMOM);
  output[OUT_MAGMOM].iNum = 1;
  output[OUT_MAGMOM].iModuleBit = THERMINT;
  fnWrite[OUT_MAGMOM] = &fvWriteMagMom;
  /* RICDot */
  sprintf(output[OUT_RICDOT].cName,"RICDot");
  sprintf(output[OUT_RICDOT].cDescr,"Inner Core growth rate");
  sprintf(output[OUT_RICDOT].cNeg,"m/s");
  output[OUT_RICDOT].bNeg = 1;
  output[OUT_RICDOT].dNeg = 1;
  output[OUT_RICDOT].iNum = 1;
  output[OUT_RICDOT].iModuleBit = THERMINT;
  fnWrite[OUT_RICDOT] = &fvWriteRICDot;
  /* PresSWind */
  sprintf(output[OUT_PRESSWIND].cName,"PresSWind");
  sprintf(output[OUT_PRESSWIND].cDescr,"Stellar wind pressure at body");
  sprintf(output[OUT_PRESSWIND].cNeg,"EPRESSWIND");
  output[OUT_PRESSWIND].bNeg = 1;
  output[OUT_PRESSWIND].dNeg = 1./(EPRESSWIND);
  output[OUT_PRESSWIND].iNum = 1;
  output[OUT_PRESSWIND].iModuleBit = THERMINT;
  fnWrite[OUT_PRESSWIND] = &fvWritePresSWind;
  /* MagPauseRad */
  sprintf(output[OUT_MAGPAUSERAD].cName,"MagPauseRad");
  sprintf(output[OUT_MAGPAUSERAD].cDescr,"Magnetopause Radius");
  sprintf(output[OUT_MAGPAUSERAD].cNeg,"EMAGPAUSERAD");
  output[OUT_MAGPAUSERAD].bNeg = 1;
  output[OUT_MAGPAUSERAD].dNeg = 1./(EMAGPAUSERAD);
  output[OUT_MAGPAUSERAD].iNum = 1;
  output[OUT_MAGPAUSERAD].iModuleBit = THERMINT;
<<<<<<< HEAD
  fnWrite[OUT_MAGPAUSERAD] = &fvWriteMagPauseRad;
  
=======
  fnWrite[OUT_MAGPAUSERAD] = &WriteMagPauseRad;

>>>>>>> e9c1a0f4
  /* Heat Fluxes/Flows */
  /* HFluxUMan */
  sprintf(output[OUT_HFLUXUMAN].cName,"HfluxUMan");
  sprintf(output[OUT_HFLUXUMAN].cDescr,"Heat Flux Upper Mantle");
  sprintf(output[OUT_HFLUXUMAN].cNeg,"W/m^2");
  output[OUT_HFLUXUMAN].bNeg = 1;
  output[OUT_HFLUXUMAN].dNeg = 1;
  output[OUT_HFLUXUMAN].iNum = 1;
  output[OUT_HFLUXUMAN].iModuleBit = THERMINT;
  fnWrite[OUT_HFLUXUMAN] = &fvWriteHfluxUMan;
  /* HFluxLMan */
  sprintf(output[OUT_HFLUXLMAN].cName,"HfluxLMan");
  sprintf(output[OUT_HFLUXLMAN].cDescr,"Heat Flux Lower Mantle");
  sprintf(output[OUT_HFLUXLMAN].cNeg,"W/m^2");
  output[OUT_HFLUXLMAN].bNeg = 1;
  output[OUT_HFLUXLMAN].dNeg = 1;
  output[OUT_HFLUXLMAN].iNum = 1;
  output[OUT_HFLUXLMAN].iModuleBit = THERMINT;
  fnWrite[OUT_HFLUXLMAN] = &fvWriteHfluxLMan;
  /* HFluxCMB */
  sprintf(output[OUT_HFLUXCMB].cName,"HfluxCMB");
  sprintf(output[OUT_HFLUXCMB].cDescr,"Heat Flux Core-Mantle Boundary");
  sprintf(output[OUT_HFLUXCMB].cNeg,"W/m^2");
  output[OUT_HFLUXCMB].bNeg = 1;
  output[OUT_HFLUXCMB].dNeg = 1;
  output[OUT_HFLUXCMB].iNum = 1;
  output[OUT_HFLUXCMB].iModuleBit = THERMINT;
  fnWrite[OUT_HFLUXCMB] = &fvWriteHfluxCMB;
  /* HfluxCMBAd */
  sprintf(output[OUT_HFLUXCMBAD].cName,"HfluxCMBAd");
  sprintf(output[OUT_HFLUXCMBAD].cDescr,"Adiabatic Heat Flux Core-Mantle Boundary");
  sprintf(output[OUT_HFLUXCMBAD].cNeg,"W/m^2");
  output[OUT_HFLUXCMBAD].bNeg = 1;
  output[OUT_HFLUXCMBAD].dNeg = 1;
  output[OUT_HFLUXCMBAD].iNum = 1;
  output[OUT_HFLUXCMBAD].iModuleBit = THERMINT;
  fnWrite[OUT_HFLUXCMBAD] = &fvWriteHfluxCMBAd;
  /* HfluxCMBConv */
  sprintf(output[OUT_HFLUXCMBCONV].cName,"HfluxCMBConv");
  sprintf(output[OUT_HFLUXCMBCONV].cDescr,"Super-Adiabatic (convective) Heat Flux Core-Mantle Boundary");
  sprintf(output[OUT_HFLUXCMBCONV].cNeg,"W/m^2");
  output[OUT_HFLUXCMBCONV].bNeg = 1;
  output[OUT_HFLUXCMBCONV].dNeg = 1;
  output[OUT_HFLUXCMBCONV].iNum = 1;
  output[OUT_HFLUXCMBCONV].iModuleBit = THERMINT;
  fnWrite[OUT_HFLUXCMBCONV] = &fvWriteHfluxCMBConv;
  /* ThermConductOC */
  sprintf(output[OUT_THERMCONDUCTOC].cName,"ThermConductOC");
  sprintf(output[OUT_THERMCONDUCTOC].cDescr,"Thermal Conductivity OC");
  sprintf(output[OUT_THERMCONDUCTOC].cNeg,"W/m/K");
  output[OUT_THERMCONDUCTOC].bNeg = 1;
  output[OUT_THERMCONDUCTOC].dNeg = 1;
  output[OUT_THERMCONDUCTOC].iNum = 1;
  output[OUT_THERMCONDUCTOC].iModuleBit = THERMINT;
  fnWrite[OUT_THERMCONDUCTOC] = &fvWriteThermConductOC;
  /* HflowUMan */
  sprintf(output[OUT_HFLOWUMAN].cName,"HflowUMan");
  sprintf(output[OUT_HFLOWUMAN].cDescr,"Heat Flow Upper Mantle");
  sprintf(output[OUT_HFLOWUMAN].cNeg,"TW");
  output[OUT_HFLOWUMAN].bNeg = 1;
  output[OUT_HFLOWUMAN].dNeg = 1e-12;
  output[OUT_HFLOWUMAN].iNum = 1;
  output[OUT_HFLOWUMAN].iModuleBit = THERMINT;
  fnWrite[OUT_HFLOWUMAN] = &fvWriteHflowUMan;
  /* HFlowLMan */
  sprintf(output[OUT_HFLOWLMAN].cName,"HflowLMan");
  sprintf(output[OUT_HFLOWLMAN].cDescr,"Heat Flow Lower Mantle");
  sprintf(output[OUT_HFLOWLMAN].cNeg,"TW");
  output[OUT_HFLOWLMAN].bNeg = 1;
  output[OUT_HFLOWLMAN].dNeg = 1e-12;
  output[OUT_HFLOWLMAN].iNum = 1;
  output[OUT_HFLOWLMAN].iModuleBit = THERMINT;
  fnWrite[OUT_HFLOWLMAN] = &fvWriteHflowLMan;
  /* HFlowCMB */
  sprintf(output[OUT_HFLOWCMB].cName,"HflowCMB");
  sprintf(output[OUT_HFLOWCMB].cDescr,"Heat Flow Core-Mantle Boundary");
  sprintf(output[OUT_HFLOWCMB].cNeg,"TW");
  output[OUT_HFLOWCMB].bNeg = 1;
  output[OUT_HFLOWCMB].dNeg = 1e-12;
  output[OUT_HFLOWCMB].iNum = 1;
  output[OUT_HFLOWCMB].iModuleBit = THERMINT;
  fnWrite[OUT_HFLOWCMB] = &fvWriteHflowCMB;
  /* HflowLatentMan */
  sprintf(output[OUT_HFLOWLATENTMAN].cName,"HflowLatentMan");
  sprintf(output[OUT_HFLOWLATENTMAN].cDescr,"Latent Heat Flow Mantle");
  sprintf(output[OUT_HFLOWLATENTMAN].cNeg,"TW");
  output[OUT_HFLOWLATENTMAN].bNeg = 1;
  output[OUT_HFLOWLATENTMAN].dNeg = 1e-12;
  output[OUT_HFLOWLATENTMAN].iNum = 1;
  output[OUT_HFLOWLATENTMAN].iModuleBit = THERMINT;
  fnWrite[OUT_HFLOWLATENTMAN] = &fvWriteHflowLatentMan;
  /* HflowMeltMan */
  sprintf(output[OUT_HFLOWMELTMAN].cName,"HflowMeltMan");
  sprintf(output[OUT_HFLOWMELTMAN].cDescr,"Melt Heat Flow Mantle");
  sprintf(output[OUT_HFLOWMELTMAN].cNeg,"TW");
  output[OUT_HFLOWMELTMAN].bNeg = 1;
  output[OUT_HFLOWMELTMAN].dNeg = 1e-12;
  output[OUT_HFLOWMELTMAN].iNum = 1;
  output[OUT_HFLOWMELTMAN].iModuleBit = THERMINT;
  fnWrite[OUT_HFLOWMELTMAN] = &fvWriteHflowMeltMan;
  /* TidalPowMan
  sprintf(output[OUT_TIDALPOWMAN].cName,"TidalPowMan");
  sprintf(output[OUT_TIDALPOWMAN].cDescr,"Tidal Power Mantle");
  sprintf(output[OUT_TIDALPOWMAN].cNeg,"TW");
  output[OUT_TIDALPOWMAN].bNeg = 1;
  output[OUT_TIDALPOWMAN].dNeg = 1e-12;
  output[OUT_TIDALPOWMAN].iNum = 1;
  output[OUT_TIDALPOWMAN].iModuleBit = THERMINT;
  fnWrite[OUT_TIDALPOWMAN] = &fvWriteTidalPowMan; */
  /* HFlowSecMan */
  sprintf(output[OUT_HFLOWSECMAN].cName,"HflowSecMan");
  sprintf(output[OUT_HFLOWSECMAN].cDescr,"Mantle Secular Heat Flow");
  sprintf(output[OUT_HFLOWSECMAN].cNeg,"TW");
  output[OUT_HFLOWSECMAN].bNeg = 1;
  output[OUT_HFLOWSECMAN].dNeg = 1e-12;
  output[OUT_HFLOWSECMAN].iNum = 1;
  output[OUT_HFLOWSECMAN].iModuleBit = THERMINT;
  fnWrite[OUT_HFLOWSECMAN] = &fvWriteHflowSecMan;
  /* HFlowSurf */
  sprintf(output[OUT_HFLOWSURF].cName,"HflowSurf");
  sprintf(output[OUT_HFLOWSURF].cDescr,"Heat Flow Surface Total");
  sprintf(output[OUT_HFLOWSURF].cNeg,"TW");
  output[OUT_HFLOWSURF].bNeg = 1;
  output[OUT_HFLOWSURF].dNeg = 1e-12;
  output[OUT_HFLOWSURF].iNum = 1;
  output[OUT_HFLOWSURF].iModuleBit = THERMINT;
  fnWrite[OUT_HFLOWSURF] = &fvWriteHflowSurf;


  /* HFlowLatentIC */
  sprintf(output[OUT_HFLOWLATENTIC].cName,"HflowLatentIC");
  sprintf(output[OUT_HFLOWLATENTIC].cDescr,"Latent Heat Release at ICB");
  sprintf(output[OUT_HFLOWLATENTIC].cNeg,"TW");
  output[OUT_HFLOWLATENTIC].bNeg = 1;
  output[OUT_HFLOWLATENTIC].dNeg = 1e-12;
  output[OUT_HFLOWLATENTIC].iNum = 1;
  output[OUT_HFLOWLATENTIC].iModuleBit = THERMINT;
  fnWrite[OUT_HFLOWLATENTIC] = &fvWriteHflowLatentIC;
  /* PowerGravIC */
  sprintf(output[OUT_POWERGRAVIC].cName,"PowerGravIC");
  sprintf(output[OUT_POWERGRAVIC].cDescr,"Gravitational Power Release at ICB");
  sprintf(output[OUT_POWERGRAVIC].cNeg,"TW");
  output[OUT_POWERGRAVIC].bNeg = 1;
  output[OUT_POWERGRAVIC].dNeg = 1e-12;
  output[OUT_POWERGRAVIC].iNum = 1;
  output[OUT_POWERGRAVIC].iModuleBit = THERMINT;
  fnWrite[OUT_POWERGRAVIC] = &fvWritePowerGravIC;

  /* TDotMan */
  sprintf(output[OUT_TDOTMAN].cName,"TDotMan");
  sprintf(output[OUT_TDOTMAN].cDescr,"Change in Mantle Temperature");
  sprintf(output[OUT_TDOTMAN].cNeg,"K/s");
  output[OUT_TDOTMAN].bNeg = 1;
<<<<<<< HEAD
  output[OUT_TDOTMAN].dNeg = 1; 
=======
  output[OUT_TDOTMAN].dNeg = 1; // default units are K.
>>>>>>> e9c1a0f4
  output[OUT_TDOTMAN].iNum = 1;
  output[OUT_TDOTMAN].iModuleBit = THERMINT;
  fnWrite[OUT_TDOTMAN] = &fvWriteTDotMan;
  /* TDotCore */
  sprintf(output[OUT_TDOTCORE].cName,"TDotCore");
  sprintf(output[OUT_TDOTCORE].cDescr,"Change in Core Temperature");
  sprintf(output[OUT_TDOTCORE].cNeg,"K/s");
  output[OUT_TDOTCORE].bNeg = 1;
<<<<<<< HEAD
  output[OUT_TDOTCORE].dNeg = 1; 
=======
  output[OUT_TDOTCORE].dNeg = 1; // default units are K.
>>>>>>> e9c1a0f4
  output[OUT_TDOTCORE].iNum = 1;
  output[OUT_TDOTCORE].iModuleBit = THERMINT;
  fnWrite[OUT_TDOTCORE] = &fvWriteTDotCore;
  /* Constants */
  /* TrefLind */
  sprintf(output[OUT_TREFLIND].cName,"TrefLind");
  sprintf(output[OUT_TREFLIND].cDescr,"Core Liquidus Lindeman Reference");
  sprintf(output[OUT_TREFLIND].cNeg,"K");
  output[OUT_TREFLIND].bNeg = 1;
  output[OUT_TREFLIND].dNeg = 1;
  output[OUT_TREFLIND].iNum = 1;
  output[OUT_TREFLIND].iModuleBit = THERMINT;
  fnWrite[OUT_TREFLIND] = &fvWriteTrefLind;

}

/************ THERMINT Logging Functions **************/
/**
  Log options

  @param control Control struct
  @param fp File struct
*/
void fvLogOptionsThermint(CONTROL *control, FILE *fp) {
  /* Anything here?
  fprintf(fp,"-------- RADHEAT Options -----\n\n");
  */
}

//PED: this would be for global rad heat parameters, but this is blank bc rad is only relevant to each individual body.
<<<<<<< HEAD
/**
  Log of thermint

  @param body Body struct
  @param control Control struct
  @param output Output struct
  @param system System struct
  @param update Update struct
  @param fnWrite fnWriteOutput
  @param fp File
*/
void fvLogThermint(BODY *body,CONTROL *control,OUTPUT *output,SYSTEM *system,UPDATE *update,fnWriteOutput fnWrite[],FILE *fp) {
  /* Anything here? 
=======
void LogThermint(BODY *body,CONTROL *control,OUTPUT *output,SYSTEM *system,UPDATE *update,fnWriteOutput fnWrite[],FILE *fp) {
  /* Anything here?
>>>>>>> e9c1a0f4
  int iOut;
  fprintf(fp,"\n----- RADHEAT PARAMETERS ------\n");
  for (iOut=OUTSTARTRADHEAT;iOut<OUTBODYSTARTRADHEAT;iOut++) {
    if (output[iOut].iNum > 0)
      WriteLogEntry(control,output[iOut],body,system,fnWrite[iOut],fp,update,0);
  }
  */
}
/**
  Log of body from thermint

  @param body Body struct
  @param control Control struct
  @param output Output struct
  @param system System struct
  @param update Update struct
  @param fnWrite fnWriteOutput
  @param fp File
*/
void fvLogBodyThermint(BODY *body,CONTROL *control,OUTPUT *output,SYSTEM *system,UPDATE *update,fnWriteOutput fnWrite[],FILE *fp,int iBody) {
  int iOut;

  fprintf(fp,"----- THERMINT PARAMETERS (%s)------\n",body[iBody].cName);
  for (iOut=OUTSTARTTHERMINT;iOut<OUTENDTHERMINT;iOut++) {
    if (output[iOut].iNum > 0) {
      WriteLogEntry(body,control,&output[iOut],system,update,fnWrite[iOut],fp,iBody);
    }
  }
  /* Write out some global constants. */
  fprintf(fp,"EMASS=%e EMASSMAN=%e ERMAN=%e ERCORE=%e EDMAN=%e EVOL=%e EVOLCORE=%e EVOLMAN=%e\n",EMASS,EMASSMAN,ERMAN,ERCORE,EDMAN,EVOL,EVOLCORE,EVOLMAN);
  fprintf(fp,"EDENS=%e EDENSMAN=%e EDENSCORE=%e EDENSOC=%e EDENSIC=%e STIFFNESS=%e\n",EDENS,EDENSMAN,EDENSCORE,EDENSOC,EDENSIC,STIFFNESS);
  fprintf(fp,"THERMEXPANMAN=%e THERMCONDUMAN=%e THERMCONDLMAN=%e THERMDIFFUMAN=%e cube(EDMAN)=%e\n",THERMEXPANMAN,THERMCONDUMAN,THERMCONDLMAN,THERMDIFFUMAN,cube(EDMAN));
  fprintf(fp,"TrefLind=%e ViscRef=%e VISCJUMPMAN=%e \n",body[iBody].dTrefLind,body[iBody].dViscRef,VISCJUMPMAN);
  fprintf(fp,"DTCHIREF=%e CHI_OC_E=%e PARTITION=%e CHI_IC_E=%e EMASSOC_CHI=%e EMASSIC_CHI=%e EMASSCORE_CHI=%e\n",body[iBody].dDTChiRef,CHI_OC_E,PARTITION_CHI_CORE,CHI_IC_E,EMASSOC_CHI,EMASSIC_CHI,EMASSCORE_CHI);
  fprintf(fp,"body.ViscMeltB=%e Delta=%e Gamma=%e Xi=%e Phis=%e \n",body[iBody].dViscMeltB,body[iBody].dViscMeltDelta,body[iBody].dViscMeltGamma,body[iBody].dViscMeltXi,body[iBody].dViscMeltPhis);
  fprintf(fp,"body.dFixMeltfactorUMan=%f .dMeltfactorUMan=%e \n",body[iBody].dFixMeltfactorUMan,body[iBody].dMeltfactorUMan);
  fprintf(fp,"body.dStagLid=%f dManHFlowPref=%f \n",body[iBody].dStagLid,body[iBody].dManHFlowPref);
  fprintf(fp,"body.dMagMomCoef=%f body.dPresSWind=%e \n",body[iBody].dMagMomCoef,body[iBody].dPresSWind);
}
/**
  Add thermint module

  @param module Module struct
  @param iBody Index of body
  @param iModule Index of module
*/
void AddModuleThermint(MODULE *module,int iBody,int iModule) {

  module->iaModule[iBody][iModule]              = THERMINT;

<<<<<<< HEAD
  module->fnCountHalts[iBody][iModule] = &fvCountHaltsThermint;
  module->fnReadOptions[iBody][iModule] = &fvReadOptionsThermint;
  module->fnLogBody[iBody][iModule] = &fvLogBodyThermint;
  module->fnVerify[iBody][iModule] = &fvVerifyThermint;
  module->fnVerifyHalt[iBody][iModule] = &fvVerifyHaltThermint;
  
  module->fnInitializeBody[iBody][iModule] = &fvInitializeBodyThermint;
  module->fnInitializeUpdate[iBody][iModule] = &fvInitializeUpdateThermint;

  // NEED TO ADD THERMINT VARIABLES HERE??
  module->fnFinalizeUpdateTMan[iBody][iModule] = &fvFinalizeUpdateTManThermint;
  module->fnFinalizeUpdateTCore[iBody][iModule] = &fvFinalizeUpdateTCoreThermint;
=======
  module->fnCountHalts[iBody][iModule]          = &CountHaltsThermint;
  module->fnReadOptions[iBody][iModule]         = &ReadOptionsThermint;
  module->fnLogBody[iBody][iModule]             = &LogBodyThermint;
  module->fnVerify[iBody][iModule]              = &VerifyThermint;
  module->fnAssignDerivatives[iBody][iModule]   = &AssignThermintDerivatives;
  module->fnNullDerivatives[iBody][iModule]     = &NullThermintDerivatives;
  module->fnVerifyHalt[iBody][iModule]          = &VerifyHaltThermint;

  module->fnInitializeBody[iBody][iModule]      = &InitializeBodyThermint;
  module->fnInitializeUpdate[iBody][iModule]    = &InitializeUpdateThermint;

  // NEED TO ADD THERMINT VARIABLES HERE??
  module->fnFinalizeUpdateTMan[iBody][iModule]  = &FinalizeUpdateTManThermint;
  module->fnFinalizeUpdateTCore[iBody][iModule] = &FinalizeUpdateTCoreThermint;
>>>>>>> e9c1a0f4
}

/************* THERMINT Functions ************/
/* Scalar Properties */
/* Get TUMan */
/**
  Function compute upper mantle temperature

  @param body Body struct
  @param iBody Index of body

  @return Upper mantle temperature
*/
double fdTUMan(BODY *body,int iBody) {
  return body[iBody].dAdJumpM2UM*body[iBody].dTMan;
}
/* Get TLMan */
/**
  Function compute lower mantle temperature

  @param body Body struct
  @param iBody Index of body

  @return Lower mantle temperature
*/
double fdTLMan(BODY *body,int iBody) {
    return body[iBody].dAdJumpM2LM*body[iBody].dTMan;
}
/* Get TCMB */
/**
  Function compute core-mantle boundary temperature

  @param body Body struct
  @param iBody Index of body

  @return Core-mantle boundary temperature
*/
double fdTCMB(BODY *body,int iBody) {
    return body[iBody].dAdJumpC2CMB*body[iBody].dTCore;
}
/* Get TJumpUMan */
<<<<<<< HEAD
/**
  Function compute absolute value of upper mantle temperature jump: TUman-TSURF

  @param body Body struct
  @param iBody Index of body

  @return Absolute value of upper mantle temperature jump
*/
=======
>>>>>>> e9c1a0f4
double fdTJumpUMan(BODY *body,int iBody) {
    return fabs(body[iBody].dTUMan-TSURF);
}
/* Get TJumpLMan */
/**
  Function compute absolute value of lower mantle temperature jump: TCMB-TLman

  @param body Body struct
  @param iBody Index of body

  @return Absolute value of lower mantle temperature jump
*/
double fdTJumpLMan(BODY *body,int iBody) {
    return fabs(body[iBody].dTCMB-body[iBody].dTLMan);
}
<<<<<<< HEAD
/**
  Function compute sign of upper mantle temperature jump

  @param body Body struct
  @param iBody Index of body

  @return Sign of upper mantle temperature jump
*/
=======
/* Get SignTJumpUMan */
>>>>>>> e9c1a0f4
double fdSignTJumpUMan(BODY *body,int iBody) {
    return (body[iBody].dTUMan-TSURF)/fabs(body[iBody].dTUMan-TSURF);
}
/**
  Function compute sign of lower mantle temperature jump

  @param body Body struct
  @param iBody Index of body

  @return Sign of lower mantle temperature jump
*/
double fdSignTJumpLMan(BODY *body,int iBody) {
    return (body[iBody].dTCMB-body[iBody].dTLMan)/fabs(body[iBody].dTCMB-body[iBody].dTLMan);
}
<<<<<<< HEAD
/**
  Function compute Arrhenius component of upper mantle viscosity

  @param body Body struct
  @param iBody Index of body

  @return Arrhenius component of upper mantle viscosity
*/
double fdViscUManArr(BODY *body,int iBody) {  
=======
/* Get ViscUManArr Arrhenius law only */
double fdViscUManArr(BODY *body,int iBody) {
>>>>>>> e9c1a0f4
  return body[iBody].dViscRef*exp(body[iBody].dActViscMan/(GASCONSTANT*body[iBody].dTUMan));
}
/**
  Function compute full upper mantle viscosity

  @param body Body struct
  @param iBody Index of body

  @return Full upper mantle viscosity
*/
double fdViscUMan(BODY *body,int iBody) {
  return body[iBody].dViscUManArr/body[iBody].dMeltfactorUMan;
}
/**
  Function compute full lower mantle viscosity

  @param body Body struct
  @param iBody Index of body

  @return Full lower mantle viscosity
*/
double fdViscLMan(BODY *body,int iBody) {
  return body[iBody].dViscUManArr*body[iBody].dViscJumpMan/body[iBody].dMeltfactorLMan;   //w/ meltfactorLMan
}
/**
  Function compute full mid-mantle viscosity

  @param body Body struct
  @param iBody Index of body

  @return Full mid-mantle viscosity
*/
double fdViscMMan(BODY *body,int iBody) {
  return body[iBody].dViscUMan*(VISCJUMPMMAN);
}
/**
  Function compute mantle viscosity jump

  @param body Body struct
  @param iBody Index of body

  @return Mantle viscosity jump
*/
double fdViscJumpMan(BODY *body,int iBody) {
    return body[iBody].dViscJumpMan;
}
/**
  Function compute upper mantle thermal boundary layer thickness

  @param body Body struct
  @param iBody Index of body

  @return Upper mantle thermal boundary layer thickness
*/
double fdBLUMan(BODY *body,int iBody) {
  return (EDMAN)*pow((RACRIT)*body[iBody].dViscUMan*(THERMDIFFUMAN)/((THERMEXPANMAN)*(GRAVLMAN)*body[iBody].dTJumpLMan*cube(EDMAN)),(CONVEXPON));
}
/**
  Function compute lower mantle thermal boundary layer thickness

  @param body Body struct
  @param iBody Index of body

  @return Lower mantle thermal boundary layer thickness
*/
double fdBLLMan(BODY *body,int iBody) {
  return (EDMAN)*pow((RACRIT)*body[iBody].dViscLMan*(THERMDIFFLMAN)/((THERMEXPANMAN)*(GRAVLMAN)*body[iBody].dTJumpLMan*cube(EDMAN)),(CONVEXPON));
}
/**
  Function compute upper mantle shear modulus

  @param body Body struct
  @param iBody Index of body

  @return Upper mantle shear modulus
*/
double fdShmodUMan(BODY *body,int iBody) {
    return (body[iBody].dShModRef)*exp((ACTSHMODMAN)/(GASCONSTANT*body[iBody].dTUMan))/body[iBody].dMeltfactorUMan;
}
/**
  Function compute solidus at bottom of upper mantle thermal boundary layer

  @param body Body struct
  @param iBody Index of body

  @return Solidus at bottom of upper mantle thermal boundary layer
*/
double fdTsolUMan(BODY *body,int iBody) {
    return fdSolidusMan(body[iBody].dBLUMan);
}
/**
  Function compute solidus at top of lower mantle thermal boundary layer

  @param body Body struct
  @param iBody Index of body

  @return Solidus at top of lower mantle thermal boundary layer
*/
double fdTsolLMan(BODY *body,int iBody) {
  return fdSolidusMan(ERADIUS-ERCORE-body[iBody].dBLLMan);  //Solidus fn of depth: z_LM=R-R_c-delta_LM
}
/**
  Function compute liquidus at bottom of upper mantle thermal boundary layer

  @param body Body struct
  @param iBody Index of body

  @return Liquidus at bottom of upper mantle thermal boundary layer
*/
double fdTliqUMan(BODY *body,int iBody) {
    return body[iBody].dTsolUMan+DTLIQMAN;  //approx constant offset btwn sol and liq.
}
/**
  Function compute liquidus at top of lower mantle thermal boundary layer

  @param body Body struct
  @param iBody Index of body

  @return Liquidus at top of lower mantle thermal boundary layer
*/
double fdTliqLMan(BODY *body,int iBody) {
    return body[iBody].dTsolLMan+DTLIQMAN;  //approx constant offset btwn sol and liq.
}
/**
  Function compute upper mantle melt fraction

  @param body Body struct
  @param iBody Index of body

  @return Upper mantle melt fraction
*/
double fdFMeltUMan(BODY *body,int iBody) {
    double fmelt=(body[iBody].dTUMan-body[iBody].dTsolUMan)/(body[iBody].dTliqUMan-body[iBody].dTsolUMan);
    double fmelt2=min(fmelt,1.0);  //require fmelt<1
    fmelt2=max(fmelt2,0.0);        //require fmelt>0
    return fmelt2;
}
/**
  Function compute lower mantle melt fraction

  @param body Body struct
  @param iBody Index of body

  @return Lower mantle melt fraction
*/
double fdFMeltLMan(BODY *body,int iBody) {
    double fmelt=(body[iBody].dTLMan-body[iBody].dTsolLMan)/(body[iBody].dTliqLMan-body[iBody].dTsolLMan);
    double fmelt2=min(fmelt,1.0);  //require fmelt<1
    fmelt2=max(fmelt2,0.0); //require fmelt>0
    double min1=min(1.0,2.0);  //test min
    double max1=max(1.0,2.0);  //test max
    return fmelt2;
}
/**
  Function compute upper mantle viscosity reduction factor due to melt.  If dFixMeltfactorUMan=1 then return dMeltfactorUMan.  Else compute it.

  @param body Body struct
  @param iBody Index of body

  @return Upper mantle viscosity reduction factor due to melt
*/
double fdMeltfactorUMan(BODY *body,int iBody) {
    /* Melt factor used in viscosity and shmod.  For fmelt=1, this should give 1.20428. */
    if (body[iBody].dFixMeltfactorUMan==1) {   //if FixMeltFactorUMan=1 then return the initialized value.
      return body[iBody].dMeltfactorUMan;
    } else {                                   //if FixMeltFactorUMan not =1 then compute it.
      double bigphi=body[iBody].dFMeltUMan/body[iBody].dViscMeltPhis;
      double bigf=(1.0-body[iBody].dViscMeltXi)*erf(sqrt(PI)/(2.0*(1.0-body[iBody].dViscMeltXi))*bigphi*(1.0+pow(bigphi,body[iBody].dViscMeltGamma)));
      double meltexp=body[iBody].dViscMeltB*body[iBody].dViscMeltPhis;
      return (1.0+pow(bigphi,body[iBody].dViscMeltDelta))/pow(1.0-bigf,meltexp);
  }
}
/**
  Function compute lower mantle viscosity reduction factor due to melt.  Always compute it.  Only applied if ViscJumpMan is not set.

  @param body Body struct
  @param iBody Index of body

  @return Lower mantle viscosity reduction factor due to melt
*/
double fdMeltfactorLMan(BODY *body,int iBody) {
    /* Melt factor used in viscosity and shmod.  For fmelt=1, this should give 1.20428. */
    double bigphi=body[iBody].dFMeltLMan/body[iBody].dViscMeltPhis;
    double bigf=(1.0-body[iBody].dViscMeltXi)*erf(sqrt(PI)/(2.0*(1.0-body[iBody].dViscMeltXi))*bigphi*(1.0+pow(bigphi,body[iBody].dViscMeltGamma)));
    double meltexp=body[iBody].dViscMeltB*body[iBody].dViscMeltPhis;
    return (1.0+pow(bigphi,body[iBody].dViscMeltDelta))/pow(1.0-bigf,meltexp);
}
/**
  Function compute depth of upper mantle melting.  Use cubic root to find intersection of mantle adiabat and solidus.

<<<<<<< HEAD
  @param body Body struct
  @param iBody Index of body

  @return Depth of upper mantle melting
*/
=======
/* Get DepthMeltMan */
>>>>>>> e9c1a0f4
double fdDepthMeltMan(BODY *body,int iBody) {
    //    double guess1=body[iBody].dBLUMan;  //lower bound of depth to bottom of UM melt layer.
    //    double guess2=1.445e6;  //(EDMAN)/2.0;  //mid-mantle= upper bound to depth of melt layer.
    //    double tol=10.0;  //root resolution is +/- 10 m?
    //    int nmax=100;  //nmax iterations of root.
    int type=0;  //types: 0=UMan, 1=LMan, 2=ICN
    //    return root(type,body,iBody,guess1,guess2,tol,nmax);
    double depthmeltman=cubicroot(type,body,iBody);
    if (depthmeltman < body[iBody].dBLUMan) {        //if solidus intersects adiabat within UMTBL then recompute it.
      depthmeltman=cubicroot(1,body,iBody);        //type=1 to find intersection within UMTBL.
    }
    return depthmeltman;
}
/**
  Function compute solidus temperature at depth of upper mantle melting.

  @param body Body struct
  @param iBody Index of body

  @return solidus temperature at depth of upper mantle melting
*/
double fdTDepthMeltMan(BODY *body,int iBody) {
    if (body[iBody].dDepthMeltMan==0) {    //if no melt layer found.
          return 0;
      } else {                         //if yes melt layer found.
          return fdSolidusMan(body[iBody].dDepthMeltMan);
      }
}
/**
  Function compute temperature jump across upper mantle melt region, excluding the adiabatic component (i.e. just the advective component): TDepthMeltMan-TSURF-ADGRADMAN*DepthMeltMan

  @param body Body struct
  @param iBody Index of body

<<<<<<< HEAD
  @return Temperature jump across upper mantle melt region
*/
=======
/* Get TJumpMeltMan */
>>>>>>> e9c1a0f4
double fdTJumpMeltMan(BODY *body,int iBody) {
  return body[iBody].dTDepthMeltMan-TSURF-(ADGRADMAN)*body[iBody].dDepthMeltMan;  //Temp jump across entire UM melt region.
}
/**
  Function compute mantle Rayleigh number, where temperature jump is the total convective temperature jump across mantle (UMan+LMan) and viscosity is ViscMMan.

  @param body Body struct
  @param iBody Index of body

  @return Mantle Rayleigh number
*/
double fdRayleighMan(BODY *body,int iBody) {
  return body[iBody].dSignTJumpUMan*(THERMEXPANMAN)*(GRAVUMAN)*(body[iBody].dTJumpUMan+body[iBody].dTJumpLMan)*pow(EDMAN,3.)/((THERMDIFFUMAN)*body[iBody].dViscMMan);  //Mantle Rayleigh number defined in terms of ViscMMan and SignTJumpUMan.
}
/**
  Function compute upper mantle k2 Love number

  @param body Body struct
  @param iBody Index of body

  @return Upper mantle k2 Love number
*/
double fdK2Man(BODY *body,int iBody) {
  return 1.5/(1+9.5*body[iBody].dShmodUMan/(STIFFNESS));
}
/**
  Function compute upper mantle dynamic viscosity: ViscUMan*EDENSMAN.

  @param body Body struct
  @param iBody Index of body

  @return Upper mantle dynamic viscosity
*/
double fdDynamicViscosity(BODY *body,int iBody) {
  return body[iBody].dViscUMan*(EDENSMAN);
}
<<<<<<< HEAD
/**
  Function compute upper mantle imaginary component of k2 Love number
=======

double fdImk2Man(BODY *body,int iBody) {
  double viscdyn=fdDynamicViscosity(body,iBody); //dynamic viscosity.
>>>>>>> e9c1a0f4

  @param body Body struct
  @param iBody Index of body

  @return Imaginary component of k2 Love number
*/
double fdImk2Man(BODY *body,int iBody) {
  double viscdyn=fdDynamicViscosity(body,iBody);
  double denom2=pow((1.+(19./2)*(body[iBody].dShmodUMan/(body[iBody].dStiffness)))*(viscdyn*body[iBody].dMeanMotion/body[iBody].dShmodUMan),2.);
  double imk2=(57./4)*viscdyn*body[iBody].dMeanMotion/( (body[iBody].dStiffness)*(1.0+ denom2) );
  return imk2;
}

/* Core Chemistry */
/**
  Function compute mass of inner core

  @param body Body struct
  @param iBody Index of body

  @return Mass of inner core
*/
double fdMassIC(BODY *body, int iBody) {
  return 4./3*PI*pow(body[iBody].dRIC,3.)*(EDENSIC);
}
/**
  Function compute mass of outer core

  @param body Body struct
  @param iBody Index of body

  @return Mass of outer core
*/
double fdMassOC(BODY *body, int iBody) {
  return EMASSCORE-body[iBody].dMassIC;
}
/**
  Function compute light element mass in outer core

  @param body Body struct
  @param iBody Index of body

  @return Light element mass in outer core
*/
double fdMassChiOC(BODY *body, int iBody) {
  return EMASSCORE_CHI/( PARTITION_CHI_CORE*body[iBody].dMassIC/body[iBody].dMassOC + 1. );
}
/**
  Function compute light element mass in inner core

  @param body Body struct
  @param iBody Index of body

  @return Light element mass in inner core
*/
double fdMassChiIC(BODY *body, int iBody) {
  return EMASSCORE_CHI-body[iBody].dMassChiOC;
}
/**
  Function compute light element concentration in outer core

  @param body Body struct
  @param iBody Index of body

  @return Light element concentration in outer core
*/
double fdChiOC(BODY *body, int iBody) {
  return body[iBody].dMassChiOC/body[iBody].dMassOC;
}
/**
  Function compute light element concentration in inner core

  @param body Body struct
  @param iBody Index of body

  @return Light element concentration in inner core
*/
double fdChiIC(BODY *body, int iBody) {
  if (body[iBody].dRIC>0.) {
    return body[iBody].dMassChiIC/body[iBody].dMassIC;
  } else {
    return 0.;
  }
}
/**
  Function compute core liquidus depression due to light element concentration

  @param body Body struct
  @param iBody Index of body

  @return Core liquidus depression due to light element concentration
*/
double fdDTChi(BODY *body, int iBody) {
  return body[iBody].dDTChiRef*body[iBody].dChiOC/(CHI_OC_E);
}
/**
  Function compute inner core radius RIC

  @param body Body struct
  @param iBody Index of body

  @return Inner core radius
*/
double fdRIC(BODY *body,int iBody) {
  double dRIC;
  /* NEW VERSION with light element liquidus depression  */
  double T_fe_cen=body[iBody].dTrefLind-(body[iBody].dDTChi);     //Liquidus at center of core.
  double T_fe_cmb=(body[iBody].dTrefLind)*exp(-2.*(1.-1./(3.*(GRUNEISEN)))*pow((ERCORE)/(body[iBody].dDLind),2.0))-(body[iBody].dDTChi); //Liquidus@CMB
  double numerator=1.+pow((body[iBody].dDAdCore)/(ERCORE),2.)*log(body[iBody].dTCMB/T_fe_cen);
  double denom=1.+pow((body[iBody].dDAdCore)/(ERCORE),2.0)*log(T_fe_cmb/T_fe_cen);
  if ((numerator/denom)>0.) {    //IC exists
    dRIC = (ERCORE)*sqrt(numerator/denom);
  } else {
    dRIC = 0;        //no IC.
  }
  if (dRIC > ERCORE)
    dRIC = ERCORE;
  return dRIC;
}
/**
  Function compute thermal conductivity at top of outer core: ElecCondCore*LORENTZNUM*TCMB

  @param body Body struct
  @param iBody Index of body

  @return Thermal conductivity at top of outer core
*/
double fdThermConductOC(BODY *body, int iBody) {
  return (body[iBody].dElecCondCore)*(LORENTZNUM)*body[iBody].dTCMB;
}
/**
  Function compute adiabatic heat flux at top of outer core: ThermConductOC*TCMB*ERCORE/DAdCore^2

  @param body Body struct
  @param iBody Index of body

  @return Adiabatic heat flux at top of outer core
*/
double fdHfluxCMBAd(BODY *body, int iBody) {
  return body[iBody].dThermConductOC*body[iBody].dTCMB*(ERCORE)/pow(body[iBody].dDAdCore,2.);
}
/**
  Function compute convective heat flux at top of outer core: HfluxCMB-HfluxCMBAd

  @param body Body struct
  @param iBody Index of body

  @return Convective heat flux at top of outer core
*/
double fdHfluxCMBConv(BODY *body, int iBody) {
  return body[iBody].dHfluxCMB-body[iBody].dHfluxCMBAd;
}
/**
  Function compute gravity at inner core boundary ICB

  @param body Body struct
  @param iBody Index of body

  @return Gravity at inner core boundary ICB
*/
double fdGravICB(BODY *body, int iBody) {
  return (GRAVCMB)*body[iBody].dRIC/(ERCORE);
}
/**
  Function compute inner core radius growth rate

  @param body Body struct
  @param iBody Index of body

  @return Inner core radius growth rate
*/
double fdRICDot(BODY *body,UPDATE *update, int iBody) {
  double denom=(2*body[iBody].dRIC*(2.*(1.-1/(3.*GRUNEISEN))*pow((body[iBody].dDAdCore)/(body[iBody].dDLind),2)-1.));
  if (body[iBody].dRIC > 0.) {
    return -1*pow((body[iBody].dDAdCore),2)/denom*(*(update[iBody].pdTDotCore))/body[iBody].dTCore;
  } else {
    return 0.;
  }
}
/**
  Function compute outer core thermal buoyancy flux

  @param body Body struct
  @param iBody Index of body

  @return Outer core thermal buoyancy flux
*/
double fdCoreBuoyTherm(BODY *body, int iBody) {
  return (THERMEXPANCORE)*(GRAVCMB)*body[iBody].dHfluxCMBConv/((EDENSCORE)*(SPECHEATCORE));
}
/**
  Function compute outer core compositional buoyancy flux

  @param body Body struct
  @param iBody Index of body

  @return Outer core compositional buoyancy flux
*/
double fdCoreBuoyCompo(BODY *body, int iBody) {
  return body[iBody].dGravICB*(DENSANOMICB)/(EDENSCORE)*pow(body[iBody].dRIC/(ERCORE),2)*body[iBody].dRICDot;
}
/**
  Function compute outer core total buoyancy flux

  @param body Body struct
  @param iBody Index of body

<<<<<<< HEAD
  @return Outer core total buoyancy flux
*/
double fdCoreBuoyTotal(BODY *body, int iBody) {
=======
  if (dCoreBuoyTotal > 0)
    return dCoreBuoyTotal;
  else
    return 0;
  */
>>>>>>> e9c1a0f4
  return body[iBody].dCoreBuoyTherm + body[iBody].dCoreBuoyCompo;
}
/**
  Function compute dipole magnetic moment

  @param body Body struct
  @param iBody Index of body

  @return Dipole magnetic moment
*/
double fdMagMom(BODY *body, int iBody) {
  return 4.*PI*pow((ERCORE),3)*body[iBody].dMagMomCoef*sqrt((EDENSCORE)/(2*(MAGPERM)))*pow(body[iBody].dCoreBuoyTotal*((ERCORE)-body[iBody].dRIC),1./3);
}
/**
  Function compute solar wind pressure

  @param body Body struct
  @param iBody Index of body

  @return Solar wind pressure
*/
double fdPresSWind(BODY *body, int iBody) {
  return body[iBody].dPresSWind;   //Place holder for a proper equation later.       //(EPRESSWIND);
}
/**
  Function compute magnetopause stand-off radius from center of planet

  @param body Body struct
  @param iBody Index of body

  @return Magnetopause stand-off radius from center of planet
*/
double fdMagPauseRad(BODY *body, int iBody) {
  return pow((MAGPERM)*pow(body[iBody].dMagMom,2)/(8*pow(PI,2)*body[iBody].dPresSWind),1./6);
}

<<<<<<< HEAD
/* All tidal phenomena should exist exclusively in eqtide.c.*/
/* Heat Flows */
/**
  Function compute tidal power in solid mantle

  @param body Body struct
  @param iBody Index of body

  @return Tidal power in solid mantle
=======
/* All tidal phenomena should exist exclusively in eqtide.c.   Heat Flows
>>>>>>> e9c1a0f4
*/
double fdTidalPowMan(BODY *body,int iBody) {
  // dflemin3: dRadius -> dTidalRadius
  // PD: Should this use dTidalRadius or dRadius??
  return (21./2)*body[iBody].dImk2Man*(BIGG)*pow(body[0].dMass/pow(body[iBody].dSemi,3.),2.)*pow(body[iBody].dTidalRadius,5.)*body[iBody].dMeanMotion*pow(body[iBody].dEcc,2.);
}

/* Heat Fluxes/flows */
/**
  Function compute heat flux across upper mantle thermal boundary layer

  @param body Body struct
  @param iBody Index of body

  @return Heat flux across upper mantle thermal boundary layer
*/
double fdHfluxUMan(BODY *body,int iBody) {
  return (THERMCONDUMAN)*body[iBody].dSignTJumpUMan*body[iBody].dTJumpUMan/body[iBody].dBLUMan;
}
/**
  Function compute heat flux across lower mantle thermal boundary layer

  @param body Body struct
  @param iBody Index of body

  @return Heat flux across lower mantle thermal boundary layer
*/
double fdHfluxLMan(BODY *body,int iBody) {
  return (THERMCONDLMAN)*body[iBody].dSignTJumpLMan*body[iBody].dTJumpLMan/body[iBody].dBLLMan;
}
/**
  Function compute heat flux across core-mantle boundary: same as across lower mantle

  @param body Body struct
  @param iBody Index of body

  @return Heat flux across core-mantle boundary
*/
double fdHfluxCMB(BODY *body,int iBody) {
  return fdHfluxLMan(body,iBody);
}
/**
  Function compute heat flow across upper mantle thermal boundary layer

  @param body Body struct
  @param iBody Index of body

  @return Heat flow across upper mantle thermal boundary layer
*/
double fdHflowUMan(BODY *body,int iBody) {
  return body[iBody].dManHFlowPref*(EAREASURF)*fdHfluxUMan(body,iBody);
}
/**
  Function compute heat flow across surface of mantle

  @param body Body struct
  @param iBody Index of body

  @return Heat flow across surface of mantle
*/
double fdHflowSurf(BODY *body,int iBody) {
  return body[iBody].dHflowUMan+body[iBody].dHflowMeltMan;
}
/**
  Function compute heat flow across lower mantle boundary layer

  @param body Body struct
  @param iBody Index of body

  @return Heat flow across lower mantle boundary layer
*/
double fdHflowLMan(BODY *body,int iBody) {
  return (EAREACMB)*fdHfluxLMan(body,iBody);
}
/**
  Function compute heat flow across core-mantle boundary (same as lower mantle)

  @param body Body struct
  @param iBody Index of body

  @return Heat flow across core-mantle boundary (same as lower mantle)
*/
double fdHflowCMB(BODY *body,int iBody) {
  return fdHflowLMan(body,iBody);
}
/**
  Function compute latent heat flow from mantle solidification

  @param body Body struct
  @param iBody Index of body

  @return Latent heat flow from mantle solidification
*/
double fdHflowLatentMan(BODY *body,UPDATE *update,int iBody) {
  double HflowLatentMan;

  // During the first WriteLog, pdTDotMan is not yet initialized! XXX

  HflowLatentMan = (-DVLIQDTEMP)*(*(update[iBody].pdTDotMan))*(EDENSMAN)*(SPECLATENTMAN);  //which structure has dTDotMan??
  HflowLatentMan=max(HflowLatentMan,0);   //ensure positive.
  return HflowLatentMan;
}
/**
  Function compute mass flux of mantle melt

  @param body Body struct
  @param iBody Index of body

  @return Mass flux of mantle melt
*/
double fdMeltMassFluxMan(BODY *body,int iBody) {
  //Should crustmass be an ODE?  Or aux prop?
  return 1.16*(THERMDIFFUMAN)*(EAREASURF)/body[iBody].dBLUMan*(EDENSMAN)*body[iBody].dFMeltUMan; //DB15 (31)  =dot(M)_melt
}
<<<<<<< HEAD
/**
  Function compute heat flow of erupted mantle melt

  @param body Body struct
  @param iBody Index of body

  @return Heat flow of erupted mantle melt
*/
double fdHflowMeltMan(BODY *body,int iBody) {
  //  return body[iBody].dEruptEff*body[iBody].dMeltMassFluxMan*((SPECLATENTMAN)+(SPECHEATMAN)*body[iBody].dTJumpMeltMan);
  // PD: only specific heat lost contributes to mantle heat balance (latent heat comes from melting)
  return body[iBody].dEruptEff*body[iBody].dMeltMassFluxMan*((SPECHEATMAN)*body[iBody].dTJumpMeltMan);
=======
double fdHflowMeltMan(BODY *body,int iBody) {
  //    double MeltMassDot=1.16*(THERMDIFFUMAN)*(EAREASURF)/body[iBody].dBLUMan*(EDENSMAN)*body[iBody].dFMeltUMan; //DB15 (31)
  //    return body[iBody].dEruptEff*MeltMassDot*((SPECLATENTMAN)+(SPECHEATMAN)*body[iBody].dTJumpMeltMan);
  return body[iBody].dEruptEff*body[iBody].dMeltMassFluxMan*((SPECLATENTMAN)+(SPECHEATMAN)*body[iBody].dTJumpMeltMan);
>>>>>>> e9c1a0f4
}
/**
  Function compute secular mantle heat flow: heat sinks - sources

  @param body Body struct
  @param iBody Index of body

  @return Heat flow of erupted mantle melt
*/
double fdHflowSecMan(BODY *body,int iBody) {
  return body[iBody].dHflowUMan+body[iBody].dHflowMeltMan-body[iBody].dHflowLMan-body[iBody].dHflowLatentMan-body[iBody].dTidalPowMan-body[iBody].dRadPowerMan;
}
/**
  Function compute heat flux across surface of mantle

  @param body Body struct
  @param iBody Index of body

  @return Heat flux across surface of mantle
*/
double fdHfluxSurf(BODY *body,int iBody) {
  return fdHflowSurf(body,iBody)/(4*PI*body[iBody].dRadius*body[iBody].dRadius);
}
/**
  Function compute derivative of RIC wrt TCMB if IC exists.  Otherwise zero.

  @param body Body struct
  @param iBody Index of body

  @return Derivative of RIC wrt TCMB if IC exists.  Otherwise zero.
*/
double fdDRICDTCMB(BODY *body,int iBody) {            //=d(R_ic)/d(T_cmb)
  if (body[iBody].dRIC>0) {   //If IC exists.
    /* Old Version: from DB14 equations */
    double T_fe_cen=body[iBody].dTrefLind-(body[iBody].dDTChi);     //Liquidus at center of core.
    double T_fe_cmb=(body[iBody].dTrefLind)*exp(-2.*(1.-1./(3.*(GRUNEISEN)))*pow((ERCORE)/(body[iBody].dDLind),2.0))-(body[iBody].dDTChi);  //Liquidus@CMB
    double denom=pow((body[iBody].dDAdCore)/(ERCORE),2.)*log(T_fe_cmb/T_fe_cen)+1.;
    return (1./2)*pow((body[iBody].dDAdCore),2.)/body[iBody].dRIC/body[iBody].dTCMB/denom;   //NOTES 3/16/16 -5-
  } else {                    //If no IC.
    return 0;
  }
}
/**
  Function compute time derivative of IC mass

  @param body Body struct
  @param update Update struct
  @param iBody Index of body

  @return Time derivative of IC mass if IC exists.  Otherwise zero.
*/
double fdMassICDot(BODY *body,UPDATE *update,int iBody) {
    if (body[iBody].dRIC>0) {   //If IC exists.
      double areaic=4.0*PI*pow(body[iBody].dRIC,2.0);
      return areaic*(EDENSIC)*(*(update[iBody].pdTDotCore))/(body[iBody].dAdJumpC2CMB)*body[iBody].dDRICDTCMB;  //DB14 (31)
    } else {                    //If no IC.
      return 0;
    }
}
/**
  Function compute latent heat flow from inner core solidification

  @param body Body struct
  @param update Update struct
  @param iBody Index of body

  @return Latent heat flow from inner core solidification
*/
double fdHflowLatentIC(BODY *body,UPDATE *update,int iBody) {
    if (body[iBody].dRIC>0) {   //If IC exists.
      return body[iBody].dMassICDot*(SPECLATENTICB);  //DB14 (26)
    } else {                    //If no IC.
      return 0;
    }
}
/**
  Function compute gravitational energy release from inner core solidification

  @param body Body struct
  @param update Update struct
  @param iBody Index of body

  @return Gravitational energy release from inner core solidification
*/
double fdPowerGravIC(BODY *body,UPDATE *update,int iBody) {
    if (body[iBody].dRIC>0) {   //If IC exists.
      return body[iBody].dMassICDot*(SPECPOWGRAVIC);  //DB14 (26)
    } else {                    //If no IC.
      return 0;
    }
}

/*** These derivatives are called from the udpate matrix, format is fixed. ***/
/**
  Function compute time derivative of average mantle temperature

  @param body Body struct
  @param system System struct
  @param iaBody Index of body

  @return Time derivative of average mantle temperature
*/
double fdTDotMan(BODY *body,SYSTEM *system,int *iaBody) {
  int iBody=iaBody[0];
  return -body[iBody].dHflowSecMan/((EMASSMAN)*(SPECHEATMAN));
}
/**
  Function compute time derivative of average core temperature

  @param body Body struct
  @param system System struct
  @param iaBody Index of body

  @return Time derivative of average core temperature
*/
double fdTDotCore(BODY *body,SYSTEM *system,int *iaBody) {
  double foo;
  int iBody=iaBody[0]; 
  double areaic=4.0*PI*pow(body[iBody].dRIC,2.0);
  foo= (-body[iBody].dHflowCMB+body[iBody].dRadPowerCore)/((EMASSCORE)*(SPECHEATCORE) - areaic*(EDENSIC)*(body[iBody].dAdJumpC2CMB)*body[iBody].dDRICDTCMB*(SPECLATENTICB+SPECPOWGRAVIC));
  return foo;
<<<<<<< HEAD
=======

  //return (-body[iBody].dHflowCMB+body[iBody].dRadPowerCore)/((EMASSCORE)*(SPECHEATCORE) - areaic*(EDENSIC)*(body[iBody].dAdJumpC2CMB)*body[iBody].dDRICDTCMB*(SPECLATENTICB+SPECPOWGRAVIC));

>>>>>>> e9c1a0f4
}



/****************************************************************************/
/****************************************************************************/
/****************************************************************************/
/*********************************   MATH   *********************************/
/****************************************************************************/
/* MATH FUNCTIONS */
/**
  Function compute cube of quantity

  @param x Quantity

  @return Quantity cubed
*/
double cube(double x) {
  return pow(x,3);
}
/**
  Function compute root of intersection of two equations using bisection method.

  @param type Type of root to compute
  @param body Body struct
  @param iBody Index of body
  @param guess1 First guess of root
  @param guess2 Second guess of root
  @param tol Tolerance of root finding
  @param nmax Maximum iteration

  @return Root
*/
double root(int type,BODY *body,int iBody,double guess1,double guess2,double tol,int nmax) {
    double mid=0.0;  //current midpoint or root.
    double fmid=0.0;  //current value of f(mid).
    double fguess1=0.0;  //current value of f(guess1).
    int count=0.0;
    while (count <= nmax) {
      mid=(guess1+guess2)/2.0;                            //bisection method from wikipedia.
      if (type == 0) {                                    //use fdSolTempDiffMan
          fmid=fdSolTempDiffMan(mid,body,iBody);          //function at mid.
          fguess1=fdSolTempDiffMan(guess1,body,iBody);    //function at guess1.
      }
      if (fmid==0 || (guess2-guess1)/2.0<=tol) {          //solution found.
          return mid;
      }
      count++;             //increment count by 1.
      if (fmid/fabs(fmid)==fguess1/fabs(fguess1)) {guess2=mid;}
      else {guess1=mid;}
    }
    printf("method failed (nmax exceeded)\n");
    return 0;
}
/**
  Function compute cubic roots of intersection between mantle adiabat and solidus.

  @param type Type of root to compute
  @param body Body struct
  @param iBody Index of body

  @return Depth to solidus-adiabat intersection (melt layer)
*/
double cubicroot(int type,BODY *body,int iBody) {
    double a=0,b=0,c=0,d=0;  //coefficients of cubic polynomial.
    if (type==0){     //type=0 is melt intersection in adiabatic part of mantle, away from TBL's.
      a=ASOLIDUS;
      b=BSOLIDUS;
      c=CSOLIDUS+ADGRADMAN;
      d=DSOLIDUS-body[iBody].dTUMan-(ADGRADMAN)*((ERMAN)-body[iBody].dBLUMan);
    }
    if (type==1){    //type=1 is melt intersection within UM TBL.
      a=ASOLIDUS;
      b=BSOLIDUS;
      c=CSOLIDUS+body[iBody].dTJumpUMan/body[iBody].dBLUMan;
      d=DSOLIDUS-TSURF-body[iBody].dTJumpUMan/body[iBody].dBLUMan*(ERMAN);
    }
    double delta0=pow(b,2.0)-3.0*a*c;                                             //cubic root component (wikip)
    double delta1=2.0*cube(b)-9.0*a*b*c+27.0*pow(a,2.0)*d;                        //cubic root component (wikip)
    double croot=pow( (delta1+sqrt(pow(delta1,2.0)-4.0*cube(delta0))) /2.0,1./3); //cubic root component (wikip)
    if (pow(delta1,2.0)-4.0*cube(delta0) < 0) {
      //        printf("imaginary cubic root!\n");
      //        exit(1);
      return 0;       //imaginary root implies no intersection, no melt layer?
    }
    double root=-1.0/(3.0*a)*(b+croot+delta0/croot);                              //real cubic root, radius of layer.
    return ERMAN-root;                                                            //Return depth.
}
/**
  Function compute mantle solidus at a given depth

  @param depth

  @return Mantle solidus temperature at this depth
*/
double fdSolidusMan(double depth) {
    double r=(ERMAN)-depth;  //radius to bottom of region.
    double aterm=(ASOLIDUS)*pow(r,3.);
    double bterm=(BSOLIDUS)*pow(r,2.);
    double cterm=(CSOLIDUS)*r;
    return (ASOLIDUS)*pow(r,3.)+(BSOLIDUS)*pow(r,2.)+(CSOLIDUS)*r+(DSOLIDUS);
}
<<<<<<< HEAD
/**
  Function compute temperature difference between solidus and geotherm at a given depth

  @param depth
  @param body Body struct
  @param iBody Index of body

  @return Temperature difference between solidus and geotherm at a given depth
*/
=======
>>>>>>> e9c1a0f4
double fdSolTempDiffMan(double depth,BODY *body,int iBody) { //Given a depth and BODY, return the difference between the solidus and geotherm at that depth.
    double solidus=fdSolidusMan(depth);
    double geotherm=TSURF+body[iBody].dSignTJumpUMan*body[iBody].dTJumpUMan*erf(2.0*depth/body[iBody].dBLUMan); //DB14 (16)
    return solidus-geotherm;
}
/**
  Function compute surface energy flux including crustal radiogenic power: hflowUMan+RadPowerCrust

  @param body Body struct
  @param update Update struct
  @param system System struct
  @param iBody Index of body
  @param iFoo

  @return Surface energy flux including crustal radiogenic power
*/
double fdSurfEnFlux(BODY *body,SYSTEM *system,UPDATE *update,int iBody,int iFoo) {

  /* dHFlowUMan is the energy flux at the top of the mantle, but includes
     radiogenic heating. Therefore we must subtract off the radiogenic
     heating from the core and mantle, but not the crust, which is not
     part of thermint. */

  // PD: SurfEnFlux should be Total surface power/area.  HflowUMan contains all of mantle, +crust makes it total.
  return (body[iBody].dHflowUMan+body[iBody].dRadPowerCrust)/(4*PI*body[iBody].dRadius*body[iBody].dRadius);
}<|MERGE_RESOLUTION|>--- conflicted
+++ resolved
@@ -1057,13 +1057,8 @@
   options[OPT_VISCMELTB].dNeg = VISCMELTB;
   options[OPT_VISCMELTB].dDefault = VISCMELTB;
   sprintf(options[OPT_VISCMELTB].cNeg,"Default is VISCMELTB");
-<<<<<<< HEAD
   fnRead[OPT_VISCMELTB] = &fvReadViscMeltB;
   
-=======
-  fnRead[OPT_VISCMELTB] = &ReadViscMeltB;
-
->>>>>>> e9c1a0f4
   /* MeltfactorLMan XXX Added by Rory -- Check!*/
   sprintf(options[OPT_MELTFACTORLMAN].cName,"dMeltfactorLMan");
   sprintf(options[OPT_MELTFACTORLMAN].cDescr,"Lower Mantle Viscosity Melt Factor");
@@ -1140,13 +1135,8 @@
   options[OPT_PRESSWIND].dNeg = EPRESSWIND;
   options[OPT_PRESSWIND].dDefault = EPRESSWIND;
   sprintf(options[OPT_PRESSWIND].cNeg,"Default is EPRESSWIND");
-<<<<<<< HEAD
   fnRead[OPT_PRESSWIND] = &fvReadPresSWind;
   
-=======
-  fnRead[OPT_PRESSWIND] = &ReadPresSWind;
-
->>>>>>> e9c1a0f4
   /* Halt at Minimum Mantle Temperature */
   sprintf(options[OPT_HALTMINTMAN].cName,"dHaltMinTMan");
   sprintf(options[OPT_HALTMINTMAN].cDescr,"Halt at Minimum Mantle Temperature");
@@ -1312,7 +1302,6 @@
 /**
   Verify TMan. In update struct, iaType=1 for differential equation evolution, iNumBodies=1, iaBody is number of bodies affected by this variable (1), pdTDotMan points towards derivative, fnUpdate points towards derivative (fdTDotMan).
 
-<<<<<<< HEAD
   @param body Body struct
   @param options Options struct
   @param system System struct
@@ -1322,9 +1311,6 @@
   @param iBody Index of body
 */
 void fvVerifyTMan(BODY *body,OPTIONS *options,SYSTEM *system,UPDATE *update,double dAge,fnUpdateVariable ***fnUpdate,int iBody) {
-=======
-void VerifyTMan(BODY *body,OPTIONS *options,SYSTEM *system,UPDATE *update,double dAge,int iBody) {
->>>>>>> e9c1a0f4
 
   //  AssignTMan(body,options,dAge,iBody);
   /* Mantle */
@@ -1340,7 +1326,6 @@
 /**
   Verify TCore. In update struct, iaType=1 for differential equation evolution, iNumBodies=1, iaBody is number of bodies affected by this variable (1), pdTDotCore points towards derivative, fnUpdate points towards derivative (fdTDotCore).  Initialize parameters that dDTCoreDt depends on in body struct: dRIC, dHfluxCMBConv, dRICDot, dGravICB, dCoreBuoyTherm, dCoreBuoyCompo, update. daDerivProc.
 
-<<<<<<< HEAD
   @param body Body struct
   @param options Options struct
   @param system System struct
@@ -1350,9 +1335,6 @@
   @param iBody Index of body
 */
 void fvVerifyTCore(BODY *body,OPTIONS *options,SYSTEM *system,UPDATE *update,double dAge,fnUpdateVariable ***fnUpdate,int iBody) {
-=======
-void VerifyTCore(BODY *body,OPTIONS *options,UPDATE *update,double dAge,int iBody) {
->>>>>>> e9c1a0f4
     //  AssignTCore(body,options,dAge,iBody);
     /* Core */
     update[iBody].iaType[update[iBody].iTCore][0] = 1; //iaType=0 for prescribed evolution, =1 for differential evolution (normal)
@@ -1460,7 +1442,6 @@
   body[iBody].dPresSWind=fdPresSWind(body,iBody);
   body[iBody].dMagPauseRad=fdMagPauseRad(body,iBody);
 }
-<<<<<<< HEAD
 /**
   Enforce limits to fundamental parameters: if TMan or TCore < 0.5 then set it to 0 (i.e. removes negatives).
 
@@ -1474,10 +1455,6 @@
   @param iModule Index of module
 */
 void fvForceBehaviorThermint(BODY *body,EVOLVE *evolve,IO *io,SYSTEM *system,UPDATE *update,fnUpdateVariable ***fnUpdate,int iBody,int iModule) {
-=======
-
-void fnForceBehaviorThermint(BODY *body,MODULE *module,EVOLVE *evolve,IO *io,SYSTEM *system,UPDATE *update,fnUpdateVariable ***fnUpdate,int iBody,int iModule) {
->>>>>>> e9c1a0f4
   // XXX Reset fnUpdate functions to SetDerivTiny?
   if (body[iBody].dTMan < 0.5)
     body[iBody].dTMan = 0;
@@ -1502,29 +1479,9 @@
   fvVerifyTMan(body,options,system,update,body[iBody].dAge,fnUpdate,iBody);  //Verify Man.
   fvVerifyTCore(body,options,system,update,body[iBody].dAge,fnUpdate,iBody);        //Verify Core.
 
-<<<<<<< HEAD
   control->fnForceBehavior[iBody][iModule] = &fvForceBehaviorThermint;
   control->fnPropsAux[iBody][iModule] = &fvPropsAuxThermint;
   control->Evolve.fnBodyCopy[iBody][iModule] = &fvBodyCopyThermint;
-=======
-void AssignThermintDerivatives(BODY *body,EVOLVE *evolve,UPDATE *update,fnUpdateVariable ***fnUpdate,int iBody) {
-  fnUpdate[iBody][update[iBody].iTMan][0]  = &fdTDotMan;
-  fnUpdate[iBody][update[iBody].iTCore][0] = &fdTDotCore;
-}
-
-void NullThermintDerivatives(BODY *body,EVOLVE *evolve,UPDATE *update,fnUpdateVariable ***fnUpdate,int iBody) {
-  fnUpdate[iBody][update[iBody].iTMan][0]  = &fndUpdateFunctionTiny;
-  fnUpdate[iBody][update[iBody].iTCore][0] = &fndUpdateFunctionTiny;
-}
-
-void VerifyThermint(BODY *body,CONTROL *control,FILES *files,OPTIONS *options,OUTPUT *output,SYSTEM *system,UPDATE *update,int iBody,int iModule) {
-  VerifyTMan(body,options,system,update,body[iBody].dAge,iBody);  //Verify Man.
-  VerifyTCore(body,options,update,body[iBody].dAge,iBody);  //Verify Core.
-
-  control->fnForceBehavior[iBody][iModule] = &fnForceBehaviorThermint;
-  control->fnPropsAux[iBody][iModule] = &PropsAuxThermint;
-  control->Evolve.fnBodyCopy[iBody][iModule] = &BodyCopyThermint;
->>>>>>> e9c1a0f4
   //  output[OUT_TDOTMAN].fnOutput[iBody][iModule] = &fdTDotMan;
 }
 
@@ -1532,7 +1489,6 @@
 /**
   Initialize update
 
-<<<<<<< HEAD
   @param body Body struct
   @param update Update struct
   @param iBody Index of body
@@ -1540,11 +1496,6 @@
 void fvInitializeUpdateThermint(BODY *body,UPDATE *update,int iBody) {
   /* Initially allow all radiogenic heat sources to be present. If any are 0, 
      or < dMinRadPower, they will me removed from update[iBody] in 
-=======
-void InitializeUpdateThermint(BODY *body,UPDATE *update,int iBody) {
-  /* Initially allow all radiogenic heat sources to be present. If any are 0,
-     or < dMinRadPower, they will me removed from update[iBody] in
->>>>>>> e9c1a0f4
      ForceBehavior.
   */
   if (body[iBody].dTMan > 0) {
@@ -3034,11 +2985,7 @@
   sprintf(output[OUT_TMAN].cDescr,"Mantle Temperature");
   sprintf(output[OUT_TMAN].cNeg,"K");
   output[OUT_TMAN].bNeg = 1;
-<<<<<<< HEAD
   output[OUT_TMAN].dNeg = 1;
-=======
-  output[OUT_TMAN].dNeg = 1; // default units are K.
->>>>>>> e9c1a0f4
   output[OUT_TMAN].iNum = 1;
   output[OUT_TMAN].iModuleBit = THERMINT;
   fnWrite[OUT_TMAN] = &fvWriteTMan;
@@ -3047,11 +2994,7 @@
   sprintf(output[OUT_TUMAN].cDescr,"Upper Mantle Temperature");
   sprintf(output[OUT_TUMAN].cNeg,"K");
   output[OUT_TUMAN].bNeg = 1;
-<<<<<<< HEAD
   output[OUT_TUMAN].dNeg = 1;
-=======
-  output[OUT_TUMAN].dNeg = 1; // default units are K.
->>>>>>> e9c1a0f4
   output[OUT_TUMAN].iNum = 1;
   output[OUT_TUMAN].iModuleBit = THERMINT;
   fnWrite[OUT_TUMAN] = &fvWriteTUMan;
@@ -3060,11 +3003,7 @@
   sprintf(output[OUT_TLMAN].cDescr,"Lower Mantle Temperature");
   sprintf(output[OUT_TLMAN].cNeg,"K");
   output[OUT_TLMAN].bNeg = 1;
-<<<<<<< HEAD
   output[OUT_TLMAN].dNeg = 1;
-=======
-  output[OUT_TLMAN].dNeg = 1; // default units are K.
->>>>>>> e9c1a0f4
   output[OUT_TLMAN].iNum = 1;
   output[OUT_TLMAN].iModuleBit = THERMINT;
   fnWrite[OUT_TLMAN] = &fvWriteTLMan;
@@ -3073,11 +3012,7 @@
   sprintf(output[OUT_TJUMPUMAN].cDescr,"Upper Mantle Temperature Jump");
   sprintf(output[OUT_TJUMPUMAN].cNeg,"K");
   output[OUT_TJUMPUMAN].bNeg = 1;
-<<<<<<< HEAD
   output[OUT_TJUMPUMAN].dNeg = 1;
-=======
-  output[OUT_TJUMPUMAN].dNeg = 1; // default units are K.
->>>>>>> e9c1a0f4
   output[OUT_TJUMPUMAN].iNum = 1;
   output[OUT_TJUMPUMAN].iModuleBit = THERMINT;
   fnWrite[OUT_TJUMPUMAN] = &fvWriteTJumpUMan;
@@ -3086,11 +3021,7 @@
   sprintf(output[OUT_TJUMPLMAN].cDescr,"Lower Mantle Temperature Jump");
   sprintf(output[OUT_TJUMPLMAN].cNeg,"K");
   output[OUT_TJUMPLMAN].bNeg = 1;
-<<<<<<< HEAD
   output[OUT_TJUMPLMAN].dNeg = 1;
-=======
-  output[OUT_TJUMPLMAN].dNeg = 1; // default units are K.
->>>>>>> e9c1a0f4
   output[OUT_TJUMPLMAN].iNum = 1;
   output[OUT_TJUMPLMAN].iModuleBit = THERMINT;
   fnWrite[OUT_TJUMPLMAN] = &fvWriteTJumpLMan;
@@ -3099,11 +3030,7 @@
   sprintf(output[OUT_SIGNTJUMPUMAN].cDescr,"Sign of Upper Mantle Temperature Jump");
   sprintf(output[OUT_SIGNTJUMPUMAN].cNeg,"K");
   output[OUT_SIGNTJUMPUMAN].bNeg = 1;
-<<<<<<< HEAD
   output[OUT_SIGNTJUMPUMAN].dNeg = 1;
-=======
-  output[OUT_SIGNTJUMPUMAN].dNeg = 1; // default units are K.
->>>>>>> e9c1a0f4
   output[OUT_SIGNTJUMPUMAN].iNum = 1;
   output[OUT_SIGNTJUMPUMAN].iModuleBit = THERMINT;
   fnWrite[OUT_SIGNTJUMPUMAN] = &fvWriteSignTJumpUMan;
@@ -3112,11 +3039,7 @@
   sprintf(output[OUT_SIGNTJUMPLMAN].cDescr,"Sign of Lower Mantle Temperature Jump");
   sprintf(output[OUT_SIGNTJUMPLMAN].cNeg,"K");
   output[OUT_SIGNTJUMPLMAN].bNeg = 1;
-<<<<<<< HEAD
   output[OUT_SIGNTJUMPLMAN].dNeg = 1; 
-=======
-  output[OUT_SIGNTJUMPLMAN].dNeg = 1; // default units are K.
->>>>>>> e9c1a0f4
   output[OUT_SIGNTJUMPLMAN].iNum = 1;
   output[OUT_SIGNTJUMPLMAN].iModuleBit = THERMINT;
   fnWrite[OUT_SIGNTJUMPLMAN] = &fvWriteSignTJumpLMan;
@@ -3125,11 +3048,7 @@
   sprintf(output[OUT_TCMB].cDescr,"CMB Temperature");
   sprintf(output[OUT_TCMB].cNeg,"K");
   output[OUT_TCMB].bNeg = 1;
-<<<<<<< HEAD
   output[OUT_TCMB].dNeg = 1; 
-=======
-  output[OUT_TCMB].dNeg = 1; // default units are K.
->>>>>>> e9c1a0f4
   output[OUT_TCMB].iNum = 1;
   output[OUT_TCMB].iModuleBit = THERMINT;
   fnWrite[OUT_TCMB] = &fvWriteTCMB;
@@ -3138,11 +3057,7 @@
   sprintf(output[OUT_TCORE].cDescr,"Core Temperature");
   sprintf(output[OUT_TCORE].cNeg,"K");
   output[OUT_TCORE].bNeg = 1;
-<<<<<<< HEAD
   output[OUT_TCORE].dNeg = 1; 
-=======
-  output[OUT_TCORE].dNeg = 1; // default units are K.
->>>>>>> e9c1a0f4
   output[OUT_TCORE].iNum = 1;
   output[OUT_TCORE].iModuleBit = THERMINT;
   fnWrite[OUT_TCORE] = &fvWriteTCore;
@@ -3293,13 +3208,8 @@
   output[OUT_MELTMASSFLUXMAN].dNeg = 1;
   output[OUT_MELTMASSFLUXMAN].iNum = 1;
   output[OUT_MELTMASSFLUXMAN].iModuleBit = THERMINT;
-<<<<<<< HEAD
   fnWrite[OUT_MELTMASSFLUXMAN] = &fvWriteMeltMassFluxMan;
   
-=======
-  fnWrite[OUT_MELTMASSFLUXMAN] = &WriteMeltMassFluxMan;
-
->>>>>>> e9c1a0f4
   /* EruptEff */
   sprintf(output[OUT_ERUPTEFF].cName,"EruptEff");
   sprintf(output[OUT_ERUPTEFF].cDescr,"Mantle Melt Eruption Efficiency");
@@ -3347,13 +3257,8 @@
   output[OUT_DYNVISC].dNeg = 1;
   output[OUT_DYNVISC].iNum = 1;
   output[OUT_DYNVISC].iModuleBit = THERMINT;
-<<<<<<< HEAD
   fnWrite[OUT_DYNVISC] = &fvWriteDynamicViscosity;
   
-=======
-  fnWrite[OUT_DYNVISC] = &WriteDynamicViscosity;
-
->>>>>>> e9c1a0f4
   /* ChiOC */
   sprintf(output[OUT_CHIOC].cName,"ChiOC");
   sprintf(output[OUT_CHIOC].cDescr,"Light Element Concentration in Outer Core");
@@ -3488,13 +3393,8 @@
   output[OUT_MAGPAUSERAD].dNeg = 1./(EMAGPAUSERAD);
   output[OUT_MAGPAUSERAD].iNum = 1;
   output[OUT_MAGPAUSERAD].iModuleBit = THERMINT;
-<<<<<<< HEAD
   fnWrite[OUT_MAGPAUSERAD] = &fvWriteMagPauseRad;
   
-=======
-  fnWrite[OUT_MAGPAUSERAD] = &WriteMagPauseRad;
-
->>>>>>> e9c1a0f4
   /* Heat Fluxes/Flows */
   /* HFluxUMan */
   sprintf(output[OUT_HFLUXUMAN].cName,"HfluxUMan");
@@ -3648,11 +3548,7 @@
   sprintf(output[OUT_TDOTMAN].cDescr,"Change in Mantle Temperature");
   sprintf(output[OUT_TDOTMAN].cNeg,"K/s");
   output[OUT_TDOTMAN].bNeg = 1;
-<<<<<<< HEAD
   output[OUT_TDOTMAN].dNeg = 1; 
-=======
-  output[OUT_TDOTMAN].dNeg = 1; // default units are K.
->>>>>>> e9c1a0f4
   output[OUT_TDOTMAN].iNum = 1;
   output[OUT_TDOTMAN].iModuleBit = THERMINT;
   fnWrite[OUT_TDOTMAN] = &fvWriteTDotMan;
@@ -3661,11 +3557,7 @@
   sprintf(output[OUT_TDOTCORE].cDescr,"Change in Core Temperature");
   sprintf(output[OUT_TDOTCORE].cNeg,"K/s");
   output[OUT_TDOTCORE].bNeg = 1;
-<<<<<<< HEAD
   output[OUT_TDOTCORE].dNeg = 1; 
-=======
-  output[OUT_TDOTCORE].dNeg = 1; // default units are K.
->>>>>>> e9c1a0f4
   output[OUT_TDOTCORE].iNum = 1;
   output[OUT_TDOTCORE].iModuleBit = THERMINT;
   fnWrite[OUT_TDOTCORE] = &fvWriteTDotCore;
@@ -3696,7 +3588,6 @@
 }
 
 //PED: this would be for global rad heat parameters, but this is blank bc rad is only relevant to each individual body.
-<<<<<<< HEAD
 /**
   Log of thermint
 
@@ -3710,10 +3601,6 @@
 */
 void fvLogThermint(BODY *body,CONTROL *control,OUTPUT *output,SYSTEM *system,UPDATE *update,fnWriteOutput fnWrite[],FILE *fp) {
   /* Anything here? 
-=======
-void LogThermint(BODY *body,CONTROL *control,OUTPUT *output,SYSTEM *system,UPDATE *update,fnWriteOutput fnWrite[],FILE *fp) {
-  /* Anything here?
->>>>>>> e9c1a0f4
   int iOut;
   fprintf(fp,"\n----- RADHEAT PARAMETERS ------\n");
   for (iOut=OUTSTARTRADHEAT;iOut<OUTBODYSTARTRADHEAT;iOut++) {
@@ -3764,7 +3651,6 @@
 
   module->iaModule[iBody][iModule]              = THERMINT;
 
-<<<<<<< HEAD
   module->fnCountHalts[iBody][iModule] = &fvCountHaltsThermint;
   module->fnReadOptions[iBody][iModule] = &fvReadOptionsThermint;
   module->fnLogBody[iBody][iModule] = &fvLogBodyThermint;
@@ -3777,22 +3663,6 @@
   // NEED TO ADD THERMINT VARIABLES HERE??
   module->fnFinalizeUpdateTMan[iBody][iModule] = &fvFinalizeUpdateTManThermint;
   module->fnFinalizeUpdateTCore[iBody][iModule] = &fvFinalizeUpdateTCoreThermint;
-=======
-  module->fnCountHalts[iBody][iModule]          = &CountHaltsThermint;
-  module->fnReadOptions[iBody][iModule]         = &ReadOptionsThermint;
-  module->fnLogBody[iBody][iModule]             = &LogBodyThermint;
-  module->fnVerify[iBody][iModule]              = &VerifyThermint;
-  module->fnAssignDerivatives[iBody][iModule]   = &AssignThermintDerivatives;
-  module->fnNullDerivatives[iBody][iModule]     = &NullThermintDerivatives;
-  module->fnVerifyHalt[iBody][iModule]          = &VerifyHaltThermint;
-
-  module->fnInitializeBody[iBody][iModule]      = &InitializeBodyThermint;
-  module->fnInitializeUpdate[iBody][iModule]    = &InitializeUpdateThermint;
-
-  // NEED TO ADD THERMINT VARIABLES HERE??
-  module->fnFinalizeUpdateTMan[iBody][iModule]  = &FinalizeUpdateTManThermint;
-  module->fnFinalizeUpdateTCore[iBody][iModule] = &FinalizeUpdateTCoreThermint;
->>>>>>> e9c1a0f4
 }
 
 /************* THERMINT Functions ************/
@@ -3834,7 +3704,6 @@
     return body[iBody].dAdJumpC2CMB*body[iBody].dTCore;
 }
 /* Get TJumpUMan */
-<<<<<<< HEAD
 /**
   Function compute absolute value of upper mantle temperature jump: TUman-TSURF
 
@@ -3843,8 +3712,6 @@
 
   @return Absolute value of upper mantle temperature jump
 */
-=======
->>>>>>> e9c1a0f4
 double fdTJumpUMan(BODY *body,int iBody) {
     return fabs(body[iBody].dTUMan-TSURF);
 }
@@ -3860,7 +3727,6 @@
 double fdTJumpLMan(BODY *body,int iBody) {
     return fabs(body[iBody].dTCMB-body[iBody].dTLMan);
 }
-<<<<<<< HEAD
 /**
   Function compute sign of upper mantle temperature jump
 
@@ -3869,9 +3735,6 @@
 
   @return Sign of upper mantle temperature jump
 */
-=======
-/* Get SignTJumpUMan */
->>>>>>> e9c1a0f4
 double fdSignTJumpUMan(BODY *body,int iBody) {
     return (body[iBody].dTUMan-TSURF)/fabs(body[iBody].dTUMan-TSURF);
 }
@@ -3886,7 +3749,6 @@
 double fdSignTJumpLMan(BODY *body,int iBody) {
     return (body[iBody].dTCMB-body[iBody].dTLMan)/fabs(body[iBody].dTCMB-body[iBody].dTLMan);
 }
-<<<<<<< HEAD
 /**
   Function compute Arrhenius component of upper mantle viscosity
 
@@ -3896,10 +3758,6 @@
   @return Arrhenius component of upper mantle viscosity
 */
 double fdViscUManArr(BODY *body,int iBody) {  
-=======
-/* Get ViscUManArr Arrhenius law only */
-double fdViscUManArr(BODY *body,int iBody) {
->>>>>>> e9c1a0f4
   return body[iBody].dViscRef*exp(body[iBody].dActViscMan/(GASCONSTANT*body[iBody].dTUMan));
 }
 /**
@@ -4090,15 +3948,11 @@
 /**
   Function compute depth of upper mantle melting.  Use cubic root to find intersection of mantle adiabat and solidus.
 
-<<<<<<< HEAD
   @param body Body struct
   @param iBody Index of body
 
   @return Depth of upper mantle melting
 */
-=======
-/* Get DepthMeltMan */
->>>>>>> e9c1a0f4
 double fdDepthMeltMan(BODY *body,int iBody) {
     //    double guess1=body[iBody].dBLUMan;  //lower bound of depth to bottom of UM melt layer.
     //    double guess2=1.445e6;  //(EDMAN)/2.0;  //mid-mantle= upper bound to depth of melt layer.
@@ -4133,12 +3987,8 @@
   @param body Body struct
   @param iBody Index of body
 
-<<<<<<< HEAD
   @return Temperature jump across upper mantle melt region
 */
-=======
-/* Get TJumpMeltMan */
->>>>>>> e9c1a0f4
 double fdTJumpMeltMan(BODY *body,int iBody) {
   return body[iBody].dTDepthMeltMan-TSURF-(ADGRADMAN)*body[iBody].dDepthMeltMan;  //Temp jump across entire UM melt region.
 }
@@ -4175,14 +4025,8 @@
 double fdDynamicViscosity(BODY *body,int iBody) {
   return body[iBody].dViscUMan*(EDENSMAN);
 }
-<<<<<<< HEAD
 /**
   Function compute upper mantle imaginary component of k2 Love number
-=======
-
-double fdImk2Man(BODY *body,int iBody) {
-  double viscdyn=fdDynamicViscosity(body,iBody); //dynamic viscosity.
->>>>>>> e9c1a0f4
 
   @param body Body struct
   @param iBody Index of body
@@ -4390,17 +4234,9 @@
   @param body Body struct
   @param iBody Index of body
 
-<<<<<<< HEAD
   @return Outer core total buoyancy flux
 */
 double fdCoreBuoyTotal(BODY *body, int iBody) {
-=======
-  if (dCoreBuoyTotal > 0)
-    return dCoreBuoyTotal;
-  else
-    return 0;
-  */
->>>>>>> e9c1a0f4
   return body[iBody].dCoreBuoyTherm + body[iBody].dCoreBuoyCompo;
 }
 /**
@@ -4437,7 +4273,6 @@
   return pow((MAGPERM)*pow(body[iBody].dMagMom,2)/(8*pow(PI,2)*body[iBody].dPresSWind),1./6);
 }
 
-<<<<<<< HEAD
 /* All tidal phenomena should exist exclusively in eqtide.c.*/
 /* Heat Flows */
 /**
@@ -4447,9 +4282,6 @@
   @param iBody Index of body
 
   @return Tidal power in solid mantle
-=======
-/* All tidal phenomena should exist exclusively in eqtide.c.   Heat Flows
->>>>>>> e9c1a0f4
 */
 double fdTidalPowMan(BODY *body,int iBody) {
   // dflemin3: dRadius -> dTidalRadius
@@ -4564,7 +4396,6 @@
   //Should crustmass be an ODE?  Or aux prop?
   return 1.16*(THERMDIFFUMAN)*(EAREASURF)/body[iBody].dBLUMan*(EDENSMAN)*body[iBody].dFMeltUMan; //DB15 (31)  =dot(M)_melt
 }
-<<<<<<< HEAD
 /**
   Function compute heat flow of erupted mantle melt
 
@@ -4577,12 +4408,6 @@
   //  return body[iBody].dEruptEff*body[iBody].dMeltMassFluxMan*((SPECLATENTMAN)+(SPECHEATMAN)*body[iBody].dTJumpMeltMan);
   // PD: only specific heat lost contributes to mantle heat balance (latent heat comes from melting)
   return body[iBody].dEruptEff*body[iBody].dMeltMassFluxMan*((SPECHEATMAN)*body[iBody].dTJumpMeltMan);
-=======
-double fdHflowMeltMan(BODY *body,int iBody) {
-  //    double MeltMassDot=1.16*(THERMDIFFUMAN)*(EAREASURF)/body[iBody].dBLUMan*(EDENSMAN)*body[iBody].dFMeltUMan; //DB15 (31)
-  //    return body[iBody].dEruptEff*MeltMassDot*((SPECLATENTMAN)+(SPECHEATMAN)*body[iBody].dTJumpMeltMan);
-  return body[iBody].dEruptEff*body[iBody].dMeltMassFluxMan*((SPECLATENTMAN)+(SPECHEATMAN)*body[iBody].dTJumpMeltMan);
->>>>>>> e9c1a0f4
 }
 /**
   Function compute secular mantle heat flow: heat sinks - sources
@@ -4704,12 +4529,6 @@
   double areaic=4.0*PI*pow(body[iBody].dRIC,2.0);
   foo= (-body[iBody].dHflowCMB+body[iBody].dRadPowerCore)/((EMASSCORE)*(SPECHEATCORE) - areaic*(EDENSIC)*(body[iBody].dAdJumpC2CMB)*body[iBody].dDRICDTCMB*(SPECLATENTICB+SPECPOWGRAVIC));
   return foo;
-<<<<<<< HEAD
-=======
-
-  //return (-body[iBody].dHflowCMB+body[iBody].dRadPowerCore)/((EMASSCORE)*(SPECHEATCORE) - areaic*(EDENSIC)*(body[iBody].dAdJumpC2CMB)*body[iBody].dDRICDTCMB*(SPECLATENTICB+SPECPOWGRAVIC));
-
->>>>>>> e9c1a0f4
 }
 
 
@@ -4812,7 +4631,6 @@
     double cterm=(CSOLIDUS)*r;
     return (ASOLIDUS)*pow(r,3.)+(BSOLIDUS)*pow(r,2.)+(CSOLIDUS)*r+(DSOLIDUS);
 }
-<<<<<<< HEAD
 /**
   Function compute temperature difference between solidus and geotherm at a given depth
 
@@ -4822,8 +4640,6 @@
 
   @return Temperature difference between solidus and geotherm at a given depth
 */
-=======
->>>>>>> e9c1a0f4
 double fdSolTempDiffMan(double depth,BODY *body,int iBody) { //Given a depth and BODY, return the difference between the solidus and geotherm at that depth.
     double solidus=fdSolidusMan(depth);
     double geotherm=TSURF+body[iBody].dSignTJumpUMan*body[iBody].dTJumpUMan*erf(2.0*depth/body[iBody].dBLUMan); //DB14 (16)
