--- conflicted
+++ resolved
@@ -4042,12 +4042,8 @@
   @return Upper mantle dynamic viscosity
 */
 double fdDynamicViscosity(BODY *body,int iBody) {
-<<<<<<< HEAD
-  return body[iBody].dViscUMan*(EDENSMAN);
-=======
   //    return body[iBody].dViscUMan*(EDENSMAN);
   return (DYNAMVISCREF)*exp(body[iBody].dActViscMan/(GASCONSTANT*body[iBody].dTUMan))/body[iBody].dMeltfactorUMan;
->>>>>>> d824f87a
 }
 
 /* Core Chemistry */
@@ -4157,12 +4153,8 @@
   if ((T_fe_cmb/T_fe_cen)<0){
     return 0;   //for debugging only!
   }
-<<<<<<< HEAD
-  double denom=1.+pow((body[iBody].dDAdCore)/(ERCORE),2.0)*log(T_fe_cmb/T_fe_cen);
-=======
   double denom = 1.+pow((body[iBody].dDAdCore)/(ERCORE),2.0)*log(T_fe_cmb/T_fe_cen);
   double denom2 = 1.-2.*(1-1./(3.*(GRUNEISEN)))*pow(body[iBody].dDAdCore/body[iBody].dDLind,2);
->>>>>>> d824f87a
   if ((numerator/denom)>0.) {    //IC exists
     dRIC = (ERCORE)*sqrt(numerator/denom);
   } else {
@@ -4423,9 +4415,6 @@
   // PD: only specific heat lost contributes to mantle heat balance (latent heat comes from melting)
   return body[iBody].dEruptEff*body[iBody].dMeltMassFluxMan*((SPECHEATMAN)*body[iBody].dTJumpMeltMan);
 }
-<<<<<<< HEAD
-
-=======
 
 /**
   Function compute secular mantle heat flow: heat sinks - sources
@@ -4441,7 +4430,6 @@
 }
 */
 
->>>>>>> d824f87a
 /**
   Function compute heat flux across surface of mantle
 
@@ -4490,13 +4478,6 @@
     }
 }
 
-<<<<<<< HEAD
-//XXX RadPowerMan should be moved to RadHeat
-double fdPowerThermint(BODY *body,int iBody) {
-  return body[iBody].dHflowUMan+body[iBody].dHflowMeltMan-body[iBody].dHflowLMan
-    -body[iBody].dHflowLatentMan-body[iBody].dRadPowerMan;
-}
-=======
 
 //XXX RadPowerMan should be moved to RadHeat
 double fdPowerThermint(BODY *body,int iBody) {
@@ -4505,7 +4486,6 @@
     -body[iBody].dHflowLatentMan-body[iBody].dRadPowerMan;
 }
 
->>>>>>> d824f87a
 /**
   Function compute latent heat flow from inner core solidification
 
