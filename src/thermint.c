--- conflicted
+++ resolved
@@ -953,12 +953,8 @@
   /* TSurf */
   sprintf(options[OPT_TSURF].cName,"dTSurf");
   sprintf(options[OPT_TSURF].cDescr,"Initial Surface Temperature");
-<<<<<<< HEAD
   sprintf(options[OPT_TSURF].cDefault,"300 K");
   sprintf(options[OPT_TSURF].cDimension,"temperature");
-=======
-  sprintf(options[OPT_TSURF].cDefault,"%f",TSURF);
->>>>>>> 56c28a23
   options[OPT_TSURF].iType = 2;
   options[OPT_TSURF].bMultiFile = 1;
   options[OPT_TSURF].dNeg = 1;  //Not sure about this??
@@ -969,12 +965,8 @@
   /* TMan */
   sprintf(options[OPT_TMAN].cName,"dTMan");
   sprintf(options[OPT_TMAN].cDescr,"Initial Mantle Temperature");
-<<<<<<< HEAD
   sprintf(options[OPT_TMAN].cDefault,"3000 K");
   sprintf(options[OPT_TMAN].cDimension,"temperature");
-=======
-  sprintf(options[OPT_TMAN].cDefault,"%f",TMAN);
->>>>>>> 56c28a23
   options[OPT_TMAN].iType = 2;
   options[OPT_TMAN].bMultiFile = 1;
   options[OPT_TMAN].dNeg = 3000.0;  //Not sure about this??
@@ -985,12 +977,8 @@
    /* TCore */
   sprintf(options[OPT_TCORE].cName,"dTCore");
   sprintf(options[OPT_TCORE].cDescr,"Initial Core Temperature");
-<<<<<<< HEAD
   sprintf(options[OPT_TCORE].cDefault,"6000 K");
   sprintf(options[OPT_TCORE].cDimension,"temperature");
-=======
-  sprintf(options[OPT_TCORE].cDefault,"%f",TCORE);
->>>>>>> 56c28a23
   options[OPT_TCORE].iType = 2;
   options[OPT_TCORE].bMultiFile = 1;
   options[OPT_TCORE].dNeg = 6000.0;  //Not sure about this??
@@ -1000,15 +988,9 @@
 
    /* ViscJumpMan */
   sprintf(options[OPT_VISCJUMPMAN].cName,"dViscJumpMan");
-<<<<<<< HEAD
   sprintf(options[OPT_VISCJUMPMAN].cDescr,"ViscJumpMan");
   sprintf(options[OPT_VISCJUMPMAN].cDefault,"VISCJUMPMAN");
   sprintf(options[OPT_VISCJUMPMAN].cDimension,"nd");
-=======
-  sprintf(options[OPT_VISCJUMPMAN].cDescr,
-    "Viscosity jump from upper to lower mantle");
-  sprintf(options[OPT_VISCJUMPMAN].cDefault,"%f",VISCJUMPMAN);
->>>>>>> 56c28a23
   options[OPT_VISCJUMPMAN].iType = 2;
   options[OPT_VISCJUMPMAN].bMultiFile = 1;
   options[OPT_VISCJUMPMAN].dNeg = VISCJUMPMAN;
@@ -1023,14 +1005,9 @@
 
   /* ViscRef */
   sprintf(options[OPT_VISCREF].cName,"dViscRef");
-<<<<<<< HEAD
   sprintf(options[OPT_VISCREF].cDescr,"ViscRef");
   sprintf(options[OPT_VISCREF].cDefault,"1");
   sprintf(options[OPT_VISCREF].cDimension,"length^2/time");
-=======
-  sprintf(options[OPT_VISCREF].cDescr,"Reference kinematic mantle viscosity");
-  sprintf(options[OPT_VISCREF].cDefault,"%f",VISCREF);
->>>>>>> 56c28a23
   options[OPT_VISCREF].iType = 2;
   options[OPT_VISCREF].bMultiFile = 1;
   options[OPT_VISCREF].dNeg = VISCREF;
@@ -1044,14 +1021,9 @@
 
   /* TrefLind */
   sprintf(options[OPT_TREFLIND].cName,"dTrefLind");
-<<<<<<< HEAD
   sprintf(options[OPT_TREFLIND].cDescr,"TrefLind");
   sprintf(options[OPT_TREFLIND].cDefault,"Value in thermint.h");
   sprintf(options[OPT_TREFLIND].cDimension,"temperature");
-=======
-  sprintf(options[OPT_TREFLIND].cDescr,"Lindemann's law reference temperature");
-  sprintf(options[OPT_TREFLIND].cDefault,"%f",TREFLIND );
->>>>>>> 56c28a23
   options[OPT_TREFLIND].iType = 2;
   options[OPT_TREFLIND].bMultiFile = 1;
   options[OPT_TREFLIND].dNeg = 1; //XXX If negative, is really expressed in terms of TREFLIND??
@@ -1066,14 +1038,9 @@
 
   /* DTChiRef */
   sprintf(options[OPT_DTCHIREF].cName,"dDTChiRef");
-<<<<<<< HEAD
   sprintf(options[OPT_DTCHIREF].cDescr,"DTChiRef");
   sprintf(options[OPT_DTCHIREF].cDefault,"Value in thermint.h");
   sprintf(options[OPT_DTCHIREF].cDimension,"temperature");
-=======
-  sprintf(options[OPT_DTCHIREF].cDescr,"Core reference liquidus depression");
-  sprintf(options[OPT_DTCHIREF].cDefault,"%f",DTCHIREF);
->>>>>>> 56c28a23
   options[OPT_DTCHIREF].iType = 2;
   options[OPT_DTCHIREF].bMultiFile = 1;
   options[OPT_DTCHIREF].dNeg = 1;
@@ -1084,16 +1051,12 @@
   sprintf(options[OPT_DTCHIREF].cLongDescr,
 	  "Core liquidus (melting temperature) depression due to the presence \n"
 	  "of light elements in the core.  See eq (175) in Barnes et al (2020).");
-  
+
   /* EruptEff */
   sprintf(options[OPT_ERUPTEFF].cName,"dEruptEff");
   sprintf(options[OPT_ERUPTEFF].cDescr,"Melt Eruption Efficiency");
-<<<<<<< HEAD
   sprintf(options[OPT_ERUPTEFF].cDefault,"ERUPTEFF");
   sprintf(options[OPT_ERUPTEFF].cDimension,"nd");
-=======
-  sprintf(options[OPT_ERUPTEFF].cDefault,"%f",ERUPTEFF);
->>>>>>> 56c28a23
   options[OPT_ERUPTEFF].iType = 2;
   options[OPT_ERUPTEFF].bMultiFile = 1;
   options[OPT_ERUPTEFF].dNeg = ERUPTEFF; //XXX
@@ -1104,16 +1067,12 @@
   sprintf(options[OPT_ERUPTEFF].cLongDescr,
 	  "Fraction of heat in mantle melt that escapes to the surface. \n"
 	  "See eq (187) in Barnes et al (2020).");
-  
+
   /* ViscMeltPhis */
   sprintf(options[OPT_VISCMELTPHIS].cName,"dViscMeltPhis");
   sprintf(options[OPT_VISCMELTPHIS].cDescr,"Viscosity Melt Factor Phi star");
-<<<<<<< HEAD
   sprintf(options[OPT_VISCMELTPHIS].cDefault,"Default is VISCMELTPHIS");
   sprintf(options[OPT_VISCMELTPHIS].cDimension,"nd");
-=======
-  sprintf(options[OPT_VISCMELTPHIS].cDefault,"%f",VISCMELTPHIS);
->>>>>>> 56c28a23
   options[OPT_VISCMELTPHIS].iType = 2;
   options[OPT_VISCMELTPHIS].bMultiFile = 1;
   options[OPT_VISCMELTPHIS].dNeg = VISCMELTPHIS; //XXX
@@ -1128,12 +1087,8 @@
   /* ViscMeltXi */
   sprintf(options[OPT_VISCMELTXI].cName,"dViscMeltXi");
   sprintf(options[OPT_VISCMELTXI].cDescr,"Viscosity Melt Factor Xi");
-<<<<<<< HEAD
   sprintf(options[OPT_VISCMELTXI].cDefault,"Default is VISCMELTXI");
   sprintf(options[OPT_VISCMELTXI].cDimension,"nd");
-=======
-  sprintf(options[OPT_VISCMELTXI].cDefault,"%f",VISCMELTXI);
->>>>>>> 56c28a23
   options[OPT_VISCMELTXI].iType = 2;
   options[OPT_VISCMELTXI].bMultiFile = 1;
   options[OPT_VISCMELTXI].dNeg = VISCMELTXI;
@@ -1145,16 +1100,12 @@
 	  "Constant used to compute the reduction in mantle viscosity \n"
 	  "due to the presence of melt.  See eq (162) in Barnes et al (2020) \n"
 	  "and Costa et al (2009) for values for different materials.");
-  
+
   /* ViscMeltGamma */
   sprintf(options[OPT_VISCMELTGAMMA].cName,"dViscMeltGamma");
   sprintf(options[OPT_VISCMELTGAMMA].cDescr,"Viscosity Melt Factor Gamma");
-<<<<<<< HEAD
   sprintf(options[OPT_VISCMELTGAMMA].cDefault,"Default is VISCMELTGAMMA");
   sprintf(options[OPT_VISCMELTGAMMA].cDimension,"nd");
-=======
-  sprintf(options[OPT_VISCMELTGAMMA].cDefault,"%f",VISCMELTGAMMA);
->>>>>>> 56c28a23
   options[OPT_VISCMELTGAMMA].iType = 2;
   options[OPT_VISCMELTGAMMA].bMultiFile = 1;
   options[OPT_VISCMELTGAMMA].dNeg = VISCMELTGAMMA;
@@ -1166,16 +1117,12 @@
 	  "Constant used to compute the reduction in mantle viscosity \n"
 	  "due to the presence of melt.  See eq (162) in Barnes et al (2020) \n"
 	  "and Costa et al (2009) for values for different materials.");
-  
+
   /* ViscMeltDelta */
   sprintf(options[OPT_VISCMELTDELTA].cName,"dViscMeltDelta");
   sprintf(options[OPT_VISCMELTDELTA].cDescr,"Viscosity Melt Factor Delta");
-<<<<<<< HEAD
   sprintf(options[OPT_VISCMELTDELTA].cDefault,"Default is VISCMELTDELTA");
   sprintf(options[OPT_VISCMELTDELTA].cDimension,"nd");
-=======
-  sprintf(options[OPT_VISCMELTDELTA].cDefault,"%f",VISCMELTDELTA);
->>>>>>> 56c28a23
   options[OPT_VISCMELTDELTA].iType = 2;
   options[OPT_VISCMELTDELTA].bMultiFile = 1;
   options[OPT_VISCMELTDELTA].dNeg = VISCMELTDELTA;
@@ -1191,12 +1138,8 @@
   /* ViscMeltB */
   sprintf(options[OPT_VISCMELTB].cName,"dViscMeltB");
   sprintf(options[OPT_VISCMELTB].cDescr,"Viscosity Melt Factor B");
-<<<<<<< HEAD
   sprintf(options[OPT_VISCMELTB].cDefault,"Default is VISCMELTB");
   sprintf(options[OPT_VISCMELTB].cDimension,"nd");
-=======
-  sprintf(options[OPT_VISCMELTB].cDefault,"%f",VISCMELTB);
->>>>>>> 56c28a23
   options[OPT_VISCMELTB].iType = 2;
   options[OPT_VISCMELTB].bMultiFile = 1;
   options[OPT_VISCMELTB].dNeg = VISCMELTB;
@@ -1204,7 +1147,7 @@
   sprintf(options[OPT_VISCMELTB].cNeg,"No negative behavior");
   fnRead[OPT_VISCMELTB] = &fvReadViscMeltB;
   // Needs a LongDescr
-  sprintf(options[OPT_VISCMELTB].cLongDescr,  
+  sprintf(options[OPT_VISCMELTB].cLongDescr,
   	  "Constant used to compute the reduction in mantle viscosity \n"
 	  "due to the presence of melt.  See eq (161) in Barnes et al (2020) \n"
 	  "and Costa et al (2009) for values for different materials.");
@@ -1227,7 +1170,7 @@
 	  "epsilon_phase in eq (159,160) of Barnes et al (2020).  Note that \n"
 	  "this is an option.  Default behavior is to compute this factor from \n"
 	  "the local temperature.");
-  
+
   /* MeltfactorUMan */
   sprintf(options[OPT_MELTFACTORUMAN].cName,"dMeltfactorUMan");
   sprintf(options[OPT_MELTFACTORUMAN].cDescr,"Upper Mantle Viscosity Melt Factor");
@@ -1249,12 +1192,8 @@
   /* FixMeltfactorUMan */
   sprintf(options[OPT_FIXMELTFACTORUMAN].cName,"dFixMeltfactorUMan");
   sprintf(options[OPT_FIXMELTFACTORUMAN].cDescr,"Fix Viscosity Melt Factor");
-<<<<<<< HEAD
   sprintf(options[OPT_FIXMELTFACTORUMAN].cDefault,"Default is FIXMELTFACTORUMAN");
   sprintf(options[OPT_FIXMELTFACTORUMAN].cDimension,"nd");
-=======
-  sprintf(options[OPT_FIXMELTFACTORUMAN].cDefault,"%f",FIXMELTFACTORUMAN);
->>>>>>> 56c28a23
   options[OPT_FIXMELTFACTORUMAN].iType = 2;
   options[OPT_FIXMELTFACTORUMAN].bMultiFile = 1;
   options[OPT_FIXMELTFACTORUMAN].dNeg = FIXMELTFACTORUMAN;
@@ -1265,7 +1204,7 @@
   sprintf(options[OPT_FIXMELTFACTORUMAN].cLongDescr,
 	  "Boolean: 1 tells the code to used a fixed upper mantle viscosity melt \n"
 	  "factor, 0 tells the code to compute it from the local temperature (default).");
-  
+
   /* StagLid */
   /* RB: I don't understand this. STAGLID is 0 in thermint.h, so isn't the default
     not to use staglid? I'd also prefer to see this change to sThermalMode
@@ -1275,14 +1214,9 @@
      used.  I changed the cDefault and cNeg below.  I don't think there is a
      negative value option here, right?  Should a negative value print a warning? */
   sprintf(options[OPT_STAGLID].cName,"dStagLid");
-<<<<<<< HEAD
   sprintf(options[OPT_STAGLID].cDescr,"Stagnant Lid Switch");
   sprintf(options[OPT_STAGLID].cDefault,"Default is STAGLID");
   sprintf(options[OPT_STAGLID].cDimension,"nd");
-=======
-  sprintf(options[OPT_STAGLID].cDescr,"Use Stagnant Lid Model");
-  sprintf(options[OPT_STAGLID].cDefault,"%f",STAGLID);
->>>>>>> 56c28a23
   options[OPT_STAGLID].iType = 2;
   options[OPT_STAGLID].bMultiFile = 1;
   options[OPT_STAGLID].dNeg = STAGLID;
@@ -1293,12 +1227,8 @@
   /* ManHFlowPref */
   sprintf(options[OPT_MANHFLOWPREF].cName,"dManHFlowPref");
   sprintf(options[OPT_MANHFLOWPREF].cDescr,"Mantle HFlow Prefix");
-<<<<<<< HEAD
   sprintf(options[OPT_MANHFLOWPREF].cDefault,"Default is MANHFLOWPREF");
   sprintf(options[OPT_MANHFLOWPREF].cDimension,"nd");
-=======
-  sprintf(options[OPT_MANHFLOWPREF].cDefault,"%f",MANHFLOWPREF);
->>>>>>> 56c28a23
   options[OPT_MANHFLOWPREF].iType = 2;
   options[OPT_MANHFLOWPREF].bMultiFile = 1;
   options[OPT_MANHFLOWPREF].dNeg = MANHFLOWPREF;
@@ -1310,16 +1240,12 @@
 	  "Coefficient in front of HflowUMan, value can be anything. \n"
 	  "If StagLid>0 then ManHFlowPref=HFLOWREDUCTSTAG.  \n"
 	  "Otherwise default behavior is 1.");
-  
+
    /* MagMomCoef */
   sprintf(options[OPT_MAGMOMCOEF].cName,"dMagMomCoef");
   sprintf(options[OPT_MAGMOMCOEF].cDescr,"Magnetic Moment Coefficient");
-<<<<<<< HEAD
   sprintf(options[OPT_MAGMOMCOEF].cDefault,"Default is MAGMOMCOEF");
   sprintf(options[OPT_MAGMOMCOEF].cDimension,"nd");
-=======
-  sprintf(options[OPT_MAGMOMCOEF].cDefault,"%f",MAGMOMCOEF);
->>>>>>> 56c28a23
   options[OPT_MAGMOMCOEF].iType = 2;
   options[OPT_MAGMOMCOEF].bMultiFile = 1;
   options[OPT_MAGMOMCOEF].dNeg = MAGMOMCOEF;
@@ -1330,16 +1256,12 @@
   sprintf(options[OPT_MAGMOMCOEF].cLongDescr,
 	  "Coefficient in front of magnetic moment scaling law, \n"
 	  "gamma_d in eq (192) in Barnes et al (2020).");
-  
+
   /* PresSWind */
   sprintf(options[OPT_PRESSWIND].cName,"dPresSWind");
   sprintf(options[OPT_PRESSWIND].cDescr,"Stellar Wind Pressure at body");
-<<<<<<< HEAD
   sprintf(options[OPT_PRESSWIND].cDefault,"Default is EPRESSWIND");
   sprintf(options[OPT_PRESSWIND].cDimension,"pressure");
-=======
-  sprintf(options[OPT_PRESSWIND].cDefault,"%f",EPRESSWIND);
->>>>>>> 56c28a23
   options[OPT_PRESSWIND].iType = 2;
   options[OPT_PRESSWIND].bMultiFile = 1;
   options[OPT_PRESSWIND].dNeg = EPRESSWIND;
@@ -1375,12 +1297,8 @@
   /* ActViscMan */
   sprintf(options[OPT_ACTVISCMAN].cName,"dActViscMan");
   sprintf(options[OPT_ACTVISCMAN].cDescr,"Mantle viscosity activation energy");
-<<<<<<< HEAD
   sprintf(options[OPT_ACTVISCMAN].cDefault,"Default is ACTVISCMAN");
   sprintf(options[OPT_ACTVISCMAN].cDimension,"pressure");
-=======
-  sprintf(options[OPT_ACTVISCMAN].cDefault,"%f",ACTVISCMAN);
->>>>>>> 56c28a23
   options[OPT_ACTVISCMAN].iType = 2;
   options[OPT_ACTVISCMAN].bMultiFile = 1;
   options[OPT_ACTVISCMAN].dNeg = ACTVISCMAN;
@@ -1392,16 +1310,12 @@
 	  "Mantle viscosity activation energy, E_nu in \n"
 	  "eq (159) of Barnes et al (2020).  Physically it is\n"
 	  "a measure of how sensitive viscosity is to temperature.");
-  
+
   /* ShModRef */
   sprintf(options[OPT_SHMODREF].cName,"dShModRef");
   sprintf(options[OPT_SHMODREF].cDescr,"Reference kinematic mantle shear modulus");
-<<<<<<< HEAD
   sprintf(options[OPT_SHMODREF].cDefault,"Default is SHMODREF");
   sprintf(options[OPT_SHMODREF].cDimension,"pressure");
-=======
-  sprintf(options[OPT_SHMODREF].cDefault,"%f",SHMODREF);
->>>>>>> 56c28a23
   options[OPT_SHMODREF].iType = 2;
   options[OPT_SHMODREF].bMultiFile = 1;
   options[OPT_SHMODREF].dNeg = SHMODREF;
@@ -1413,16 +1327,12 @@
 	  "Reference kinematic mantle shear modulus coefficient, mu_ref\n"
 	  "in eq (160) of Barnes et al (2020).  Analogous to reference \n"
 	  "viscosity ViscRef.");
-  
+
   /* Stiffness */
   sprintf(options[OPT_STIFFNESS].cName,"dStiffness");
   sprintf(options[OPT_STIFFNESS].cDescr,"Effective stiffness of mantle");
-<<<<<<< HEAD
   sprintf(options[OPT_STIFFNESS].cDefault,"Default is STIFFNESS");
   sprintf(options[OPT_STIFFNESS].cDimension,"pressure");
-=======
-  sprintf(options[OPT_STIFFNESS].cDefault,"%f",STIFFNESS);
->>>>>>> 56c28a23
   options[OPT_STIFFNESS].iType = 2;
   options[OPT_STIFFNESS].bMultiFile = 1;
   options[OPT_STIFFNESS].dNeg = STIFFNESS;
@@ -1433,12 +1343,8 @@
   /* DLind */
   sprintf(options[OPT_DLIND].cName,"dDLind");
   sprintf(options[OPT_DLIND].cDescr,"Lindemann's law length scale for iron liquidus");
-<<<<<<< HEAD
   sprintf(options[OPT_DLIND].cDefault,"Default is DLIND");
   sprintf(options[OPT_DLIND].cDimension,"length");
-=======
-  sprintf(options[OPT_DLIND].cDefault,"%f",DLIND);
->>>>>>> 56c28a23
   options[OPT_DLIND].iType = 2;
   options[OPT_DLIND].bMultiFile = 1;
   options[OPT_DLIND].dNeg = DLIND;
@@ -1452,16 +1358,12 @@
 	  "curvature of the core iron liquidus as a function of radius \n"
 	  "so that smaller values cause the iron liquidus to drop faster \n"
 	  "with radius.");
-  
+
   /* DAdCore */
   sprintf(options[OPT_DADCORE].cName,"dDAdCore");
   sprintf(options[OPT_DADCORE].cDescr,"Liq iron core adiabatic length scale");
-<<<<<<< HEAD
   sprintf(options[OPT_DADCORE].cDefault,"Default is DADCORE");
   sprintf(options[OPT_DADCORE].cDimension,"length");
-=======
-  sprintf(options[OPT_DADCORE].cDefault,"%f",DADCORE);
->>>>>>> 56c28a23
   options[OPT_DADCORE].iType = 2;
   options[OPT_DADCORE].bMultiFile = 1;
   options[OPT_DADCORE].dNeg = DADCORE;
@@ -1475,16 +1377,12 @@
 	  "curvature of the core iron adiabat as a function of radius \n"
 	  "so that smaller values cause the core adiabat to drop faster \n"
 	  "with radius.");
-  
+
   /* AdJumpM2UM */
   sprintf(options[OPT_ADJUMPM2UM].cName,"dAdJumpM2UM");
   sprintf(options[OPT_ADJUMPM2UM].cDescr,"Adiabatic temp jump from ave mantle to UM");
-<<<<<<< HEAD
   sprintf(options[OPT_ADJUMPM2UM].cDefault,"Default is ADJUMPM2UM");
   sprintf(options[OPT_ADJUMPM2UM].cDimension,"temperature");
-=======
-  sprintf(options[OPT_ADJUMPM2UM].cDefault,"%f",ADJUMPM2UM);
->>>>>>> 56c28a23
   options[OPT_ADJUMPM2UM].iType = 2;
   options[OPT_ADJUMPM2UM].bMultiFile = 1;
   options[OPT_ADJUMPM2UM].dNeg = ADJUMPM2UM;
@@ -1495,16 +1393,12 @@
   sprintf(options[OPT_ADJUMPM2UM].cLongDescr,
 	  "Constant used to relate TUMan to TMan (TUMan=AdJumpM2UM*TMan),\n"
 	  "eta_UM below eq (8) in Driscoll & Bercovici (2014).");
-  
+
   /* AdJumpM2LM */
   sprintf(options[OPT_ADJUMPM2LM].cName,"dAdJumpM2LM");
   sprintf(options[OPT_ADJUMPM2LM].cDescr,"Adiabatic temp jump from ave mantle to LM");
-<<<<<<< HEAD
   sprintf(options[OPT_ADJUMPM2LM].cDefault,"Default is ADJUMPM2LM");
   sprintf(options[OPT_ADJUMPM2LM].cDimension,"nd");
-=======
-  sprintf(options[OPT_ADJUMPM2LM].cDefault,"%f",ADJUMPM2LM);
->>>>>>> 56c28a23
   options[OPT_ADJUMPM2LM].iType = 2;
   options[OPT_ADJUMPM2LM].bMultiFile = 1;
   options[OPT_ADJUMPM2LM].dNeg = ADJUMPM2LM;
@@ -1515,16 +1409,12 @@
   sprintf(options[OPT_ADJUMPM2LM].cLongDescr,
 	  "Constant used to relate TLMan to TMan (TLMan=AdJumpM2LM*TMan),\n"
 	  "analogous to AdJumpM2UM.");
-  
+
   /* AdJumpC2CMB */
   sprintf(options[OPT_ADJUMPC2CMB].cName,"dAdJumpC2CMB");
   sprintf(options[OPT_ADJUMPC2CMB].cDescr,"Adiabatic temp jump from ave core to CMB");
-<<<<<<< HEAD
   sprintf(options[OPT_ADJUMPC2CMB].cDefault,"Default is ADJUMPC2CMB");
   sprintf(options[OPT_ADJUMPC2CMB].cDimension,"nd");
-=======
-  sprintf(options[OPT_ADJUMPC2CMB].cDefault,"%f",ADJUMPC2CMB);
->>>>>>> 56c28a23
   options[OPT_ADJUMPC2CMB].iType = 2;
   options[OPT_ADJUMPC2CMB].bMultiFile = 1;
   options[OPT_ADJUMPC2CMB].dNeg = ADJUMPC2CMB;
@@ -1535,12 +1425,8 @@
   /* ElecCondCore */
   sprintf(options[OPT_ELECCONDCORE].cName,"dElecCondCore");
   sprintf(options[OPT_ELECCONDCORE].cDescr,"Electrical conductivity of core");
-<<<<<<< HEAD
   sprintf(options[OPT_ELECCONDCORE].cDefault,"Default is ELECCONDCORE");
   sprintf(options[OPT_ELECCONDCORE].cDimension,"time^3*ampere^2/mass/length");
-=======
-  sprintf(options[OPT_ELECCONDCORE].cDefault,"%f",ELECCONDCORE);
->>>>>>> 56c28a23
   options[OPT_ELECCONDCORE].iType = 2;
   options[OPT_ELECCONDCORE].bMultiFile = 1;
   options[OPT_ELECCONDCORE].dNeg = ELECCONDCORE;
@@ -1551,12 +1437,8 @@
   /* ImK2ManOrbModel */
   sprintf(options[OPT_IMK2MANORBMODEL].cName,"dImK2ManOrbModel");
   sprintf(options[OPT_IMK2MANORBMODEL].cDescr,"ImK2Man model to use in orbital equations (1=ImK2(T), 2=k2/Q(T)");
-<<<<<<< HEAD
   sprintf(options[OPT_IMK2MANORBMODEL].cDefault,"Default is IMK2MANORBMODEL");
   sprintf(options[OPT_IMK2MANORBMODEL].cDimension,"nd");
-=======
-  sprintf(options[OPT_IMK2MANORBMODEL].cDefault,"%f",IMK2MANORBMODEL);
->>>>>>> 56c28a23
   options[OPT_IMK2MANORBMODEL].iType = 2;
   options[OPT_IMK2MANORBMODEL].bMultiFile = 1;
   options[OPT_IMK2MANORBMODEL].dNeg = IMK2MANORBMODEL;
@@ -3899,7 +3781,7 @@
   output[OUT_TDOTCORE].iNum = 1;
   output[OUT_TDOTCORE].iModuleBit = THERMINT;
   fnWrite[OUT_TDOTCORE] = &fvWriteTDotCore;
-  
+
   /* Constants */
   /* TrefLind */
   sprintf(output[OUT_TREFLIND].cName,"TrefLind");
