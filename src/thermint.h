--- conflicted
+++ resolved
@@ -76,18 +76,11 @@
 /* VISCOSITY PROPERTIES */
 #define ACTVISCMAN       3e5                    /**< [J/mol] Mantle viscosity activation energy */
 #define ACTSHMODMAN      2e5                    /**< [J/mol] Mantle shear modulus activation energy */
-<<<<<<< HEAD
-#define STIFFNESS        1.7169e13  //1e13                   /**< [Pa] Effective stiffness of mantle (calibrated to k2=0.3, Q=100) */
-#define SHMODREF         6.24e4    //6e6                    /**< [Pa] Reference kinematic mantle shear modulus */
-#define VISCREF          6e7   //5e7                    /**< [m^2/s] Reference kinematic mantle viscosity */
-#define VISCJUMPMAN      2.49                    /**< [nd] Viscosity jump from upper to lower mantle */
-=======
 #define STIFFNESS        1.71e13                   /**< [Pa] Effective stiffness of mantle (calibrated to k2=0.3, Q=100) */
 #define SHMODREF         1e6               /**< [Pa] Reference kinematic mantle shear modulus */
 #define VISCREF          6e7                    /**< [m^2/s] Reference kinematic mantle viscosity */
 #define DYNAMVISCREF     1.5e9                  /**< [m^2/s] Reference kinematic mantle viscosity */
 #define VISCJUMPMAN      2.40                   /**< [nd] Viscosity jump from upper to lower mantle */
->>>>>>> 1455a8d6
 #define FIXVISCJUMPMAN   0                      /**< [nd] (default) Option to fix viscjumpulm. if =0 then viscLM is computed from TLMan. */
 #define VISCJUMPMMAN     10.                    /**< [nd] Viscosity jump from upper to average (mid) mantle */
 #define VISCMELTB        2.5                    /**< [nd] Viscosity-melt reduction coefficient "B" (DB15 eq 8) */
@@ -115,17 +108,10 @@
 #define CRUSTACCRFRAC    0.015                  /**< [nd] Constant fraction of oceanic crust accreted onto continent */
 #define CRUSTINSOFACT    (65.)/(94.)            /**< [nd] Reduction in heat conducted through contintental crust compared to oceanic crust (Jaupart 07, table 3) */
 /* CORE CHEMISTRY */
-<<<<<<< HEAD
-#define DTCHIREF         300.                   /**< [K] Core reference liquidus depression */
-#define CHI_OC_E         0.18                   /**< [nd] Earth's outer core light element concentration */
-#define PARTITION_CHI_CORE (ERCORE)/(ERICB)  //(ERICB)/(ERCORE)     /**< [nd] Core light element partition coefficent */
-#define CHI_IC_E         CHI_OC_E/PARTITION_CHI_CORE  //PARTITION_CHI_CORE*CHI_OC_E /**< [nd] Inner core light element concentration in Earth  (CHI_IC_E=partition*CHI_OC_E) */
-=======
 #define DTCHIREF         0.0                    /**< [K] Core reference liquidus depression */
 #define CHI_OC_E         0.10                   /**< [nd] Earth's outer core light element concentration */
 #define PARTITION_CHI_CORE 1e-2                 /**< [nd] Core light element partition coefficent */
 #define CHI_IC_E         CHI_OC_E*PARTITION_CHI_CORE  //PARTITION_CHI_CORE*CHI_OC_E /**< [nd] Inner core light element concentration in Earth  (CHI_IC_E=partition*CHI_OC_E) */
->>>>>>> 1455a8d6
 #define EMASSOC_CHI      CHI_OC_E*EMASSOC       /**< [kg] Mass of light elements (Chi) in Earth's outer core */
 #define EMASSIC_CHI      CHI_IC_E*EMASSIC       /**< [kg] Mass of light elements (Chi) in Earth's inner core */
 #define EMASSCORE_CHI    EMASSOC_CHI+EMASSIC_CHI/**< [kg] Total core light element mass of Earth (conserved) */
