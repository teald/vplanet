--- conflicted
+++ resolved
@@ -6,26 +6,13 @@
 */
 
 // GLOBAL VARIABLE INDEXES
-<<<<<<< HEAD
 #define TMAN             20                    /**< Index of TMAN (mantle temperature) global variable */
 #define TCORE            21                    /**< Index of TCORE (core temperature) global variable */
 #define TSURF  300.0                           /**< [K] Surface temperature (constant).  This should be set globally! */
-=======
-#define TMAN             20                    //index of TMAN variable.
-#define TCORE            21                    //index of TCORE variable.
-
-// XXX HACK   Assume a constant surf temp for now.
-#define TSURF  300.0
->>>>>>> e9c1a0f4
 // UNITS CONSTANTS
 #define KM               1e3                   /**< [m] m in 1 km */
 // FUNDAMENTAL CONSTANTS
-<<<<<<< HEAD
 #define GASCONSTANT      8.3144621             /**< [J/mol/K] Gas constant in SI units. */     
-=======
-#define GASCONSTANT      8.3144621             //[J/mol/K] gas constant in SI units.
-
->>>>>>> e9c1a0f4
 // E MASS RESERVOIRS
 #define EMASS            5.9742e24             /**< [kg] Mass of Earth (E) */
 #define EMASSFRACMAN     0.6712                /**< [nd] Earth's mantle mass fraction */
@@ -61,7 +48,6 @@
 #define EDENSIC          (EMASSIC)/(EVOLIC)     /**< [kg/m^3] Density of Earth's inner core */
 #define DENSANOMICB      700.0                  /**< [kg/m^3] Density difference of Earth's outer core light elements */
 // Gravity
-<<<<<<< HEAD
 #define GRAVSURF         9.8                    /**< [m/s2] Earth's surface gravity */
 #define GRAVUMAN         10.5                   /**< [m/s2] Earth's upper mantle gravity */
 #define GRAVLMAN         10.5                   /**< [m/s2] Earth's lower mantle gravity  */
@@ -102,51 +88,6 @@
 #define MELTFACTORLMAN   1.0                    /**< [nd] (Default) Viscosity-melt reduction factor "epsilon_phase" XXX Added by Rory -- Check! */
 #define MELTFACTORUMAN   1.0                    /**< [nd] (Default) Viscosity-melt reduction factor "epsilon_phase" */
 #define FIXMELTFACTORUMAN 0.0                   /**< [nd] (Default) Switch to fix MeltfactorUMan to a constant value */
-=======
-#define GRAVSURF         9.8                //[m/s2] Surf gravity in SI
-#define GRAVUMAN         10.5               //[m/s2] UM gravity in SI
-#define GRAVLMAN         10.5               //[m/s2] LM gravity in SI
-#define GRAVCMB          10.6               //[m/s2] CMB gravity
-
-/* THERMAL PROPERTIES */
-#define SPECHEATMAN      1265.0             //[J/kg/K] specfic heat mantle.
-#define SPECHEATCORE     840.0              //[J/kg/K] sp heat core.
-#define THERMEXPANMAN    3e-5               //[K^-1] thermal expansivity of mantle.
-#define THERMEXPANCORE   1e-5               //[K^-1] thermal expansivity of core.
-#define THERMCONDUMAN    4.2                //[W/m/K] thermal conductivity of Upper mantle.
-#define THERMCONDLMAN    10.0               //[W/m/K] thermal conductivity of Lower mantle.
-#define THERMDIFFUMAN    THERMCONDUMAN/(EDENSMAN*SPECHEATMAN) //[m^2/s] thermal diffusivity mantle.
-#define THERMDIFFLMAN    THERMDIFFUMAN
-#define SPECLATENTICB    750e3              //[J/kg] specific latent heat release at ICB
-#define SPECLATENTMAN    320e3              //[J/kg] specific latent heat release by mantle solidification.
-#define SPECPOWGRAVIC    3e5           //[J/kg]  Gravitational power release during IC growth.
-/* CONVECTION CONSTANTS */
-#define RACRIT           660.          //[-] critical rayleigh number for spherical convection.
-#define CONVEXPON        1./3          //[nd] convective cooling nusselt exponent "beta"
-#define HFLOWREDUCTSTAG  1./25         //[nd] mantle surface heat flow reduction factor for stagnant lid.
-#define STAGLID          0.            //[nd] switch to turn stagnant lid on.  (def=0, ie mobile lid)
-#define MANHFLOWPREF     1.            //[nd] UM heat flow prefix.  mobile lid=1.  staglid=HFLOWREDUCTSTAG.
-/* VISCOSITY PROPERTIES */
-#define ACTVISCMAN       3e5           //[J/mol] viscosity activation energy mantle
-#define ACTSHMODMAN      2e5           //[J/mol] shear modulus activation energy mantle
-//  #define STIFFNESS        3.1217e11     //1.71e4*1e9    //[Pa] effective stiffness of mantle (calibrated to k2=0.3, Q=100)
-
-#define STIFFNESS        1e13     //1.71e4*1e9    //[Pa] effective stiffness of mantle (calibrated to k2=0.3, Q=100)
-#define SHMODREF         6e6        //[Pa] reference kinematic mantle shear modulus
-#define VISCREF          5e7           //[m2/s] reference kinematic mantle viscosity, def ViscRef.
-#define VISCJUMPMAN      2.7           //[nd] viscosity jump from upper to lower mantle, def ViscJumpMan.
-#define FIXVISCJUMPMAN   0             //[nd] (default) option to fix viscjumpulm. if =0 then viscLM is computed from TLMan.
-#define VISCJUMPMMAN     10.           //[nd] viscosity jump from upper to average (mid) mantle.
-#define VISCMELTB        2.5           //[nd] viscosity-melt reduction coefficient "B" (DB15 eq 8)
-#define VISCMELTPHIS     0.8           //[nd] viscosity-melt reduction coefficient "phi*" (DB15 eq 8)
-#define VISCMELTDELTA    6.0           //[nd] viscosity-melt reduction coefficient "delta" (DB15 eq 8)
-#define VISCMELTGAMMA    6.0           //[nd] viscosity-melt reduction coefficient "gamma" (DB15 eq 9)
-#define VISCMELTXI       5e-4          //[nd] viscosity-melt reduction coefficient "Xi" (DB15 eq 9)
-#define MELTFACTORLMAN 1.0    //[nd] (Default) viscosity-melt reduction factor "epsilon_phase" XXX Added by Rory -- Check!
-#define MELTFACTORUMAN   1.0           //[nd] (Default) viscosity-melt reduction factor "epsilon_phase"
-#define FIXMELTFACTORUMAN 0.0          //[nd] (Default) switch to fix MeltfactorUMan to a constant value.
-/* TIDAL PROPERTIES */
->>>>>>> e9c1a0f4
 /* MELTING CONSTANTS */
 #define ASOLIDUS         -1.160e-16             /**< [K/m^3] Mantle solidus coefficient Tsol(r)=A*r^3+B*r^2+C*r+D */
 #define BSOLIDUS         +1.708e-9              /**< [K/m^2] Solidus B coefficient */
@@ -172,7 +113,6 @@
 #define EMASSIC_CHI      CHI_IC_E*EMASSIC       /**< [kg] Mass of light elements (Chi) in Earth's inner core */
 #define EMASSCORE_CHI    EMASSOC_CHI+EMASSIC_CHI/**< [kg] Total core light element mass of Earth (conserved) */
 /* ADIABATIC PROPERTIES */
-<<<<<<< HEAD
 #define ADGRADMAN        (0.5)/(KM)             /**< [K/m] mantle linear adiabatic gradient =0.5K/km  (DB15 eq A18) */
 #define DADCORE          6340.0*KM              /**< [m] liq iron core adiabatic length scale (DB15 eq A22) */
 #define GRUNEISEN        1.3                    /**< [nd] Core gruneisen parameter */
@@ -195,23 +135,6 @@
 //void InitializeBodyEqtide(BODY*,CONTROL*,UPDATE*,int,int);
 //void InitializeUpdateTmpBodyThermint(BODY*,CONTROL*,UPDATE*,int);
 
-=======
-#define ADGRADMAN        (0.5)/(KM)    //[K/m] mantle linear adiabatic gradient =0.5K/km  (DB15 eq A18)
-#define DADCORE          6340.0*KM     //[m] liq iron core adiabatic length scale (DB15 eq A22)
-#define GRUNEISEN        1.3           //[nd] core gruneisen parameter
-#define ADJUMPM2UM       0.7           //[nd] adiabatic temp jump from ave mantle to UM. "epsilon_UM"
-#define ADJUMPM2LM       1.3           //[nd] adiabatic temp jump from ave mantle to LM. "epsilon_LM"
-#define ADJUMPC2CMB      0.8           //[nd] adiabatic temp jump from ave core to CMB. "epsilon_c"
-/* MAGNETIC DYNAMO PROPERTIES */
-#define MAGPERM          4*PI*1e-7     //[H/m] magnetic permeability constant in SI units.
-#define MAGMOMCOEF       0.2           //[nd] saturation constant for fast rot dipolar dynamos (OC2006)
-#define ELECCONDCORE     10e5          //[S/m]  electrical conductivity of core.
-#define LORENTZNUM       2.5e-8        //[W Ohm/K] lorentz number, relates thermal and electrical conductivity.
-#define EMAGMOM          80e21         //[Am2] Earth's present day magnetic moment.
-#define EPRESSWIND       2.6761e-9     //[N/m2] Earth's SW pressure: Psw=m_proton*n_sw*v_sw^2 (DB13)
-#define EMAGPAUSERAD     9.103*(ERADIUS)  //[m] Earth's magnetopause radius (DB13)
-
->>>>>>> e9c1a0f4
 /* Options Info */
 
 #define OPTSTARTTHERMINT    1700                /**< Start of THERMINT option indexes */
@@ -308,7 +231,6 @@
 #define OPT_ELECCONDCORE    1808                /**< [S/m] Electrical conductivity of core */
 /* End vemcee parameters */
 
-<<<<<<< HEAD
 /* Options Functions */
 void fvHelpOptionsThermint(OPTIONS*);
 void fvReadTMan(BODY*,CONTROL*,FILES*,OPTIONS*,SYSTEM*,int) ;
@@ -346,13 +268,10 @@
 void InitializeOptionsThermint(OPTIONS*,fnReadOption[]);
 void fvReadOptionsThermint(BODY*,CONTROL*,FILES*,OPTIONS*,SYSTEM*,fnReadOption[],int);
 
-=======
->>>>>>> e9c1a0f4
 /* Halt Functions */
 #define THERMINTHALTSYSEND       6
 #define THERMINTHALTBODYEND      6
 
-<<<<<<< HEAD
 int fbHaltMinTMan(BODY*,EVOLVE*,HALT*,IO*,UPDATE*,int);  /**< syntax now is same as fnHaltModule in vplanet.h    */
 int fbHaltMinTCore(BODY*,EVOLVE*,HALT*,IO*,UPDATE*,int);
 void fvCountHaltsThermint(HALT*,int*);
@@ -372,9 +291,6 @@
 void fvPropsAuxThermint(BODY*,EVOLVE*,UPDATE*,int);
 /* Force Behavior */
 void fvForceBehaviorThermint(BODY*,EVOLVE*,IO*,SYSTEM*,UPDATE*,fnUpdateVariable ***fnUpdate,int,int);
-=======
-/* Output Functinos */
->>>>>>> e9c1a0f4
 
 /* Output Functions */
 /* THERMINT */
@@ -383,7 +299,6 @@
 
 /* Output Body Properties */
 /* Scalar Properties */
-<<<<<<< HEAD
 #define OUT_TMAN            1710                /**< [K] Average mantle temperature */				   
 #define OUT_TUMAN	    1711		/**< [K] Temperature base of upper mantle boundary layer */		   
 #define OUT_TLMAN	    1712		/**< [K] Temperature top of lower mantle boundary layer */	      
@@ -527,215 +442,6 @@
 void fvWriteMagMom(BODY*,CONTROL*,OUTPUT*,SYSTEM*,UNITS*,UPDATE*,int,double*,char[]);
 void fvWritePresSWind(BODY*,CONTROL*,OUTPUT*,SYSTEM*,UNITS*,UPDATE*,int,double*,char[]);
 void fvWriteMagPauseRad(BODY*,CONTROL*,OUTPUT*,SYSTEM*,UNITS*,UPDATE*,int,double*,char[]);
-=======
-#define OUT_TMAN            1710   //Temperature Mantle AVE
-#define OUT_TUMAN           1711   //Temperature UMTBL
-#define OUT_TLMAN           1712   //Temperature LMTBL
-#define OUT_TCORE           1713   //Temperature Core AVE
-#define OUT_TCMB            1714   //Temperature CMB
-#define OUT_TICB            1715   //Temperature ICB
-#define OUT_BLUMAN          1716   //UM TBL thickness
-#define OUT_BLLMAN          1717   //LM TBL thickness
-#define OUT_TJUMPUMAN       1718   //Temperature Jump across UMTBL
-#define OUT_TJUMPLMAN       1719   //Temperature Jump across LMTBL
-#define OUT_SIGNTJUMPUMAN   1720   //Temperature Jump across UMTBL
-#define OUT_SIGNTJUMPLMAN   1721   //Temperature Jump across LMTBL
-#define OUT_VISCLMAN        1723   //Viscosity LMTBL
-#define OUT_SHMODUMAN       1725   //Shear modulus UMTBL
-#define OUT_SHMODLMAN       1726   //Shear modulus LMTBL
-#define OUT_FMELTUMAN       1727   //Melt fraction UMTBL
-#define OUT_FMELTLMAN       1728   //Melt fraction LMTBL
-#define OUT_MELTFACTORUMAN  1729   //Melt factor UMTBL
-#define OUT_MELTFACTORLMAN  1730   //Melt factor LMTBL
-#define OUT_DEPTHMELTMAN    1731   //Depth to base of UM melt region.
-#define OUT_TDEPTHMELTMAN   1732   //Temp at base of UM melt region.
-#define OUT_TJUMPMELTMAN    1733   //Temp jump across UM melt region.
-#define OUT_MELTMASSFLUXMAN 1734   //Mantle melt mass flux.
-#define OUT_VISCUMANARR     1737   //Viscosity UM Arrhenius
-#define OUT_RAYLEIGHMAN     1738   //Mantle Rayleigh Number
-#define OUT_VISCMMAN        1739   //Viscosity Mid (ave) mantle.
-/* Time Derivatives & Gradients */
-#define OUT_TDOTMAN         1740   //Time deriv of mean mantle temp
-#define OUT_TDOTCORE        1741   //time deriv of mean core temp
-#define OUT_HFLUXUMAN       1742   //hflux upper mantle thermal boundary layer (UMTBL)
-#define OUT_HFLOWUMAN       1743   //hflow UMTBL
-#define OUT_HFLUXLMAN       1744   //hflux upper mantle thermal boundary layer (UMTBL)
-#define OUT_HFLOWLMAN       1745   //hflow UMTBL
-#define OUT_HFLUXCMB        1746   //hflux lower mantle TBL = CMB
-#define OUT_HFLOWCMB        1747   //hflow LMTBL=CMB
-#define OUT_HFLOWTIDALMAN   1748   //hflow tidal dissipation in mantle
-#define OUT_HFLOWTIDALCORE  1749   //hflow tidal dissipation in core
-#define OUT_HFLOWLATENTMAN  1750   //latent hflow from solidification of mantl
-#define OUT_HFLOWMELTMAN    1751   //Melt hflow from mantle
-#define OUT_HFLOWLATENTIC   1752   //latent hflow from solidification of IC
-#define OUT_POWERGRAVIC     1753   //Gravitation Power release from solidification of IC
-#define OUT_HFLOWICB        1754   //hflow across ICB
-#define OUT_HFLUXSURF       1760   //hflux surface of mantle
-#define OUT_HFLOWSURF       1761   //hflow surface of mantle
-#define OUT_TIDALPOWMAN     1762   //Tidal Power Mantle
-#define OUT_HFLOWSECMAN     1763   //Mantle Secular cooling rate.
-#define OUT_HFLUXCMBAD      1764   //CMB Adiabatic heat flux.
-#define OUT_HFLUXCMBCONV    1765   //CMB Super-Adiabatic (convective) heat flux.
-/* Core Variables */
-#define OUT_RIC             1770   //IC radius
-#define OUT_DOC             1771   //OC shell thickness
-#define OUT_DRICDTCMB       1772   //d(R_ic)/d(T_cmb)
-#define OUT_RICDOT          1773   //d(R_ic)/d(t)
-#define OUT_CHIOC           1774   //OC light element concentration chi.
-#define OUT_CHIIC           1775   //IC light element concentration chi.
-#define OUT_THERMCONDUCTOC  1776   //Thermal conductivity OC
-#define OUT_THERMCONDUCTIC  1777   //Thermal conductivity IC
-#define OUT_MASSOC          1778   //OC Mass
-#define OUT_MASSIC          1779   //IC Mass
-#define OUT_MASSCHIOC       1780   //OC chi Mass
-#define OUT_MASSCHIIC       1781   //IC chi Mass
-#define OUT_DTCHI           1782   //Core Liquidus Depression
-#define OUT_COREBUOYTHERM   1783   //Core Thermal buoyancy flux
-#define OUT_COREBUOYCOMPO   1784   //Core Compositional buoyancy flux
-#define OUT_COREBUOYTOTAL   1785   //Core total buoyancy flux
-#define OUT_GRAVICB         1786   //Core ICB gravity
-#define OUT_MAGMOM          1787   //Core dynamo magnetic moment
-#define OUT_PRESSWIND       1788   //Stellar wind pressure at planet
-#define OUT_MAGPAUSERAD     1789   //Magnetopause Radius
-/* Constants */
-#define OUT_VISCJUMPMAN     1795   //Viscosity ratio UM 2 LM
-#define OUT_ERUPTEFF        1796   //Mantle Melt Eruption Efficiency
-#define OUT_VISCREF         1797   //Reference Viscosity
-#define OUT_TREFLIND        1798   //Reference Lindeman Temperature
-#define OUT_DTCHIREF        1799   //Reference Liquidus Depression
-
-#define OUT_DYNVISC         1800   // Dynamic viscosity of upper mantle
-
-/* @cond DOXYGEN_OVERRIDE */
-
-void InitializeControlThermint(CONTROL*);
-void AddModuleThermint(MODULE*,int,int);
-void BodyCopyThermint(BODY*,BODY*,int,int,int);
-void InitializeBodyEqtide(BODY*,CONTROL*,UPDATE*,int,int);
-void InitializeUpdateTmpBodyThermint(BODY*,CONTROL*,UPDATE*,int);
-
-/* Options Functions */
-void HelpOptionsThermint(OPTIONS*);
-void ReadTMan(BODY*,CONTROL*,FILES*,OPTIONS*,SYSTEM*,int) ;
-void ReadTCore(BODY*,CONTROL*,FILES*,OPTIONS*,SYSTEM*,int) ;
-void ReadViscJumpMan(BODY*,CONTROL*,FILES*,OPTIONS*,SYSTEM*,int) ;
-void ReadViscRef(BODY*,CONTROL*,FILES*,OPTIONS*,SYSTEM*,int) ;
-void ReadViscMeltB(BODY*,CONTROL*,FILES*,OPTIONS*,SYSTEM*,int) ;
-void ReadViscMeltPhis(BODY*,CONTROL*,FILES*,OPTIONS*,SYSTEM*,int) ;
-void ReadViscMelGamma(BODY*,CONTROL*,FILES*,OPTIONS*,SYSTEM*,int) ;
-void ReadViscMeltXi(BODY*,CONTROL*,FILES*,OPTIONS*,SYSTEM*,int) ;
-void ReadViscMeltDelta(BODY*,CONTROL*,FILES*,OPTIONS*,SYSTEM*,int) ;
-void ReadMeltfactorUMan(BODY*,CONTROL*,FILES*,OPTIONS*,SYSTEM*,int) ;
-void ReadFixMeltfactorUMan(BODY*,CONTROL*,FILES*,OPTIONS*,SYSTEM*,int) ;
-void ReadTrefLind(BODY*,CONTROL*,FILES*,OPTIONS*,SYSTEM*,int) ;
-void ReadDTChiRef(BODY*,CONTROL*,FILES*,OPTIONS*,SYSTEM*,int) ;
-void ReadEruptEff(BODY*,CONTROL*,FILES*,OPTIONS*,SYSTEM*,int) ;
-void ReadHaltMinTMan(BODY*,CONTROL*,FILES*,OPTIONS*,SYSTEM*,int) ;
-void ReadHaltMinTCore(BODY*,CONTROL*,FILES*,OPTIONS*,SYSTEM*,int) ;
-void ReadStagLid(BODY*,CONTROL*,FILES*,OPTIONS*,SYSTEM*,int) ;
-void ReadManHFlowPref(BODY*,CONTROL*,FILES*,OPTIONS*,SYSTEM*,int) ;
-void ReadMagMomCoef(BODY*,CONTROL*,FILES*,OPTIONS*,SYSTEM*,int) ;
-void ReadPresSWind(BODY*,CONTROL*,FILES*,OPTIONS*,SYSTEM*,int) ;
-/* vemcee parameters */
-void ReadActViscMan(BODY*,CONTROL*,FILES*,OPTIONS*,SYSTEM*,int) ;
-void ReadShModRef(BODY*,CONTROL*,FILES*,OPTIONS*,SYSTEM*,int) ;
-void ReadStiffness(BODY*,CONTROL*,FILES*,OPTIONS*,SYSTEM*,int) ;
-void ReadDLind(BODY*,CONTROL*,FILES*,OPTIONS*,SYSTEM*,int) ;
-void ReadDAdCore(BODY*,CONTROL*,FILES*,OPTIONS*,SYSTEM*,int) ;
-void ReadAdJumpM2UM(BODY*,CONTROL*,FILES*,OPTIONS*,SYSTEM*,int) ;
-void ReadAdJumpM2LM(BODY*,CONTROL*,FILES*,OPTIONS*,SYSTEM*,int) ;
-void ReadAdJumpC2CMB(BODY*,CONTROL*,FILES*,OPTIONS*,SYSTEM*,int) ;
-void ReadElecCondCore(BODY*,CONTROL*,FILES*,OPTIONS*,SYSTEM*,int) ;
-/* end vemcee parameters */
-
-void InitializeOptionsThermint(OPTIONS*,fnReadOption[]);
-void ReadOptionsThermint(BODY*,CONTROL*,FILES*,OPTIONS*,SYSTEM*,fnReadOption[],int);
-
-int fbHaltMinTMan(BODY*,EVOLVE*,HALT*,IO*,UPDATE*,int);  //syntax now is same as fnHaltModule in vplanet.h
-int fbHaltMinTCore(BODY*,EVOLVE*,HALT*,IO*,UPDATE*,int);
-void CountHaltsThermint(HALT*,int*);
-
-/* Verify Functions */
-
-void VerifyThermint(BODY*,CONTROL*,FILES*,OPTIONS*,OUTPUT*,SYSTEM*,UPDATE*,int,int);
-void VerifyRotationThermint(BODY*,CONTROL*,OPTIONS*,char[],int);
-void InitializeVplanetThermint(CONTROL*,MODULE*);
-void VerifyHaltThermint(BODY*,CONTROL*,OPTIONS*,int,int*);
-void VerifyRotationThermint(BODY*,CONTROL*,OPTIONS*,char[],int);
-
-/* Update functions */
-void InitializeUpdateThermint(BODY*,UPDATE*,int);
-
-/* Auxiliary Properties */
-void PropsAuxThermint(BODY*,EVOLVE*,UPDATE*,int);
-
-void HelpOutputThermint(OUTPUT*);
-void InitializeOutputThermint(OUTPUT*,fnWriteOutput[]);
-void InitializeOutputFunctionThermint(OUTPUT*,int,int);
-void FinalizeOutputFunctionThermint(OUTPUT*,int,int);
-
-void WriteTMan(BODY*,CONTROL*,OUTPUT*,SYSTEM*,UNITS*,UPDATE*,int,double*,char[]);
-void WriteTUMan(BODY*,CONTROL*,OUTPUT*,SYSTEM*,UNITS*,UPDATE*,int,double*,char[]);
-void WriteTLMan(BODY*,CONTROL*,OUTPUT*,SYSTEM*,UNITS*,UPDATE*,int,double*,char[]);
-void WriteTJumpUMan(BODY*,CONTROL*,OUTPUT*,SYSTEM*,UNITS*,UPDATE*,int,double*,char[]);
-void WriteTJumpLMan(BODY*,CONTROL*,OUTPUT*,SYSTEM*,UNITS*,UPDATE*,int,double*,char[]);
-void WriteSignTJumpUMan(BODY*,CONTROL*,OUTPUT*,SYSTEM*,UNITS*,UPDATE*,int,double*,char[]);
-void WriteSignTJumpLMan(BODY*,CONTROL*,OUTPUT*,SYSTEM*,UNITS*,UPDATE*,int,double*,char[]);
-void WriteTCore(BODY*,CONTROL*,OUTPUT*,SYSTEM*,UNITS*,UPDATE*,int,double*,char[]);
-void WriteTCMB(BODY*,CONTROL*,OUTPUT*,SYSTEM*,UNITS*,UPDATE*,int,double*,char[]);
-void WriteTICB(BODY*,CONTROL*,OUTPUT*,SYSTEM*,UNITS*,UPDATE*,int,double*,char[]);
-void WriteViscUManArr(BODY*,CONTROL*,OUTPUT*,SYSTEM*,UNITS*,UPDATE*,int,double*,char[]);
-void WriteViscUMan(BODY*,CONTROL*,OUTPUT*,SYSTEM*,UNITS*,UPDATE*,int,double*,char[]);
-void WriteViscLMan(BODY*,CONTROL*,OUTPUT*,SYSTEM*,UNITS*,UPDATE*,int,double*,char[]);
-void WriteViscMMan(BODY*,CONTROL*,OUTPUT*,SYSTEM*,UNITS*,UPDATE*,int,double*,char[]);
-void WriteShmodUMan(BODY*,CONTROL*,OUTPUT*,SYSTEM*,UNITS*,UPDATE*,int,double*,char[]);
-void WriteShmodLMan(BODY*,CONTROL*,OUTPUT*,SYSTEM*,UNITS*,UPDATE*,int,double*,char[]);
-void WriteFMeltUMan(BODY*,CONTROL*,OUTPUT*,SYSTEM*,UNITS*,UPDATE*,int,double*,char[]);
-void WriteFMeltLMan(BODY*,CONTROL*,OUTPUT*,SYSTEM*,UNITS*,UPDATE*,int,double*,char[]);
-void WriteMeltfactorUMan(BODY*,CONTROL*,OUTPUT*,SYSTEM*,UNITS*,UPDATE*,int,double*,char[]);
-void WriteMeltfactorLMan(BODY*,CONTROL*,OUTPUT*,SYSTEM*,UNITS*,UPDATE*,int,double*,char[]);
-void WriteDepthMeltMan(BODY*,CONTROL*,OUTPUT*,SYSTEM*,UNITS*,UPDATE*,int,double*,char[]);
-void WriteTDepthMeltMan(BODY*,CONTROL*,OUTPUT*,SYSTEM*,UNITS*,UPDATE*,int,double*,char[]);
-void WriteTJumpMeltMan(BODY*,CONTROL*,OUTPUT*,SYSTEM*,UNITS*,UPDATE*,int,double*,char[]);
-void WriteMeltMassFluxMan(BODY*,CONTROL*,OUTPUT*,SYSTEM*,UNITS*,UPDATE*,int,double*,char[]);
-void WriteRayleighMan(BODY*,CONTROL*,OUTPUT*,SYSTEM*,UNITS*,UPDATE*,int,double*,char[]);
-void WriteTDotMan(BODY*,CONTROL*,OUTPUT*,SYSTEM*,UNITS*,UPDATE*,int,double*,char[]);
-void WriteTDotCore(BODY*,CONTROL*,OUTPUT*,SYSTEM*,UNITS*,UPDATE*,int,double*,char[]);
-void WriteHfluxUMan(BODY*,CONTROL*,OUTPUT*,SYSTEM*,UNITS*,UPDATE*,int,double*,char[]);
-void WriteHflowUMan(BODY*,CONTROL*,OUTPUT*,SYSTEM*,UNITS*,UPDATE*,int,double*,char[]);
-void WriteHflowSecMan(BODY*,CONTROL*,OUTPUT*,SYSTEM*,UNITS*,UPDATE*,int,double*,char[]);
-void WriteHfluxLMan(BODY*,CONTROL*,OUTPUT*,SYSTEM*,UNITS*,UPDATE*,int,double*,char[]);
-void WriteHflowLMan(BODY*,CONTROL*,OUTPUT*,SYSTEM*,UNITS*,UPDATE*,int,double*,char[]);
-void WriteHflowTidalMan(BODY*,CONTROL*,OUTPUT*,SYSTEM*,UNITS*,UPDATE*,int,double*,char[]);
-void WriteHflowTidalCore(BODY*,CONTROL*,OUTPUT*,SYSTEM*,UNITS*,UPDATE*,int,double*,char[]);
-void WriteHflowLatentMan(BODY*,CONTROL*,OUTPUT*,SYSTEM*,UNITS*,UPDATE*,int,double*,char[]);
-void WriteHflowMeltMan(BODY*,CONTROL*,OUTPUT*,SYSTEM*,UNITS*,UPDATE*,int,double*,char[]);
-void WriteHflowLatentIC(BODY*,CONTROL*,OUTPUT*,SYSTEM*,UNITS*,UPDATE*,int,double*,char[]);
-void WritePowerGravIC(BODY*,CONTROL*,OUTPUT*,SYSTEM*,UNITS*,UPDATE*,int,double*,char[]);
-void WriteHflowICB(BODY*,CONTROL*,OUTPUT*,SYSTEM*,UNITS*,UPDATE*,int,double*,char[]);
-void WriteHflowSurf(BODY*,CONTROL*,OUTPUT*,SYSTEM*,UNITS*,UPDATE*,int,double*,char[]);
-void WriteTidalPowMan(BODY*,CONTROL*,OUTPUT*,SYSTEM*,UNITS*,UPDATE*,int,double*,char[]);
-void WriteRIC(BODY*,CONTROL*,OUTPUT*,SYSTEM*,UNITS*,UPDATE*,int,double*,char[]);
-void WriteDRICDTCMB(BODY*,CONTROL*,OUTPUT*,SYSTEM*,UNITS*,UPDATE*,int,double*,char[]);
-void WriteChiOC(BODY*,CONTROL*,OUTPUT*,SYSTEM*,UNITS*,UPDATE*,int,double*,char[]);
-void WriteChiIC(BODY*,CONTROL*,OUTPUT*,SYSTEM*,UNITS*,UPDATE*,int,double*,char[]);
-void WriteMassOC(BODY*,CONTROL*,OUTPUT*,SYSTEM*,UNITS*,UPDATE*,int,double*,char[]);
-void WriteMassIC(BODY*,CONTROL*,OUTPUT*,SYSTEM*,UNITS*,UPDATE*,int,double*,char[]);
-void WriteMassChiOC(BODY*,CONTROL*,OUTPUT*,SYSTEM*,UNITS*,UPDATE*,int,double*,char[]);
-void WriteMassChiIC(BODY*,CONTROL*,OUTPUT*,SYSTEM*,UNITS*,UPDATE*,int,double*,char[]);
-void WriteDTChi(BODY*,CONTROL*,OUTPUT*,SYSTEM*,UNITS*,UPDATE*,int,double*,char[]);
-void WriteThermConductOC(BODY*,CONTROL*,OUTPUT*,SYSTEM*,UNITS*,UPDATE*,int,double*,char[]);
-void WriteHfluxCMBAd(BODY*,CONTROL*,OUTPUT*,SYSTEM*,UNITS*,UPDATE*,int,double*,char[]);
-void WriteHfluxCMBConv(BODY*,CONTROL*,OUTPUT*,SYSTEM*,UNITS*,UPDATE*,int,double*,char[]);
-void WriteCoreBuoyTherm(BODY*,CONTROL*,OUTPUT*,SYSTEM*,UNITS*,UPDATE*,int,double*,char[]);
-void WriteCoreBuoyCompo(BODY*,CONTROL*,OUTPUT*,SYSTEM*,UNITS*,UPDATE*,int,double*,char[]);
-void WriteCoreBuoyTotal(BODY*,CONTROL*,OUTPUT*,SYSTEM*,UNITS*,UPDATE*,int,double*,char[]);
-void WriteGravICB(BODY*,CONTROL*,OUTPUT*,SYSTEM*,UNITS*,UPDATE*,int,double*,char[]);
-void WriteRICDot(BODY*,CONTROL*,OUTPUT*,SYSTEM*,UNITS*,UPDATE*,int,double*,char[]);
-void WriteMagMom(BODY*,CONTROL*,OUTPUT*,SYSTEM*,UNITS*,UPDATE*,int,double*,char[]);
-void WritePresSWind(BODY*,CONTROL*,OUTPUT*,SYSTEM*,UNITS*,UPDATE*,int,double*,char[]);
-void WriteMagPauseRad(BODY*,CONTROL*,OUTPUT*,SYSTEM*,UNITS*,UPDATE*,int,double*,char[]);
->>>>>>> e9c1a0f4
 /* Logging Functions */
 void fvLogOptionsThermint(CONTROL*,FILE*);
 void fvLogThermint(BODY*,CONTROL*,OUTPUT*,SYSTEM*,UPDATE*,fnWriteOutput[],FILE*);
@@ -815,11 +521,6 @@
 double fdMagMom(BODY*,int);
 double fdPresSWind(BODY*,int);
 double fdMagPauseRad(BODY*,int);
-<<<<<<< HEAD
-=======
-
-void fnForceBehaviorThermint(BODY*,MODULE*,EVOLVE*,IO*,SYSTEM*,UPDATE*,fnUpdateVariable ***fnUpdate,int,int);
->>>>>>> e9c1a0f4
 double fdSurfEnFlux(BODY*,SYSTEM*,UPDATE*,int,int);
 
 
