--- conflicted
+++ resolved
@@ -12,7 +12,7 @@
 // UNITS CONSTANTS
 #define KM               1e3                   /**< [m] m in 1 km */
 // FUNDAMENTAL CONSTANTS
-#define GASCONSTANT      8.3144621             /**< [J/mol/K] Gas constant in SI units. */     
+#define GASCONSTANT      8.3144621             /**< [J/mol/K] Gas constant in SI units. */
 // E MASS RESERVOIRS
 #define EMASS            5.9742e24             /**< [kg] Mass of Earth (E) */
 #define EMASSFRACMAN     0.6712                /**< [nd] Earth's mantle mass fraction */
@@ -52,8 +52,8 @@
 #define GRAVUMAN         10.5                   /**< [m/s2] Earth's upper mantle gravity */
 #define GRAVLMAN         10.5                   /**< [m/s2] Earth's lower mantle gravity  */
 #define GRAVCMB          10.6                   /**< [m/s2] Earth's core-mantle boundary gravity */
-					         
-/* THERMAL PROPERTIES */		         
+
+/* THERMAL PROPERTIES */
 #define SPECHEATMAN      1265.0                 /**< [J/kg/K] Mantle specfic heat */
 #define SPECHEATCORE     840.0                  /**< [J/kg/K] Core specific heat */
 #define THERMEXPANMAN    3e-5                   /**< [K^-1] Mantle thermal expansivity */
@@ -65,13 +65,13 @@
 #define SPECLATENTICB    750e3                  /**< [J/kg] Inner core boundary specific latent heat release */
 #define SPECLATENTMAN    320e3                  /**< [J/kg] specific latent heat release by mantle solidification */
 #define SPECPOWGRAVIC    3e5                    /**< [J/kg] Gravitational power release by inner core solidification */
-/* CONVECTION CONSTANTS */	                 	
+/* CONVECTION CONSTANTS */
 #define RACRIT           660.                   /**< [nd] Critical rayleigh number for spherical convection */
 #define CONVEXPON        1./3                   /**< [nd] Convective cooling Nusselt-Rayleigh number exponent, "beta" */
 #define HFLOWREDUCTSTAG  1./25                  /**< [nd] Mantle surface heat flow reduction factor for stagnant lid */
 #define STAGLID          0.                     /**< [nd] Switch to turn stagnant lid on.  (def=0, ie mobile lid) */
 #define MANHFLOWPREF     1.                     /**< [nd] Upper mantle heat flow prefix. mobile lid=1. staglid=HFLOWREDUCTSTAG */
-/* VISCOSITY PROPERTIES */	                 	
+/* VISCOSITY PROPERTIES */
 #define ACTVISCMAN       3e5                    /**< [J/mol] Mantle viscosity activation energy */
 #define ACTSHMODMAN      2e5                    /**< [J/mol] Mantle shear modulus activation energy */
 #define STIFFNESS        1e13                   /**< [Pa] Effective stiffness of mantle (calibrated to k2=0.3, Q=100) */
@@ -104,7 +104,7 @@
 #define ECRUSTDEPTH      (EMASSCRUST)/((ECRUSTDENSITY)*(ECRUSTAREA)) /**< [m] Average depth of continental crust today ~ 36 km (Taylor 95) */
 #define CRUSTACCRFRAC    0.015                  /**< [nd] Constant fraction of oceanic crust accreted onto continent */
 #define CRUSTINSOFACT    (65.)/(94.)            /**< [nd] Reduction in heat conducted through contintental crust compared to oceanic crust (Jaupart 07, table 3) */
-/* CORE CHEMISTRY */		                 	
+/* CORE CHEMISTRY */
 #define DTCHIREF         300.                   /**< [K] Core reference liquidus depression */
 #define CHI_OC_E         0.18                   /**< [nd] Earth's outer core light element concentration */
 #define PARTITION_CHI_CORE (ERICB)/(ERCORE)     /**< [nd] Core light element partition coefficent */
@@ -119,7 +119,7 @@
 #define ADJUMPM2UM       0.7                    /**< [nd] Adiabatic temperature jump from average to upper mantle "epsilon_UM" */
 #define ADJUMPM2LM       1.3                    /**< [nd] Adiabatic temperature jump from average to lower mantle "epsilon_LM" */
 #define ADJUMPC2CMB      0.8                    /**< [nd] Adiabatic temperature jump from average core to CMB "epsilon_c" */
-/* MAGNETIC DYNAMO PROPERTIES */                 	
+/* MAGNETIC DYNAMO PROPERTIES */
 #define MAGPERM          4*PI*1e-7              /**< [H/m] Magnetic permeability constant */
 #define MAGMOMCOEF       0.146                  /**< [nd] Saturation constant for fast rotating dipolar dynamos (OC2006) */
 #define ELECCONDCORE     10e5                   /**< [S/m] Electrical conductivity of core  */
@@ -141,14 +141,14 @@
 #define OPTENDTHERMINT      1900                /**< End of THERMINT options indexes */
 
 /* Scalar Properties */
-#define OPT_TMAN	    1710		/**< Average mantle temperature */                                 
-#define OPT_TUMAN	    1711		/**< Temperature base of upper mantle boundary layer */            
-#define OPT_TLMAN	    1712		/**< Temperature top of lower mantle boundary layer */             
-#define OPT_TCORE	    1713		/**< Average core temperature */                                   
-#define OPT_TCMB	    1714		/**< Temperature core-mantle boundary (CMB) */                     
-#define OPT_TICB	    1715		/**< Temperature inner core boundary (ICB) */                      
-#define OPT_BLUMAN	    1716		/**< Upper mantle thermal boundary layer thickness */              
-#define OPT_BLLMAN	    1717		/**< Lower mantle thermal boundary layer thickness */              
+#define OPT_TMAN	    1710		/**< Average mantle temperature */
+#define OPT_TUMAN	    1711		/**< Temperature base of upper mantle boundary layer */
+#define OPT_TLMAN	    1712		/**< Temperature top of lower mantle boundary layer */
+#define OPT_TCORE	    1713		/**< Average core temperature */
+#define OPT_TCMB	    1714		/**< Temperature core-mantle boundary (CMB) */
+#define OPT_TICB	    1715		/**< Temperature inner core boundary (ICB) */
+#define OPT_BLUMAN	    1716		/**< Upper mantle thermal boundary layer thickness */
+#define OPT_BLLMAN	    1717		/**< Lower mantle thermal boundary layer thickness */
 #define OPT_TJUMPUMAN	    1718		/**< Temperature jump across upper mantle thermal boundary layer */
 #define OPT_TJUMPLMAN	    1719		/**< Temperature jump across lower mantle thermal boundary layer */
 #define OPT_VISCLMAN	    1721		/**< Viscosity of lower mantle thermal boundary layer */
@@ -166,7 +166,7 @@
 #define OPT_IMK2MAN	    1733		/**< Mantle imaginary part of the k2 Love number */
 #define OPT_VISCUMANARR	    1736		/**< Arrhenius viscosity in upper mantle */
 #define OPT_VISCMMAN	    1737		/**< Viscosity of mid (average) mantle */
-/* Time Derivatives & Gradients */		 						   
+/* Time Derivatives & Gradients */
 #define OPT_TDOTMAN	    1740		/**< Time derivative of average mantle temperature */
 #define OPT_TDOTCORE	    1741		/**< Time derivative of average core temperature */
 #define OPT_HFLUXUMAN	    1742		/**< Heat flux across upper mantle thermal boundary layer */
@@ -185,15 +185,15 @@
 #define OPT_HFLUXSURF	    1760		/**< Heat flux across surface of mantle */
 #define OPT_HFLOWSURF	    1761	        /**< Heat flow across surface of mantle */
 #define OPT_TIDALPOWMAN	    1762                /**< Mantle tidal dissipation power */
-/* Halts */			           							   
+/* Halts */
 #define OPT_HALTMINTMAN	    1763                /**< Halt at a minimum mantle temperature */
 #define OPT_HALTMINTCORE    1764                /**< Halt at a minimum core temperature */
-/* Stagnant Lid */		                 							   
+/* Stagnant Lid */
 #define OPT_STAGLID	    1765                /**< Stagnant lid switch for mantle surface heat flow */
 #define OPT_MANHFLOWPREF    1766                /**< Mantle surface heat flow prefix coefficient */
-/* Stellar Wind */		                 							   
+/* Stellar Wind */
 #define OPT_PRESSWIND	    1767                /**< Stellar wind pressure, used to compute magneopause radius */
-/* Core Variables */		                 							   
+/* Core Variables */
 #define OPT_RIC		    1770                /**< Inner core radius */
 #define OPT_DOC		    1771                /**< Outer core shell thickness */
 #define OPT_CHIOC	    1780                /**< Outer core light element concentration "chi" */
@@ -205,9 +205,9 @@
 #define OPT_MASSCHIOC	    1786                /**< Outer core light element "chi" mass */
 #define OPT_MASSCHIIC	    1787                /**< Inner core light element "chi" mass */
 #define OPT_DTCHI	    1788                /**< Core liquidus depression */
-/* Dynamo Parameters */		                 							   
+/* Dynamo Parameters */
 #define OPT_MAGMOMCOEF	    1789                /**< Magnetic dipole moment scaling coefficient "gamma_dip" */
-/* Constants */			                 							   
+/* Constants */
 #define OPT_VISCJUMPMAN	    1790                /**< Viscosity ratio of lower to upper mantle */
 #define OPT_ERUPTEFF	    1791                /**< Mantle melt eruption efficiency */
 #define OPT_VISCREF	    1792                /**< Reference viscosity */
@@ -294,68 +294,62 @@
 /* Force Behavior */
 void fvForceBehaviorThermint(BODY*,MODULE*,EVOLVE*,IO*,SYSTEM*,UPDATE*,fnUpdateVariable ***fnUpdate,int,int);
 
-<<<<<<< HEAD
 /* Output Functions */
 /* THERMINT */
 #define OUTSTARTTHERMINT         1700
 #define OUTENDTHERMINT           1900
-=======
-void InitializeOutputThermint(OUTPUT*,fnWriteOutput[]);
-void InitializeOutputFunctionThermint(OUTPUT*,int,int);
-void FinalizeOutputFunctionThermint(OUTPUT*,int,int);
->>>>>>> 9be2d876
 
 /* Output Body Properties */
 /* Scalar Properties */
-#define OUT_TMAN            1710                /**< [K] Average mantle temperature */				   
-#define OUT_TUMAN	    1711		/**< [K] Temperature base of upper mantle boundary layer */		   
-#define OUT_TLMAN	    1712		/**< [K] Temperature top of lower mantle boundary layer */	      
-#define OUT_TCORE	    1713		/**< [K] Average core temperature */				      
-#define OUT_TCMB	    1714		/**< [K] Temperature core-mantle boundary (CMB) */		      
-#define OUT_TICB	    1715		/**< [K] Temperature inner core boundary (ICB) */		      
-#define OUT_BLUMAN	    1716		/**< [m] Upper mantle thermal boundary layer thickness */              
-#define OUT_BLLMAN	    1717		/**< [m] Lower mantle thermal boundary layer thickness */              
+#define OUT_TMAN            1710                /**< [K] Average mantle temperature */
+#define OUT_TUMAN	    1711		/**< [K] Temperature base of upper mantle boundary layer */
+#define OUT_TLMAN	    1712		/**< [K] Temperature top of lower mantle boundary layer */
+#define OUT_TCORE	    1713		/**< [K] Average core temperature */
+#define OUT_TCMB	    1714		/**< [K] Temperature core-mantle boundary (CMB) */
+#define OUT_TICB	    1715		/**< [K] Temperature inner core boundary (ICB) */
+#define OUT_BLUMAN	    1716		/**< [m] Upper mantle thermal boundary layer thickness */
+#define OUT_BLLMAN	    1717		/**< [m] Lower mantle thermal boundary layer thickness */
 #define OUT_TJUMPUMAN	    1718		/**< [K] Temperature jump across upper mantle thermal boundary layer */
 #define OUT_TJUMPLMAN	    1719		/**< [K] Temperature jump across lower mantle thermal boundary layer */
 #define OUT_SIGNTJUMPUMAN   1720                /**< [K] Temperature Jump across upper mantle thermal boundary layer */
 #define OUT_SIGNTJUMPLMAN   1721                /**< [K] Temperature Jump across lower mantle thermal boundary layer */
 #define OUT_VISCLMAN        1723                /**< [m^2/s] Viscosity lower mantle thermal boundary layer */
-#define OUT_SHMODUMAN       1725                /**< [m^2/s] Shear modulus of upper mantle boundary layer */   
-#define OUT_SHMODLMAN	    1726		/**< [m^2/s] Shear modulus of lower mantle boundary layer */   
-#define OUT_FMELTUMAN	    1727		/**< [nd] Melt fraction in upper mantle boundary layer */   
-#define OUT_FMELTLMAN	    1728		/**< [nd] Melt fraction in lower mantle boundary layer */   
+#define OUT_SHMODUMAN       1725                /**< [m^2/s] Shear modulus of upper mantle boundary layer */
+#define OUT_SHMODLMAN	    1726		/**< [m^2/s] Shear modulus of lower mantle boundary layer */
+#define OUT_FMELTUMAN	    1727		/**< [nd] Melt fraction in upper mantle boundary layer */
+#define OUT_FMELTLMAN	    1728		/**< [nd] Melt fraction in lower mantle boundary layer */
 #define OUT_MELTFACTORUMAN  1729		/**< [nd] Melt viscosity reduction factor in upper mantle */
 #define OUT_MELTFACTORLMAN  1730                /**< [nd] Melt viscosity reduction factor in lower mantle */
-#define OUT_DEPTHMELTMAN    1731		/**< [m] Depth to base of upper mantle melting */           
-#define OUT_TDEPTHMELTMAN   1732		/**< [K] Temperature at base of upper mantle melting */     
+#define OUT_DEPTHMELTMAN    1731		/**< [m] Depth to base of upper mantle melting */
+#define OUT_TDEPTHMELTMAN   1732		/**< [K] Temperature at base of upper mantle melting */
 #define OUT_TJUMPMELTMAN    1733		/**< [K] Temperature jump across upper mantle melt region */
 #define OUT_MELTMASSFLUXMAN 1734                /**< [kg/s] Mantle melt mass flux */
 #define OUT_VISCUMANARR     1737                /**< [m^2/s] Arrhenius viscosity in upper mantle */
 #define OUT_RAYLEIGHMAN     1738                /**< [nd] Mantle Rayleigh Number */
 #define OUT_VISCMMAN        1739                /**< [m^2/s] Viscosity of mid (average) mantle */
-/* Time Derivatives & Gradients */               							      
-#define OUT_TDOTMAN	    1740	        /**< [K/s] Time derivative of average mantle temperature */               
-#define OUT_TDOTCORE	    1741		/**< [K/s] Time derivative of average core temperature */                 
-#define OUT_HFLUXUMAN	    1742		/**< [W/m^2] Heat flux across upper mantle thermal boundary layer */        
-#define OUT_HFLOWUMAN	    1743		/**< [W] Heat flow across upper mantle thermal boundary layer */        
-#define OUT_HFLUXLMAN	    1744		/**< [W/m^2] Heat flux across upper mantle thermal boundary layer */        
-#define OUT_HFLOWLMAN	    1745		/**< [W] Heat flow across upper mantle thermal boundary layer */        
-#define OUT_HFLUXCMB	    1746		/**< [W/m^2] Heat flux across core-mantle boundary and lower mantle */      
-#define OUT_HFLOWCMB	    1747		/**< [W] Heat flow across core-mantle boundary and lower mantle */      
-#define OUT_HFLOWTIDALMAN   1748		/**< [W] Tidal dissipation heat flow in mantle */                       
-#define OUT_HFLOWTIDALCORE  1749	    	/**< [W] Tidal dissipation heat flow in core */                         
-#define OUT_HFLOWLATENTMAN  1750		/**< [W] Latent heat flow from solidification of mantle */              
-#define OUT_HFLOWMELTMAN    1751		/**< [W] Melt heat flow from mantle */                                  
-#define OUT_HFLOWLATENTIC   1752		/**< [W] Latent heat flow from solidification of inner core */          
+/* Time Derivatives & Gradients */
+#define OUT_TDOTMAN	    1740	        /**< [K/s] Time derivative of average mantle temperature */
+#define OUT_TDOTCORE	    1741		/**< [K/s] Time derivative of average core temperature */
+#define OUT_HFLUXUMAN	    1742		/**< [W/m^2] Heat flux across upper mantle thermal boundary layer */
+#define OUT_HFLOWUMAN	    1743		/**< [W] Heat flow across upper mantle thermal boundary layer */
+#define OUT_HFLUXLMAN	    1744		/**< [W/m^2] Heat flux across upper mantle thermal boundary layer */
+#define OUT_HFLOWLMAN	    1745		/**< [W] Heat flow across upper mantle thermal boundary layer */
+#define OUT_HFLUXCMB	    1746		/**< [W/m^2] Heat flux across core-mantle boundary and lower mantle */
+#define OUT_HFLOWCMB	    1747		/**< [W] Heat flow across core-mantle boundary and lower mantle */
+#define OUT_HFLOWTIDALMAN   1748		/**< [W] Tidal dissipation heat flow in mantle */
+#define OUT_HFLOWTIDALCORE  1749	    	/**< [W] Tidal dissipation heat flow in core */
+#define OUT_HFLOWLATENTMAN  1750		/**< [W] Latent heat flow from solidification of mantle */
+#define OUT_HFLOWMELTMAN    1751		/**< [W] Melt heat flow from mantle */
+#define OUT_HFLOWLATENTIC   1752		/**< [W] Latent heat flow from solidification of inner core */
 #define OUT_POWERGRAVIC	    1753		/**< [W] Gravitation power released from solidification of inner core */
-#define OUT_HFLOWICB	    1754		/**< [W] Heat flow across inner core boundary */                        
-#define OUT_HFLUXSURF	    1760		/**< [W/m^2] Heat flux across surface of mantle */                          
-#define OUT_HFLOWSURF	    1761		/**< [W] Heat flow across surface of mantle */                          
-#define OUT_TIDALPOWMAN	    1762		/**< [W] Mantle tidal dissipation power */                              
+#define OUT_HFLOWICB	    1754		/**< [W] Heat flow across inner core boundary */
+#define OUT_HFLUXSURF	    1760		/**< [W/m^2] Heat flux across surface of mantle */
+#define OUT_HFLOWSURF	    1761		/**< [W] Heat flow across surface of mantle */
+#define OUT_TIDALPOWMAN	    1762		/**< [W] Mantle tidal dissipation power */
 #define OUT_HFLOWSECMAN     1763                /**< [W] Mantle secular cooling power */
 #define OUT_HFLUXCMBAD      1764                /**< [W/m^2] Adiabatic heat flux at top of core */
 #define OUT_HFLUXCMBCONV    1765                /**< [W/m^2] Super-adiabatic (convective) heat flux at top of core */
-/* Core Variables */		                 							      
+/* Core Variables */
 #define OUT_RIC             1770                /**< [m] Inner core radius */
 #define OUT_DOC             1771                /**< [m] Outer core shell thickness */
 #define OUT_DRICDTCMB       1772                /**< [m/K] Change in inner core radius with CMB temperature: d(R_ic)/d(T_cmb) */
@@ -376,25 +370,25 @@
 #define OUT_MAGMOM          1787                /**< [Am^2] Core dynamo dipole magnetic moment */
 #define OUT_PRESSWIND       1788                /**< [kg/m/s^2] Stellar wind pressure at planet */
 #define OUT_MAGPAUSERAD     1789                /**< [m] Magnetopause radius from center of planet */
-/* Constants */			                 							      
-#define OUT_VISCJUMPMAN     1795                /**< [nd] Viscosity ratio of lower to upper mantle */ 
-#define OUT_ERUPTEFF	    1796		/**< [nd] Mantle melt eruption efficiency */    
-#define OUT_VISCREF	    1797		/**< [m^2/s] Reference viscosity */                      
+/* Constants */
+#define OUT_VISCJUMPMAN     1795                /**< [nd] Viscosity ratio of lower to upper mantle */
+#define OUT_ERUPTEFF	    1796		/**< [nd] Mantle melt eruption efficiency */
+#define OUT_VISCREF	    1797		/**< [m^2/s] Reference viscosity */
 #define OUT_TREFLIND	    1798		/**< [K] Reference Lindemann temperature of core liquidus */
-#define OUT_DTCHIREF	    1799		/**< [K] Reference core liquidus depression */       
+#define OUT_DTCHIREF	    1799		/**< [K] Reference core liquidus depression */
 #define OUT_DYNVISC         1800                /**< [Pa/s] Dynamic viscosity of upper mantle */
-											      
-void fvInitializeOutputThermint(OUTPUT*,fnWriteOutput[]);					      
-void fvInitializeOutputFunctionThermint(OUTPUT*,int,int);					      
-void fvFinalizeOutputFunctionThermint(OUTPUT*,int,int);					      
-											      
-void fvWriteTMan(BODY*,CONTROL*,OUTPUT*,SYSTEM*,UNITS*,UPDATE*,int,double*,char[]);	      
-void fvWriteTUMan(BODY*,CONTROL*,OUTPUT*,SYSTEM*,UNITS*,UPDATE*,int,double*,char[]);	      
-void fvWriteTLMan(BODY*,CONTROL*,OUTPUT*,SYSTEM*,UNITS*,UPDATE*,int,double*,char[]);	      
-void fvWriteTJumpUMan(BODY*,CONTROL*,OUTPUT*,SYSTEM*,UNITS*,UPDATE*,int,double*,char[]);	      
-void fvWriteTJumpLMan(BODY*,CONTROL*,OUTPUT*,SYSTEM*,UNITS*,UPDATE*,int,double*,char[]);	      
-void fvWriteSignTJumpUMan(BODY*,CONTROL*,OUTPUT*,SYSTEM*,UNITS*,UPDATE*,int,double*,char[]);    
-void fvWriteSignTJumpLMan(BODY*,CONTROL*,OUTPUT*,SYSTEM*,UNITS*,UPDATE*,int,double*,char[]);    
+
+void fvInitializeOutputThermint(OUTPUT*,fnWriteOutput[]);
+void fvInitializeOutputFunctionThermint(OUTPUT*,int,int);
+void fvFinalizeOutputFunctionThermint(OUTPUT*,int,int);
+
+void fvWriteTMan(BODY*,CONTROL*,OUTPUT*,SYSTEM*,UNITS*,UPDATE*,int,double*,char[]);
+void fvWriteTUMan(BODY*,CONTROL*,OUTPUT*,SYSTEM*,UNITS*,UPDATE*,int,double*,char[]);
+void fvWriteTLMan(BODY*,CONTROL*,OUTPUT*,SYSTEM*,UNITS*,UPDATE*,int,double*,char[]);
+void fvWriteTJumpUMan(BODY*,CONTROL*,OUTPUT*,SYSTEM*,UNITS*,UPDATE*,int,double*,char[]);
+void fvWriteTJumpLMan(BODY*,CONTROL*,OUTPUT*,SYSTEM*,UNITS*,UPDATE*,int,double*,char[]);
+void fvWriteSignTJumpUMan(BODY*,CONTROL*,OUTPUT*,SYSTEM*,UNITS*,UPDATE*,int,double*,char[]);
+void fvWriteSignTJumpLMan(BODY*,CONTROL*,OUTPUT*,SYSTEM*,UNITS*,UPDATE*,int,double*,char[]);
 void fvWriteTCore(BODY*,CONTROL*,OUTPUT*,SYSTEM*,UNITS*,UPDATE*,int,double*,char[]);
 void fvWriteTCMB(BODY*,CONTROL*,OUTPUT*,SYSTEM*,UNITS*,UPDATE*,int,double*,char[]);
 void fvWriteTICB(BODY*,CONTROL*,OUTPUT*,SYSTEM*,UNITS*,UPDATE*,int,double*,char[]);
