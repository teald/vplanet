--- conflicted
+++ resolved
@@ -9,15 +9,8 @@
   @date May 2014
 
 */
-<<<<<<< HEAD
 #define NUM_THREADS 1
-#include <stdio.h>
-#include <math.h>
-#include <assert.h>
-#include <stdlib.h>
-=======
-
->>>>>>> 97f2fbb0
+
 #include "vplanet.h"
 
 void PropsAuxGeneral(BODY *body,CONTROL *control) {
@@ -375,12 +368,8 @@
       iNumEqns = update[iBody].iNumEqns[iVar];
       for (iEqn=0;iEqn<iNumEqns;iEqn++) {
         // XXX Set update.dDxDtModule here?
-<<<<<<< HEAD
         daDerivVar += iDir*evolve->tmpUpdate[iBody].daDerivProc[iVar][iEqn];
         //evolve->daTmpVal[0][iBody][iVar] += (*dDt)*iDir*evolve->tmpUpdate[iBody].daDeriv[iVar][iEqn];
-=======
-        evolve->daDeriv[0][iBody][iVar] += iDir*evolve->tmpUpdate[iBody].daDerivProc[iVar][iEqn];
->>>>>>> 97f2fbb0
       }
       evolve->daDeriv[0][iBody][iVar] = daDerivVar;
     }
