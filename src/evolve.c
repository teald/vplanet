/**
  @file evolve.c

  @brief This file contains all the core VPLANET integration routines including the
         timestepping algorithm and the Runge-Kutta Integration scheme.

  @author Rory Barnes ([RoryBarnes](https://github.com/RoryBarnes/))

  @date May 2014

*/

#include "vplanet.h"

void PropsAuxGeneral(BODY *body,CONTROL *control) {
/* Recompute the mean motion, necessary for most modules */
  int iBody; // Dummy counting variable

  for (iBody=0;iBody<control->Evolve.iNumBodies;iBody++) {
    if (iBody != 0 && body[iBody].bBinary == 0) {
      body[iBody].dMeanMotion = fdSemiToMeanMotion(body[iBody].dSemi,(body[0].dMass+body[iBody].dMass));
    }
  }
}

void PropertiesAuxiliary(BODY *body,CONTROL *control,SYSTEM *system,UPDATE *update) {
/* Evaluate single and multi-module auxialliary functions to update parameters
 * of interest such as mean motion.
 */
  int iBody,iModule; // Dummy counter variables

  PropsAuxGeneral(body,control);

  /* Get properties from each module */
  for (iBody=0;iBody<control->Evolve.iNumBodies;iBody++) {
    // Uni-module properties
    for (iModule=0;iModule<control->Evolve.iNumModules[iBody];iModule++)
      control->fnPropsAux[iBody][iModule](body,&control->Evolve,&control->Io,update,iBody);

    // Multi-module properties
    for (iModule=0;iModule<control->iNumMultiProps[iBody];iModule++)
      control->fnPropsAuxMulti[iBody][iModule](body,&control->Evolve,&control->Io,update,iBody);
  }
}

void CalculateDerivatives(BODY *body,SYSTEM *system,UPDATE *update,fnUpdateVariable ***fnUpdate,
    int iNumBodies) {
  int iBody,iVar,iEqn;

  for (iBody=0;iBody<iNumBodies;iBody++) {
    for (iVar=0;iVar<update[iBody].iNumVars;iVar++) {
      update[iBody].daDeriv[iVar] = 0;
      for (iEqn=0;iEqn<update[iBody].iNumEqns[iVar];iEqn++) {
        update[iBody].daDerivProc[iVar][iEqn] =
          fnUpdate[iBody][iVar][iEqn](body,system,update[iBody].iaBody[iVar][iEqn]);
        update[iBody].daDeriv[iVar] += update[iBody].daDerivProc[iVar][iEqn];
      }
    }
  }
  iBody = 0;
}


/*
 * Integration Control
 */

double AssignDt(double dMin,double dNextOutput,double dEta) {
/* Compute the next timestep, dt, making sure it's not larger than the output
 * cadence */

  dMin = dEta * dMin;
  if (dNextOutput < dMin)
  {
    dMin = dNextOutput;
  }
  return dMin;
}

double fdGetTimeStep(BODY *body,CONTROL *control,SYSTEM *system,UPDATE *update,fnUpdateVariable ***fnUpdate) {
  /* Fills the Update arrays with the derivatives
   * or new values. It returns the smallest timescale for use
   * in variable timestepping. Uses either a 4th order Runge-Kutte integrator or
   * an Euler step.
   */

  int iBody,iVar,iEqn; // Dummy counting variables
  EVOLVE integr; // Dummy EVOLVE struct so we don't have to dereference control a lot
  double dVarNow,dMinNow,dMin=dHUGE,dVarTotal; // Intermediate storage variables

  integr = control->Evolve;

  dMin = dHUGE;

  for (iBody=0;iBody<control->Evolve.iNumBodies;iBody++) {
    if (update[iBody].iNumVars > 0) {
      for (iVar=0;iVar<update[iBody].iNumVars;iVar++) {

        // The parameter does not require a derivative, but is calculated explicitly as a function of age.
        /*
        printf("%d %d\n",iBody,iVar);
        fflush(stdout);
        */
	      if (update[iBody].iaType[iVar][0] == 0) {
	        dVarNow = *update[iBody].pdVar[iVar];
	        for (iEqn=0;iEqn<update[iBody].iNumEqns[iVar];iEqn++) {
	          update[iBody].daDerivProc[iVar][iEqn] =
              fnUpdate[iBody][iVar][iEqn](body,system,update[iBody].iaBody[iVar][iEqn]);
	        }
	        if (control->Evolve.bFirstStep) {
	          dMin = integr.dTimeStep;
	          control->Evolve.bFirstStep = 0;
	        } else {
	          /* Sum over all equations giving new value of the variable */
	          dVarTotal = 0.;
	          for (iEqn=0;iEqn<update[iBody].iNumEqns[iVar];iEqn++) {
	            dVarTotal += update[iBody].daDerivProc[iVar][iEqn];
	          }
	          // Prevent division by zero
	          if (dVarNow != dVarTotal) {
	            dMinNow = fabs(dVarNow/((dVarNow - dVarTotal)/integr.dTimeStep));
	            if (dMinNow < dMin)
		            dMin = dMinNow;
	           }
	         }
        /* Equations that are integrated in the matrix but are NOT allowed to dictate
           timestepping.  These are derived quantities, like lost energy, that must
           be integrated as primary variables to keep track of them properly, i.e.
           lost energy depends on changing radii, which are integrated.  But in this
           case, since they are derived quantities, they should NOT participate in
           timestep selection - dflemin3
         */
         } else if (update[iBody].iaType[iVar][0] == 5) {
           //continue;
           for (iEqn=0;iEqn<update[iBody].iNumEqns[iVar];iEqn++) {
             update[iBody].daDerivProc[iVar][iEqn] =
               fnUpdate[iBody][iVar][iEqn](body,system,update[iBody].iaBody[iVar][iEqn]);
           }
           /* Integration for binary, where parameters can be computed via derivatives,
         or as an explicit function of age */
         } else if (update[iBody].iaType[iVar][0] == 10) {
         /* Equations not in matrix, computing things as explicit function of time,
           so we set dMin to time until next output
           Figure out time until next output */
           dMinNow = control->Io.dNextOutput;
           if (dMinNow < dMin) {
             dMin = dMinNow;
           }
           /* The parameter does not require a derivative, but is calculated
	          explicitly as a function of age and is a sinusoidal quantity
	          (e.g. h,k,p,q in DistOrb) */
	       } else if (update[iBody].iaType[iVar][0] == 3) {
	          dVarNow = *update[iBody].pdVar[iVar];
	          for (iEqn=0;iEqn<update[iBody].iNumEqns[iVar];iEqn++) {
	             update[iBody].daDerivProc[iVar][iEqn] = fnUpdate[iBody][iVar][iEqn](body,system,update[iBody].iaBody[iVar][iEqn]);
	          }
	          if (control->Evolve.bFirstStep) {
	             dMin = integr.dTimeStep;
	             control->Evolve.bFirstStep = 0;
	          } else {
	            /* Sum over all equations giving new value of the variable */
	            dVarTotal = 0.;
	            for (iEqn=0;iEqn<update[iBody].iNumEqns[iVar];iEqn++) {
	              dVarTotal += update[iBody].daDerivProc[iVar][iEqn];
	            }
	            // Prevent division by zero
	            if (dVarNow != dVarTotal) {
	              dMinNow = fabs(1.0/((dVarNow - dVarTotal)/integr.dTimeStep));
	              if (dMinNow < dMin)
		              dMin = dMinNow;
	            }
	          }
  	       /* The parameter is a "polar/sinusoidal quantity" and
	          controlled by a time derivative */
	       } else {
	         for (iEqn=0;iEqn<update[iBody].iNumEqns[iVar];iEqn++) {
	           if (update[iBody].iaType[iVar][iEqn] == 2) {
	             update[iBody].daDerivProc[iVar][iEqn] = fnUpdate[iBody][iVar][iEqn](body,system,update[iBody].iaBody[iVar][iEqn]);
	             //if (update[iBody].daDerivProc[iVar][iEqn] != 0 && *(update[iBody].pdVar[iVar]) != 0) {
	             if (update[iBody].daDerivProc[iVar][iEqn] != 0) {
		             /* ?Obl require special treatment because they can
		                overconstrain obliquity and PrecA */
		             if (iVar == update[iBody].iXobl || iVar == update[iBody].iYobl || iVar == update[iBody].iZobl) {
		                if (body[iBody].dObliquity != 0) {
		                  dMinNow = fabs(sin(body[iBody].dObliquity)/update[iBody].daDerivProc[iVar][iEqn]);
                    } else { // Obliquity is 0, so its evolution shouldn't impact the timestep
                      dMinNow = dHUGE;
                    }
		             } else if (iVar == update[iBody].iHecc || iVar == update[iBody].iKecc) {
		                if (body[iBody].dEcc != 0) {
		                  dMinNow = fabs(body[iBody].dEcc/update[iBody].daDerivProc[iVar][iEqn]);
                    } else { // Eccentricity is 0, so its evolution shouldn't impact the timestep
                      dMinNow = dHUGE;
                    }
		             } else {
		                dMinNow = fabs(1.0/update[iBody].daDerivProc[iVar][iEqn]);
		             }
		             if (dMinNow < dMin) {
		               dMin = dMinNow;
                 }
	             }
  	           // enforce a minimum step size for ice sheets, otherwise dDt -> 0 real fast
	           } else if (update[iBody].iaType[iVar][iEqn] == 9) {
	              update[iBody].daDerivProc[iVar][iEqn] = fnUpdate[iBody][iVar][iEqn](body,system,update[iBody].iaBody[iVar][iEqn]);
	              if (update[iBody].daDerivProc[iVar][iEqn] != 0 && *(update[iBody].pdVar[iVar]) != 0) {
		               dMinNow = fabs((*(update[iBody].pdVar[iVar]))/update[iBody].daDerivProc[iVar][iEqn]);
		               if (dMinNow < dMin) {
		                 if (dMinNow < control->Halt[iBody].iMinIceDt*(2*PI/body[iBody].dMeanMotion)/control->Evolve.dEta) {
		                    dMin = control->Halt[iBody].iMinIceDt*(2*PI/body[iBody].dMeanMotion)/control->Evolve.dEta;
		                 } else {
		                    dMin = dMinNow;
		                 }
		               }
	              }
               // SpiNBody timestep: semi-temporary hack XXX
             // dt = r^2/v^2
             // r: Position vector
             // v: Velocity vector
             // Inefficient?
             } else if (update[iBody].iaType[iVar][iEqn] == 7) {
               if ( (control->Evolve.bSpiNBodyDistOrb==0) || (control->Evolve.bUsingSpiNBody==1) ) {
                 update[iBody].daDerivProc[iVar][iEqn] = fnUpdate[iBody][iVar][iEqn](body,system,update[iBody].iaBody[iVar][iEqn]);
                 dMinNow = sqrt((body[iBody].dPositionX*body[iBody].dPositionX+body[iBody].dPositionY*body[iBody].dPositionY+body[iBody].dPositionZ*body[iBody].dPositionZ)
                    /(body[iBody].dVelX*body[iBody].dVelX+body[iBody].dVelY*body[iBody].dVelY+body[iBody].dVelZ*body[iBody].dVelZ));
                 if (dMinNow < dMin)
                   dMin = dMinNow;
               }
             } else {
	             // The parameter is controlled by a time derivative
	             update[iBody].daDerivProc[iVar][iEqn] = fnUpdate[iBody][iVar][iEqn](body,system,update[iBody].iaBody[iVar][iEqn]);
               if (!bFloatComparison(update[iBody].daDerivProc[iVar][iEqn],0.0) && !bFloatComparison(*(update[iBody].pdVar[iVar]),0.0)) {
	      	        dMinNow = fabs((*(update[iBody].pdVar[iVar]))/update[iBody].daDerivProc[iVar][iEqn]);
		              if (dMinNow < dMin)
		                dMin = dMinNow;
	             }
	           }
	         } // for loop
	       } // else polar/sinusoidal
      } // for iNumVars
    } // if (update[iBody].iNumVars > 0)
  } // for loop iNumBodies

  return dMin;
}


void fdGetUpdateInfo(BODY *body,CONTROL *control,SYSTEM *system,UPDATE *update,fnUpdateVariable ***fnUpdate) {
/* Fills the Update arrays with the derivatives
 * or new values..
 */

  int iBody,iVar,iEqn,iNumBodies,iNumVars,iNumEqns; // Dummy counting variables
  EVOLVE integr; // Dummy EVOLVE struct so we don't have to dereference control a lot
  double dVarNow,dMinNow,dMin=dHUGE,dVarTotal; // Intermediate storage variables

  integr = control->Evolve;

  iNumBodies = control->Evolve.iNumBodies;
  for (iBody=0;iBody<iNumBodies;iBody++) {
    if (update[iBody].iNumVars > 0) {
      iNumVars = update[iBody].iNumVars;
      for (iVar=0;iVar<iNumVars;iVar++) {
        iNumEqns = update[iBody].iNumEqns[iVar];
        for (iEqn=0;iEqn<iNumEqns;iEqn++) {
          update[iBody].daDerivProc[iVar][iEqn] = fnUpdate[iBody][iVar][iEqn](body,system,update[iBody].iaBody[iVar][iEqn]);
        }
      }
    }
  }
}


void EulerStep(BODY *body,CONTROL *control,SYSTEM *system,UPDATE *update,fnUpdateVariable ***fnUpdate,double *dDt,int iDir) {
/* Compute and apply an Euler update step to a given parameter (x = dx/dt * dt) */
  int iBody,iVar,iEqn;
  double dFoo;

  /* Adjust dt? */
  if (control->Evolve.bVarDt) {
    /* dDt is the dynamical timescale */
    *dDt = fdGetTimeStep(body,control,system,update,fnUpdate);
    *dDt = AssignDt(*dDt,(control->Io.dNextOutput - control->Evolve.dTime),control->Evolve.dEta);
  }

  for (iBody=0;iBody<control->Evolve.iNumBodies;iBody++) {
    for (iVar=0;iVar<update[iBody].iNumVars;iVar++) {
      for (iEqn=0;iEqn<update[iBody].iNumEqns[iVar];iEqn++) {
        if (update[iBody].iaType[iVar][iEqn] == 0)
          /* XXX This looks broken */
          *(update[iBody].pdVar[iVar]) = update[iBody].daDerivProc[iVar][iEqn];
        else {
          /* Update the parameter in the BODY struct! Be careful! */
          *(update[iBody].pdVar[iVar]) += iDir*update[iBody].daDerivProc[iVar][iEqn]*(*dDt);
        }
      }
    }
  }
}

void RungeKutta4Step(BODY *body,CONTROL *control,SYSTEM *system,UPDATE *update,fnUpdateVariable ***fnUpdate,double *dDt,int iDir) {
/* Compute and apply a 4th order Runge-Kutta update step a given parameter. */
  int iBody,iVar,iEqn,iSubStep,iNumBodies,iNumVars,iNumEqns;
  double dFoo,dDelta;

  EVOLVE *evolve = &(control->Evolve); // Save Evolve as a variable for speed and legibility

  /* Create a copy of BODY array */
  BodyCopy(evolve->tmpBody,body,&control->Evolve);

  /* Derivatives at start */
  *dDt = fdGetTimeStep(body,control,system,control->Evolve.tmpUpdate,fnUpdate);

  /* Adjust dt? */
  if (evolve->bVarDt) {
     /*  This is minimum dynamical timescale */
     *dDt = AssignDt(*dDt,(control->Io.dNextOutput - evolve->dTime),evolve->dEta);
  } else {
    *dDt = evolve->dTimeStep;
  }

  evolve->dCurrentDt = *dDt;
  iNumBodies = evolve->iNumBodies;

  for (iBody=0;iBody<iNumBodies;iBody++) {
    iNumVars = update[iBody].iNumVars;
    for (iVar=0;iVar<iNumVars;iVar++) {
      evolve->daDeriv[0][iBody][iVar] = 0;
      iNumEqns = update[iBody].iNumEqns[iVar];
      for (iEqn=0;iEqn<iNumEqns;iEqn++) {
        // XXX Set update.dDxDtModule here?
        evolve->daDeriv[0][iBody][iVar] += iDir*evolve->tmpUpdate[iBody].daDerivProc[iVar][iEqn];
      }

      if (update[iBody].iaType[iVar][0] == 0 || update[iBody].iaType[iVar][0] == 3 || update[iBody].iaType[iVar][0] == 10){
        // LUGER: Note that this is the VALUE of the variable getting passed, contrary to what the names suggest
        // These values are updated in the tmpUpdate struct so that equations which are dependent upon them will be
        // evaluated with higher accuracy
        *(evolve->tmpUpdate[iBody].pdVar[iVar]) = evolve->daDeriv[0][iBody][iVar];
      } else {
        /* While we're in this loop, move each parameter to the midpoint of the timestep */
        *(evolve->tmpUpdate[iBody].pdVar[iVar]) = *(update[iBody].pdVar[iVar]) + 0.5*(*dDt)*evolve->daDeriv[0][iBody][iVar];
      }
    }
  }

  /* First midpoint derivative.*/
  PropertiesAuxiliary(evolve->tmpBody,control,system,update);

  fdGetUpdateInfo(evolve->tmpBody,control,system,evolve->tmpUpdate,fnUpdate);

  for (iBody=0;iBody<iNumBodies;iBody++) {
    iNumVars = update[iBody].iNumVars;
    for (iVar=0;iVar<iNumVars;iVar++) {
      evolve->daDeriv[1][iBody][iVar] = 0;
      iNumEqns = update[iBody].iNumEqns[iVar];
      for (iEqn=0;iEqn<iNumEqns;iEqn++) {
        evolve->daDeriv[1][iBody][iVar] += iDir*evolve->tmpUpdate[iBody].daDerivProc[iVar][iEqn];
      }

      if (update[iBody].iaType[iVar][0] == 0 || update[iBody].iaType[iVar][0] == 3 || update[iBody].iaType[iVar][0] == 10){
        // LUGER: Note that this is the VALUE of the variable getting passed, contrary to what the names suggest
        // These values are updated in the tmpUpdate struct so that equations which are dependent upon them will be
        // evaluated with higher accuracy
        *(evolve->tmpUpdate[iBody].pdVar[iVar]) = evolve->daDeriv[1][iBody][iVar];
      } else {
        /* While we're in this loop, move each parameter to the midpoint
        of the timestep based on the midpoint derivative. */
        *(evolve->tmpUpdate[iBody].pdVar[iVar]) = *(update[iBody].pdVar[iVar]) + 0.5*(*dDt)*evolve->daDeriv[1][iBody][iVar];
      }
    }
  }

  /* Second midpoint derivative */
  PropertiesAuxiliary(evolve->tmpBody,control,system,update);

  fdGetUpdateInfo(evolve->tmpBody,control,system,evolve->tmpUpdate,fnUpdate);

  for (iBody=0;iBody<iNumBodies;iBody++) {
    iNumVars = update[iBody].iNumVars;
    for (iVar=0;iVar<iNumVars;iVar++) {
      evolve->daDeriv[2][iBody][iVar] = 0;
      iNumEqns = update[iBody].iNumEqns[iVar];
      for (iEqn=0;iEqn<iNumEqns;iEqn++) {
        evolve->daDeriv[2][iBody][iVar] += iDir*evolve->tmpUpdate[iBody].daDerivProc[iVar][iEqn];
      }

      if (update[iBody].iaType[iVar][0] == 0 || update[iBody].iaType[iVar][0] == 3 || update[iBody].iaType[iVar][0] == 10){
        // LUGER: Note that this is the VALUE of the variable getting passed, contrary to what the names suggest
        // These values are updated in the tmpUpdate struct so that equations which are dependent upon them will be
        // evaluated with higher accuracy
        *(evolve->tmpUpdate[iBody].pdVar[iVar]) = evolve->daDeriv[2][iBody][iVar];
      } else {
        /* While we're in this loop, move each parameter to the end of
        the timestep based on the second midpoint derivative. */
        *(evolve->tmpUpdate[iBody].pdVar[iVar]) = *(update[iBody].pdVar[iVar]) + *dDt*evolve->daDeriv[2][iBody][iVar];
      }
    }
  }

  /* Full step derivative */
  PropertiesAuxiliary(evolve->tmpBody,control,system,update);

  fdGetUpdateInfo(evolve->tmpBody,control,system,evolve->tmpUpdate,fnUpdate);

  for (iBody=0;iBody<iNumBodies;iBody++) {
    iNumVars = update[iBody].iNumVars;
    for (iVar=0;iVar<iNumVars;iVar++) {

      if (update[iBody].iaType[iVar][0] == 0 || update[iBody].iaType[iVar][0] == 3 || update[iBody].iaType[iVar][0] == 10){
        // NOTHING!
      } else {
        evolve->daDeriv[3][iBody][iVar] = 0;
        iNumEqns = update[iBody].iNumEqns[iVar];
        for (iEqn=0;iEqn<iNumEqns;iEqn++) {
          evolve->daDeriv[3][iBody][iVar] += iDir*evolve->tmpUpdate[iBody].daDerivProc[iVar][iEqn];
        }
      }
    }
  }
  /* Now do the update -- Note the pointer to the home of the actual variables!!! */
  for (iBody=0;iBody<iNumBodies;iBody++) {
    iNumVars = update[iBody].iNumVars;
    for (iVar=0;iVar<iNumVars;iVar++) {
      update[iBody].daDeriv[iVar] = 1./6*(evolve->daDeriv[0][iBody][iVar] + 2*evolve->daDeriv[1][iBody][iVar] +
      2*evolve->daDeriv[2][iBody][iVar] + evolve->daDeriv[3][iBody][iVar]);

      if (update[iBody].iaType[iVar][0] == 0 || update[iBody].iaType[iVar][0] == 3 || update[iBody].iaType[iVar][0] == 10){
        // LUGER: Note that this is the VALUE of the variable getting passed, contrary to what the names suggest
        *(update[iBody].pdVar[iVar]) = evolve->daDeriv[0][iBody][iVar];
      } else {
        *(update[iBody].pdVar[iVar]) += update[iBody].daDeriv[iVar]*(*dDt);
      }
    }
  }
}

/*
 * Evolution Subroutine
 */

void Evolve(BODY *body,CONTROL *control,FILES *files,MODULE *module,OUTPUT *output,SYSTEM *system,UPDATE *update,fnUpdateVariable ***fnUpdate,fnWriteOutput *fnWrite,fnIntegrate fnOneStep) {
/* Master evolution routine that controls the simulation integration. */
  int iDir,iBody,iModule,nSteps; // Dummy counting variables
  double dDt,dFoo; // Next timestep, dummy variable
  double dEqSpinRate; // Store the equilibrium spin rate

  nSteps=0;

  if (control->Evolve.bDoForward)
    iDir=1;
  else
    iDir=-1;

<<<<<<< HEAD
  dTimeOut = fdNextOutput(control->Evolve.dTime,control->Io.dOutputTime);

  PropertiesAuxiliary(body,control,system,update);
=======
  PropertiesAuxiliary(body,control,update);
  control->Io.dNextOutput = control->Evolve.dTime + control->Io.dOutputTime;
>>>>>>> bbbb21fc

  // Get derivatives at start, useful for logging
  dDt = fdGetTimeStep(body,control,system,update,fnUpdate);


  /* Adjust dt? */
  if (control->Evolve.bVarDt) {
    /* Now choose the correct timestep */
    dDt = AssignDt(dDt,(control->Io.dNextOutput - control->Evolve.dTime),control->Evolve.dEta);
  } else
      dDt = control->Evolve.dTimeStep;

  /* Write out initial conditions */
  WriteOutput(body,control,files,output,system,update,fnWrite,control->Evolve.dTime,dDt);

  /* If Runge-Kutta need to copy actual update to that in
     control->Evolve. This transfer all the meta-data about the
     struct. */
  UpdateCopy(control->Evolve.tmpUpdate,update,control->Evolve.iNumBodies);

  /*
   *
   * Main loop begins here
   *
   */

  while (control->Evolve.dTime < control->Evolve.dStopTime) {
    /* Take one step */
    fnOneStep(body,control,system,update,fnUpdate,&dDt,iDir);

    for (iBody=0;iBody<control->Evolve.iNumBodies;iBody++) {
      for (iModule=0;iModule<control->Evolve.iNumModules[iBody];iModule++)
        control->fnForceBehavior[iBody][iModule](body,module,&control->Evolve,&control->Io,system,update,fnUpdate,iBody,iModule);

      for (iModule=0;iModule<control->iNumMultiForce[iBody];iModule++)
        control->fnForceBehaviorMulti[iBody][iModule](body,module,&control->Evolve,&control->Io,system,update,fnUpdate,iBody,iModule);
    }

    fdGetUpdateInfo(body,control,system,update,fnUpdate);

    /* Halt? */
    if (fbCheckHalt(body,control,update)) {
      fdGetUpdateInfo(body,control,system,update,fnUpdate);
      WriteOutput(body,control,files,output,system,update,fnWrite,control->Evolve.dTime,control->Io.dOutputTime/control->Evolve.nSteps);
      return;
    }

    for (iBody=0;iBody<control->Evolve.iNumBodies;iBody++)
      body[iBody].dAge += iDir*dDt;

    control->Evolve.dTime += dDt;
    nSteps++;

    /* Time for Output? */
    if (control->Evolve.dTime >= control->Io.dNextOutput) {
      control->Evolve.nSteps += nSteps;
      WriteOutput(body,control,files,output,system,update,fnWrite,control->Evolve.dTime,control->Io.dOutputTime/control->Evolve.nSteps);
      // Timesteps are synchronized with the output time, so this statement is sufficient
      control->Io.dNextOutput += control->Io.dOutputTime;
      nSteps=0;
    }

    /* Get auxiliary properties for next step -- first call
       was prior to loop. */
    PropertiesAuxiliary(body,control,system,update);

    // If control->Evolve.bFirstStep hasn't been switched off by now, do so.
    if (control->Evolve.bFirstStep) {
      control->Evolve.bFirstStep = 0;
    }
  }

  if (control->Io.iVerbose >= VERBPROG)
    printf("Evolution completed.\n");
//     printf("%d\n",body[1].iBadImpulse);
}<|MERGE_RESOLUTION|>--- conflicted
+++ resolved
@@ -451,14 +451,8 @@
   else
     iDir=-1;
 
-<<<<<<< HEAD
-  dTimeOut = fdNextOutput(control->Evolve.dTime,control->Io.dOutputTime);
-
   PropertiesAuxiliary(body,control,system,update);
-=======
-  PropertiesAuxiliary(body,control,update);
   control->Io.dNextOutput = control->Evolve.dTime + control->Io.dOutputTime;
->>>>>>> bbbb21fc
 
   // Get derivatives at start, useful for logging
   dDt = fdGetTimeStep(body,control,system,update,fnUpdate);
