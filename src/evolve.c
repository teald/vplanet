/********************** EVOLVE.C ***********************/
/*
 * Rory Barnes, May 2014
 *
 * This file contains all the core VPLANET integration routines including the
 * timestepping algorithm and the Runge-Kutta Integration scheme.
 */

#include <stdio.h>
#include <math.h>
#include <assert.h>
#include <stdlib.h>
#include "vplanet.h"

void PropsAuxGeneral(BODY *body,CONTROL *control) {
/* Recompute the mean motion, necessary for most modules */
  int iBody; // Dummy counting variable

  for (iBody=0;iBody<control->Evolve.iNumBodies;iBody++) {
    if (iBody != 0 && body[iBody].bBinary == 0) {
      body[iBody].dMeanMotion = fdSemiToMeanMotion(body[iBody].dSemi,(body[0].dMass+body[iBody].dMass));
    }
  }
}

void PropertiesAuxiliary(BODY *body,CONTROL *control,UPDATE *update) {
/* Evaluate single and multi-module auxialliary functions to update parameters
 * of interest such as mean motion.
 */
  int iBody,iModule; // Dummy counter variables

  PropsAuxGeneral(body,control);

  /* Get properties from each module */
  for (iBody=0;iBody<control->Evolve.iNumBodies;iBody++) {
    // Uni-module properties
    for (iModule=0;iModule<control->Evolve.iNumModules[iBody];iModule++)
      control->fnPropsAux[iBody][iModule](body,&control->Evolve,update,iBody);

    // Multi-module properties
    for (iModule=0;iModule<control->iNumMultiProps[iBody];iModule++)
      control->fnPropsAuxMulti[iBody][iModule](body,&control->Evolve,update,iBody);
  }
}

/*
 * Integration Control
 */

double AssignDt(double dMin,double dNextOutput,double dEta) {
/* Compute the next timestep, dt, making sure it's not larger than the output
 * cadence */

  dMin = dEta * dMin;
  if (dNextOutput < dMin)
  {
    dMin = dNextOutput;
  }
  return dMin;
}

double fdNextOutput(double dTime,double dOutputInterval) {
/* Compute when the next timestep occurs. */
  int nSteps; // Number of outputs so far

  /* Number of output so far */
  nSteps = (int)(dTime/dOutputInterval);
  /* Next output is one more */
  return (nSteps+1.0)*dOutputInterval;
}


double fdGetUpdateInfo(BODY *body,CONTROL *control,SYSTEM *system,UPDATE *update,fnUpdateVariable ***fnUpdate) {
/* Fills the Update arrays with the derivatives
 * or new values. It returns the smallest timescale for use
 * in variable timestepping. Uses either a 4th order Runge-Kutte integrator or
 * an Euler step.
 */

  int iBody,iVar,iEqn; // Dummy counting variables
  EVOLVE integr; // Dummy EVOLVE struct so we don't have to dereference control a lot
  double dVarNow,dMinNow,dMin=HUGE,dVarTotal; // Intermediate storage variables

  integr = control->Evolve;

  // XXX Change Eqn to Proc?

  for (iBody=0;iBody<control->Evolve.iNumBodies;iBody++) {
    if (update[iBody].iNumVars > 0) {
      for (iVar=0;iVar<update[iBody].iNumVars;iVar++) {

  // The parameter does not require a derivative, but is calculated explicitly as a function of age.
	if (update[iBody].iaType[iVar][0] == 0) {
	  dVarNow = *update[iBody].pdVar[iVar];
	  for (iEqn=0;iEqn<update[iBody].iNumEqns[iVar];iEqn++) {
	    update[iBody].daDerivProc[iVar][iEqn] = fnUpdate[iBody][iVar][iEqn](body,system,update[iBody].iaBody[iVar][iEqn]);
	  }
	  if (control->Evolve.bFirstStep) {
	    dMin = integr.dTimeStep;
	    control->Evolve.bFirstStep = 0;
	  } else {
	    /* Sum over all equations giving new value of the variable */
	    dVarTotal = 0.;
	    for (iEqn=0;iEqn<update[iBody].iNumEqns[iVar];iEqn++) {
	      dVarTotal += update[iBody].daDerivProc[iVar][iEqn];
	    }
	    // Prevent division by zero
	    if (dVarNow != dVarTotal) {
	      dMinNow = fabs(dVarNow/((dVarNow - dVarTotal)/integr.dTimeStep));
	      if (dMinNow < dMin)
		      dMin = dMinNow;
	    }
	  }
	}

	/* The parameter does not require a derivative, but is calculated
	   explicitly as a function of age and can oscillate through 0
	   (like circumbinary position, velocities). 10 because binary! */
	else if (update[iBody].iaType[iVar][0] == 10) {
	  dVarNow = *update[iBody].pdVar[iVar];
	  // Something like amp = body.CBPAmp[iVar];
	  for (iEqn=0;iEqn<update[iBody].iNumEqns[iVar];iEqn++) {
	    update[iBody].daDerivProc[iVar][iEqn] = fnUpdate[iBody][iVar][iEqn](body,system,update[iBody].iaBody[iVar][iEqn]);
	  }
	  if (control->Evolve.bFirstStep) {
	    dMin = integr.dTimeStep;
	    control->Evolve.bFirstStep = 0;
	  } else {
	    /* Sum over all equations giving new value of the variable */
	    dVarTotal = 0.;
	    for (iEqn=0;iEqn<update[iBody].iNumEqns[iVar];iEqn++) {
	      dVarTotal += update[iBody].daDerivProc[iVar][iEqn];
	    }
	    // Prevent division by zero
	    if (fabs(dVarNow - dVarTotal) > 1.0e-5) {
	      dMinNow = fabs(dVarNow/((dVarNow - dVarTotal)/integr.dTimeStep));
	      if (dMinNow < dMin && dMinNow > DAYSEC) // Don't resolve things on < 1 day scales (dflemin3 ad-hoc assumption)
		{
		  dMin = dMinNow;
		}
	    }
	  }
	}

          /* The parameter does not require a derivative, but is calculated
	     explicitly as a function of age and is a sinusoidal quantity
	     (e.g. h,k,p,q in DistOrb) */
	else if (update[iBody].iaType[iVar][0] == 3) {
	  dVarNow = *update[iBody].pdVar[iVar];
	  for (iEqn=0;iEqn<update[iBody].iNumEqns[iVar];iEqn++) {
	    update[iBody].daDerivProc[iVar][iEqn] = fnUpdate[iBody][iVar][iEqn](body,system,update[iBody].iaBody[iVar][iEqn]);
	  }
	  if (control->Evolve.bFirstStep) {
	    dMin = integr.dTimeStep;
	    control->Evolve.bFirstStep = 0;
	  } else {
	    /* Sum over all equations giving new value of the variable */
	    dVarTotal = 0.;
	    for (iEqn=0;iEqn<update[iBody].iNumEqns[iVar];iEqn++) {
	      dVarTotal += update[iBody].daDerivProc[iVar][iEqn];
	    }
	    // Prevent division by zero
	    if (dVarNow != dVarTotal) {
	      dMinNow = fabs(1.0/((dVarNow - dVarTotal)/integr.dTimeStep));
	      if (dMinNow < dMin)
		dMin = dMinNow;
	    }
	  }
	}

	/* The parameter is a "polar/sinusoidal quantity" and
	   controlled by a time derivative */
	else {
	  for (iEqn=0;iEqn<update[iBody].iNumEqns[iVar];iEqn++) {
	    if (update[iBody].iaType[iVar][iEqn] == 2) {
	      update[iBody].daDerivProc[iVar][iEqn] = fnUpdate[iBody][iVar][iEqn](body,system,update[iBody].iaBody[iVar][iEqn]);
	      //if (update[iBody].daDerivProc[iVar][iEqn] != 0 && *(update[iBody].pdVar[iVar]) != 0) {
	      if (update[iBody].daDerivProc[iVar][iEqn] != 0) {
		/* ?Obl require special treatment because they can
		   overconstrain obliquity and PrecA */
		if (iVar == update[iBody].iXobl || iVar == update[iBody].iYobl || iVar == update[iBody].iZobl) {
		  if (body[iBody].dObliquity != 0)
		    dMinNow = fabs(sin(body[iBody].dObliquity)/update[iBody].daDerivProc[iVar][iEqn]);
		} else if (iVar == update[iBody].iHecc || iVar == update[iBody].iKecc) {
		  if (body[iBody].dEcc != 0)
		    dMinNow = fabs(body[iBody].dEcc/update[iBody].daDerivProc[iVar][iEqn]);
		} else {
		  dMinNow = fabs(1.0/update[iBody].daDerivProc[iVar][iEqn]);
		}
		if (dMinNow < dMin)
		  dMin = dMinNow;
	      }
	    }
<<<<<<< HEAD
 
=======

	    /* unique to POISE, used for ice sheets to prevent small amounts XXX
	       of ice -> dDt -> 0 **DEPRECATED** */

	    else if (update[iBody].iaType[iVar][iEqn] == 4) {
	      update[iBody].daDerivProc[iVar][iEqn] = fnUpdate[iBody][iVar][iEqn](body,system,update[iBody].iaBody[iVar][iEqn]);
	      if (update[iBody].daDerivProc[iVar][iEqn] != 0 && iVar != update[iBody].iIceMass) {
		dMinNow = fabs(pow(body[iBody].dRadius*2.0/body[iBody].iNumLats,2)/ \
			       (2*(body[iBody].daIceFlowMid[iVar-update[iBody].iIceMass+1]+ \
				   body[iBody].daBasalFlowMid[iVar-update[iBody].iIceMass+1])));
		if (dMinNow < dMin) {
		  if (dMinNow < control->Halt[iBody].iMinIceDt*(2*PI/body[iBody].dMeanMotion)/control->Evolve.dEta) {
		    dMin = control->Halt[iBody].iMinIceDt*(2*PI/body[iBody].dMeanMotion)/control->Evolve.dEta;
		  } else {
		    dMin = dMinNow;
		  }
		}
	      }
	    }

>>>>>>> f73a612b
	    // enforce a minimum step size for ice sheets, otherwise dDt -> 0 real fast
	    else if (update[iBody].iaType[iVar][iEqn] == 9) {
	      update[iBody].daDerivProc[iVar][iEqn] = fnUpdate[iBody][iVar][iEqn](body,system,update[iBody].iaBody[iVar][iEqn]);
	      if (update[iBody].daDerivProc[iVar][iEqn] != 0 && *(update[iBody].pdVar[iVar]) != 0) {
		      dMinNow = fabs((*(update[iBody].pdVar[iVar]))/update[iBody].daDerivProc[iVar][iEqn]);
		      if (dMinNow < dMin) {
		        if (dMinNow < control->Halt[iBody].iMinIceDt*(2*PI/body[iBody].dMeanMotion)/control->Evolve.dEta) {
		          dMin = control->Halt[iBody].iMinIceDt*(2*PI/body[iBody].dMeanMotion)/control->Evolve.dEta;
		          }
            else {
		          dMin = dMinNow;
		        }
		      }
	      }
	    }

      // SpiNBody timestep: semi-temporary hack XXX
      // dt = r^2/v^2
      // r: Position vector
      // v: Velocity vector
      // Inefficient?
      else if (update[iBody].iaType[iVar][iEqn] == 7) {
        update[iBody].daDerivProc[iVar][iEqn] = fnUpdate[iBody][iVar][iEqn](body,system,update[iBody].iaBody[iVar][iEqn]);
        dMinNow = sqrt((body[iBody].dPositionX*body[iBody].dPositionX+body[iBody].dPositionY*body[iBody].dPositionY+body[iBody].dPositionZ*body[iBody].dPositionZ)
                  /(body[iBody].dVelX*body[iBody].dVelX+body[iBody].dVelY*body[iBody].dVelY+body[iBody].dVelZ*body[iBody].dVelZ));
        if (dMinNow < dMin)
          dMin = dMinNow;
      }

      else {
	      // The parameter is controlled by a time derivative
	      update[iBody].daDerivProc[iVar][iEqn] = fnUpdate[iBody][iVar][iEqn](body,system,update[iBody].iaBody[iVar][iEqn]);
        if (!bFloatComparison(update[iBody].daDerivProc[iVar][iEqn],0.0) && !bFloatComparison(*(update[iBody].pdVar[iVar]),0.0)) {
	      //if (update[iBody].daDerivProc[iVar][iEqn] != 0 && *(update[iBody].pdVar[iVar]) != 0) { // Obselete float comparison
		dMinNow = fabs((*(update[iBody].pdVar[iVar]))/update[iBody].daDerivProc[iVar][iEqn]);
		if (dMinNow < dMin)
		  dMin = dMinNow;
	      }
	    }
	  }
	}
      }
    }
  }
  return dMin;
}

void EulerStep(BODY *body,CONTROL *control,SYSTEM *system,UPDATE *update,fnUpdateVariable ***fnUpdate,double *dDt,int iDir) {
/* Compute and apply an Euler update step to a given parameter (x = dx/dt * dt) */
  int iBody,iVar,iEqn;
  double dTimeOut;

  /* Adjust dt? */
  if (control->Evolve.bVarDt) {
    dTimeOut = fdNextOutput(control->Evolve.dTime,control->Io.dOutputTime);
    /* This is minimum dynamical timescale */
    *dDt = fdGetUpdateInfo(body,control,system,update,fnUpdate);
    *dDt = AssignDt(*dDt,(dTimeOut - control->Evolve.dTime),control->Evolve.dEta);
  }

  for (iBody=0;iBody<control->Evolve.iNumBodies;iBody++) {
    for (iVar=0;iVar<update[iBody].iNumVars;iVar++) {
      for (iEqn=0;iEqn<update[iBody].iNumEqns[iVar];iEqn++) {
        if (update[iBody].iaType[iVar][iEqn] == 0)
          /* XXX This looks broken */
          *(update[iBody].pdVar[iVar]) = update[iBody].daDerivProc[iVar][iEqn];
        else {
          /* Update the parameter in the BODY struct! Be careful! */
          *(update[iBody].pdVar[iVar]) += iDir*update[iBody].daDerivProc[iVar][iEqn]*(*dDt);
        }
      }
    }
  }
}

void RungeKutta4Step(BODY *body,CONTROL *control,SYSTEM *system,UPDATE *update,fnUpdateVariable ***fnUpdate,double *dDt,int iDir) {
/* Compute and apply a 4th order Runge-Kutta update step a given parameter. */
  int iBody,iVar,iEqn,iSubStep;
  double dTimeOut,dFoo,dDelta;

  /* Create a copy of BODY array */
  BodyCopy(control->Evolve.tmpBody,body,&control->Evolve);

  /* Verify that rotation angles behave correctly in an eqtide-only run
  if (control->Evolve.tmpBody[1].dPrecA != 0)
    printf("PrecA = %e\n",control->Evolve.tmpBody[1].dPrecA);
  XXX
  */

//   RecalcLaplaceDistRes(body,control,system);
  /* Derivatives at start */
  *dDt = fdGetUpdateInfo(body,control,system,control->Evolve.tmpUpdate,fnUpdate);

  /* Adjust dt? */
  if (control->Evolve.bVarDt) {
     dTimeOut = fdNextOutput(control->Evolve.dTime,control->Io.dOutputTime);
     /*  This is minimum dynamical timescale */
     *dDt = AssignDt(*dDt,(dTimeOut - control->Evolve.dTime),control->Evolve.dEta);
  } else
    *dDt = control->Evolve.dTimeStep;

  control->Evolve.dCurrentDt = *dDt;

  /* XXX Should each eqn be updated separately? Each parameter at a
     midpoint is moved by all the modules operating on it together.
     Does RK4 require the equations to be independent over the full step? */

  for (iBody=0;iBody<control->Evolve.iNumBodies;iBody++) {
    for (iVar=0;iVar<update[iBody].iNumVars;iVar++) {
      control->Evolve.daDeriv[0][iBody][iVar] = 0;
      for (iEqn=0;iEqn<update[iBody].iNumEqns[iVar];iEqn++) {
        // XXX Set update.dDxDtModule here?
        control->Evolve.daDeriv[0][iBody][iVar] += iDir*control->Evolve.tmpUpdate[iBody].daDerivProc[iVar][iEqn];
        //control->Evolve.daTmpVal[0][iBody][iVar] += (*dDt)*iDir*control->Evolve.tmpUpdate[iBody].daDeriv[iVar][iEqn];
      }

      if (update[iBody].iaType[iVar][0] == 0 || update[iBody].iaType[iVar][0] == 3 || update[iBody].iaType[iVar][0] == 10){
        // LUGER: Note that this is the VALUE of the variable getting passed, contrary to what the names suggest
        // These values are updated in the tmpUpdate struct so that equations which are dependent upon them will be
        // evaluated with higher accuracy
        *(control->Evolve.tmpUpdate[iBody].pdVar[iVar]) = control->Evolve.daDeriv[0][iBody][iVar];
      } else {
        /* While we're in this loop, move each parameter to the midpoint of the timestep */
        *(control->Evolve.tmpUpdate[iBody].pdVar[iVar]) = *(update[iBody].pdVar[iVar]) + 0.5*(*dDt)*control->Evolve.daDeriv[0][iBody][iVar];
      }
    }
  }

  /* First midpoint derivative.*/
  PropertiesAuxiliary(control->Evolve.tmpBody,control,update);

//   RecalcLaplaceDistRes(control->Evolve.tmpBody,control,system);

  /* Don't need this timestep info, so assign output to dFoo */
  dFoo = fdGetUpdateInfo(control->Evolve.tmpBody,control,system,control->Evolve.tmpUpdate,fnUpdate);

  for (iBody=0;iBody<control->Evolve.iNumBodies;iBody++) {
    for (iVar=0;iVar<update[iBody].iNumVars;iVar++) {
      control->Evolve.daDeriv[1][iBody][iVar] = 0;
      for (iEqn=0;iEqn<update[iBody].iNumEqns[iVar];iEqn++) {
        control->Evolve.daDeriv[1][iBody][iVar] += iDir*control->Evolve.tmpUpdate[iBody].daDerivProc[iVar][iEqn];
      }

      if (update[iBody].iaType[iVar][0] == 0 || update[iBody].iaType[iVar][0] == 3 || update[iBody].iaType[iVar][0] == 10){
        // LUGER: Note that this is the VALUE of the variable getting passed, contrary to what the names suggest
        // These values are updated in the tmpUpdate struct so that equations which are dependent upon them will be
        // evaluated with higher accuracy
        *(control->Evolve.tmpUpdate[iBody].pdVar[iVar]) = control->Evolve.daDeriv[1][iBody][iVar];
      } else {
        /* While we're in this loop, move each parameter to the midpoint
        of the timestep based on the midpoint derivative. */
        *(control->Evolve.tmpUpdate[iBody].pdVar[iVar]) = *(update[iBody].pdVar[iVar]) + 0.5*(*dDt)*control->Evolve.daDeriv[1][iBody][iVar];
      }
    }
  }

  /* Second midpoint derivative */
  PropertiesAuxiliary(control->Evolve.tmpBody,control,update);

//   RecalcLaplaceDistRes(control->Evolve.tmpBody,control,system);

  dFoo = fdGetUpdateInfo(control->Evolve.tmpBody,control,system,control->Evolve.tmpUpdate,fnUpdate);

  for (iBody=0;iBody<control->Evolve.iNumBodies;iBody++) {
    for (iVar=0;iVar<update[iBody].iNumVars;iVar++) {
      control->Evolve.daDeriv[2][iBody][iVar] = 0;
      for (iEqn=0;iEqn<update[iBody].iNumEqns[iVar];iEqn++) {
        control->Evolve.daDeriv[2][iBody][iVar] += iDir*control->Evolve.tmpUpdate[iBody].daDerivProc[iVar][iEqn];
      }

      if (update[iBody].iaType[iVar][0] == 0 || update[iBody].iaType[iVar][0] == 3 || update[iBody].iaType[iVar][0] == 10){
        // LUGER: Note that this is the VALUE of the variable getting passed, contrary to what the names suggest
        // These values are updated in the tmpUpdate struct so that equations which are dependent upon them will be
        // evaluated with higher accuracy
        *(control->Evolve.tmpUpdate[iBody].pdVar[iVar]) = control->Evolve.daDeriv[2][iBody][iVar];
      } else {
        /* While we're in this loop, move each parameter to the end of
        the timestep based on the second midpoint derivative. */
        *(control->Evolve.tmpUpdate[iBody].pdVar[iVar]) = *(update[iBody].pdVar[iVar]) + *dDt*control->Evolve.daDeriv[2][iBody][iVar];
      }
    }
  }
  /* Full step derivative */
  PropertiesAuxiliary(control->Evolve.tmpBody,control,update);

//   RecalcLaplaceDistRes(control->Evolve.tmpBody,control,system);

  dFoo = fdGetUpdateInfo(control->Evolve.tmpBody,control,system,control->Evolve.tmpUpdate,fnUpdate);

  for (iBody=0;iBody<control->Evolve.iNumBodies;iBody++) {
    for (iVar=0;iVar<update[iBody].iNumVars;iVar++) {

      if (update[iBody].iaType[iVar][0] == 0 || update[iBody].iaType[iVar][0] == 3 || update[iBody].iaType[iVar][0] == 10){
        // NOTHING!
      } else {
        control->Evolve.daDeriv[3][iBody][iVar] = 0;
        for (iEqn=0;iEqn<update[iBody].iNumEqns[iVar];iEqn++) {
          control->Evolve.daDeriv[3][iBody][iVar] += iDir*control->Evolve.tmpUpdate[iBody].daDerivProc[iVar][iEqn];
        }
      }
    }
  }
  /* Now do the update -- Note the pointer to the home of the actual variables!!! */
  for (iBody=0;iBody<control->Evolve.iNumBodies;iBody++) {
    for (iVar=0;iVar<update[iBody].iNumVars;iVar++) {
      update[iBody].daDeriv[iVar] = 1./6*(control->Evolve.daDeriv[0][iBody][iVar] + 2*control->Evolve.daDeriv[1][iBody][iVar] +
      2*control->Evolve.daDeriv[2][iBody][iVar] + control->Evolve.daDeriv[3][iBody][iVar]);

      if (update[iBody].iaType[iVar][0] == 0 || update[iBody].iaType[iVar][0] == 3 || update[iBody].iaType[iVar][0] == 10){
        // LUGER: Note that this is the VALUE of the variable getting passed, contrary to what the names suggest
        *(update[iBody].pdVar[iVar]) = control->Evolve.daDeriv[0][iBody][iVar];
      } else {
        *(update[iBody].pdVar[iVar]) += update[iBody].daDeriv[iVar]*(*dDt);
      }
    }
  }
}

/*
 * Evolution Subroutine
 */

void Evolve(BODY *body,CONTROL *control,FILES *files,OUTPUT *output,SYSTEM *system,UPDATE *update,fnUpdateVariable ***fnUpdate,fnWriteOutput *fnWrite,fnIntegrate fnOneStep) {
/* Master evolution routine that controls the simulation integration. */
  int iDir,iBody,iModule,nSteps; // Dummy counting variables
  double dTimeOut; // When to output next
  double dDt,dFoo; // Next timestep, dummy variable
  double dEqSpinRate; // Store the equilibrium spin rate

  control->Evolve.nSteps=0;
  nSteps=0;

  if (control->Evolve.bDoForward)
    iDir=1;
  else
    iDir=-1;

  dTimeOut = fdNextOutput(control->Evolve.dTime,control->Io.dOutputTime);

  PropertiesAuxiliary(body,control,update);

  // Get derivatives at start, useful for logging
  dDt = fdGetUpdateInfo(body,control,system,update,fnUpdate);

  /* Adjust dt? */
  if (control->Evolve.bVarDt) {
    /* Get time to next output */
    dTimeOut = fdNextOutput(control->Evolve.dTime,control->Io.dOutputTime);
    /* Now choose the correct timestep */
    dDt = AssignDt(dDt,(dTimeOut - control->Evolve.dTime),control->Evolve.dEta);
  } else
      dDt = control->Evolve.dTimeStep;

  /* Write out initial conditions */

  WriteOutput(body,control,files,output,system,update,fnWrite,control->Evolve.dTime,dDt);

  /* If Runge-Kutta need to copy actual update to that in
     control->Evolve. This transfer all the meta-data about the
     struct. */
  UpdateCopy(control->Evolve.tmpUpdate,update,control->Evolve.iNumBodies);

  /*
   *
   * Main loop begins here
   *
   */

  while (control->Evolve.dTime < control->Evolve.dStopTime) {
    /* Take one step */
    fnOneStep(body,control,system,update,fnUpdate,&dDt,iDir);

    for (iBody=0;iBody<control->Evolve.iNumBodies;iBody++) {
      for (iModule=0;iModule<control->Evolve.iNumModules[iBody];iModule++)
        control->fnForceBehavior[iBody][iModule](body,&control->Evolve,&control->Io,system,update,fnUpdate,iBody,iModule);

      for (iModule=0;iModule<control->iNumMultiForce[iBody];iModule++)
        control->fnForceBehaviorMulti[iBody][iModule](body,&control->Evolve,&control->Io,system,update,fnUpdate,iModule,iBody);
    }

    /* Halt? */
    if (fbCheckHalt(body,control,update)) {
      /* Use dummy variable as dDt is used for the integration.
       * Here we just want the instantaneous derivatives.
       * This should make the output self-consistent.
       */
      dFoo = fdGetUpdateInfo(body,control,system,update,fnUpdate);
      WriteOutput(body,control,files,output,system,update,fnWrite,control->Evolve.dTime,control->Io.dOutputTime/control->Evolve.nSteps);
      return;
    }

    for (iBody=0;iBody<control->Evolve.iNumBodies;iBody++)
      body[iBody].dAge += iDir*dDt;

    control->Evolve.dTime += dDt;
    nSteps++;

    /* Time for Output? */
    if (control->Evolve.dTime >= dTimeOut) {
      dFoo = fdGetUpdateInfo(body,control,system,update,fnUpdate);
      WriteOutput(body,control,files,output,system,update,fnWrite,control->Evolve.dTime,control->Io.dOutputTime/control->Evolve.nSteps);
      dTimeOut = fdNextOutput(control->Evolve.dTime,control->Io.dOutputTime);
      control->Evolve.nSteps += nSteps;
      nSteps=0;
    }

    /* Get auxiliary properties for next step -- first call
       was prior to loop. */
    PropertiesAuxiliary(body,control,update);
  }

  if (control->Io.iVerbose >= VERBPROG)
    printf("Evolution completed.\n");
//     printf("%d\n",body[1].iBadImpulse);
}<|MERGE_RESOLUTION|>--- conflicted
+++ resolved
@@ -191,12 +191,10 @@
 		  dMin = dMinNow;
 	      }
 	    }
-<<<<<<< HEAD
- 
-=======
+
 
 	    /* unique to POISE, used for ice sheets to prevent small amounts XXX
-	       of ice -> dDt -> 0 **DEPRECATED** */
+	       of ice -> dDt -> 0 **DEPRECATED**
 
 	    else if (update[iBody].iaType[iVar][iEqn] == 4) {
 	      update[iBody].daDerivProc[iVar][iEqn] = fnUpdate[iBody][iVar][iEqn](body,system,update[iBody].iaBody[iVar][iEqn]);
@@ -213,8 +211,8 @@
 		}
 	      }
 	    }
-
->>>>>>> f73a612b
+*/
+
 	    // enforce a minimum step size for ice sheets, otherwise dDt -> 0 real fast
 	    else if (update[iBody].iaType[iVar][iEqn] == 9) {
 	      update[iBody].daDerivProc[iVar][iEqn] = fnUpdate[iBody][iVar][iEqn](body,system,update[iBody].iaBody[iVar][iEqn]);
