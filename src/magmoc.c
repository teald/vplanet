/********************** MAGMOC.C **********************/
/*
 * Patrick Barth, Wed May 16 13:37 PDT 2018
 *
 * Subroutines that control the thermal evolution of the
 * magma ocean as well as the geochemistry.
 *
*/

#include <stdio.h>
#include <math.h>
#include <assert.h>
#include <stdlib.h>
#include <string.h>
#include "vplanet.h"

// all variables!
void BodyCopyMagmOc(BODY *dest,BODY *src,int foo,int iNumBodies,int iBody) {
  /* Primary variables */
  dest[iBody].dPotTemp              = src[iBody].dPotTemp;
  dest[iBody].dSurfTemp             = src[iBody].dSurfTemp;
  dest[iBody].dSolidRadius          = src[iBody].dSolidRadius;
  dest[iBody].dWaterMassMOAtm       = src[iBody].dWaterMassMOAtm;
  dest[iBody].dWaterMassSol         = src[iBody].dWaterMassSol;
  dest[iBody].dOxygenMassMOAtm      = src[iBody].dOxygenMassMOAtm;
  dest[iBody].dOxygenMassSol        = src[iBody].dOxygenMassSol;
  dest[iBody].dHydrogenMassSpace    = src[iBody].dHydrogenMassSpace;
  dest[iBody].dOxygenMassSpace      = src[iBody].dOxygenMassSpace;
  dest[iBody].dCO2MassMOAtm         = src[iBody].dCO2MassMOAtm;
  dest[iBody].dCO2MassSol           = src[iBody].dCO2MassSol;
  /* Input variables */
  dest[iBody].dCoreRadius           = src[iBody].dCoreRadius;
  dest[iBody].dWaterMassAtm         = src[iBody].dWaterMassAtm;
  dest[iBody].dManMeltDensity       = src[iBody].dManMeltDensity;
  dest[iBody].dMassFracFeOIni       = src[iBody].dMassFracFeOIni;
  dest[iBody].dWaterPartCoeff       = src[iBody].dWaterPartCoeff;
  dest[iBody].dDepthMO              = src[iBody].dDepthMO;
	/* Other variables Thermal model */
	dest[iBody].dGravAccelSurf        = src[iBody].dGravAccelSurf;
	dest[iBody].dSolidRadiusLocal     = src[iBody].dSolidRadiusLocal;
  dest[iBody].dTransDepthSol        = src[iBody].dTransDepthSol;
  dest[iBody].dPrefactorA           = src[iBody].dPrefactorA;
  dest[iBody].dPrefactorB           = src[iBody].dPrefactorB;
  dest[iBody].dMeltFraction         = src[iBody].dMeltFraction;
  dest[iBody].dMeltFracSurf         = src[iBody].dMeltFracSurf;
  dest[iBody].dKinemViscos          = src[iBody].dKinemViscos;
  dest[iBody].dFactorDerivative     = src[iBody].dFactorDerivative;
  dest[iBody].dManHeatFlux          = src[iBody].dManHeatFlux;
  dest[iBody].dRadioHeat            = src[iBody].dRadioHeat;
  dest[iBody].dTidalHeat            = src[iBody].dTidalHeat;
  dest[iBody].dNetFluxAtmo          = src[iBody].dNetFluxAtmo;
  dest[iBody].dAlbedo                 = src[iBody].dAlbedo;
  /* Other variables Volatile model */
  dest[iBody].dPressWaterAtm        = src[iBody].dPressWaterAtm;
  dest[iBody].dPartialPressWaterAtm = src[iBody].dPartialPressWaterAtm;
  dest[iBody].dPressOxygenAtm       = src[iBody].dPressOxygenAtm;
  dest[iBody].dPressCO2Atm          = src[iBody].dPressCO2Atm;
  dest[iBody].dPartialPressCO2Atm   = src[iBody].dPartialPressCO2Atm;
  dest[iBody].dMassMagmOcLiq         = src[iBody].dMassMagmOcLiq;
  dest[iBody].dMassMagmOcCry         = src[iBody].dMassMagmOcCry;
  dest[iBody].dWaterFracMelt        = src[iBody].dWaterFracMelt;
  dest[iBody].dCO2FracMelt          = src[iBody].dCO2FracMelt;
  dest[iBody].dFracFe2O3Man         = src[iBody].dFracFe2O3Man;
  dest[iBody].dOxygenMassAtm        = src[iBody].dOxygenMassAtm;
  dest[iBody].dAveMolarMassMan      = src[iBody].dAveMolarMassMan;
  /* Connection to AtmEsc */
  dest[iBody].dWaterMassEsc         = src[iBody].dWaterMassEsc;
  dest[iBody].dOxygenMassEsc        = src[iBody].dOxygenMassEsc;
  /* Boolean */
  dest[iBody].bManSolid             = src[iBody].bManSolid;
  dest[iBody].bAllFeOOxid           = src[iBody].bAllFeOOxid;
  dest[iBody].bLowPressSol          = src[iBody].bLowPressSol;
  dest[iBody].bManStartSol          = src[iBody].bManStartSol;
  dest[iBody].bCalcFugacity         = src[iBody].bCalcFugacity;
  dest[iBody].bPlanetDesiccated     = src[iBody].bPlanetDesiccated;
  dest[iBody].bManQuasiSol          = src[iBody].bManQuasiSol;
  dest[iBody].bMagmOcHaltSolid      = src[iBody].bMagmOcHaltSolid;
  dest[iBody].bMagmOcHaltDesicc     = src[iBody].bMagmOcHaltDesicc;
  dest[iBody].bEscapeStop           = src[iBody].bEscapeStop;
  dest[iBody].bCO2InAtmosphere      = src[iBody].bCO2InAtmosphere;
  /* Model indicators */
  dest[iBody].iRadioHeatModel       = src[iBody].iRadioHeatModel;
  dest[iBody].iMagmOcAtmModel       = src[iBody].iMagmOcAtmModel;
}

/**************** MAGMOC options ********************/
// read input: first function with read command
/* FeO */

void ReadMassFracFeOIni(BODY *body,CONTROL *control,FILES *files,OPTIONS *options,SYSTEM *system,int iFile) {
  /* This parameter cannot exist in primary file */
  int lTmp=-1;
  double dTmp;

  AddOptionDouble(files->Infile[iFile].cIn,options->cName,&dTmp,&lTmp,control->Io.iVerbose);
  if (lTmp >= 0) {   //if line num of option ge 0
    NotPrimaryInput(iFile,options->cName,files->Infile[iFile].cIn,lTmp,control->Io.iVerbose);
    if (dTmp < 0) {
      body[iFile-1].dMassFracFeOIni = dTmp*dNegativeDouble(*options,files->Infile[iFile].cIn,control->Io.iVerbose);
    } else {
      body[iFile-1].dMassFracFeOIni = dTmp;
    }
    UpdateFoundOption(&files->Infile[iFile],options,lTmp,iFile);
  } else
      if (iFile > 0)  //if line num not ge 0, then if iFile gt 0, then set default.
      body[iFile-1].dMassFracFeOIni = options->dDefault;
}

/* Water */
void ReadWaterMassAtm(BODY *body,CONTROL *control,FILES *files,OPTIONS *options,SYSTEM *system,int iFile) {
  /* This parameter cannot exist in primary file */
  int lTmp=-1;
  double dTmp;

  AddOptionDouble(files->Infile[iFile].cIn,options->cName,&dTmp,&lTmp,control->Io.iVerbose);
  if (lTmp >= 0) {   //if line num of option ge 0
    NotPrimaryInput(iFile,options->cName,files->Infile[iFile].cIn,lTmp,control->Io.iVerbose);
    if (dTmp < 0) {  //if input value lt 0
      body[iFile-1].dWaterMassAtm = dTmp*dNegativeDouble(*options,files->Infile[iFile].cIn,control->Io.iVerbose);
    } else {
      body[iFile-1].dWaterMassAtm = fdUnitsMass(dTmp);
    }
    UpdateFoundOption(&files->Infile[iFile],options,lTmp,iFile);
  } else {
    if (iFile > 0) {  //if line num not ge 0, then if iFile gt 0, then set default.
      body[iFile-1].dWaterMassAtm = options->dDefault;
    }
  }
}

/* CO2 Mass */
void ReadCO2MassMOAtm(BODY *body,CONTROL *control,FILES *files,OPTIONS *options,SYSTEM *system,int iFile) {
  /* This parameter cannot exist in primary file */
  int lTmp=-1;
  double dTmp;

  AddOptionDouble(files->Infile[iFile].cIn,options->cName,&dTmp,&lTmp,control->Io.iVerbose);
  if (lTmp >= 0) {   //if line num of option ge 0
    NotPrimaryInput(iFile,options->cName,files->Infile[iFile].cIn,lTmp,control->Io.iVerbose);
    if (dTmp < 0) {  //if input value lt 0
      body[iFile-1].dCO2MassMOAtm = dTmp*dNegativeDouble(*options,files->Infile[iFile].cIn,control->Io.iVerbose);
    } else {
      body[iFile-1].dCO2MassMOAtm = fdUnitsMass(dTmp);
    }
    UpdateFoundOption(&files->Infile[iFile],options,lTmp,iFile);
  } else {
    if (iFile > 0) {  //if line num not ge 0, then if iFile gt 0, then set default.
      body[iFile-1].dCO2MassMOAtm = options->dDefault;
    }
  }
}

/* Temperature */

void ReadSurfTemp(BODY *body,CONTROL *control,FILES *files,OPTIONS *options,SYSTEM *system,int iFile) {
  /* This parameter cannot exist in primary file */
  int lTmp=-1;
  double dTmp;

  AddOptionDouble(files->Infile[iFile].cIn,options->cName,&dTmp,&lTmp,control->Io.iVerbose);
  if (lTmp >= 0) {   //if line num of option ge 0
    NotPrimaryInput(iFile,options->cName,files->Infile[iFile].cIn,lTmp,control->Io.iVerbose);
    // use build-in conversion file -> distorb.c e.g.
    if (dTmp < 0) {  //if input value lt 0
      body[iFile-1].dSurfTemp = dTmp*dNegativeDouble(*options,files->Infile[iFile].cIn,control->Io.iVerbose);
    } else {
      body[iFile-1].dSurfTemp = fdUnitsTemp(dTmp,control->Units[iFile].iTemp,0);
    }
    UpdateFoundOption(&files->Infile[iFile],options,lTmp,iFile);
  } else {
    if (iFile > 0) { //if line num not ge 0, then if iFile gt 0, then set default.
      body[iFile-1].dSurfTemp = options->dDefault;
    }
  }
}

/* Density */

void ReadManMeltDensity(BODY *body,CONTROL *control,FILES *files,OPTIONS *options,SYSTEM *system,int iFile) {
  /* This parameter cannot exist in primary file */
  int lTmp=-1;
  double dTmp;

  AddOptionDouble(files->Infile[iFile].cIn,options->cName,&dTmp,&lTmp,control->Io.iVerbose);
  if (lTmp >= 0) {   //if line num of option ge 0
    NotPrimaryInput(iFile,options->cName,files->Infile[iFile].cIn,lTmp,control->Io.iVerbose);
    if (dTmp < 0) {  //if input value lt 0
      body[iFile-1].dManMeltDensity = dTmp*dNegativeDouble(*options,files->Infile[iFile].cIn,control->Io.iVerbose);
    } else {
      body[iFile-1].dManMeltDensity = dTmp;
    }
    UpdateFoundOption(&files->Infile[iFile],options,lTmp,iFile);
  } else {
      if (iFile > 0) { //if line num not ge 0, then if iFile gt 0, then set default.
        body[iFile-1].dManMeltDensity = options->dDefault;
      }
  }
}

/* Water partition coefficient */

void ReadWaterPartCoeff(BODY *body,CONTROL *control,FILES *files,OPTIONS *options,SYSTEM *system,int iFile) {
  /* This parameter cannot exist in primary file */
  int lTmp=-1;
  double dTmp;

  AddOptionDouble(files->Infile[iFile].cIn,options->cName,&dTmp,&lTmp,control->Io.iVerbose);
  if (lTmp >= 0) {   //if line num of option ge 0
    NotPrimaryInput(iFile,options->cName,files->Infile[iFile].cIn,lTmp,control->Io.iVerbose);
    if (dTmp < 0) {  //if input value lt 0
      body[iFile-1].dWaterPartCoeff = dTmp*dNegativeDouble(*options,files->Infile[iFile].cIn,control->Io.iVerbose);
    } else {
      body[iFile-1].dWaterPartCoeff = dTmp;
    }
    UpdateFoundOption(&files->Infile[iFile],options,lTmp,iFile);
  } else {
      if (iFile > 0) { //if line num not ge 0, then if iFile gt 0, then set default.
        body[iFile-1].dWaterPartCoeff = options->dDefault;
      }
  }
}

/* Magma Ocean Depth */
void ReadDepthMO(BODY *body,CONTROL *control,FILES *files,OPTIONS *options,SYSTEM *system,int iFile) {
  /* This parameter cannot exist in primary file */
  int lTmp=-1;
  double dTmp;

  AddOptionDouble(files->Infile[iFile].cIn,options->cName,&dTmp,&lTmp,control->Io.iVerbose);
  if (lTmp >= 0) {   //if line num of option ge 0
    NotPrimaryInput(iFile,options->cName,files->Infile[iFile].cIn,lTmp,control->Io.iVerbose);
    if (dTmp < 0) {  //if input value lt 0
      body[iFile-1].dDepthMO = dTmp*dNegativeDouble(*options,files->Infile[iFile].cIn,control->Io.iVerbose);
    } else {
      body[iFile-1].dDepthMO = dTmp;
    }
    UpdateFoundOption(&files->Infile[iFile],options,lTmp,iFile);
  } else {
    if (iFile > 0) {  //if line num not ge 0, then if iFile gt 0, then set default.
      body[iFile-1].dDepthMO = options->dDefault;
    }
  }
}

/*
 * Read halt options
 */

/* Halt when mantle solidified */

void ReadHaltMantleSolidified(BODY *body,CONTROL *control,FILES *files,OPTIONS *options,SYSTEM *system,int iFile) {
  /* This parameter cannot exist in primary file */
  int lTmp=-1;
  int bTmp;

  AddOptionBool(files->Infile[iFile].cIn,options->cName,&bTmp,&lTmp,control->Io.iVerbose);
  if (lTmp >= 0) {
    NotPrimaryInput(iFile,options->cName,files->Infile[iFile].cIn,lTmp,control->Io.iVerbose);
    control->Halt[iFile-1].bHaltMantleSolidified = bTmp;
    UpdateFoundOption(&files->Infile[iFile],options,lTmp,iFile);
  } else {
    if (iFile > 0)
      AssignDefaultInt(options,&control->Halt[iFile-1].bHaltMantleSolidified,files->iNumInputs);
  }
}

void ReadHaltMantleMeltFracLow(BODY *body,CONTROL *control,FILES *files,OPTIONS *options,SYSTEM *system,int iFile) {
  /* This parameter cannot exist in primary file */
  int lTmp=-1;
  int bTmp;

  AddOptionBool(files->Infile[iFile].cIn,options->cName,&bTmp,&lTmp,control->Io.iVerbose);
  if (lTmp >= 0) {
    NotPrimaryInput(iFile,options->cName,files->Infile[iFile].cIn,lTmp,control->Io.iVerbose);
    control->Halt[iFile-1].bHaltMantleMeltFracLow = bTmp;
    UpdateFoundOption(&files->Infile[iFile],options,lTmp,iFile);
  } else {
    if (iFile > 0)
      AssignDefaultInt(options,&control->Halt[iFile-1].bHaltMantleMeltFracLow,files->iNumInputs);
  }
}

void ReadHaltAtmDesiSurfCool(BODY *body,CONTROL *control,FILES *files,OPTIONS *options,SYSTEM *system,int iFile) {
  /* This parameter cannot exist in primary file */
  int lTmp=-1;
  int bTmp;

  AddOptionBool(files->Infile[iFile].cIn,options->cName,&bTmp,&lTmp,control->Io.iVerbose);
  if (lTmp >= 0) {
    NotPrimaryInput(iFile,options->cName,files->Infile[iFile].cIn,lTmp,control->Io.iVerbose);
    control->Halt[iFile-1].bHaltAtmDesiSurfCool = bTmp;
    UpdateFoundOption(&files->Infile[iFile],options,lTmp,iFile);
  } else {
    if (iFile > 0)
      AssignDefaultInt(options,&control->Halt[iFile-1].bHaltAtmDesiSurfCool,files->iNumInputs);
  }
}

void ReadHaltEnterHabZone(BODY *body,CONTROL *control,FILES *files,OPTIONS *options,SYSTEM *system,int iFile) {
  /* This parameter cannot exist in primary file */
  int lTmp=-1;
  int bTmp;

  AddOptionBool(files->Infile[iFile].cIn,options->cName,&bTmp,&lTmp,control->Io.iVerbose);
  if (lTmp >= 0) {
    NotPrimaryInput(iFile,options->cName,files->Infile[iFile].cIn,lTmp,control->Io.iVerbose);
    control->Halt[iFile-1].bHaltEnterHabZone = bTmp;
    UpdateFoundOption(&files->Infile[iFile],options,lTmp,iFile);
  } else {
    if (iFile > 0)
      AssignDefaultInt(options,&control->Halt[iFile-1].bHaltEnterHabZone,files->iNumInputs);
  }
}

void ReadHaltAllPlanetsSolid(BODY *body,CONTROL *control,FILES *files,OPTIONS *options,SYSTEM *system,int iFile) {
  /* This parameter cannot exist in primary file */
  int lTmp=-1;
  int bTmp;

  AddOptionBool(files->Infile[iFile].cIn,options->cName,&bTmp,&lTmp,control->Io.iVerbose);
  if (lTmp >= 0) {
    NotPrimaryInput(iFile,options->cName,files->Infile[iFile].cIn,lTmp,control->Io.iVerbose);
    control->Halt[iFile-1].bHaltAllPlanetsSolid = bTmp;
    UpdateFoundOption(&files->Infile[iFile],options,lTmp,iFile);
  } else {
    if (iFile > 0)
      AssignDefaultInt(options,&control->Halt[iFile-1].bHaltAllPlanetsSolid,files->iNumInputs);
  }
}

void ReadHaltAllPlanetsDesicc(BODY *body,CONTROL *control,FILES *files,OPTIONS *options,SYSTEM *system,int iFile) {
  /* This parameter cannot exist in primary file */
  int lTmp=-1;
  int bTmp;

  AddOptionBool(files->Infile[iFile].cIn,options->cName,&bTmp,&lTmp,control->Io.iVerbose);
  if (lTmp >= 0) {
    NotPrimaryInput(iFile,options->cName,files->Infile[iFile].cIn,lTmp,control->Io.iVerbose);
    control->Halt[iFile-1].bHaltAllPlanetsDesicc = bTmp;
    UpdateFoundOption(&files->Infile[iFile],options,lTmp,iFile);
  } else {
    if (iFile > 0)
      AssignDefaultInt(options,&control->Halt[iFile-1].bHaltAllPlanetsDesicc,files->iNumInputs);
  }
}

/*
 * Read model options
 */

void ReadRadioHeatModel(BODY *body,CONTROL *control,FILES *files,OPTIONS *options,SYSTEM *system,int iFile) {
  /* This parameter cannot exist in primary file */
  int lTmp=-1;
  char cTmp[OPTLEN];

  AddOptionString(files->Infile[iFile].cIn,options->cName,cTmp,&lTmp,control->Io.iVerbose);
  if (lTmp >= 0) {
    NotPrimaryInput(iFile,options->cName,files->Infile[iFile].cIn,lTmp,control->Io.iVerbose);
    if (!memcmp(sLower(cTmp),"schaefer",4)) {
      body[iFile-1].iRadioHeatModel = MAGMOC_SCHAEFER;
    } else if (!memcmp(sLower(cTmp),"none",4)) {
      body[iFile-1].iRadioHeatModel = MAGMOC_NONE;
    }
    UpdateFoundOption(&files->Infile[iFile],options,lTmp,iFile);
  } else
    if (iFile > 0)
      body[iFile-1].iRadioHeatModel = MAGMOC_NONE;
}

void ReadMagmOcAtmModel(BODY *body,CONTROL *control,FILES *files,OPTIONS *options,SYSTEM *system,int iFile) {
  /* This parameter cannot exist in primary file */
  int lTmp=-1;
  char cTmp[OPTLEN];

  AddOptionString(files->Infile[iFile].cIn,options->cName,cTmp,&lTmp,control->Io.iVerbose);
  if (lTmp >= 0) {
    NotPrimaryInput(iFile,options->cName,files->Infile[iFile].cIn,lTmp,control->Io.iVerbose);
    if (!memcmp(sLower(cTmp),"petit",4)) {
      body[iFile-1].iMagmOcAtmModel = MAGMOC_PETIT;
    } else if (!memcmp(sLower(cTmp),"grey",4)) {
      body[iFile-1].iMagmOcAtmModel = MAGMOC_GREY;
    }
    UpdateFoundOption(&files->Infile[iFile],options,lTmp,iFile);
  } else
    if (iFile > 0)
      body[iFile-1].iMagmOcAtmModel = MAGMOC_GREY;
}

void ReadMantleQuasiSolid(BODY *body,CONTROL *control,FILES *files,OPTIONS *options,SYSTEM *system,int iFile) {
  /* This parameter cannot exist in primary file */
  int lTmp=-1;
  int bTmp;

  AddOptionBool(files->Infile[iFile].cIn,options->cName,&bTmp,&lTmp,control->Io.iVerbose);
  if (lTmp >= 0) {
    NotPrimaryInput(iFile,options->cName,files->Infile[iFile].cIn,lTmp,control->Io.iVerbose);
    body[iFile-1].bOptManQuasiSol = bTmp;
    UpdateFoundOption(&files->Infile[iFile],options,lTmp,iFile);
  } else {
    if (iFile > 0) {
      AssignDefaultInt(options,&body[iFile-1].bOptManQuasiSol,files->iNumInputs);
    }
  }
}

/* Initiatlize Input Options */
// initialize input = tell code what he is reading in
void InitializeOptionsMagmOc(OPTIONS *options,fnReadOption fnRead[]) {

  /* FeO */

  sprintf(options[OPT_FEO].cName,"dMassFracFeOIni"); //name of the variable
  sprintf(options[OPT_FEO].cDescr,"Initial Mass Fraction of FeO in the mantle"); //description that will be shown for vplanet -h
  sprintf(options[OPT_FEO].cDefault,"BSE Earth: 0.0788"); //comment what the default value will be
  sprintf(options[OPT_FEO].cDimension,"nd");
  options[OPT_FEO].iType = 2; //type of the variable: double??
  options[OPT_FEO].bMultiFile = 1; //can it be used in multiple files? 1 = yes
  options[OPT_FEO].dNeg = 1; //is there a unit other than the SI unit? factor to convert between both units
  options[OPT_FEO].dDefault = 0.0788; // default value
  sprintf(options[OPT_FEO].cNeg,"no unit"); // specify unit (for help)
  fnRead[OPT_FEO] = &ReadMassFracFeOIni; //link read function from above

  /* Water */

  // XXX This probably overlaps with dSurfWaterMass in AtmEsc
  sprintf(options[OPT_WATERMASSATM].cName,"dWaterMassAtm");
  sprintf(options[OPT_WATERMASSATM].cDescr,"Initial Water Mass in the atmosphere");
  sprintf(options[OPT_WATERMASSATM].cDefault,"1 Terrestrial Ocean");
  sprintf(options[OPT_WATERMASSATM].cDimension,"mass");
  options[OPT_WATERMASSATM].iType = 2;
  options[OPT_WATERMASSATM].bMultiFile = 1;
  options[OPT_WATERMASSATM].dNeg = TOMASS; // for input: factor to mulitply for SI - for output: divide (e.g. 1/TOMASS)
<<<<<<< HEAD
  options[OPT_WATERMASSATM].dDefault = TOMASS;
  sprintf(options[OPT_WATERMASSATM].cNeg,"Terrestrial Oceans");
=======
  options[OPT_WATERMASSATM].dDefault = 1;
  sprintf(options[OPT_WATERMASSATM].cNeg,"TO");
>>>>>>> c579ae71
  fnRead[OPT_WATERMASSATM] = &ReadWaterMassAtm;

  /* CO2 */

  sprintf(options[OPT_CO2MASSMOATM].cName,"dCO2MassMOAtm");
  sprintf(options[OPT_CO2MASSMOATM].cDescr,"Initial CO2 mass in the system");
  sprintf(options[OPT_CO2MASSMOATM].cDefault,"0 TO");
  sprintf(options[OPT_CO2MASSMOATM].cDimension,"mass");
  options[OPT_CO2MASSMOATM].iType = 2;
  options[OPT_CO2MASSMOATM].bMultiFile = 1;
  options[OPT_CO2MASSMOATM].dNeg = TOMASS; // for input: factor to mulitply for SI - for output: divide (e.g. 1/TOMASS)
  options[OPT_CO2MASSMOATM].dDefault = 0;
  sprintf(options[OPT_CO2MASSMOATM].cNeg,"TO");
  fnRead[OPT_CO2MASSMOATM] = &ReadCO2MassMOAtm;

  /* Temperature */

  sprintf(options[OPT_SURFTEMP].cName,"dSurfTemp");
  sprintf(options[OPT_SURFTEMP].cDescr,"Initial surface temp");
  sprintf(options[OPT_SURFTEMP].cDefault,"4000 K");
  sprintf(options[OPT_SURFTEMP].cDimension,"temperature");
  options[OPT_SURFTEMP].iType = 2;
  options[OPT_SURFTEMP].bMultiFile = 1;
  options[OPT_SURFTEMP].dNeg = 1;
  options[OPT_SURFTEMP].dDefault = 4000;
  sprintf(options[OPT_SURFTEMP].cNeg,"Kelvin");
  fnRead[OPT_SURFTEMP] = &ReadSurfTemp;

  /* Density */

  sprintf(options[OPT_MANMELTDENSITY].cName,"dManMeltDensity");
  sprintf(options[OPT_MANMELTDENSITY].cDescr,"Density of the molten mantle");
  sprintf(options[OPT_MANMELTDENSITY].cDefault,"4000 kg/m^3");
  sprintf(options[OPT_MANMELTDENSITY].cDimension,"mass/length^3");
  options[OPT_MANMELTDENSITY].iType = 2;
  options[OPT_MANMELTDENSITY].bMultiFile = 1;
  options[OPT_MANMELTDENSITY].dNeg = 1;
  options[OPT_MANMELTDENSITY].dDefault = 4000;
  sprintf(options[OPT_MANMELTDENSITY].cNeg,"kg/m^3");
  fnRead[OPT_MANMELTDENSITY] = &ReadManMeltDensity;

  /* Water partition coefficient */

  sprintf(options[OPT_WATERPARTCOEFF].cName,"dWaterPartCoeff");
  sprintf(options[OPT_WATERPARTCOEFF].cDescr,
    "Water partition coefficient between melt and solid");
  sprintf(options[OPT_WATERPARTCOEFF].cDefault,"0.01");
  sprintf(options[OPT_WATERPARTCOEFF].cDimension,"nd");
  options[OPT_WATERPARTCOEFF].iType = 2;
  options[OPT_WATERPARTCOEFF].bMultiFile = 1;
  options[OPT_WATERPARTCOEFF].dNeg = 1;
  options[OPT_WATERPARTCOEFF].dDefault = 0.01;
  sprintf(options[OPT_WATERPARTCOEFF].cNeg,"no unit");
  fnRead[OPT_WATERPARTCOEFF] = &ReadWaterPartCoeff;

  /* Magma Ocean Depth */

  sprintf(options[OPT_DEPTHMO].cName,"dDepthMO");
  sprintf(options[OPT_DEPTHMO].cDescr,"Initial depth of the magma ocean");
  sprintf(options[OPT_DEPTHMO].cDefault,"core radius");
  sprintf(options[OPT_DEPTHMO].cDimension,"length");
  options[OPT_DEPTHMO].iType = 2;
  options[OPT_DEPTHMO].bMultiFile = 1;
  options[OPT_DEPTHMO].dNeg = 1e3;
  options[OPT_DEPTHMO].dDefault = 1e9;
  sprintf(options[OPT_DEPTHMO].cNeg,"km");
  fnRead[OPT_DEPTHMO] = &ReadDepthMO;

  /* Halts */

  sprintf(options[OPT_HALTMANTLESOLIDIFIED].cName,"bHaltMantleSolidified");
  sprintf(options[OPT_HALTMANTLESOLIDIFIED].cDescr,"Halt when mantle solidified?");
  sprintf(options[OPT_HALTMANTLESOLIDIFIED].cDefault,"0");
  options[OPT_HALTMANTLESOLIDIFIED].iType = 0;
  fnRead[OPT_HALTMANTLESOLIDIFIED] = &ReadHaltMantleSolidified;

  sprintf(options[OPT_HALTMANTLEMELTFRACLOW].cName,"bHaltMantleMeltFracLow");
  sprintf(options[OPT_HALTMANTLEMELTFRACLOW].cDescr,
    "Halt when mantle mostly solidified?");
  sprintf(options[OPT_HALTMANTLEMELTFRACLOW].cDefault,"0");
  options[OPT_HALTMANTLEMELTFRACLOW].iType = 0;
  fnRead[OPT_HALTMANTLEMELTFRACLOW] = &ReadHaltMantleMeltFracLow;

  sprintf(options[OPT_HALTATMDESISRUFCOOL].cName,"bHaltAtmDesiSurfCool");
  sprintf(options[OPT_HALTATMDESISRUFCOOL].cDescr,
    "Halt when atmosphere desiccated and surface below 1000K?");
  sprintf(options[OPT_HALTATMDESISRUFCOOL].cDefault,"0");
  options[OPT_HALTATMDESISRUFCOOL].iType = 0;
  fnRead[OPT_HALTATMDESISRUFCOOL] = &ReadHaltAtmDesiSurfCool;

  sprintf(options[OPT_HALTENTERHABZONE].cName,"bHaltEnterHabZone");
  sprintf(options[OPT_HALTENTERHABZONE].cDescr,
    "Halt when planet enters habitable zone?");
  sprintf(options[OPT_HALTENTERHABZONE].cDefault,"0");
  options[OPT_HALTENTERHABZONE].iType = 0;
  fnRead[OPT_HALTENTERHABZONE] = &ReadHaltEnterHabZone;

  sprintf(options[OPT_HALTALLPLANETSSOLID].cName,"bHaltAllPlanetsSolid");
  sprintf(options[OPT_HALTALLPLANETSSOLID].cDescr,
    "Halt when all planets solidified?");
  sprintf(options[OPT_HALTALLPLANETSSOLID].cDefault,"0");
  options[OPT_HALTALLPLANETSSOLID].iType = 0;
  fnRead[OPT_HALTALLPLANETSSOLID] = &ReadHaltAllPlanetsSolid;

  // XXX Overlap with bHaltSurfaceDesiccated in AtmEsc
  sprintf(options[OPT_HALTALLPLANETSDESICC].cName,"bHaltAllPlanetsDesicc");
  sprintf(options[OPT_HALTALLPLANETSDESICC].cDescr,
    "Halt when all planets desiccated?");
  sprintf(options[OPT_HALTALLPLANETSDESICC].cDefault,"0");
  options[OPT_HALTALLPLANETSDESICC].iType = 0;
  fnRead[OPT_HALTALLPLANETSDESICC] = &ReadHaltAllPlanetsDesicc;

  /* Model options */

  sprintf(options[OPT_RADIOHEATMODEL].cName,"sRadioHeatModel");
  sprintf(options[OPT_RADIOHEATMODEL].cDescr,"Radiogenic heating model");
  sprintf(options[OPT_RADIOHEATMODEL].cDefault,"NONE");
  options[OPT_RADIOHEATMODEL].iType = 3;
  options[OPT_RADIOHEATMODEL].bMultiFile = 1;
  fnRead[OPT_RADIOHEATMODEL] = &ReadRadioHeatModel;

  sprintf(options[OPT_MAGMOCATMMODEL].cName,"sMagmOcAtmModel");
  sprintf(options[OPT_MAGMOCATMMODEL].cDescr,
    "Atmospheric flux model: Grey or Petit");
  sprintf(options[OPT_MAGMOCATMMODEL].cDefault,"GREY");
  options[OPT_MAGMOCATMMODEL].iType = 3;
  options[OPT_MAGMOCATMMODEL].bMultiFile = 1;
  fnRead[OPT_MAGMOCATMMODEL] = &ReadMagmOcAtmModel;

  sprintf(options[OPT_MANQUASISOL].cName,"bOptManQuasiSol");
  sprintf(options[OPT_MANQUASISOL].cDescr,"Solidify when melt frac = 0.4?");
  sprintf(options[OPT_MANQUASISOL].cDefault,"0");
  options[OPT_MANQUASISOL].iType = 0;
  options[OPT_MANQUASISOL].bMultiFile = 1;
  fnRead[OPT_MANQUASISOL] = &ReadMantleQuasiSolid;
}

// Don't change this
void ReadOptionsMagmOc(BODY *body,CONTROL *control,FILES *files,OPTIONS *options,SYSTEM *system,fnReadOption fnRead[],int iBody) {
  int iOpt;

  for (iOpt=OPTSTARTMAGMOC;iOpt<OPTENDMAGMOC;iOpt++) {
    if (options[iOpt].iType != -1)
      fnRead[iOpt](body,control,files,&options[iOpt],system,iBody+1);
  }
}

// Initilaization of variables
void InitializeBodyMagmOc(BODY *body,CONTROL *control,UPDATE *update,int iBody,int iModule) {
  double dSolidRadiusLocalLow,dSolidRadiusLocalHigh;

  // primary variables: HARD CODED INITIAL VALUES
  body[iBody].dPotTemp         = body[iBody].dSurfTemp; // initial potential temp = initial surface temp
  body[iBody].dCoreRadius      = body[iBody].dRadius * RADCOREEARTH / REARTH; // same relative core radius as Earth
  body[iBody].dWaterMassMOAtm  = body[iBody].dWaterMassAtm; // initial water mass in MO&Atm is equal to inital Water mass in atmosphere
  body[iBody].dWaterMassSol    = 0; // initial water mass in solid = 0
  body[iBody].dOxygenMassMOAtm = 0; // initial oxygen mass in MO&Atm = 0
  body[iBody].dOxygenMassSol   = 0; // initial oxygen mass in solid = 0
  body[iBody].dGravAccelSurf   = BIGG * body[iBody].dMass / pow(body[iBody].dRadius,2);

  dSolidRadiusLocalLow  = body[iBody].dRadius - ( (BLOWPRESSURE-body[iBody].dPotTemp)  / (body[iBody].dGravAccelSurf*(body[iBody].dPotTemp*THERMALEXPANCOEFF/SILICATEHEATCAP - ALOWPRESSURE*body[iBody].dManMeltDensity)));
  dSolidRadiusLocalHigh = body[iBody].dRadius - ( (BHIGHPRESSURE-body[iBody].dPotTemp) / (body[iBody].dGravAccelSurf*(body[iBody].dPotTemp*THERMALEXPANCOEFF/SILICATEHEATCAP - AHIGHPRESSURE*body[iBody].dManMeltDensity)));
  body[iBody].dSolidRadius = fmin(dSolidRadiusLocalLow,dSolidRadiusLocalHigh);

  if (body[iBody].dDepthMO < 9e8) {
    body[iBody].dSolidRadius = body[iBody].dRadius - body[iBody].dDepthMO;
  }

  if (body[iBody].dSolidRadius < body[iBody].dCoreRadius) {
    body[iBody].dSolidRadius = body[iBody].dCoreRadius;
  }

  // other variables
  double dTransPressSol = 5.19964e9; // pressure at which to swith from low to high pressure treatment of solidus (Hirschmann, 2000) in Pa
  body[iBody].dPrefactorA      = AHIGHPRESSURE;
  body[iBody].dPrefactorB      = BHIGHPRESSURE;
  body[iBody].dAlbedo          = ALBEDOWATERATMOS;
  body[iBody].dFracFe2O3Man    = 0;
  body[iBody].dPressOxygenAtm  = 0;
  body[iBody].dTransDepthSol   = body[iBody].dRadius - pow((pow(body[iBody].dRadius,2) - 2*body[iBody].dRadius*dTransPressSol/(body[iBody].dManMeltDensity*body[iBody].dGravAccelSurf)),0.5);
  body[iBody].dHydrogenMassSpace = 0;
  body[iBody].dOxygenMassSpace = 0;

  // CO2
  body[iBody].dPressCO2Atm     = body[iBody].dCO2MassMOAtm * body[iBody].dGravAccelSurf / (4*PI*pow(body[iBody].dRadius,2)); // initial CO2 mass in MO&Atm is equal to inital CO2 mass in atmosphere
  body[iBody].dCO2MassSol      = 0; // initial water mass in solid = 0
  if (body[iBody].dCO2MassMOAtm < 1) {
    body[iBody].bCO2InAtmosphere = 0;
  } else {
    body[iBody].bCO2InAtmosphere = 1;
  }
  body[iBody].dCO2FracMelt = body[iBody].dCO2MassMOAtm / (4/3*PI*body[iBody].dManMeltDensity*(pow(body[iBody].dRadius,3)-pow(body[iBody].dCoreRadius,3)));


  // initialize water pressure in atmosphere to avoid deviding by 0. Use 1 % of initial water mass
  body[iBody].dPressWaterAtm   = body[iBody].dWaterMassAtm * body[iBody].dGravAccelSurf / (4*PI*pow(body[iBody].dRadius,2));

  // initialize bools
  body[iBody].bManSolid   = 0; // start with a (partially) molten mantle
  body[iBody].bAllFeOOxid = 0; // start with a unoxidized FeO
  if (body[iBody].dPressWaterAtm >= PRESSWATERMIN) {
    body[iBody].bPlanetDesiccated = 0; // start with water in the atm + mo system
  } else {
    body[iBody].bPlanetDesiccated = 1; // desiccated from start
  }
  body[iBody].bManStartSol      = 0; // mantle does not solidify from beginning
  body[iBody].bLowPressSol      = 0; // start high pressure region of mantle
  body[iBody].bManQuasiSol      = 0; // start with a (partially) molten mantle
  body[iBody].bEscapeStop       = 0; // start with atmospheric escaped
  body[iBody].bMagmOcHaltSolid  = 0; // no halt at beginning
  body[iBody].bMagmOcHaltDesicc = 0; // no halt at beginning

  double dMassMantle;
  double dManMolNum;
  double dMolNumAl2O3, dMolNumCaO, dMolNumNa2O, dMolNumK2O, dMolNumFeO;
  double dMolNumSiO2,  dMolNumMgO, dMolNumTiO2, dMolNumP2O5;

  dMassMantle  = 4./3 * PI * body[iBody].dManMeltDensity * (pow(body[iBody].dRadius,3)-pow(body[iBody].dSolidRadius,3));
  dMolNumAl2O3 = dMassMantle * MASSFRACAL2O3               / MOLWEIGHTAL2O3 ;
  dMolNumCaO   = dMassMantle * MASSFRACCAO                 / MOLWEIGHTCAO   ;
  dMolNumNa2O  = dMassMantle * MASSFRACNA2O                / MOLWEIGHTNA2O  ;
  dMolNumK2O   = dMassMantle * MASSFRACK2O                 / MOLWEIGHTK2O   ;
  dMolNumFeO   = dMassMantle * body[iBody].dMassFracFeOIni / MOLWEIGHTFEO   ;
  dMolNumSiO2  = dMassMantle * MASSFRACSIO2                / MOLWEIGHTSIO2  ;
  dMolNumMgO   = dMassMantle * MASSFRACMGO                 / MOLWEIGHTMGO   ;
  dMolNumTiO2  = dMassMantle * MASSFRACTIO2                / MOLWEIGHTTIO2  ;
  dMolNumP2O5  = dMassMantle * MASSFRACP2O5                / MOLWEIGHTP2O5  ;
  dManMolNum   = dMolNumAl2O3 + dMolNumCaO + dMolNumNa2O + dMolNumK2O + dMolNumFeO + \
                 dMolNumSiO2  + dMolNumMgO + dMolNumTiO2 + dMolNumP2O5;
  body[iBody].dAveMolarMassMan = ( MOLWEIGHTAL2O3 * dMolNumAl2O3 \
                                 + MOLWEIGHTCAO   * dMolNumCaO   \
                                 + MOLWEIGHTNA2O  * dMolNumNa2O  \
                                 + MOLWEIGHTK2O   * dMolNumK2O   \
                                 + MOLWEIGHTFEO   * dMolNumFeO   \
                                 + MOLWEIGHTSIO2  * dMolNumSiO2  \
                                 + MOLWEIGHTMGO   * dMolNumMgO   \
                                 + MOLWEIGHTTIO2  * dMolNumTiO2  \
                                 + MOLWEIGHTP2O5  * dMolNumP2O5  ) / dManMolNum;

  if (!body[0].bStellar) {
    printf("Module STELLAR not used for star. Flux only for GJ1132. \n");
  }

  if (body[iBody].bCO2InAtmosphere && body[iBody].iMagmOcAtmModel == MAGMOC_PETIT) {
    printf("WARNING: When including CO2, petit atmosphere model cannot be used! Set to grey. \n");
    body[iBody].iMagmOcAtmModel = MAGMOC_GREY;
  }

  if (body[iBody].iMagmOcAtmModel == MAGMOC_PETIT) {
    printf("WARNING: petit atmosphere model can only be used when modelling GJ1132b! \n");
  }
}

/******************* Verify MAGMOC ******************/



/* Assign Nums */

/*
 * Equations needed in PropsAuxMagmOc
 */

/**
Bisection method to find root

@param (*f) function pointer to the function the root of which should be found
@param body A pointer to the current BODY instance
@param dXl the lower boundary of the root finder
@param dXu the upper boundary of the root finder
@param iBody The current BODY number

@return dXm the root of function (*f)
*/
double fndBisection(double (*f)(BODY*,double,int), BODY *body,double dXl, double dXu, double dEps, int iBody) {
  double dXm,dEpsilon,dProd,dFxm,dFxl;
  dEpsilon = 10*dEps;
  while(dEpsilon>dEps) {
    dXm      = (dXl + dXu)/2.;
    dFxm     = (*f)(body,dXm,iBody);
    if (fabs(dFxm) < dEps) {
      return dXm;
    }
    dFxl     = (*f)(body,dXl,iBody);
    if (fabs(dFxl) < dEps) {
      return dXl;
    }
    dProd    = (dFxl / fabs(dFxl)) * (dFxm / fabs(dFxm));
    if (dProd < 0) {
      dXu = dXm;
    } else {
      dXl = dXm;
    }
    dEpsilon = fabs((*f)(body,dXm,iBody));
  }
  return dXm;
}

/**
Mass of water in the mo+atm system to get the water frac in the magmoc
Will be used in PropsAuxMagmOc to find its root with fndBisection

@param body A pointer to the current BODY instance
@param dFrac water mass fraction in the magma oean
@param iBody The current BODY number

@return Water mass for a given dFrac - actual water mass in mo+atm
*/
double fndWaterMassMOTime(BODY *body, double dFrac, int iBody) {
  return 1e-19 * (  body[iBody].dWaterPartCoeff*dFrac*body[iBody].dMassMagmOcCry \
                    + dFrac*body[iBody].dMassMagmOcLiq \
                    + ( 4*PI*pow(body[iBody].dRadius,2) / body[iBody].dGravAccelSurf ) * pow((dFrac/3.44e-8),1/0.74) \
                    - body[iBody].dWaterMassMOAtm );
}
// return 1e-19 * (  WATERPARTCOEFF*dFrac*body[iBody].dMassMagmOcCry \
//                   + dFrac*body[iBody].dMassMagmOcLiq \
//                   + ( 4*PI*pow(body[iBody].dRadius,2) / body[iBody].dGravAccelSurf ) * pow((dFrac/3.44e-8),1/0.74) \
//                   - body[iBody].dWaterMassMOAtm );
// }

/**
Mass of CO2 in the mo+atm system to get the water frac in the magmoc
Will be used in PropsAuxMagmOc to find its root with fndBisection

@param body A pointer to the current BODY instance
@param dFracCO2 CO2 mass fraction in the magma oean
@param iBody The current BODY number

@return CO2 mass for a given dFracCO2 - actual CO2 mass in mo+atm
*/
double fndCO2MassMOTime(BODY *body, double dFracCO2, int iBody) {
  double dPartialPressCO2AtmTemp;
  double dPressCO2AtmTemp;

  dPartialPressCO2AtmTemp = pow(((100*dFracCO2-0.05)/2.08e-4),1/0.45);
  dPressCO2AtmTemp        = 1/(2*MOLWEIGHTCO2) * ( (-1)*pow( pow( -MOLWEIGHTCO2*dPartialPressCO2AtmTemp + MOLWEIGHTWATER*body[iBody].dPressWaterAtm + 2*MOLWEIGHTOXYGEN*body[iBody].dPressOxygenAtm,2)  \
                              + 4 * pow(MOLWEIGHTCO2,2) * dPartialPressCO2AtmTemp * (body[iBody].dPressOxygenAtm + body[iBody].dPressWaterAtm),0.5) \
                              + dPartialPressCO2AtmTemp*MOLWEIGHTCO2 - MOLWEIGHTWATER*body[iBody].dPressWaterAtm - 2*MOLWEIGHTOXYGEN*body[iBody].dPressOxygenAtm);

  return 1e-19 * (  CO2PARTCOEFF*dFracCO2*body[iBody].dMassMagmOcCry \
                    + dFracCO2*body[iBody].dMassMagmOcLiq \
                    + ( 4*PI*pow(body[iBody].dRadius,2) / body[iBody].dGravAccelSurf ) * dPressCO2AtmTemp \
                    - body[iBody].dCO2MassMOAtm );
}

/**
Physical pressure of CO2 in the atmosphere
Will be used in PropsAuxMagmOc to find its root with fndBisection

@param body A pointer to the current BODY instance
@param dPhysPressCO2 Physical CO2 pressure in the atmosphere
@param iBody The current BODY number

@return 0
*/
double fndPhysPressCO2(BODY *body, double dPhysPressCO2, int iBody) {
  double dAveMolarMassAtm;

  dAveMolarMassAtm = (MOLWEIGHTWATER*body[iBody].dPressWaterAtm + 2*MOLWEIGHTOXYGEN*body[iBody].dPressOxygenAtm + MOLWEIGHTCO2*dPhysPressCO2) / (body[iBody].dPressWaterAtm + body[iBody].dPressOxygenAtm + dPhysPressCO2);
  return body[iBody].dPartialPressCO2Atm * MOLWEIGHTCO2 / dAveMolarMassAtm - dPhysPressCO2;
}

/**
Radiogenic heating used in Schaefer et al. (2016)
Earth like composition

@param body A pointer to the current BODY instance
@param iBody The current BODY number

@return radiogenic heating rate
*/
double fndRadioHeatingEarth(BODY *body, int iBody) {

  return 30.8e-9 * 9.46e-5 * exp(1.55e-10*(4.6e9-body[iBody].dAge/YEARSEC)) + \
         0.22e-9 * 5.69e-4 * exp(9.85e-10*(4.6e9-body[iBody].dAge/YEARSEC)) + \
         0124e-9 * 2.64e-5 * exp(4.95e-11*(4.6e9-body[iBody].dAge/YEARSEC)) + \
         36.9e-9 * 2.92e-5 * exp(5.55e-10*(4.6e9-body[iBody].dAge/YEARSEC));
}

/**
Bolometric flux of GJ1132 used in Schaefer et al. (2016)
Fit to Schaefer Fig. 2 (Baraffe, Mstar=0.18Msun, orbit of GJ1132b)

@param body A pointer to the current BODY instance
@param iBody The current BODY number

@return bolometric flux at GJ1132b's orbit
*/
double fndBolFluxSchaefer(BODY *body, int iBody) {

  double dTimeGyr; // time in Gyr

  dTimeGyr = 1e-9 * (body[iBody].dAge) / YEARSEC;

  if (log10(dTimeGyr) < -0.782) {
    return pow(10,(-0.73 * log10(dTimeGyr) + 3.81));
  } else {
    return pow(10,4.38);
  }
}

/**
Atmospheric net flux with a grey atmosphere
From Elkins-Tanton (2008) & Carone et al. (2014)

@param body A pointer to the current BODY instance
@param iBody The current BODY number

@return Atmospheric net flux
*/
double fndNetFluxAtmGrey(BODY *body, int iBody) {


  if ((body[iBody].dPotTemp <= 1800) && (body[iBody].dPotTemp >= 600) && (body[iBody].dPressWaterAtm >= PRESSWATERMIN)) {
    double dOLR = 280; // Outgoing Longwave Radiation, Runaway Greenhouse (W/m^2)
    double dASR = pow(body[iBody].dEffTempAtm,4) * SIGMA; // Absorbed Stellar Radiation (W/m^2)

    return dOLR - dASR;

  } else {
    double dOptDep;     // optical depth
    dOptDep = body[iBody].dPartialPressWaterAtm * pow((0.75*ABSORPCOEFFH2O/body[iBody].dGravAccelSurf/REFPRESSUREOPACITY),0.5) \
              + body[iBody].dPartialPressCO2Atm * pow((0.75*ABSORPCOEFFCO2/body[iBody].dGravAccelSurf/REFPRESSUREOPACITY),0.5);

    return 2 / (2 + dOptDep) * SIGMA * (pow(body[iBody].dPotTemp,4) - pow(body[iBody].dEffTempAtm,4));
  }
}

/**
Atmospheric net flux with the petitCODE
From Molliere et al. (2015)
Only for GJ1132b with 100% Water atmosphere

@param body A pointer to the current BODY instance
@param iBody The current BODY number

@return Atmospheric net flux
*/
double fndNetFluxAtmPetit(BODY *body, double dTime, int iBody) {
  double dLogP, dTsurf;               // log10 of water pressure, surface temperature,
  double dLogF_ms, dLogF_pms, dLogF;  // log10 of atmospheric net flux (main sequence, pre-main sequence, acutal time)
  double dTimeMain = 1.647e8;
  double dFNetPetit;

  double dOLR = 280; // Outgoing Longwave Radiation, Runaway Greenhouse (W/m^2)
  double dASR = pow(body[iBody].dEffTempAtm,4) * SIGMA; // Absorbed Stellar Radiation (W/m^2)

  if ((body[iBody].dPotTemp <= 1800) && (body[iBody].dPotTemp >= 600) && (body[iBody].dPressWaterAtm >= PRESSWATERMIN)) {
    return dOLR - dASR;
  } else {
    dLogP  = log10(body[iBody].dPressWaterAtm/1e5);
    dTsurf = body[iBody].dPotTemp;

    dLogF_ms = -8.03520391e-02 + 3.08508158e-03*dTsurf - 6.96356770e-01*dLogP - 3.09084067e-07*pow(dTsurf,2) \
           + 2.38672208e-08*pow(dTsurf,2)*dLogP - 2.58853235e-08*pow(dTsurf,2)*pow(dLogP,2) - 3.60631795e-01*pow(dLogP,2) \
           + 1.90372485e-04*dTsurf*pow(dLogP,2) - 1.63177944e-04*dTsurf*dLogP;

    dLogF_pms = -8.40997236e+00 + 7.66867497e-03*dTsurf - 4.43217915e-01*dLogP - 9.48344751e-07*pow(dTsurf,2) \
           + 5.70475594e-08*pow(dTsurf,2)*dLogP - 2.62351040e-08*pow(dTsurf,2)*pow(dLogP,2) - 1.88040467e-01*pow(dLogP,2) \
           + 1.45691797e-04*dTsurf*pow(dLogP,2) - 3.61617207e-04*dTsurf*dLogP;

    dLogF = dLogF_pms + (dTime - 1)*(dLogF_ms - dLogF_pms)/(dTimeMain - 1);

    dFNetPetit = pow(10,dLogF);

    if ((dFNetPetit < (dOLR - dASR)) && (body[iBody].dPressWaterAtm >= PRESSWATERMIN)) {
      dFNetPetit = dOLR - dASR;
    }

    return dFNetPetit;
  }
}

/**
Calculation of Fe2O3 mass fraction in the m.o. and oxygen mass in the atmosphere.
Used by Schaefer et al. (2016)

@param body A pointer to the current BODY instance
@param iBody The current BODY number
*/
void fndFe2O3MassFracOxyMass(BODY *body, int iBody) {

  double dFracFe2O3Max;     // Max Fe2O3 mass fraction (all oxygen in MO+ATM in Fe2O3)
  // double dFracFe2O3New;     // New Fe2O3 mass fraction
  double dUpperBound;       // Upper boundary for root finding of fndOxygenEquiManAtm
  double dMagmOcFull;       // Upper boundary for root (dUpperBound too large -> too slow)
  double dOxygenMassNew;    // New oxygen mass in atmosphere
  double dOxygenMassMO;     // Oxygen mass in magma ocean

  // dFracFe2O3Max = body[iBody].dOxygenMassMOAtm * 2*MOLWEIGHTFEO15/MOLWEIGHTOXYGEN / body[iBody].dMassMagmOcLiq ;
  // dMagmOcFull   = body[iBody].dMassFracFeOIni  *   MOLWEIGHTFEO15/MOLWEIGHTFEO - 1e-15;
  // dUpperBound   = fmin(dFracFe2O3Max,dMagmOcFull);
  /* Don't use fugacity but oxidize all FeO to Fe2O3 before building up O in atm */
  if (body[iBody].bManSolid) {
    body[iBody].dFracFe2O3Man  = body[iBody].dFracFe2O3Man;
    body[iBody].dOxygenMassAtm = body[iBody].dOxygenMassMOAtm;
  } else if (body[iBody].bAllFeOOxid) {
    body[iBody].dFracFe2O3Man  = body[iBody].dFracFe2O3Man;
    dOxygenMassMO = body[iBody].dFracFe2O3Man * MOLWEIGHTOXYGEN/(2*MOLWEIGHTFEO15) * (body[iBody].dMassMagmOcLiq + body[iBody].dMassMagmOcCry);
    body[iBody].dOxygenMassAtm = body[iBody].dOxygenMassMOAtm - dOxygenMassMO;
  } else {
    dFracFe2O3Max = body[iBody].dOxygenMassMOAtm * 2*MOLWEIGHTFEO15/MOLWEIGHTOXYGEN / (body[iBody].dMassMagmOcLiq + body[iBody].dMassMagmOcCry) ;
    dMagmOcFull   = body[iBody].dMassFracFeOIni  *   MOLWEIGHTFEO15/MOLWEIGHTFEO;
    dUpperBound   = fmin(dFracFe2O3Max,dMagmOcFull);
    body[iBody].dFracFe2O3Man = fmax(body[iBody].dFracFe2O3Man,dUpperBound);
    // dOxygenMassMO = body[iBody].dFracFe2O3Man * MOLWEIGHTOXYGEN/(2*MOLWEIGHTFEO15) * body[iBody].dMassMagmOcLiq;
    body[iBody].dOxygenMassAtm = 0; //fmax(0,body[iBody].dOxygenMassMOAtm - dOxygenMassMO);
  }
  if (body[iBody].dOxygenMassAtm < 0) {body[iBody].dOxygenMassAtm = 0;}
}

/**
Calculation of melt fraction (average over magma ocean)
and kinematic viscosity (uppermost layer)
Function melt_fraction() in functions_rk.py

Calculation of the mantle heat flux
Function mantle_flux() in functions_rk.py

@param body A pointer to the current BODY instance
@param iBody The current BODY number
*/
void fndMeltFracMan(BODY *body, int iBody) {
  double daRadius[101];      // radius
  double daTrad[100];        // radius dep. temperature
  double daMelt_frac_r[100]; // radius dep. melt_frac
  double dMelt_frac_surf;    // melt frac at surface
  double dMelt_vol;         // melt volume
  double dA, dB;             // prefactors for linear solidus
  double dTsol;             // solidus temperature
  double dEta_a;            // liquid viscosity
  double dEta_b;            // solid viscosity
  double dSolidRadiusLocalLow, dSolidRadiusLocalHigh; // local solidus radius for
                                                      // high & low pressure
  int iItr;

  dMelt_vol = 0;

  for (iItr=0; iItr<101; iItr=iItr+1){
    daRadius[iItr] = iItr*(body[iBody].dRadius-body[iBody].dSolidRadius)/100 +body[iBody].dSolidRadius;
  }

  for (iItr=0; iItr<100; iItr=iItr+1){
    if ((body[iBody].dRadius-daRadius[iItr]) < body[iBody].dTransDepthSol) {
      dA = ALOWPRESSURE;
      dB = BLOWPRESSURE;
    } else {
      dA = AHIGHPRESSURE;
      dB = BHIGHPRESSURE;
    }
    dTsol        = dA*body[iBody].dManMeltDensity*body[iBody].dGravAccelSurf*(body[iBody].dRadius-daRadius[iItr])+dB;
    daTrad[iItr] = body[iBody].dPotTemp*(1+(THERMALEXPANCOEFF*body[iBody].dGravAccelSurf/SILICATEHEATCAP)*(body[iBody].dRadius-daRadius[iItr]));
    daMelt_frac_r[iItr] = (daTrad[iItr]-dTsol)/600;
    if (daMelt_frac_r[iItr] > 1) {
      daMelt_frac_r[iItr] = 1; // melt fraction can't be larger than 1
    } else if (daMelt_frac_r[iItr] < 0) {
      daMelt_frac_r[iItr] = 0; // melt fraction can't be smaller than 0
    }
    dMelt_vol = dMelt_vol + daMelt_frac_r[iItr]*(pow(daRadius[iItr+1],3)-pow(daRadius[iItr],3));
  }

  // get kinematic viscosity at surface
  body[iBody].dMeltFracSurf = (body[iBody].dPotTemp-BLOWPRESSURE)/600;
  if (body[iBody].dMeltFracSurf > 1) {
    body[iBody].dMeltFracSurf = 1;
  } else if (body[iBody].dMeltFracSurf < 0) {
    body[iBody].dMeltFracSurf = 0;
  }

  if (body[iBody].dMeltFracSurf > CRITMELTFRAC) {
    dEta_a = 0.00024 * exp(4600/(body[iBody].dPotTemp-1000)) / pow((1-(1-body[iBody].dMeltFracSurf)/(1-CRITMELTFRAC)),2.5);
    dEta_b = DYNVISCSOLID * exp(ACTIVENERGY/(RGAS*body[iBody].dPotTemp));
    body[iBody].dKinemViscos = fmin(dEta_a,dEta_b) / body[iBody].dManMeltDensity;
  } else {
    body[iBody].dKinemViscos = DYNVISCSOLID * exp(ACTIVENERGY/(RGAS*body[iBody].dPotTemp)) / body[iBody].dManMeltDensity;
  }

  dSolidRadiusLocalLow  = body[iBody].dRadius - ( (BLOWPRESSURE-body[iBody].dPotTemp) / (body[iBody].dGravAccelSurf*(body[iBody].dPotTemp*THERMALEXPANCOEFF/SILICATEHEATCAP - ALOWPRESSURE*body[iBody].dManMeltDensity)));
  dSolidRadiusLocalHigh = body[iBody].dRadius - ( (BHIGHPRESSURE-body[iBody].dPotTemp) / (body[iBody].dGravAccelSurf*(body[iBody].dPotTemp*THERMALEXPANCOEFF/SILICATEHEATCAP - AHIGHPRESSURE*body[iBody].dManMeltDensity)));
  body[iBody].dSolidRadiusLocal = fmin(dSolidRadiusLocalLow,dSolidRadiusLocalHigh);

  if (body[iBody].dSolidRadiusLocal < body[iBody].dCoreRadius) {
    body[iBody].dSolidRadiusLocal = body[iBody].dCoreRadius;
    body[iBody].dMeltFraction     = dMelt_vol / (pow(body[iBody].dRadius,3)-pow(body[iBody].dSolidRadiusLocal,3));
  } else if (body[iBody].bManSolid) {
    body[iBody].dSolidRadiusLocal = body[iBody].dRadius;
    body[iBody].dMeltFraction     = 0;
  } else {
    body[iBody].dMeltFraction     = dMelt_vol / (pow(body[iBody].dRadius,3)-pow(body[iBody].dSolidRadiusLocal,3));
  }

  if (body[iBody].dMeltFraction > 1) {
    body[iBody].dMeltFraction = 1;
  } else if (body[iBody].dMeltFraction < 0) {
    body[iBody].dMeltFraction = 0;
  }
  // END of melt_fraction(): returns Melt fraction and Kinematic viscosity
  // body[iBody].dManHeatFlux = THERMALCONDUC * pow(fabs(body[iBody].dPotTemp-body[iBody].dSurfTemp),1.33) \
  //                            * pow((THERMALEXPANCOEFF*body[iBody].dGravAccelSurf/(CRITRAYLEIGHNO*THERMALDIFFUS*body[iBody].dKinemViscos)),0.33);
  //
  // if (body[iBody].dPotTemp < body[iBody].dSurfTemp) {
  //   body[iBody].dManHeatFlux = - body[iBody].dManHeatFlux;
  // }

  // if (body[iBody].dPotTemp > body[iBody].dSurfTemp) {
  //   body[iBody].dManHeatFlux = body[iBody].dManHeatFlux;
  // } else {
  //   body[iBody].dManHeatFlux = THERMALCONDUC * body[iBody].dPotTemp * THERMALEXPANCOEFF * body[iBody].dGravAccelSurf / SILICATEHEATCAP;
  // }
  // END of mantle_flux(): return mantle heat flux
}

/**
Calculation of the water and CO2 mass fraction in the magma ocean
Function water_fraction() in functions_rk.py

@param body A pointer to the current BODY instance
@param iBody The current BODY number
*/
void fndWaterFracMelt(BODY *body, int iBody) {
  double dMassMagmOcTot;   // total mass of magma ocean
  double dAveMolarMassAtm; // average molar mass of atmosphere

  // CO2:
  double dMassFracCO2Current, dCO2MassMO, dMassFracCO2Old, dLow, dUp;
  int iIteration;

  dMassMagmOcTot             = 4./3 * PI * body[iBody].dManMeltDensity * (pow(body[iBody].dRadius,3)-pow(body[iBody].dSolidRadius,3));
  body[iBody].dMassMagmOcLiq = body[iBody].dMeltFraction * dMassMagmOcTot;
  body[iBody].dMassMagmOcCry = (1 - body[iBody].dMeltFraction) * dMassMagmOcTot;

  if (body[iBody].bPlanetDesiccated){
    body[iBody].dWaterFracMelt = 0;
  } else {
    if (fabs(fndWaterMassMOTime(body, 0, iBody)) < 1e-5) {
      body[iBody].dWaterFracMelt = 0;
    } else if (fabs(fndWaterMassMOTime(body, 1, iBody)) < 1e-5) {
      body[iBody].dWaterFracMelt = 1;
    } else {
      body[iBody].dWaterFracMelt = fndBisection(fndWaterMassMOTime,body,0,1,1e-2,iBody);
    }
  }
  // Water pressure in atmosphere [Schaefer+ (2016), Eq. 19]
  body[iBody].dPressWaterAtm = pow((body[iBody].dWaterFracMelt/3.44e-8),1/0.74);

  // CO2 mass fraction in the magma ocean
  if (body[iBody].bCO2InAtmosphere) {

    // dMassFracCO2Current = body[iBody].dCO2MassMOAtm / (body[iBody].dMassMagmOcCry + body[iBody].dMassMagmOcLiq);
    dMassFracCO2Current = body[iBody].dCO2FracMelt;
    if (dMassFracCO2Current <= 5e-4) {
      body[iBody].dCO2FracMelt        = dMassFracCO2Current;
      body[iBody].dPartialPressCO2Atm = 0;
      body[iBody].dPressCO2Atm        = 0;
      // if (body[iBody].dPressOxygenAtm + body[iBody].dPressWaterAtm > 1) {
      //   dAveMolarMassAtm = (MOLWEIGHTWATER * body[iBody].dPressWaterAtm + 2*MOLWEIGHTOXYGEN * body[iBody].dPressOxygenAtm)/(body[iBody].dPressWaterAtm + body[iBody].dPressOxygenAtm);
      // }
    } else {
      dMassFracCO2Old = 0;
      iIteration = 0;

      while (fabs(dMassFracCO2Current-dMassFracCO2Old)>1e-7) {
        // when mass of CO2 in m.o. and atm become similar, loop will not converge without following lines:
        if (dMassFracCO2Current < 0) {
          dMassFracCO2Current = dMassFracCO2Current * (-1);
        }

        if (iIteration > 0) {
          // dCO2MassMO = dMassFracCO2Current * (body[iBody].dMassMagmOcCry + body[iBody].dMassMagmOcLiq);
          // if (dCO2MassMO < 0.6 * body[iBody].dCO2MassMOAtm) {
          if (dMassFracCO2Current > dMassFracCO2Old) {
            dMassFracCO2Current = 1.1 * dMassFracCO2Old;
          } else {
            dMassFracCO2Current = 0.9 * dMassFracCO2Old;
          }
          // }
        }

        // mass frac from last iteration
        dMassFracCO2Old = dMassFracCO2Current;

        // partial pressure of CO2 [from Elkins-Tanton (2008)]
        if (dMassFracCO2Current <= 5e-4) {
          body[iBody].dPartialPressCO2Atm = 0;
          body[iBody].dPressCO2Atm = 0;
        } else {
          body[iBody].dPartialPressCO2Atm = pow(((100*dMassFracCO2Current - 0.05)/2.08e-4),(1/0.45));

          // get physical CO2 pressure with bisection root finder
          dLow = body[iBody].dPartialPressCO2Atm;
          dUp  = body[iBody].dPartialPressCO2Atm * MOLWEIGHTCO2 / MOLWEIGHTWATER;
          if (fabs(fndPhysPressCO2(body, dLow, iBody)) < 1e-3*dLow) {
            body[iBody].dPressCO2Atm = dLow;
          } else if (fabs(fndPhysPressCO2(body, dUp, iBody)) < 1e-3*dLow) {
            body[iBody].dPressCO2Atm = dUp;
          } else {
            body[iBody].dPressCO2Atm = fndBisection(fndPhysPressCO2,body,dLow,dUp,1e-3*dLow,iBody);
          }
        }
        dMassFracCO2Current = (body[iBody].dCO2MassMOAtm - body[iBody].dPressCO2Atm * 4*PI*pow(body[iBody].dRadius,2) / body[iBody].dGravAccelSurf) / (CO2PARTCOEFF*body[iBody].dMassMagmOcCry + body[iBody].dMassMagmOcLiq);

        if (dMassFracCO2Current < 0) {
          dMassFracCO2Current = 0;
        }
        // after 1000 iterations: use middle between F_old and F_new to avoid endless loop
        if (iIteration>1000) {
          dMassFracCO2Current = (dMassFracCO2Current + dMassFracCO2Old)/2;
          if ((dMassFracCO2Current + dMassFracCO2Old)/dMassFracCO2Old < 0.1) {
            break;
          }
        }
        iIteration++;
      }
      body[iBody].dCO2FracMelt = dMassFracCO2Current;
      // get average molar mass
      // dAveMolarMassAtm = body[iBody].dPartialPressCO2Atm * MOLWEIGHTCO2 / body[iBody].dPressCO2Atm;
    }
  } else { // No CO2 in atmosphere
    body[iBody].dPartialPressCO2Atm = 0;
    body[iBody].dPressCO2Atm        = 0;
  }

  if (body[iBody].dPressCO2Atm > 0) {
    dAveMolarMassAtm = body[iBody].dPartialPressCO2Atm * MOLWEIGHTCO2 / body[iBody].dPressCO2Atm;
  } else if (body[iBody].dPressOxygenAtm > 1) {
    body[iBody].dPressCO2Atm = 0;
    dAveMolarMassAtm = (MOLWEIGHTWATER * body[iBody].dPressWaterAtm + 2*MOLWEIGHTOXYGEN * body[iBody].dPressOxygenAtm)/(body[iBody].dPressWaterAtm + body[iBody].dPressOxygenAtm);
  } else {
    body[iBody].dPressCO2Atm = 0;
    dAveMolarMassAtm = MOLWEIGHTWATER;
  }

  body[iBody].dPartialPressWaterAtm = body[iBody].dPressWaterAtm * dAveMolarMassAtm / MOLWEIGHTWATER;
}

/* Auxs Props */
/* auxiliarie parameters/variables that need to be calculated in order to calculate the primary variable
 * (or at least simplify reading/understanding of the code)
 * calculated every quarter step for Runge-Kutta
 * if needed in other parts of the code, or to be printed: body[iBody]!!! otherwise it will be deleted after the
 * end of this equation
 */
void PropsAuxMagmOc(BODY *body,EVOLVE *evolve,IO *io,UPDATE *update,int iBody) {
  double dCurrentTime     = evolve->dTime;
  double dCurrentTimeStep = evolve->dTimeStep;
  double dCurrentStepNum  = evolve->nSteps;
  double dAveMolarMassAtm;

  // body[iBody].dSurfTemp = body[iBody].dPotTemp;

  /*
   * No negative masses!
   */
  if (body[iBody].dWaterMassMOAtm  < 0) {body[iBody].dWaterMassMOAtm  = 0;}
  if (body[iBody].dWaterMassSol    < 0) {body[iBody].dWaterMassSol    = 0;}
  if (body[iBody].dOxygenMassMOAtm < 0) {body[iBody].dOxygenMassMOAtm = 0;}
  if (body[iBody].dOxygenMassSol   < 0) {body[iBody].dOxygenMassSol   = 0;}

  /*
   * Melt fraction, kinematic viscosity, and mantle heat flux
   */
  if (!body[iBody].bManSolid) {
    fndMeltFracMan(body,iBody);
  } else {
    body[iBody].dMeltFraction = 0;
  }

  /*
   * Radiogenic heating: RadioHeat in W/kg
   */
  if (body[iBody].iRadioHeatModel == MAGMOC_SCHAEFER) {
    body[iBody].dRadioHeat = fndRadioHeatingEarth(body,iBody) * (4/3*PI*body[iBody].dManMeltDensity*(pow(body[iBody].dRadius,3)-pow(body[iBody].dCoreRadius,3)));
  } else if (body[iBody].bRadheat) {
    body[iBody].dRadioHeat = fdRadPowerMan(update,iBody);
    // body[iBody].dRadioHeat = dPowerRadio / (4/3*PI*body[iBody].dManMeltDensity*(pow(body[iBody].dRadius,3)-pow(body[iBody].dCoreRadius,3))); // add here RADHEAT
  } else {
    body[iBody].dRadioHeat = 0;
  }

  /*
   * Tidal heating: TidalHeat in W/kg
   */
  if (body[iBody].bEqtide) {
    body[iBody].dTidalHeat = fdTidePower(body,iBody,evolve->iEqtideModel);
    // body[iBody].dTidalHeat = dTidalPower / (4/3*PI*body[iBody].dManMeltDensity*(pow(body[iBody].dRadius,3)-pow(body[iBody].dCoreRadius,3))); // add here RADHEAT
  } else {
    body[iBody].dTidalHeat = 0;
  }

  /*
   * Water fraction in magma ocean and water pressure in atmosphere
   */
  if (!body[iBody].bManSolid) {
    fndWaterFracMelt(body,iBody);
  } else {
    body[iBody].dPressWaterAtm  = body[iBody].dWaterMassMOAtm  * body[iBody].dGravAccelSurf / (4 * PI * pow(body[iBody].dRadius,2));
    body[iBody].dPressCO2Atm    = body[iBody].dCO2MassMOAtm    * body[iBody].dGravAccelSurf / (4 * PI * pow(body[iBody].dRadius,2));
    body[iBody].dPressOxygenAtm = body[iBody].dOxygenMassMOAtm * body[iBody].dGravAccelSurf / (4 * PI * pow(body[iBody].dRadius,2));
    if ((body[iBody].dPressWaterAtm + body[iBody].dPressCO2Atm + body[iBody].dPressOxygenAtm) > 1) {
      dAveMolarMassAtm = (MOLWEIGHTWATER * body[iBody].dPressWaterAtm + MOLWEIGHTCO2 * body[iBody].dPressCO2Atm + 2*MOLWEIGHTOXYGEN * body[iBody].dPressOxygenAtm)/(body[iBody].dPressWaterAtm + body[iBody].dPressCO2Atm + body[iBody].dPressOxygenAtm);
      body[iBody].dPartialPressWaterAtm = body[iBody].dPressWaterAtm * dAveMolarMassAtm / MOLWEIGHTWATER;
      body[iBody].dPartialPressCO2Atm   = body[iBody].dPressCO2Atm   * dAveMolarMassAtm / MOLWEIGHTCO2;
    } else {
      body[iBody].dPartialPressWaterAtm = 0;
      body[iBody].dPartialPressCO2Atm   = 0;
    }
  }

  /*
   * Bolometric flux from the star (at the orbit of the planet)
   */
  double dBolFlux; // bolometric flux from the star

  if (!body[0].bStellar) { //|| body[iBody].iRadioHeatModel == MAGMOC_SCHAEFER) {
    dBolFlux = fndBolFluxSchaefer(body, iBody);
  } else {
    dBolFlux = body[0].dLuminosity/(4*PI*body[iBody].dSemi*body[iBody].dSemi);
  }

  /*
   * Net flux leaving the atmosphere
   */

  body[iBody].dEffTempAtm = pow((dBolFlux * (1 - body[iBody].dAlbedo) / (4 * SIGMA) ),0.25);

  if (body[iBody].iMagmOcAtmModel == MAGMOC_GREY || body[iBody].dPressWaterAtm <= PRESSWATERMIN) {
    body[iBody].dNetFluxAtmo = fndNetFluxAtmGrey(body,iBody);
  } else if (body[iBody].iMagmOcAtmModel == MAGMOC_PETIT){
    body[iBody].dNetFluxAtmo = fndNetFluxAtmPetit(body,dCurrentTime/3.15576e7,iBody);
  }

  /*
   * Mass fraction of Fe2O3 in the mantle and mass of oxygen in the atmosphere
   */
  if (body[iBody].bManSolid) {
    body[iBody].dOxygenMassAtm = body[iBody].dOxygenMassMOAtm;
  } else {
    fndFe2O3MassFracOxyMass(body,iBody);
    /* Factor in the derivative of Tpot and Rsol */
    body[iBody].dFactorDerivative = SILICATEHEATCAP * (body[iBody].dPrefactorB*THERMALEXPANCOEFF - body[iBody].dPrefactorA*body[iBody].dManMeltDensity*SILICATEHEATCAP) \
                                    / (body[iBody].dGravAccelSurf*pow((body[iBody].dPrefactorA*body[iBody].dManMeltDensity*SILICATEHEATCAP - THERMALEXPANCOEFF*body[iBody].dPotTemp),2));
  }

  body[iBody].dPressOxygenAtm = body[iBody].dOxygenMassAtm * body[iBody].dGravAccelSurf / (4*PI*pow(body[iBody].dRadius,2));
}


/* Only updated every full step. Use for check of different behaviors and force parameters to a value */
void fnForceBehaviorMagmOc(BODY *body,MODULE *module,EVOLVE *evolve,IO *io,SYSTEM *system,UPDATE *update,fnUpdateVariable ***fnUpdate,int iBody,int iModule) {

  /* Mantle starts to solidify */
  if (!body[iBody].bManStartSol && (body[iBody].dSolidRadius - body[iBody].dCoreRadius) > 1e-5) {
    body[iBody].bManStartSol = 1;
    if (io->iVerbose >= VERBPROG) {
      printf("%s's mantle starts to solidify after %f years. \n",body[iBody].cName,evolve->dTime/YEARSEC);
    }
  }

  /* Switch from high to low pressure regime of the solidus */
  if ( !body[iBody].bLowPressSol && (body[iBody].dRadius-body[iBody].dSolidRadius) < body[iBody].dTransDepthSol) {
    body[iBody].dPrefactorA  = ALOWPRESSURE;
    body[iBody].dPrefactorB  = BLOWPRESSURE;
    body[iBody].bLowPressSol = 1;
    if (io->iVerbose >= VERBPROG) {
      printf("%s: Switch to low-pressure treatment of solidus after %f years. \n",body[iBody].cName,evolve->dTime/YEARSEC);
    }
  }

  /* All FeO in mantle oxidized to Fe2O3 */
  if ((!body[iBody].bAllFeOOxid) && (body[iBody].dFracFe2O3Man >= (body[iBody].dMassFracFeOIni * MOLWEIGHTFEO15 / MOLWEIGHTFEO - 1e-14))) {
    body[iBody].bAllFeOOxid = 1;
    if (io->iVerbose >= VERBPROG) {
      printf("%s: All FeO in magma ocean oxidized to Fe2O3 after %f years. \n",body[iBody].cName,evolve->dTime/YEARSEC);
    }
  }

  /* Mantle solidified */
  if ((!body[iBody].bManSolid) && (body[iBody].dSolidRadius >= (0.9999 * body[iBody].dRadius))) {
    body[iBody].bManSolid       = 1;
    // body[iBody].dManMeltDensity = 4200;
    body[iBody].dSolidRadius    = body[iBody].dRadius;
    /*
     * When mantle solidified:
     * Stop updating PotTemp, SurfTemp, SolidRadius, WaterMassSol, OxygenMassSol
     * But continue to update WaterMassMOAtm, OxygenMassMOAtm, HydrogenMassSpace, OxygenMassSpace
     */
    SetDerivTiny(fnUpdate,iBody,update[iBody].iPotTemp      ,update[iBody].iPotTempMagmOc      );
    SetDerivTiny(fnUpdate,iBody,update[iBody].iSurfTemp     ,update[iBody].iSurfTempMagmOc     );
    SetDerivTiny(fnUpdate,iBody,update[iBody].iSolidRadius  ,update[iBody].iSolidRadiusMagmOc  );
    SetDerivTiny(fnUpdate,iBody,update[iBody].iWaterMassSol ,update[iBody].iWaterMassSolMagmOc );
    SetDerivTiny(fnUpdate,iBody,update[iBody].iOxygenMassSol,update[iBody].iOxygenMassSolMagmOc);
    SetDerivTiny(fnUpdate,iBody,update[iBody].iCO2MassSol   ,update[iBody].iCO2MassSolMagmOc   );
    SetDerivTiny(fnUpdate,iBody,update[iBody].iCO2MassMOAtm ,update[iBody].iCO2MassMOAtmMagmOc );

    if (io->iVerbose >= VERBPROG) {
      printf("%s's mantle solidified after %f years. \n",body[iBody].cName,evolve->dTime/YEARSEC);
    }
  }

  /* Planet desiccated = no water left in atmosphere (less than 10 mbar) */
  if ((!body[iBody].bPlanetDesiccated) && (body[iBody].dPressWaterAtm <= PRESSWATERMIN)) {
    body[iBody].bPlanetDesiccated = 1;
    body[iBody].dWaterMassEsc     = 0;
    body[iBody].dOxygenMassEsc    = 0;
    SetDerivTiny(fnUpdate,iBody,update[iBody].iWaterMassMOAtm,update[iBody].iWaterMassMOAtmMagmOc);
    if (io->iVerbose >= VERBPROG) {
      printf("%s's atmosphere desiccated after %f years. \n",body[iBody].cName,evolve->dTime/YEARSEC);
    }
  }

  /* Treat mantle as solidified when melt fraction at surface smaller than 0.4
   * Set mantle completely solid & water into atm.
   */
  // /* When planet desiccated and T_surf below 1000K treat mantle as solidified */
  // if ((!body[iBody].bManQuasiSol) && (body[iBody].bPlanetDesiccated) && (body[iBody].dSurfTemp <= 1000)) {
  if (body[iBody].bOptManQuasiSol && (!body[iBody].bManQuasiSol) && (body[iBody].dMeltFracSurf < CRITMELTFRAC)) {
    double dOxygenMassMO;
    double dDeltaWaterMass;
    double dDeltaCO2Mass;

    body[iBody].bManQuasiSol = 1;

    // body[iBody].dManMeltDensity = 4200;
    body[iBody].dSolidRadius    = body[iBody].dRadius;

    dDeltaWaterMass = body[iBody].dWaterPartCoeff*body[iBody].dWaterFracMelt*(body[iBody].dMassMagmOcCry + body[iBody].dMassMagmOcLiq);
    // dDeltaWaterMass = WATERPARTCOEFF*body[iBody].dWaterFracMelt*(body[iBody].dMassMagmOcCry + body[iBody].dMassMagmOcLiq);
    body[iBody].dWaterMassSol   = body[iBody].dWaterMassSol   + dDeltaWaterMass;
    body[iBody].dWaterMassMOAtm = body[iBody].dWaterMassMOAtm - dDeltaWaterMass;

    dDeltaCO2Mass = CO2PARTCOEFF*body[iBody].dCO2FracMelt*(body[iBody].dMassMagmOcCry + body[iBody].dMassMagmOcLiq);
    body[iBody].dCO2MassSol   = body[iBody].dCO2MassSol   + dDeltaCO2Mass;
    body[iBody].dCO2MassMOAtm = body[iBody].dCO2MassMOAtm - dDeltaCO2Mass;

    if (!body[iBody].bAllFeOOxid) {
      body[iBody].dOxygenMassAtm = 0;
      body[iBody].dOxygenMassSol = body[iBody].dOxygenMassSol + body[iBody].dOxygenMassMOAtm;
    } else {
      dOxygenMassMO = body[iBody].dFracFe2O3Man * MOLWEIGHTOXYGEN/(2*MOLWEIGHTFEO15) * (body[iBody].dMassMagmOcLiq + body[iBody].dMassMagmOcCry);
      body[iBody].dOxygenMassSol = body[iBody].dOxygenMassSol   + dOxygenMassMO;
      body[iBody].dOxygenMassAtm = body[iBody].dOxygenMassMOAtm - dOxygenMassMO;
    }

    body[iBody].dPressWaterAtm  = body[iBody].dWaterMassMOAtm * body[iBody].dGravAccelSurf / (4*PI*pow(body[iBody].dRadius,2));
    body[iBody].dPressCO2Atm    = body[iBody].dCO2MassMOAtm   * body[iBody].dGravAccelSurf / (4*PI*pow(body[iBody].dRadius,2));
    body[iBody].dPressOxygenAtm = body[iBody].dOxygenMassAtm  * body[iBody].dGravAccelSurf / (4*PI*pow(body[iBody].dRadius,2));


    /*
     * When mantle solidified:
     * Stop updating PotTemp, SurfTemp, SolidRadius, WaterMassSol, OxygenMassSol
     * But continue to update WaterMassMOAtm, OxygenMassMOAtm, HydrogenMassSpace, OxygenMassSpace
     */
    // SetDerivTiny(fnUpdate,iBody,update[iBody].iPotTemp      ,update[iBody].iPotTempMagmOc      );
    // SetDerivTiny(fnUpdate,iBody,update[iBody].iSurfTemp     ,update[iBody].iSurfTempMagmOc     );
    SetDerivTiny(fnUpdate,iBody,update[iBody].iSolidRadius  ,update[iBody].iSolidRadiusMagmOc  );
    SetDerivTiny(fnUpdate,iBody,update[iBody].iWaterMassSol ,update[iBody].iWaterMassSolMagmOc );
    SetDerivTiny(fnUpdate,iBody,update[iBody].iOxygenMassSol,update[iBody].iOxygenMassSolMagmOc);
    SetDerivTiny(fnUpdate,iBody,update[iBody].iCO2MassSol   ,update[iBody].iCO2MassSolMagmOc   );
    SetDerivTiny(fnUpdate,iBody,update[iBody].iCO2MassMOAtm ,update[iBody].iCO2MassMOAtmMagmOc );


    if (io->iVerbose >= VERBPROG) {
      printf("Surface melt fraction of %s's smaller than 0.4 after %f years - mantle set to solidified. \n",body[iBody].cName,evolve->dTime/YEARSEC);
      // printf("%s's atmosphere desiccated & surface temperature below 1000K after %f years. \n",body[iBody].cName,evolve->dTime/YEARSEC);
    }
  } else if ((!body[iBody].bOptManQuasiSol) && (!body[iBody].bManQuasiSol) && (body[iBody].dMeltFracSurf < CRITMELTFRAC)){
    body[iBody].bManQuasiSol = 1;
    if (io->iVerbose >= VERBPROG) {
      printf("Surface melt fraction of %s's smaller than 0.4 after %f years \n",body[iBody].cName,evolve->dTime/YEARSEC);
    }
  }

  /* When planet enters habitable zone atmospheric escape stops */
  if ((!body[iBody].bEscapeStop) && (body[iBody].dHZInnerEdge <= body[iBody].dSemi)) {
    SetDerivTiny(fnUpdate,iBody,update[iBody].iOxygenMassSpace  ,update[iBody].iOxygenMassSpaceMagmOc  );
    SetDerivTiny(fnUpdate,iBody,update[iBody].iHydrogenMassSpace,update[iBody].iHydrogenMassSpaceMagmOc);
    body[iBody].bEscapeStop = 1;
    if (io->iVerbose >= VERBPROG) {
      printf("%s enters habitable zone after %f years. \n",body[iBody].cName,evolve->dTime/YEARSEC);
    }
  }

  /*
   * For multiple planet systems
   */

  /* Mantle solidified or planet desiccated with T_surf below 1000K */
  if (!body[iBody].bMagmOcHaltSolid) {
    if (body[iBody].bManQuasiSol || body[iBody].bManSolid) {
      body[iBody].bMagmOcHaltSolid = 1;
    }
  }

  /* Planet desiccated or atmospheric escape stopped due to entry into HZ */
  if (!body[iBody].bMagmOcHaltDesicc) {
    if (body[iBody].bPlanetDesiccated || !body[iBody].bRunaway) {
      body[iBody].bMagmOcHaltDesicc = 1;
    }
  }

  /* No CO2 */
  if (!body[iBody].bCO2InAtmosphere) {
    /*
     * When no CO2 included:
     * Stop updating CO2MassMOAtm, CO2MassSol
     */
    SetDerivTiny(fnUpdate,iBody,update[iBody].iCO2MassMOAtm,update[iBody].iCO2MassMOAtmMagmOc);
    SetDerivTiny(fnUpdate,iBody,update[iBody].iCO2MassSol  ,update[iBody].iCO2MassSolMagmOc  );
  }
}

void MagmOcExit(FILES *files,char cSpecies[16],int iFile) {

}

void VerifyPotTemp(BODY *body, OPTIONS *options, UPDATE *update, double dAge, int iBody) {
  update[iBody].iaType[update[iBody].iPotTemp][0]     = 1;
  update[iBody].iNumBodies[update[iBody].iPotTemp][0] = 1;
  update[iBody].iaBody[update[iBody].iPotTemp][0]     = malloc(update[iBody].iNumBodies[update[iBody].iPotTemp][0]*sizeof(int));
  update[iBody].iaBody[update[iBody].iPotTemp][0][0]  = iBody;

  update[iBody].pdDPotTemp = &update[iBody].daDerivProc[update[iBody].iPotTemp][0];
}

void VerifySurfTemp(BODY *body, OPTIONS *options, UPDATE *update, double dAge, int iBody) {
  update[iBody].iaType[update[iBody].iSurfTemp][0]     = 1;
  update[iBody].iNumBodies[update[iBody].iSurfTemp][0] = 1;
  update[iBody].iaBody[update[iBody].iSurfTemp][0]     = malloc(update[iBody].iNumBodies[update[iBody].iSurfTemp][0]*sizeof(int));
  update[iBody].iaBody[update[iBody].iSurfTemp][0][0]  = iBody;

  update[iBody].pdDSurfTemp = &update[iBody].daDerivProc[update[iBody].iSurfTemp][0];
}

void VerifySolidRadius(BODY *body, OPTIONS *options, UPDATE *update, double dAge, int iBody) {
  update[iBody].iaType[update[iBody].iSolidRadius][0]     = 1;
  update[iBody].iNumBodies[update[iBody].iSolidRadius][0] = 1;
  update[iBody].iaBody[update[iBody].iSolidRadius][0]     = malloc(update[iBody].iNumBodies[update[iBody].iSolidRadius][0]*sizeof(int));
  update[iBody].iaBody[update[iBody].iSolidRadius][0][0]  = iBody;

  update[iBody].pdDSolidRadius = &update[iBody].daDerivProc[update[iBody].iSolidRadius][0];
}

void VerifyWaterMassMOAtm(BODY *body, OPTIONS *options, UPDATE *update, double dAge, int iBody) {
  update[iBody].iaType[update[iBody].iWaterMassMOAtm][0]     = 1;
  update[iBody].iNumBodies[update[iBody].iWaterMassMOAtm][0] = 1;
  update[iBody].iaBody[update[iBody].iWaterMassMOAtm][0]     = malloc(update[iBody].iNumBodies[update[iBody].iWaterMassMOAtm][0]*sizeof(int));
  update[iBody].iaBody[update[iBody].iWaterMassMOAtm][0][0]  = iBody;

  update[iBody].pdDWaterMassMOAtm = &update[iBody].daDerivProc[update[iBody].iWaterMassMOAtm][0];
}

void VerifyWaterMassSol(BODY *body, OPTIONS *options, UPDATE *update, double dAge, int iBody) {
  update[iBody].iaType[update[iBody].iWaterMassSol][0]     = 1;
  update[iBody].iNumBodies[update[iBody].iWaterMassSol][0] = 1;
  update[iBody].iaBody[update[iBody].iWaterMassSol][0]     = malloc(update[iBody].iNumBodies[update[iBody].iWaterMassSol][0]*sizeof(int));
  update[iBody].iaBody[update[iBody].iWaterMassSol][0][0]  = iBody;

  update[iBody].pdDWaterMassSol = &update[iBody].daDerivProc[update[iBody].iWaterMassSol][0];
}

void VerifyCO2MassMOAtm(BODY *body, OPTIONS *options, UPDATE *update, double dAge, int iBody) {
  update[iBody].iaType[update[iBody].iCO2MassMOAtm][0]     = 1;
  update[iBody].iNumBodies[update[iBody].iCO2MassMOAtm][0] = 1;
  update[iBody].iaBody[update[iBody].iCO2MassMOAtm][0]     = malloc(update[iBody].iNumBodies[update[iBody].iCO2MassMOAtm][0]*sizeof(int));
  update[iBody].iaBody[update[iBody].iCO2MassMOAtm][0][0]  = iBody;

  update[iBody].pdDCO2MassMOAtm = &update[iBody].daDerivProc[update[iBody].iCO2MassMOAtm][0];
}

void VerifyCO2MassSol(BODY *body, OPTIONS *options, UPDATE *update, double dAge, int iBody) {
  update[iBody].iaType[update[iBody].iCO2MassSol][0]     = 1;
  update[iBody].iNumBodies[update[iBody].iCO2MassSol][0] = 1;
  update[iBody].iaBody[update[iBody].iCO2MassSol][0]     = malloc(update[iBody].iNumBodies[update[iBody].iCO2MassSol][0]*sizeof(int));
  update[iBody].iaBody[update[iBody].iCO2MassSol][0][0]  = iBody;

  update[iBody].pdDCO2MassSol = &update[iBody].daDerivProc[update[iBody].iCO2MassSol][0];
}


void VerifyOxygenMassMOAtm(BODY *body, OPTIONS *options, UPDATE *update, double dAge, int iBody) {
  update[iBody].iaType[update[iBody].iOxygenMassMOAtm][0]     = 1;
  update[iBody].iNumBodies[update[iBody].iOxygenMassMOAtm][0] = 1;
  update[iBody].iaBody[update[iBody].iOxygenMassMOAtm][0]     = malloc(update[iBody].iNumBodies[update[iBody].iOxygenMassMOAtm][0]*sizeof(int));
  update[iBody].iaBody[update[iBody].iOxygenMassMOAtm][0][0]  = iBody;

  update[iBody].pdDOxygenMassMOAtm = &update[iBody].daDerivProc[update[iBody].iOxygenMassMOAtm][0];
}

void VerifyOxygenMassSol(BODY *body, OPTIONS *options, UPDATE *update, double dAge, int iBody) {
  update[iBody].iaType[update[iBody].iOxygenMassSol][0]     = 1;
  update[iBody].iNumBodies[update[iBody].iOxygenMassSol][0] = 1;
  update[iBody].iaBody[update[iBody].iOxygenMassSol][0]     = malloc(update[iBody].iNumBodies[update[iBody].iOxygenMassSol][0]*sizeof(int));
  update[iBody].iaBody[update[iBody].iOxygenMassSol][0][0]  = iBody;

  update[iBody].pdDOxygenMassSol = &update[iBody].daDerivProc[update[iBody].iOxygenMassSol][0];
}

void VerifyHydrogenMassSpace(BODY *body, OPTIONS *options, UPDATE *update, double dAge, int iBody) {
  update[iBody].iaType[update[iBody].iHydrogenMassSpace][0]     = 1;
  update[iBody].iNumBodies[update[iBody].iHydrogenMassSpace][0] = 1;
  update[iBody].iaBody[update[iBody].iHydrogenMassSpace][0]     = malloc(update[iBody].iNumBodies[update[iBody].iHydrogenMassSpace][0]*sizeof(int));
  update[iBody].iaBody[update[iBody].iHydrogenMassSpace][0][0]  = iBody;

  update[iBody].pdDHydrogenMassSpace = &update[iBody].daDerivProc[update[iBody].iHydrogenMassSpace][0];
}

void VerifyOxygenMassSpace(BODY *body, OPTIONS *options, UPDATE *update, double dAge, int iBody) {
  update[iBody].iaType[update[iBody].iOxygenMassSpace][0]     = 1;
  update[iBody].iNumBodies[update[iBody].iOxygenMassSpace][0] = 1;
  update[iBody].iaBody[update[iBody].iOxygenMassSpace][0]     = malloc(update[iBody].iNumBodies[update[iBody].iOxygenMassSpace][0]*sizeof(int));
  update[iBody].iaBody[update[iBody].iOxygenMassSpace][0][0]  = iBody;

  update[iBody].pdDOxygenMassSpace = &update[iBody].daDerivProc[update[iBody].iOxygenMassSpace][0];
}

// assign a derivativ to the primary variable
void AssignMagmOcDerivatives(BODY *body,EVOLVE *evolve,UPDATE *update,fnUpdateVariable ***fnUpdate,int iBody) {
  fnUpdate[iBody][update[iBody].iPotTemp][0]          = &fdDPotTemp;
  fnUpdate[iBody][update[iBody].iSurfTemp][0]         = &fdDSurfTemp;
  fnUpdate[iBody][update[iBody].iSolidRadius][0]      = &fdDSolidRadius;
  fnUpdate[iBody][update[iBody].iWaterMassMOAtm][0]   = &fdDWaterMassMOAtm;
  fnUpdate[iBody][update[iBody].iWaterMassSol][0]     = &fdDWaterMassSol;
  fnUpdate[iBody][update[iBody].iCO2MassMOAtm][0]     = &fdDCO2MassMOAtm;
  fnUpdate[iBody][update[iBody].iCO2MassSol][0]       = &fdDCO2MassSol;
  fnUpdate[iBody][update[iBody].iOxygenMassMOAtm][0]  = &fdDOxygenMassMOAtm;
  fnUpdate[iBody][update[iBody].iOxygenMassSol][0]    = &fdDOxygenMassSol;
  fnUpdate[iBody][update[iBody].iHydrogenMassSpace][0] = &fdDHydrogenMassSpace;
  fnUpdate[iBody][update[iBody].iOxygenMassSpace][0]  = &fdDOxygenMassSpace;
  /* HERE all derivatives*/
}

// derivative for minimal change??
void NullMagmOcDerivatives(BODY *body,EVOLVE *evolve,UPDATE *update,fnUpdateVariable ***fnUpdate,int iBody) {
  fnUpdate[iBody][update[iBody].iPotTemp][0]          = &fndUpdateFunctionTiny;
  fnUpdate[iBody][update[iBody].iSurfTemp][0]         = &fndUpdateFunctionTiny;
  fnUpdate[iBody][update[iBody].iSolidRadius][0]      = &fndUpdateFunctionTiny;
  fnUpdate[iBody][update[iBody].iWaterMassMOAtm][0]   = &fndUpdateFunctionTiny;
  fnUpdate[iBody][update[iBody].iWaterMassSol][0]     = &fndUpdateFunctionTiny;
  fnUpdate[iBody][update[iBody].iCO2MassMOAtm][0]     = &fndUpdateFunctionTiny;
  fnUpdate[iBody][update[iBody].iCO2MassSol][0]       = &fndUpdateFunctionTiny;
  fnUpdate[iBody][update[iBody].iOxygenMassMOAtm][0]  = &fndUpdateFunctionTiny;
  fnUpdate[iBody][update[iBody].iOxygenMassSol][0]    = &fndUpdateFunctionTiny;
  fnUpdate[iBody][update[iBody].iHydrogenMassSpace][0] = &fndUpdateFunctionTiny;
  fnUpdate[iBody][update[iBody].iOxygenMassSpace][0]  = &fndUpdateFunctionTiny;
}

// call steps to execute next time step??
void VerifyMagmOc(BODY *body,CONTROL *control,FILES *files,OPTIONS *options,OUTPUT *output,SYSTEM *system,UPDATE *update,int iBody,int iModule) {
  VerifyPotTemp(body, options, update, body[iBody].dAge, iBody);
  VerifySurfTemp(body, options, update, body[iBody].dAge, iBody);
  VerifySolidRadius(body, options, update, body[iBody].dAge, iBody);
  VerifyWaterMassMOAtm(body, options, update, body[iBody].dAge, iBody);
  VerifyWaterMassSol(body, options, update, body[iBody].dAge, iBody);
  VerifyCO2MassMOAtm(body, options, update, body[iBody].dAge, iBody);
  VerifyCO2MassSol(body, options, update, body[iBody].dAge, iBody);
  VerifyOxygenMassMOAtm(body, options, update, body[iBody].dAge, iBody);
  VerifyOxygenMassSol(body, options, update, body[iBody].dAge, iBody);
  VerifyHydrogenMassSpace(body, options, update, body[iBody].dAge, iBody);
  VerifyOxygenMassSpace(body, options, update, body[iBody].dAge, iBody);

  control->fnForceBehavior[iBody][iModule]   = &fnForceBehaviorMagmOc;
  control->fnPropsAux[iBody][iModule]        = &PropsAuxMagmOc;
  control->Evolve.fnBodyCopy[iBody][iModule] = &BodyCopyMagmOc;

}
/**************** MAGMOC update ****************/

// ??
void InitializeUpdateMagmOc(BODY *body,UPDATE *update,int iBody) {
  if (iBody >= 0) {
    if (update[iBody].iNumPotTemp == 0)
      update[iBody].iNumVars++;
    update[iBody].iNumPotTemp++;

    if (update[iBody].iNumSurfTemp == 0)
      update[iBody].iNumVars++;
    update[iBody].iNumSurfTemp++;

    if (update[iBody].iNumSolidRadius == 0)
      update[iBody].iNumVars++;
    update[iBody].iNumSolidRadius++;

    if (update[iBody].iNumWaterMassMOAtm == 0)
      update[iBody].iNumVars++;
    update[iBody].iNumWaterMassMOAtm++;

    if (update[iBody].iNumWaterMassSol == 0)
      update[iBody].iNumVars++;
    update[iBody].iNumWaterMassSol++;

    if (update[iBody].iNumCO2MassMOAtm == 0)
      update[iBody].iNumVars++;
    update[iBody].iNumCO2MassMOAtm++;

    if (update[iBody].iNumCO2MassSol == 0)
      update[iBody].iNumVars++;
    update[iBody].iNumCO2MassSol++;

    if (update[iBody].iNumOxygenMassMOAtm == 0)
      update[iBody].iNumVars++;
    update[iBody].iNumOxygenMassMOAtm++;

    if (update[iBody].iNumOxygenMassSol == 0)
      update[iBody].iNumVars++;
    update[iBody].iNumOxygenMassSol++;

    if (update[iBody].iNumOxygenMassSpace == 0)
      update[iBody].iNumVars++;
    update[iBody].iNumOxygenMassSpace++;

    if (update[iBody].iNumHydrogenMassSpace == 0)
      update[iBody].iNumVars++;
    update[iBody].iNumHydrogenMassSpace++;
  }
}

/***************** MAGMOC Halts *****************/

/*
 * Checks if mantle soldified
 */
int fbHaltMantleSolidified(BODY *body,EVOLVE *evolve,HALT *halt,IO *io,
      UPDATE *update,fnUpdateVariable ***fnUpdate,int iBody) {
  if (body[iBody].bManSolid) {
    if (io->iVerbose >= VERBPROG) {
      printf("HALT: %s's mantle completely solidified after %f years. \n",body[iBody].cName,evolve->dTime/YEARSEC);
    }
    return 1;
  }
  return 0;
}

int fbHaltMantleMeltFracLow(BODY *body,EVOLVE *evolve,HALT *halt,IO *io,
    UPDATE *update,fnUpdateVariable ***fnUpdate,int iBody) {
  if (body[iBody].bManQuasiSol) {
    if (io->iVerbose >= VERBPROG) {
      printf("HALT: %s's mantle mostly solidified after %f years. \n",body[iBody].cName,evolve->dTime/YEARSEC);
    }
    return 1;
  }
  return 0;
}

int fbHaltAtmDesiSurfCool(BODY *body,EVOLVE *evolve,HALT *halt,IO *io,
    UPDATE *update,fnUpdateVariable ***fnUpdate,int iBody) {
  if (body[iBody].bPlanetDesiccated) {
    if (io->iVerbose >= VERBPROG) {
      printf("HALT: %s's atmosphere desiccated after %f years. \n",body[iBody].cName,evolve->dTime/YEARSEC);
    }
    return 1;
  }
  return 0;
}

int fbHaltEnterHabZone(BODY *body,EVOLVE *evolve,HALT *halt,IO *io,
    UPDATE *update,fnUpdateVariable ***fnUpdate,int iBody) {
  if (body[iBody].bEscapeStop) {
    if (io->iVerbose >= VERBPROG) {
      printf("HALT: %s enters habitable zone after %f years. \n",body[iBody].cName,evolve->dTime/YEARSEC);
    }
    return 1;
  }
  return 0;
}

int fbHaltAllPlanetsSolid(BODY *body,EVOLVE *evolve,HALT *halt,IO *io,
    UPDATE *update,fnUpdateVariable ***fnUpdate,int iBody) {
  double dCountSolid = 0;
  int iBodyTemp;

  if (body[iBody].bMagmOcHaltSolid) {
    for (iBodyTemp=1;iBodyTemp<evolve->iNumBodies;iBodyTemp++) {
      if (body[iBodyTemp].bMagmOcHaltSolid) {
        dCountSolid++;
      }
    }
    if (dCountSolid == (evolve->iNumBodies-1)){
      if (io->iVerbose >= VERBPROG) {
        printf("HALT: All planets solidified after %f years. \n",evolve->dTime/YEARSEC);
      }
      return 1;
    }
  }
  return 0;
}

int fbHaltAllPlanetsDesicc(BODY *body,EVOLVE *evolve,HALT *halt,IO *io,
    UPDATE *update,fnUpdateVariable ***fnUpdate,int iBody) {
  double dCountSolid = 0;
  int iBodyTemp;

  if (body[iBody].bMagmOcHaltDesicc) {
    for (iBodyTemp=1;iBodyTemp<evolve->iNumBodies;iBodyTemp++) {
      if (body[iBodyTemp].bMagmOcHaltDesicc) {
        dCountSolid++;
      }
    }
    if (dCountSolid == (evolve->iNumBodies-1)){
      if (io->iVerbose >= VERBPROG) {
        printf("HALT: All planets desiccated or reached HZ after %f years. \n",evolve->dTime/YEARSEC);
      }
      return 1;
    }
  }
  return 0;
}

void CountHaltsMagmOc(HALT *halt,int *iNumHalts) {
  if (halt->bHaltMantleSolidified) {
    (*iNumHalts)++;
  }
  if (halt->bHaltMantleMeltFracLow) {
    (*iNumHalts)++;
  }
  if (halt->bHaltAtmDesiSurfCool) {
    (*iNumHalts)++;
  }
  if (halt->bHaltEnterHabZone) {
    (*iNumHalts)++;
  }
  if (halt->bHaltAllPlanetsSolid) {
    (*iNumHalts)++;
  }
  if (halt->bHaltAllPlanetsDesicc) {
    (*iNumHalts)++;
  }
}

void VerifyHaltMagmOc(BODY *body,CONTROL *control,OPTIONS *options,int iBody,int *iHalt) {
  if (control->Halt[iBody].bHaltMantleSolidified) {
    control->fnHalt[iBody][(*iHalt)++] = &fbHaltMantleSolidified;
  }
  if (control->Halt[iBody].bHaltMantleMeltFracLow) {
    control->fnHalt[iBody][(*iHalt)++] = &fbHaltMantleMeltFracLow;
  }
  if (control->Halt[iBody].bHaltAtmDesiSurfCool) {
    control->fnHalt[iBody][(*iHalt)++] = &fbHaltAtmDesiSurfCool;
  }
  if (control->Halt[iBody].bHaltEnterHabZone) {
    control->fnHalt[iBody][(*iHalt)++] = &fbHaltEnterHabZone;
  }
  if (control->Halt[iBody].bHaltAllPlanetsSolid) {
    control->fnHalt[iBody][(*iHalt)++] = &fbHaltAllPlanetsSolid;
  }
  if (control->Halt[iBody].bHaltAllPlanetsDesicc) {
    control->fnHalt[iBody][(*iHalt)++] = &fbHaltAllPlanetsDesicc;
  }
}

/************* MAGMOC Outputs ******************/
// similar to read input

/* NOTE: If you write a new Write subroutine here you need to add the associate
   block of initialization in InitializeOutputMagmOc below */

void WritePotTemp(BODY *body,CONTROL *control,OUTPUT *output,SYSTEM *system,UNITS *units,UPDATE *update,int iBody,double *dTmp,char cUnit[]) {
  *dTmp = body[iBody].dPotTemp;
  if (output->bDoNeg[iBody]) {
    *dTmp *= output->dNeg;
    strcpy(cUnit,output->cNeg);
  } else {
    *dTmp /= fdUnitsTemp(units->iTemp, 1, 0);
    fsUnitsTemp(units->iTemp,cUnit);
  }
}

void WriteSurfTemp(BODY *body,CONTROL *control,OUTPUT *output,SYSTEM *system,UNITS *units,UPDATE *update,int iBody,double *dTmp,char cUnit[]) {
  *dTmp = body[iBody].dSurfTemp;
  if (output->bDoNeg[iBody]) {
    *dTmp *= output->dNeg;
    strcpy(cUnit,output->cNeg);
  } else {
    *dTmp /= fdUnitsTemp(units->iTemp, 1, 0);
    fsUnitsTemp(units->iTemp,cUnit);
  }
}

void WriteSolidRadius(BODY *body,CONTROL *control,OUTPUT *output,SYSTEM *system,UNITS *units,UPDATE *update,int iBody,double *dTmp,char cUnit[]) {
  *dTmp = body[iBody].dSolidRadius;
  if (output->bDoNeg[iBody]) {
    *dTmp *= output->dNeg;
    strcpy(cUnit,output->cNeg);
  } else {
    *dTmp /= fdUnitsLength(units->iLength);
    fsUnitsLength(units->iLength,cUnit);
  }
}

void WriteWaterMassMOAtm(BODY *body,CONTROL *control,OUTPUT *output,SYSTEM *system,UNITS *units,UPDATE *update,int iBody,double *dTmp,char cUnit[]) {
  *dTmp = body[iBody].dWaterMassMOAtm;
  if (output->bDoNeg[iBody]) {
    *dTmp *= output->dNeg;
    strcpy(cUnit,output->cNeg);
  } else {
    *dTmp /= fdUnitsMass(units->iMass);
    fsUnitsMass(units->iMass,cUnit);
  }
}

void WriteWaterMassSol(BODY *body,CONTROL *control,OUTPUT *output,SYSTEM *system,UNITS *units,UPDATE *update,int iBody,double *dTmp,char cUnit[]) {
  *dTmp = body[iBody].dWaterMassSol;
  if (output->bDoNeg[iBody]) {
    *dTmp *= output->dNeg;
    strcpy(cUnit,output->cNeg);
  } else {
    *dTmp /= fdUnitsMass(units->iMass);
    fsUnitsMass(units->iMass,cUnit);
  }
}

void WriteCO2MassMOAtm(BODY *body,CONTROL *control,OUTPUT *output,SYSTEM *system,UNITS *units,UPDATE *update,int iBody,double *dTmp,char cUnit[]) {
  *dTmp = body[iBody].dCO2MassMOAtm;
  if (output->bDoNeg[iBody]) {
    *dTmp *= output->dNeg;
    strcpy(cUnit,output->cNeg);
  } else {
    *dTmp /= fdUnitsMass(units->iMass);
    fsUnitsMass(units->iMass,cUnit);
  }
}

void WriteCO2MassSol(BODY *body,CONTROL *control,OUTPUT *output,SYSTEM *system,UNITS *units,UPDATE *update,int iBody,double *dTmp,char cUnit[]) {
  *dTmp = body[iBody].dCO2MassSol;
  if (output->bDoNeg[iBody]) {
    *dTmp *= output->dNeg;
    strcpy(cUnit,output->cNeg);
  } else {
    *dTmp /= fdUnitsMass(units->iMass);
    fsUnitsMass(units->iMass,cUnit);
  }
}

void WriteOxygenMassMOAtm(BODY *body,CONTROL *control,OUTPUT *output,SYSTEM *system,UNITS *units,UPDATE *update,int iBody,double *dTmp,char cUnit[]) {
  *dTmp = body[iBody].dOxygenMassMOAtm;
  if (output->bDoNeg[iBody]) {
    *dTmp *= output->dNeg;
    strcpy(cUnit,output->cNeg);
  } else {
    *dTmp /= fdUnitsMass(units->iMass);
    fsUnitsMass(units->iMass,cUnit);
  }
}

void WriteOxygenMassSol(BODY *body,CONTROL *control,OUTPUT *output,SYSTEM *system,UNITS *units,UPDATE *update,int iBody,double *dTmp,char cUnit[]) {
  *dTmp = body[iBody].dOxygenMassSol;
  if (output->bDoNeg[iBody]) {
    *dTmp *= output->dNeg;
    strcpy(cUnit,output->cNeg);
  } else {
    *dTmp /= fdUnitsMass(units->iMass);
    fsUnitsMass(units->iMass,cUnit);
  }
}

void WritePressWaterAtm(BODY *body,CONTROL *control,OUTPUT *output,SYSTEM *system,UNITS *units,UPDATE *update,int iBody,double *dTmp,char cUnit[]) {
  *dTmp = body[iBody].dPressWaterAtm;
  if (output->bDoNeg[iBody]) {
    *dTmp *= output->dNeg;
    strcpy(cUnit,output->cNeg);
  } else { }
}

void WritePressCO2Atm(BODY *body,CONTROL *control,OUTPUT *output,SYSTEM *system,UNITS *units,UPDATE *update,int iBody,double *dTmp,char cUnit[]) {
  *dTmp = body[iBody].dPressCO2Atm;
  if (output->bDoNeg[iBody]) {
    *dTmp *= output->dNeg;
    strcpy(cUnit,output->cNeg);
  } else { }
}

void WritePressOxygenAtm(BODY *body,CONTROL *control,OUTPUT *output,SYSTEM *system,UNITS *units,UPDATE *update,int iBody,double *dTmp,char cUnit[]) {
  *dTmp = body[iBody].dPressOxygenAtm;
  if (output->bDoNeg[iBody]) {
    *dTmp *= output->dNeg;
    strcpy(cUnit,output->cNeg);
  } else { }
}

void WriteHydrogenMassSpace(BODY *body,CONTROL *control,OUTPUT *output,SYSTEM *system,UNITS *units,UPDATE *update,int iBody,double *dTmp,char cUnit[]) {
  *dTmp = body[iBody].dHydrogenMassSpace;
  if (output->bDoNeg[iBody]) {
    *dTmp *= output->dNeg;
    strcpy(cUnit,output->cNeg);
  } else {
    *dTmp /= fdUnitsMass(units->iMass);
    fsUnitsMass(units->iMass,cUnit);
  }
}

void WriteOxygenMassSpace(BODY *body,CONTROL *control,OUTPUT *output,SYSTEM *system,UNITS *units,UPDATE *update,int iBody,double *dTmp,char cUnit[]) {
  *dTmp = body[iBody].dOxygenMassSpace;
  if (output->bDoNeg[iBody]) {
    *dTmp *= output->dNeg;
    strcpy(cUnit,output->cNeg);
  } else {
    *dTmp /= fdUnitsMass(units->iMass);
    fsUnitsMass(units->iMass,cUnit);
  }
}

void WriteFracFe2O3Man(BODY *body,CONTROL *control,OUTPUT *output,SYSTEM *system,UNITS *units,UPDATE *update,int iBody,double *dTmp,char cUnit[]) {
  *dTmp = body[iBody].dFracFe2O3Man;
  if (output->bDoNeg[iBody]) {
    *dTmp *= output->dNeg;
    strcpy(cUnit,output->cNeg);
  } else { }
}

void WriteNetFluxAtmo(BODY *body,CONTROL *control,OUTPUT *output,SYSTEM *system,UNITS *units,UPDATE *update,int iBody,double *dTmp,char cUnit[]) {
  *dTmp = body[iBody].dNetFluxAtmo;
  if (output->bDoNeg[iBody]) {
    *dTmp *= output->dNeg;
    strcpy(cUnit,output->cNeg);
  } else { }
}

void WriteWaterFracMelt(BODY *body,CONTROL *control,OUTPUT *output,SYSTEM *system,UNITS *units,UPDATE *update,int iBody,double *dTmp,char cUnit[]) {
  *dTmp = body[iBody].dWaterFracMelt;
  if (output->bDoNeg[iBody]) {
    *dTmp *= output->dNeg;
    strcpy(cUnit,output->cNeg);
  } else { }
}

void WriteCO2FracMelt(BODY *body,CONTROL *control,OUTPUT *output,SYSTEM *system,UNITS *units,UPDATE *update,int iBody,double *dTmp,char cUnit[]) {
  *dTmp = body[iBody].dCO2FracMelt;
  if (output->bDoNeg[iBody]) {
    *dTmp *= output->dNeg;
    strcpy(cUnit,output->cNeg);
  } else { }
}

void WriteRadioPower(BODY *body,CONTROL *control,OUTPUT *output,SYSTEM *system,UNITS *units,UPDATE *update,int iBody,double *dTmp,char cUnit[]) {
  *dTmp = body[iBody].dRadioHeat; //* (4/3*PI*body[iBody].dManMeltDensity*(pow(body[iBody].dRadius,3)-pow(body[iBody].dCoreRadius,3)));
  if (output->bDoNeg[iBody]) {
    *dTmp *= output->dNeg;
    strcpy(cUnit,output->cNeg);
  } else {
    *dTmp /= fdUnitsPower(units->iTime,units->iMass,units->iLength);
    fsUnitsPower(units,cUnit);
  }
}

void WriteTidalPower(BODY *body,CONTROL *control,OUTPUT *output,SYSTEM *system,UNITS *units,UPDATE *update,int iBody,double *dTmp,char cUnit[]) {
  *dTmp = body[iBody].dTidalHeat;// * (4/3*PI*body[iBody].dManMeltDensity*(pow(body[iBody].dRadius,3)-pow(body[iBody].dCoreRadius,3)));
  if (output->bDoNeg[iBody]) {
    *dTmp *= output->dNeg;
    strcpy(cUnit,output->cNeg);
  } else {
    *dTmp /= fdUnitsPower(units->iTime,units->iMass,units->iLength);
    fsUnitsPower(units,cUnit);
  }
}

void WriteHZInnerEdge(BODY *body,CONTROL *control,OUTPUT *output,SYSTEM *system,UNITS *units,UPDATE *update,int iBody,double *dTmp,char cUnit[]) {
  *dTmp = body[iBody].dHZInnerEdge;
  if (output->bDoNeg[iBody]) {
    *dTmp *= output->dNeg;
    strcpy(cUnit,output->cNeg);
  } else {
    *dTmp /= fdUnitsLength(units->iLength);
    fsUnitsLength(units->iLength,cUnit);
  }
}

void WriteMeltFraction(BODY *body,CONTROL *control,OUTPUT *output,SYSTEM *system,UNITS *units,UPDATE *update,int iBody,double *dTmp,char cUnit[]) {
  *dTmp = body[iBody].dMeltFraction;
  if (output->bDoNeg[iBody]) {
    *dTmp *= output->dNeg;
    strcpy(cUnit,output->cNeg);
  } else { }
}

// similar to initialize options
void InitializeOutputMagmOc(OUTPUT *output,fnWriteOutput fnWrite[]) {

  sprintf(output[OUT_POTTEMP].cName,"PotTemp");
  sprintf(output[OUT_POTTEMP].cDescr,"Potential temperature magma ocean");
  sprintf(output[OUT_POTTEMP].cNeg,"K");
  output[OUT_POTTEMP].bNeg = 1;
  output[OUT_POTTEMP].dNeg = 1; // division factor to get from SI to desired unit
  output[OUT_POTTEMP].iNum = 1;
  output[OUT_POTTEMP].iModuleBit = MAGMOC; //name of module
  fnWrite[OUT_POTTEMP] = &WritePotTemp;

  sprintf(output[OUT_SURFTEMP].cName,"SurfTemp");
  sprintf(output[OUT_SURFTEMP].cDescr,"Surface temperature magma ocean");
  sprintf(output[OUT_SURFTEMP].cNeg,"K");
  output[OUT_SURFTEMP].bNeg = 1;
  output[OUT_SURFTEMP].dNeg = 1; // division factor to get from SI to desired unit
  output[OUT_SURFTEMP].iNum = 1;
  output[OUT_SURFTEMP].iModuleBit = MAGMOC; //name of module
  fnWrite[OUT_SURFTEMP] = &WriteSurfTemp;

  sprintf(output[OUT_SOLIDRADIUS].cName,"SolidRadius");
  sprintf(output[OUT_SOLIDRADIUS].cDescr,"Solidification radius of the mantle");
  sprintf(output[OUT_SOLIDRADIUS].cNeg,"Rearth");
  output[OUT_SOLIDRADIUS].bNeg = 1;
  output[OUT_SOLIDRADIUS].dNeg = 1/REARTH; // division factor to get from SI to desired unit
  output[OUT_SOLIDRADIUS].iNum = 1;
  output[OUT_SOLIDRADIUS].iModuleBit = MAGMOC; //name of module
  fnWrite[OUT_SOLIDRADIUS] = &WriteSolidRadius;

  sprintf(output[OUT_WATERMASSMOATM].cName,"WaterMassMOAtm");
  sprintf(output[OUT_WATERMASSMOATM].cDescr,
    "Water mass in magma ocean and atmosphere");
  sprintf(output[OUT_WATERMASSMOATM].cNeg,"TO");
  output[OUT_WATERMASSMOATM].bNeg = 1;
  output[OUT_WATERMASSMOATM].dNeg = 1/TOMASS; // division factor to get from SI to desired unit
  output[OUT_WATERMASSMOATM].iNum = 1;
  output[OUT_WATERMASSMOATM].iModuleBit = MAGMOC; //name of module
  fnWrite[OUT_WATERMASSMOATM] = &WriteWaterMassMOAtm;

  sprintf(output[OUT_WATERMASSSOL].cName,"WaterMassSol");
  sprintf(output[OUT_WATERMASSSOL].cDescr,"Water mass in solidified mantle");
  sprintf(output[OUT_WATERMASSSOL].cNeg,"TO");
  output[OUT_WATERMASSSOL].bNeg = 1;
  output[OUT_WATERMASSSOL].dNeg = 1/TOMASS; // division factor to get from SI to desired unit
  output[OUT_WATERMASSSOL].iNum = 1;
  output[OUT_WATERMASSSOL].iModuleBit = MAGMOC; //name of module
  fnWrite[OUT_WATERMASSSOL] = &WriteWaterMassSol;

  sprintf(output[OUT_CO2MASSMOATM].cName,"CO2MassMOAtm");
  sprintf(output[OUT_CO2MASSMOATM].cDescr,"CO2 mass in magma ocean and atmosphere");
  sprintf(output[OUT_CO2MASSMOATM].cNeg,"kg");
  output[OUT_CO2MASSMOATM].bNeg = 1;
  output[OUT_CO2MASSMOATM].dNeg = 1; // division factor to get from SI to desired unit
  output[OUT_CO2MASSMOATM].iNum = 1;
  output[OUT_CO2MASSMOATM].iModuleBit = MAGMOC; //name of module
  fnWrite[OUT_CO2MASSMOATM] = &WriteCO2MassMOAtm;

  sprintf(output[OUT_CO2MASSSOL].cName,"CO2MassSol");
  sprintf(output[OUT_CO2MASSSOL].cDescr,"CO2 mass in solidified mantle");
  sprintf(output[OUT_CO2MASSSOL].cNeg,"kg");
  output[OUT_CO2MASSSOL].bNeg = 1;
  output[OUT_CO2MASSSOL].dNeg = 1; // division factor to get from SI to desired unit
  output[OUT_CO2MASSSOL].iNum = 1;
  output[OUT_CO2MASSSOL].iModuleBit = MAGMOC; //name of module
  fnWrite[OUT_CO2MASSSOL] = &WriteCO2MassSol;

  sprintf(output[OUT_OXYGENMASSMOATM].cName,"OxygenMassMOAtm");
  sprintf(output[OUT_OXYGENMASSMOATM].cDescr,"Oxygen mass in magma ocean and atmosphere");
  sprintf(output[OUT_OXYGENMASSMOATM].cNeg,"kg");
  output[OUT_OXYGENMASSMOATM].bNeg = 1;
  output[OUT_OXYGENMASSMOATM].dNeg = 1; // division factor to get from SI to desired unit
  output[OUT_OXYGENMASSMOATM].iNum = 1;
  output[OUT_OXYGENMASSMOATM].iModuleBit = MAGMOC; //name of module
  fnWrite[OUT_OXYGENMASSMOATM] = &WriteOxygenMassMOAtm;

  sprintf(output[OUT_OXYGENMASSSOL].cName,"OxygenMassSol");
  sprintf(output[OUT_OXYGENMASSSOL].cDescr,"Oxygen Mass in solidified mantle");
  sprintf(output[OUT_OXYGENMASSSOL].cNeg,"kg");
  output[OUT_OXYGENMASSSOL].bNeg = 1;
  output[OUT_OXYGENMASSSOL].dNeg = 1; // division factor to get from SI to desired unit
  output[OUT_OXYGENMASSSOL].iNum = 1;
  output[OUT_OXYGENMASSSOL].iModuleBit = MAGMOC; //name of module
  fnWrite[OUT_OXYGENMASSSOL] = &WriteOxygenMassSol;

  sprintf(output[OUT_PRESSWATERATM].cName,"PressWaterAtm");
  sprintf(output[OUT_PRESSWATERATM].cDescr,"Water pressure in atmosphere");
  sprintf(output[OUT_PRESSWATERATM].cNeg,"bar");
  output[OUT_PRESSWATERATM].bNeg = 1;
  output[OUT_PRESSWATERATM].dNeg = 1/1e5; // division factor to get from SI to desired unit
  output[OUT_PRESSWATERATM].iNum = 1;
  output[OUT_PRESSWATERATM].iModuleBit = MAGMOC; //name of module
  fnWrite[OUT_PRESSWATERATM] = &WritePressWaterAtm;

  sprintf(output[OUT_PRESSCO2ATM].cName,"PressCO2Atm");
  sprintf(output[OUT_PRESSCO2ATM].cDescr,"CO2 pressure in atmosphere");
  sprintf(output[OUT_PRESSCO2ATM].cNeg,"bar");
  output[OUT_PRESSCO2ATM].bNeg = 1;
  output[OUT_PRESSCO2ATM].dNeg = 1/1e5; // division factor to get from SI to desired unit
  output[OUT_PRESSCO2ATM].iNum = 1;
  output[OUT_PRESSCO2ATM].iModuleBit = MAGMOC; //name of module
  fnWrite[OUT_PRESSCO2ATM] = &WritePressCO2Atm;

  sprintf(output[OUT_PRESSOXYGENATM].cName,"PressOxygenAtm");
  sprintf(output[OUT_PRESSOXYGENATM].cDescr,"Oxygen pressure in atmosphere");
  sprintf(output[OUT_PRESSOXYGENATM].cNeg,"bar");
  output[OUT_PRESSOXYGENATM].bNeg = 1;
  output[OUT_PRESSOXYGENATM].dNeg = 1/1e5; // division factor to get from SI to desired unit
  output[OUT_PRESSOXYGENATM].iNum = 1;
  output[OUT_PRESSOXYGENATM].iModuleBit = MAGMOC; //name of module
  fnWrite[OUT_PRESSOXYGENATM] = &WritePressOxygenAtm;

  sprintf(output[OUT_HYDROGENMASSSPACE].cName,"HydrogenMassSpace");
  sprintf(output[OUT_HYDROGENMASSSPACE].cDescr,"H mass lost to space");
  sprintf(output[OUT_HYDROGENMASSSPACE].cNeg,"kg");
  output[OUT_HYDROGENMASSSPACE].bNeg = 1;
  output[OUT_HYDROGENMASSSPACE].dNeg = 1; // division factor to get from SI to desired unit
  output[OUT_HYDROGENMASSSPACE].iNum = 1;
  output[OUT_HYDROGENMASSSPACE].iModuleBit = MAGMOC; //name of module
  fnWrite[OUT_HYDROGENMASSSPACE] = &WriteHydrogenMassSpace;

  sprintf(output[OUT_OXYGENMASSSPACE].cName,"OxygenMassSpace");
  sprintf(output[OUT_OXYGENMASSSPACE].cDescr,"O atoms lost to space");
  sprintf(output[OUT_OXYGENMASSSPACE].cNeg,"kg");
  output[OUT_OXYGENMASSSPACE].bNeg = 1;
  output[OUT_OXYGENMASSSPACE].dNeg = 1; // division factor to get from SI to desired unit
  output[OUT_OXYGENMASSSPACE].iNum = 1;
  output[OUT_OXYGENMASSSPACE].iModuleBit = MAGMOC; //name of module
  fnWrite[OUT_OXYGENMASSSPACE] = &WriteOxygenMassSpace;

  sprintf(output[OUT_FRACFE2O3MAN].cName,"FracFe2O3Man");
  sprintf(output[OUT_FRACFE2O3MAN].cDescr,"Fe2O3 mass fraction in magma ocean");
  output[OUT_FRACFE2O3MAN].bNeg = 1;
  output[OUT_FRACFE2O3MAN].iNum = 1;
  output[OUT_FRACFE2O3MAN].iModuleBit = MAGMOC; //name of module
  fnWrite[OUT_FRACFE2O3MAN] = &WriteFracFe2O3Man;

  sprintf(output[OUT_NETFLUXATMO].cName,"NetFluxAtmo");
  sprintf(output[OUT_NETFLUXATMO].cDescr,"Atmospheric Net Flux (OLR-ASR)");
  sprintf(output[OUT_NETFLUXATMO].cNeg,"W/m^2");
  output[OUT_NETFLUXATMO].bNeg = 1;
  output[OUT_NETFLUXATMO].iNum = 1;
  output[OUT_NETFLUXATMO].iModuleBit = MAGMOC; //name of module
  fnWrite[OUT_NETFLUXATMO] = &WriteNetFluxAtmo;

  sprintf(output[OUT_WATERFRACMELT].cName,"WaterFracMelt");
  sprintf(output[OUT_WATERFRACMELT].cDescr,"water mass fraction in magma ocean");
  output[OUT_WATERFRACMELT].bNeg = 1;
  output[OUT_WATERFRACMELT].iNum = 1;
  output[OUT_WATERFRACMELT].iModuleBit = MAGMOC; //name of module
  fnWrite[OUT_WATERFRACMELT] = &WriteWaterFracMelt;

  sprintf(output[OUT_CO2FRACMELT].cName,"CO2FracMelt");
  sprintf(output[OUT_CO2FRACMELT].cDescr,"CO2 mass fraction in magma ocean");
  output[OUT_CO2FRACMELT].bNeg = 1;
  output[OUT_CO2FRACMELT].iNum = 1;
  output[OUT_CO2FRACMELT].iModuleBit = MAGMOC; //name of module
  fnWrite[OUT_CO2FRACMELT] = &WriteCO2FracMelt;

  // XXX Overlap with RadPowerMan from thermint
  sprintf(output[OUT_RADIOPOWER].cName,"RadioPower");
  sprintf(output[OUT_RADIOPOWER].cDescr,"Power from radiogenic heating in the mantle");
  sprintf(output[OUT_RADIOPOWER].cNeg,"TW");
  output[OUT_RADIOPOWER].bNeg = 1;
  output[OUT_RADIOPOWER].dNeg = 1e-12;
  output[OUT_RADIOPOWER].iNum = 1;
  output[OUT_RADIOPOWER].iModuleBit = MAGMOC; //name of module
  fnWrite[OUT_RADIOPOWER] = &WriteRadioPower;

  // XXX Overlap with PowerTidal from Eqtide
  sprintf(output[OUT_TIDALPOWER].cName,"TidalPower");
  sprintf(output[OUT_TIDALPOWER].cDescr,"Power from tidal heating in the mantle");
  sprintf(output[OUT_TIDALPOWER].cNeg,"TW");
  output[OUT_TIDALPOWER].bNeg = 1;
  output[OUT_TIDALPOWER].dNeg = 1e-12;
  output[OUT_TIDALPOWER].iNum = 1;
  output[OUT_TIDALPOWER].iModuleBit = MAGMOC; //name of module
  fnWrite[OUT_TIDALPOWER] = &WriteTidalPower;

  // XXX Overlap with HZ outputs in output.c
  sprintf(output[OUT_HZINNEREDGE].cName,"HZInnerEdge");
  sprintf(output[OUT_HZINNEREDGE].cDescr,"Inner Edge of the Habitable Zone (Runaway Greenhouse)");
  sprintf(output[OUT_HZINNEREDGE].cNeg,"AU");
  output[OUT_HZINNEREDGE].bNeg = 1;
  output[OUT_HZINNEREDGE].dNeg = 1/AUM; // division factor to get from SI to desired unit
  output[OUT_HZINNEREDGE].iNum = 1;
  output[OUT_HZINNEREDGE].iModuleBit = MAGMOC; //name of module
  fnWrite[OUT_HZINNEREDGE] = &WriteHZInnerEdge;

  sprintf(output[OUT_MELTFRACTION].cName,"MeltFraction");
  sprintf(output[OUT_MELTFRACTION].cDescr,"Melt fraction of the magma ocean");
  output[OUT_MELTFRACTION].bNeg = 1;
  output[OUT_MELTFRACTION].iNum = 1;
  output[OUT_MELTFRACTION].iModuleBit = MAGMOC; //name of module
  fnWrite[OUT_MELTFRACTION] = &WriteMeltFraction;
}

//------------------------- Finalize Variable Functions ------------------------
// ??
void FinalizeUpdatePotTemp(BODY *body,UPDATE*update,int *iEqn,int iVar,int iBody,int iFoo) {
  update[iBody].iaModule[iVar][*iEqn] = MAGMOC;
  update[iBody].iPotTempMagmOc = (*iEqn)++;
}

void FinalizeUpdateSurfTemp(BODY *body,UPDATE*update,int *iEqn,int iVar,int iBody,int iFoo) {
  update[iBody].iaModule[iVar][*iEqn] = MAGMOC;
  update[iBody].iSurfTempMagmOc = (*iEqn)++;
}

void FinalizeUpdateSolidRadius(BODY *body,UPDATE*update,int *iEqn,int iVar,int iBody,int iFoo) {
  update[iBody].iaModule[iVar][*iEqn] = MAGMOC;
  update[iBody].iSolidRadiusMagmOc = (*iEqn)++;
}

void FinalizeUpdateWaterMassMOAtm(BODY *body,UPDATE*update,int *iEqn,int iVar,int iBody,int iFoo) {
  update[iBody].iaModule[iVar][*iEqn] = MAGMOC;
  update[iBody].iWaterMassMOAtmMagmOc = (*iEqn)++;
}

void FinalizeUpdateWaterMassSol(BODY *body,UPDATE*update,int *iEqn,int iVar,int iBody,int iFoo) {
  update[iBody].iaModule[iVar][*iEqn] = MAGMOC;
  update[iBody].iWaterMassSolMagmOc = (*iEqn)++;
}

void FinalizeUpdateCO2MassMOAtm(BODY *body,UPDATE*update,int *iEqn,int iVar,int iBody,int iFoo) {
  update[iBody].iaModule[iVar][*iEqn] = MAGMOC;
  update[iBody].iCO2MassMOAtmMagmOc = (*iEqn)++;
}

void FinalizeUpdateCO2MassSol(BODY *body,UPDATE*update,int *iEqn,int iVar,int iBody,int iFoo) {
  update[iBody].iaModule[iVar][*iEqn] = MAGMOC;
  update[iBody].iCO2MassSolMagmOc = (*iEqn)++;
}

void FinalizeUpdateOxygenMassMOAtm(BODY *body,UPDATE*update,int *iEqn,int iVar,int iBody,int iFoo) {
  update[iBody].iaModule[iVar][*iEqn] = MAGMOC;
  update[iBody].iOxygenMassMOAtmMagmOc = (*iEqn)++;
}

void FinalizeUpdateOxygenMassSol(BODY *body,UPDATE*update,int *iEqn,int iVar,int iBody,int iFoo) {
  update[iBody].iaModule[iVar][*iEqn] = MAGMOC;
  update[iBody].iOxygenMassSolMagmOc = (*iEqn)++;
}

void FinalizeUpdateHydrogenMassSpace(BODY *body,UPDATE*update,int *iEqn,int iVar,int iBody,int iFoo) {
  update[iBody].iaModule[iVar][*iEqn] = MAGMOC;
  update[iBody].iHydrogenMassSpaceMagmOc = (*iEqn)++;
}

void FinalizeUpdateOxygenMassSpace(BODY *body,UPDATE*update,int *iEqn,int iVar,int iBody,int iFoo) {
  update[iBody].iaModule[iVar][*iEqn] = MAGMOC;
  update[iBody].iOxygenMassSpaceMagmOc = (*iEqn)++;
}

/************ MAGMOC Logging Functions **************/

void LogOptionsMagmOc(CONTROL *control, FILE *fp) {

}

//PED: this would be for global rad heat parameters, but this is blank bc rad is only relevant to each individual body.
void LogMagmOc(BODY *body,CONTROL *control,OUTPUT *output,SYSTEM *system,UPDATE *update,fnWriteOutput fnWrite[],FILE *fp) {

}

void LogBodyMagmOc(BODY *body,CONTROL *control,OUTPUT *output,SYSTEM *system,UPDATE *update,fnWriteOutput fnWrite[],FILE *fp,int iBody) {
  int iOut;
  fprintf(fp,"----- MAGMOC PARAMETERS (%s)------\n",body[iBody].cName);

  for (iOut=OUTSTARTMAGMOC;iOut<OUTENDMAGMOC;iOut++) {
    if (output[iOut].iNum > 0) {
      //Useful for debugging
      //fprintf(stderr,"%d %d\n",iBody,iOut);
      WriteLogEntry(body,control,&output[iOut],system,update,fnWrite[iOut],fp,iBody);
    }
  }
}

void AddModuleMagmOc(MODULE *module,int iBody,int iModule) {

  module->iaModule[iBody][iModule]                        = MAGMOC;

  module->fnCountHalts[iBody][iModule]                    = &CountHaltsMagmOc;
  module->fnReadOptions[iBody][iModule]                   = &ReadOptionsMagmOc;
  module->fnLogBody[iBody][iModule]                       = &LogBodyMagmOc;
  module->fnVerify[iBody][iModule]                        = &VerifyMagmOc;
  module->fnAssignDerivatives[iBody][iModule]             = &AssignMagmOcDerivatives;
  module->fnNullDerivatives[iBody][iModule]               = &NullMagmOcDerivatives;
  module->fnVerifyHalt[iBody][iModule]                    = &VerifyHaltMagmOc;

  module->fnInitializeUpdate[iBody][iModule]              = &InitializeUpdateMagmOc;
  module->fnInitializeBody[iBody][iModule]                = &InitializeBodyMagmOc;
  module->fnInitializeOutput[iBody][iModule]              = &InitializeOutputMagmOc;

  module->fnFinalizeUpdatePotTemp[iBody][iModule]         = &FinalizeUpdatePotTemp;
  module->fnFinalizeUpdateSurfTemp[iBody][iModule]        = &FinalizeUpdateSurfTemp;
  module->fnFinalizeUpdateSolidRadius[iBody][iModule]     = &FinalizeUpdateSolidRadius;
  module->fnFinalizeUpdateWaterMassMOAtm[iBody][iModule]  = &FinalizeUpdateWaterMassMOAtm;
  module->fnFinalizeUpdateWaterMassSol[iBody][iModule]    = &FinalizeUpdateWaterMassSol;
  module->fnFinalizeUpdateCO2MassMOAtm[iBody][iModule]    = &FinalizeUpdateCO2MassMOAtm;
  module->fnFinalizeUpdateCO2MassSol[iBody][iModule]      = &FinalizeUpdateCO2MassSol;
  module->fnFinalizeUpdateOxygenMassMOAtm[iBody][iModule] = &FinalizeUpdateOxygenMassMOAtm;
  module->fnFinalizeUpdateOxygenMassSol[iBody][iModule]   = &FinalizeUpdateOxygenMassSol;
  module->fnFinalizeUpdateHydrogenMassSpace[iBody][iModule] = &FinalizeUpdateHydrogenMassSpace;
  module->fnFinalizeUpdateOxygenMassSpace[iBody][iModule]   = &FinalizeUpdateOxygenMassSpace;
  /* HERE */

}

/************* MAGMOC Functions ************/
/* real physic is happening here: calculation of the derivatives of the primary variables */
double fdDPotTemp(BODY *body, SYSTEM *system, int *iaBody) {
  double dRadioPart,dManFluxPart,dRsolPart,dFusionPart;
  dRadioPart   = (body[iaBody[0]].dRadioHeat + body[iaBody[0]].dTidalHeat) / (4 * PI);
  // dManFluxPart = pow(body[iaBody[0]].dRadius,2) * body[iaBody[0]].dManHeatFlux;
  dManFluxPart = pow(body[iaBody[0]].dRadius,2) * body[iaBody[0]].dNetFluxAtmo;
  dRsolPart    = body[iaBody[0]].dManMeltDensity * EPSILONMANTLE * SILICATEHEATCAP * (pow(body[iaBody[0]].dRadius,3) - pow(body[iaBody[0]].dCoreRadius,3)) / 3;
  dFusionPart  = body[iaBody[0]].dManMeltDensity * HEATFUSIONSILICATE * pow(body[iaBody[0]].dSolidRadius,2) * body[iaBody[0]].dFactorDerivative;
  return (dRadioPart - dManFluxPart)/(dRsolPart - dFusionPart);
}

double fdDSurfTemp(BODY *body, SYSTEM *system, int *iaBody) {
  double dFluxPart,dWaterPart,dManPart,dTempPart,dTBL,dReturn;
  // dTBL       = fabs((body[iaBody[0]].dPotTemp-body[iaBody[0]].dSurfTemp) * THERMALCONDUC / body[iaBody[0]].dManHeatFlux);
  // dTBL       = (body[iaBody[0]].dPotTemp-body[iaBody[0]].dSurfTemp) * THERMALCONDUC / body[iaBody[0]].dManHeatFlux;
  // if (dTBL>(body[iaBody[0]].dRadius-body[iaBody[0]].dSolidRadius)) {
  //   dTBL = body[iaBody[0]].dRadius-body[iaBody[0]].dSolidRadius;
  // }
  // dFluxPart  = body[iaBody[0]].dManHeatFlux - body[iaBody[0]].dNetFluxAtmo;
  // dWaterPart = WATERHEATCAP * (body[iaBody[0]].dPressWaterAtm + body[iaBody[0]].dPressOxygenAtm) / body[iaBody[0]].dGravAccelSurf;
  // dManPart   = SILICATEHEATCAP * body[iaBody[0]].dManMeltDensity / (3*pow(body[iaBody[0]].dRadius,2));
  // dTempPart  = pow(body[iaBody[0]].dRadius,3) - pow((body[iaBody[0]].dRadius-dTBL),3);
  // // dTempPart  = pow(body[iaBody[0]].dRadius,3) - pow(dTBL,3);
  // // dTempPart  = 3*pow(body[iaBody[0]].dRadius,2)*dTBL;
  // // dTempPart  = pow(body[iaBody[0]].dRadius,3) - pow((body[iaBody[0]].dRadius-body[iaBody[0]].dSolidRadius),3);

  // dReturn    = dFluxPart / (dWaterPart + dManPart * dTempPart);
  dReturn    = 0;

  return dReturn;
}

double fdDSolidRadius(BODY *body, SYSTEM *system, int *iaBody) {
  double dDerivative;
  if (body[iaBody[0]].bManSolid) {
    dDerivative = 0;
  } else if (body[iaBody[0]].dSolidRadiusLocal <= body[iaBody[0]].dCoreRadius) {
    dDerivative = 0;
  } else {
    dDerivative = body[iaBody[0]].dFactorDerivative * fdDPotTemp(body,system,iaBody);
  }
  return dDerivative;
}

double fdDWaterMassSol(BODY *body, SYSTEM *system, int *iaBody) {
  return 4*PI*body[iaBody[0]].dManMeltDensity*body[iaBody[0]].dWaterPartCoeff*body[iaBody[0]].dWaterFracMelt*pow(body[iaBody[0]].dSolidRadius,2)*fdDSolidRadius(body,system,iaBody);
  // return 4*PI*body[iaBody[0]].dManMeltDensity*WATERPARTCOEFF*body[iaBody[0]].dWaterFracMelt*pow(body[iaBody[0]].dSolidRadius,2)*fdDSolidRadius(body,system,iaBody);
}

double fdDWaterMassMOAtm(BODY *body, SYSTEM *system, int *iaBody) {
  if (body[iaBody[0]].dWaterMassMOAtm <= 0) {
    return 0;
  }
  return body[iaBody[0]].dWaterMassEsc - fdDWaterMassSol(body,system,iaBody);
}

double fdDCO2MassSol(BODY *body, SYSTEM *system, int *iaBody) {
  return 4*PI*body[iaBody[0]].dManMeltDensity*CO2PARTCOEFF*body[iaBody[0]].dCO2FracMelt*pow(body[iaBody[0]].dSolidRadius,2)*fdDSolidRadius(body,system,iaBody);
}

double fdDCO2MassMOAtm(BODY *body, SYSTEM *system, int *iaBody) {
  return - fdDCO2MassSol(body,system,iaBody);
}

double fdDOxygenMassSol(BODY *body, SYSTEM *system, int *iaBody) {
  return 4*PI*body[iaBody[0]].dManMeltDensity*body[iaBody[0]].dFracFe2O3Man*pow(body[iaBody[0]].dSolidRadius,2) * fdDSolidRadius(body,system,iaBody)*MOLWEIGHTOXYGEN/(2*MOLWEIGHTFEO15);
}

double fdDOxygenMassMOAtm(BODY *body, SYSTEM *system, int *iaBody) {
  if (body[iaBody[0]].bPlanetDesiccated) {
    body[iaBody[0]].dOxygenMassEsc = 0;
  }
  return body[iaBody[0]].dOxygenMassEsc - fdDOxygenMassSol(body,system,iaBody);
}

double fdDHydrogenMassSpace(BODY *body, SYSTEM *system, int *iaBody) {
  return - body[iaBody[0]].dWaterMassEsc * 2 * MOLWEIGHTHYDROGEN / MOLWEIGHTWATER;
}

double fdDOxygenMassSpace(BODY *body, SYSTEM *system, int *iaBody) {
  return - body[iaBody[0]].dWaterMassEsc * MOLWEIGHTOXYGEN / MOLWEIGHTWATER - body[iaBody[0]].dOxygenMassEsc;
}<|MERGE_RESOLUTION|>--- conflicted
+++ resolved
@@ -430,13 +430,8 @@
   options[OPT_WATERMASSATM].iType = 2;
   options[OPT_WATERMASSATM].bMultiFile = 1;
   options[OPT_WATERMASSATM].dNeg = TOMASS; // for input: factor to mulitply for SI - for output: divide (e.g. 1/TOMASS)
-<<<<<<< HEAD
   options[OPT_WATERMASSATM].dDefault = TOMASS;
-  sprintf(options[OPT_WATERMASSATM].cNeg,"Terrestrial Oceans");
-=======
-  options[OPT_WATERMASSATM].dDefault = 1;
   sprintf(options[OPT_WATERMASSATM].cNeg,"TO");
->>>>>>> c579ae71
   fnRead[OPT_WATERMASSATM] = &ReadWaterMassAtm;
 
   /* CO2 */
