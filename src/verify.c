--- conflicted
+++ resolved
@@ -842,11 +842,7 @@
   // Verify physical and orbital properties
   for (iBody=0;iBody<control->Evolve.iNumBodies;iBody++) {
     /* Must verify density first: RotVel requires a radius in VerifyRotation */
-<<<<<<< HEAD
-    VerifyMassRad(body,control,options,files->Infile[iBody].cIn,iBody);
-=======
     VerifyMassRad(&body[iBody],control,options,files->Infile[iBody].cIn,iBody);
->>>>>>> 1455a8d6
     VerifyRotationGeneral(body,options,files->Infile[iBody+1].cIn,iBody,control->Io.iVerbose);
 
     // If any bodies orbit, make sure they do so properly!
