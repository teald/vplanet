--- conflicted
+++ resolved
@@ -234,6 +234,8 @@
     iNumModules++;
   if (body[iBody].bSpiNBody)
     iNumModules++;
+  if (body[iBody].bMagmOc)
+    iNumModules++;
   if (body[iBody].bEqtide && body[iBody].bStellar) {
     iNumModuleMulti++;
   }
@@ -498,15 +500,11 @@
       module->iaSpiNBody[iBody] = iModule;
       module->iaModule[iBody][iModule++] = SPINBODY;
     }
-<<<<<<< HEAD
     if (body[iBody].bMagmOc) {
       AddModuleMagmOc(module,iBody,iModule);
       module->iaMagmOc[iBody] = iModule;
       module->iaModule[iBody][iModule++] = MAGMOC;
     }
-=======
-
->>>>>>> a45095dc
     AddModulesMulti(body,control,module,iBody,&iModule);
   }
 }
@@ -681,10 +679,7 @@
     (*body)[iBody].bStellar  = 0;
     (*body)[iBody].bThermint = 0;
     (*body)[iBody].bSpiNBody = 0;
-<<<<<<< HEAD
     (*body)[iBody].bMagmOc   = 0;
-=======
->>>>>>> a45095dc
   }
 }
 
@@ -1478,109 +1473,12 @@
   this funciton only needs to calculate Im(k_2), possibly including the effects
   of an ocean and envelope. */
 void PropsAuxEqtideThermint(BODY *body,EVOLVE *evolve,UPDATE *update,int iBody) {
-<<<<<<< HEAD
-  /* RB- These first 3 lines were taken from PropsAuxThermint, but
-   as they rely on eqtide being called, they belong here.*/
-  // body[iBody].dK2Man=fdK2Man(body,iBody);
-  // body[iBody].dImK2Man=fdImk2Man(body,iBody);
-  //
-  // // Include tidal dissapation due to oceans:
-  // if(body[iBody].bOceanTides)
-  // {
-  //   body[iBody].dK2 = body[iBody].dK2Man + body[iBody].dK2Ocean;
-  //
-  //   // Im(K_2) is weighted sum of mantle and oceam component
-  //   // weighted by the love number of each component
-  //   body[iBody].dImK2 = (body[iBody].dImK2Man + body[iBody].dImK2Ocean);
-  // }
-  // // No oceans, thermint dictates ImK2
-  // else
-  // {
-  //   body[iBody].dImK2 = body[iBody].dImK2Man;
-  //   body[iBody].dK2 = body[iBody].dK2Man;
-  // }
-=======
->>>>>>> a45095dc
 
   body[iBody].dK2Man = fdK2Man(body,iBody);
   body[iBody].dTidalQMan = fdTidalQMan(body,iBody);
   body[iBody].dImK2Man = fdImK2ManThermint(body,iBody);
 
   body[iBody].dImK2 = fdImK2Total(body,iBody);
-<<<<<<< HEAD
-
-  // PropsAuxCPL(body,evolve,update,iBody);
-  // // Call dTidePowerMan
-  // body[iBody].dTidalPowMan = fdTidalPowMan(body,iBody);
-}
-
-// void PropsAuxAtmescEqtideThermint(BODY *body,EVOLVE *evolve,UPDATE *update,int iBody) {
-//   // Set the mantle parameters first
-//   body[iBody].dK2Man=fdK2Man(body,iBody);
-//   body[iBody].dImK2Man=fdImk2Man(body,iBody);
-//
-//   // If it's the first step, see if it's a runaway greenhouse
-//   if (evolve->bFirstStep)
-//   {
-//     // RG -> no ocean tides
-//     if(fdInsolation(body, iBody, 0) >= fdHZRG14(body[0].dLuminosity, body[0].dTemperature, body[iBody].dEcc, body[iBody].dMass))
-//     {
-//       body[iBody].bOceanTides = 0;
-//     }
-//   }
-//
-//   // Case: No oceans, no envelope
-//   if(!body[iBody].bOceanTides && !body[iBody].bEnvTides)
-//   {
-//     // Mantle controls evolution via thermint
-//     body[iBody].dImK2 = body[iBody].dImK2Man;
-//     body[iBody].dK2 = body[iBody].dK2Man;
-//   }
-//   // Case: Oceans, no envelope:
-//   else if(body[iBody].bOceanTides && !body[iBody].bEnvTides)
-//   {
-//     // Oceans dominate
-//     body[iBody].dK2 = body[iBody].dK2Man + body[iBody].dK2Ocean;
-//
-//     // Im(K_2) is weighted sum of mantle and oceam component
-//     // weighted by the love number of each component
-//     body[iBody].dImK2 = (body[iBody].dImK2Man + body[iBody].dImK2Ocean);
-//   }
-//   // Case: No oceans, envelope (envelope evap while in runaway):
-//   else if(!body[iBody].bOceanTides && body[iBody].bEnvTides)
-//   {
-//     // Envelope dominates
-//     body[iBody].dK2 = body[iBody].dK2Man + body[iBody].dK2Env;
-//
-//     // Im(K_2) is weighted sum of mantle and enevelope component
-//     // weighted by the love number of each component
-//     body[iBody].dImK2 = (body[iBody].dImK2Man + body[iBody].dImK2Env);
-//   }
-//   // Case: Oceans and evelope->envelope has massive pressure so oceans are super critical (?):
-//   // Also, envelope and ocean are mutually exclusive so envelope dominates
-//   else if(body[iBody].bOceanTides && body[iBody].bEnvTides)
-//   {
-//     // Envelope and ocean!
-//     body[iBody].dK2 = body[iBody].dK2Man + body[iBody].dK2Env;
-//
-//     // Im(K_2) is weighted sum of mantle, envelope and ocean component
-//     // weighted by the love number of each component
-//     body[iBody].dImK2 = (body[iBody].dImK2Man + body[iBody].dImK2Env);
-//   }
-//   else
-//     assert(0); // Unknown envelope + ocean behavior
-//
-//   // Sanity checks: enforce upper bound
-//   if(body[iBody].dK2 > 1.5)
-//     body[iBody].dK2 = 1.5;
-//
-//   // Finally, call EQTIDE props aux then set mantle tidal power
-//   PropsAuxCPL(body,evolve,update,iBody);
-//   body[iBody].dTidalPowMan = fdTidalPowMan(body,iBody);
-//
-// }
-
-=======
 }
 
 /** Calculate auxiliary properties if AtmEsc, EqTide and ThermInt are called. At present
@@ -1591,7 +1489,6 @@
 
 }
 */
->>>>>>> a45095dc
 
 /* This does not seem to be necessary XXX Russell
 void PropertiesDistOrbDistRot(BODY *body,UPDATE *update,int iBody) {
