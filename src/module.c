--- conflicted
+++ resolved
@@ -538,16 +538,11 @@
 	      body[iFile-1].bGalHabit = 1;
 	      module->iBitSum[iFile-1] += GALHABIT;
       } else if (memcmp(sLower(saTmp[iModule]),"spinbody",8) == 0) {
-<<<<<<< HEAD
-        body[iFile-1].bSpiNBody = 1;
-        module->iBitSum[iFile-1] += SPINBODY;
-=======
   body[iFile-1].bSpiNBody = 1;
   module->iBitSum[iFile-1] += SPINBODY;
       } else if (memcmp(sLower(saTmp[iModule]),"magmoc",6) == 0) {
   body[iFile-1].bMagmOc = 1;
   module->iBitSum[iFile-1] += MAGMOC;
->>>>>>> d8ad0476
       } else {
         if (control->Io.iVerbose >= VERBERR)
           fprintf(stderr,"ERROR: Unknown Module %s provided to %s.\n",saTmp[iModule],options->cName);
@@ -564,7 +559,6 @@
 }
 
 void PrintModuleList(FILE *file,int iBitSum) {
-<<<<<<< HEAD
   int space = 0;
   if (iBitSum & ATMESC) {
     if (space) fprintf(file," ");
@@ -601,6 +595,11 @@
     space = 1;
     fprintf(file,"GALHABIT");
   }
+  if (iBitSum & MAGMOC) {
+    if (space) fprintf(file," ");
+    space = 1;
+    fprintf(file,"MAGMOC");
+  }
   if (iBitSum & POISE) {
     if (space) fprintf(file," ");
     space = 1;
@@ -626,36 +625,6 @@
     space = 1;
     fprintf(file,"THERMINT");
   }
-=======
-
-  if (iBitSum & ATMESC)
-    fprintf(file,"ATMESC ");
-  if (iBitSum & BINARY)
-    fprintf(file,"BINARY ");
-  if (iBitSum & DISTORB)
-    fprintf(file,"DISTORB ");
-  if (iBitSum & DISTROT)
-    fprintf(file,"DISTROT ");
-  if (iBitSum & EQTIDE)
-    fprintf(file,"EQTIDE ");
-  if (iBitSum & FLARE)
-    fprintf(file,"FLARE ");
-  if (iBitSum & GALHABIT)
-    fprintf(file,"GALHABIT ");
-  if (iBitSum & POISE)
-    fprintf(file,"POISE ");
-  if (iBitSum & RADHEAT)
-    fprintf(file,"RADHEAT ");
-  if (iBitSum & STELLAR)
-    fprintf(file,"STELLAR ");
-  if (iBitSum & THERMINT)
-    fprintf(file,"THERMINT ");
-  if (iBitSum & SPINBODY)
-    fprintf(file,"SPINBODY ");
-  if (iBitSum & MAGMOC)
-    fprintf(file,"MAGMOC ");
-
->>>>>>> d8ad0476
 }
 
 void InitializeBodyModules(BODY **body,int iNumBodies) {
