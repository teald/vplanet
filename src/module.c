/**
 @file module.c

 @brief Functions to manipulate the MODULE struct.

 @author Rory Barnes ([RoryBarnes](https://github.com/RoryBarnes/))

 @date Jan 19 2015

*/

#include <stdio.h>
#include <stdlib.h>
#include <string.h>
#include "vplanet.h"

/* NULL functions for all module function pointer matrices. All pointers are
   initialized to point to these functions. Modules that require them reset
   the pointers in AddModuleX. */

void  InitializeControlNULL(CONTROL *control,int iBody) {
  // Nothing
}

void InitializeBodyNULL(BODY *body,CONTROL *control,UPDATE *update,int iBody,int iModule) {
}

void InitializeModuleNULL(CONTROL *control,MODULE *module) {
}

void InitializeUpdateTmpBodyNULL(BODY *body,CONTROL *control,UPDATE *update,int iBody) {
}

void FinalizeUpdateNULL(BODY *body,UPDATE *update,int *iEqn,int iVar,int iBody,int iFoo) {
  /* Nothing */
}

void PropsAuxNULL(BODY *body,EVOLVE *evolve,IO *io,UPDATE *update,int iFoo) {
}

// Functions that are helpful for integrations

double fdReturnOutputZero(BODY *body,SYSTEM *system,UPDATE *update,int iBody,int iBody1) {
  return 0;
}

double fndUpdateFunctionTiny(BODY *body,SYSTEM *system,int *iaBody) {
  return dTINY;
}

// Reset function pointer to return dTINY
void SetDerivTiny(fnUpdateVariable ***fnUpdate,int iBody,int iVar,int iEqn) {
  fnUpdate[iBody][iVar][iEqn] = &fndUpdateFunctionTiny;
}

void InitializeModule(BODY *body,CONTROL *control,MODULE *module) {
  int iBody,iNumBodies;

  iNumBodies = control->Evolve.iNumBodies;

  module->iNumModules       = malloc(iNumBodies*sizeof(int));
  module->iNumManageDerivs   = malloc(iNumBodies*sizeof(int));
  module->iaModule          = malloc(iNumBodies*sizeof(int*));
  module->iBitSum           = malloc(iNumBodies*sizeof(int*));

  module->iaEqtide          = malloc(iNumBodies*sizeof(int));
  module->iaDistOrb         = malloc(iNumBodies*sizeof(int));
  module->iaDistRot         = malloc(iNumBodies*sizeof(int));
  module->iaRadheat         = malloc(iNumBodies*sizeof(int));
  module->iaThermint        = malloc(iNumBodies*sizeof(int));
  module->iaAtmEsc          = malloc(iNumBodies*sizeof(int));
  module->iaStellar         = malloc(iNumBodies*sizeof(int));
  module->iaPoise           = malloc(iNumBodies*sizeof(int));
  module->iaBinary          = malloc(iNumBodies*sizeof(int));
  module->iaFlare           = malloc(iNumBodies*sizeof(int));
  module->iaGalHabit        = malloc(iNumBodies*sizeof(int));
  module->iaSpiNBody        = malloc(iNumBodies*sizeof(int));
  module->iaMagmOc          = malloc(iNumBodies*sizeof(int));
  module->iaEqtideStellar   = malloc(iNumBodies*sizeof(int));

  // Initialize some of the recently malloc'd values in module
  for (iBody=0;iBody<iNumBodies;iBody++) {
    // Allow parameters that require no module
    module->iBitSum[iBody] = 1;

    // Set module numbers to -1. They will be changed in FinalizeModule() if appropriate
    module->iaEqtide[iBody]         = -1;
    module->iaDistOrb[iBody]        = -1;
    module->iaDistRot[iBody]        = -1;
    module->iaRadheat[iBody]        = -1;
    module->iaThermint[iBody]       = -1;
    module->iaAtmEsc[iBody]         = -1;
    module->iaStellar[iBody]        = -1;
    module->iaPoise[iBody]          = -1;
    module->iaBinary[iBody]         = -1;
    module->iaFlare[iBody]          = -1;
    module->iaGalHabit[iBody]       = -1;
    module->iaSpiNBody[iBody]       = -1;
    module->iaMagmOc[iBody]         = -1;
    module->iaEqtideStellar[iBody]  = -1;
  }

  // Function pointer vectors
  module->fnInitializeUpdate = malloc(iNumBodies*sizeof(fnInitializeUpdateModule));
  module->fnInitializeOutput = malloc(iNumBodies*sizeof(fnInitializeOutputModule*));

  // Finalize Primary Variable Functions
  //module->fnFinalizeUpdateEcc = malloc(iNumBodies*sizeof(fnFinalizeUpdateEccModule));
  module->fnFinalizeUpdate26AlNumCore   = malloc(iNumBodies*sizeof(fnFinalizeUpdate26AlNumCoreModule));
  module->fnFinalizeUpdate26AlNumMan    = malloc(iNumBodies*sizeof(fnFinalizeUpdate26AlNumManModule));
  module->fnFinalizeUpdate40KNumCore    = malloc(iNumBodies*sizeof(fnFinalizeUpdate40KNumCoreModule));
  module->fnFinalizeUpdate40KNumCrust   = malloc(iNumBodies*sizeof(fnFinalizeUpdate40KNumCrustModule));
  module->fnFinalizeUpdate40KNumMan     = malloc(iNumBodies*sizeof(fnFinalizeUpdate40KNumManModule));
  module->fnFinalizeUpdate232ThNumCore  = malloc(iNumBodies*sizeof(fnFinalizeUpdate232ThNumCoreModule));
  module->fnFinalizeUpdate232ThNumCrust = malloc(iNumBodies*sizeof(fnFinalizeUpdate232ThNumCrustModule));
  module->fnFinalizeUpdate232ThNumMan   = malloc(iNumBodies*sizeof(fnFinalizeUpdate232ThNumManModule));
  module->fnFinalizeUpdate235UNumCore   = malloc(iNumBodies*sizeof(fnFinalizeUpdate235UNumCoreModule));
  module->fnFinalizeUpdate235UNumCrust  = malloc(iNumBodies*sizeof(fnFinalizeUpdate235UNumCrustModule));
  module->fnFinalizeUpdate235UNumMan    = malloc(iNumBodies*sizeof(fnFinalizeUpdate235UNumManModule));
  module->fnFinalizeUpdate238UNumCore   = malloc(iNumBodies*sizeof(fnFinalizeUpdate238UNumCoreModule));
  module->fnFinalizeUpdate238UNumCrust  = malloc(iNumBodies*sizeof(fnFinalizeUpdate238UNumCrustModule));
  module->fnFinalizeUpdate238UNumMan    = malloc(iNumBodies*sizeof(fnFinalizeUpdate238UNumManModule));

  module->fnFinalizeUpdateCBPR          = malloc(iNumBodies*sizeof(fnFinalizeUpdateCBPRModule));
  module->fnFinalizeUpdateCBPZ          = malloc(iNumBodies*sizeof(fnFinalizeUpdateCBPZModule));
  module->fnFinalizeUpdateCBPPhi        = malloc(iNumBodies*sizeof(fnFinalizeUpdateCBPPhiModule));
  module->fnFinalizeUpdateCBPRDot       = malloc(iNumBodies*sizeof(fnFinalizeUpdateCBPRDotModule));
  module->fnFinalizeUpdateCBPZDot       = malloc(iNumBodies*sizeof(fnFinalizeUpdateCBPZDotModule));
  module->fnFinalizeUpdateCBPPhiDot     = malloc(iNumBodies*sizeof(fnFinalizeUpdateCBPPhiDotModule));

  module->fnFinalizeUpdateDynEllip      = malloc(iNumBodies*sizeof(fnFinalizeUpdateDynEllipModule));
  module->fnFinalizeUpdateEnvelopeMass  = malloc(iNumBodies*sizeof(fnFinalizeUpdateEnvelopeMassModule));
  module->fnFinalizeUpdateHecc          = malloc(iNumBodies*sizeof(fnFinalizeUpdateHeccModule));
  module->fnFinalizeUpdateKecc          = malloc(iNumBodies*sizeof(fnFinalizeUpdateKeccModule));
  module->fnFinalizeUpdateLuminosity    = malloc(iNumBodies*sizeof(fnFinalizeUpdateLuminosityModule));
  module->fnFinalizeUpdateLXUV          = malloc(iNumBodies*sizeof(fnFinalizeUpdateIceMassModule));

  module->fnFinalizeUpdateMass          = malloc(iNumBodies*sizeof(fnFinalizeUpdateMassModule));
  module->fnFinalizeUpdateOxygenMass    = malloc(iNumBodies*sizeof(fnFinalizeUpdateOxygenMassModule));
  module->fnFinalizeUpdateOxygenMantleMass = malloc(iNumBodies*sizeof(fnFinalizeUpdateOxygenMantleMassModule));
  module->fnFinalizeUpdatePinc          = malloc(iNumBodies*sizeof(fnFinalizeUpdatePincModule));
  module->fnFinalizeUpdateQinc          = malloc(iNumBodies*sizeof(fnFinalizeUpdateQincModule));
  module->fnFinalizeUpdateRadius        = malloc(iNumBodies*sizeof(fnFinalizeUpdateRadiusModule));
  module->fnFinalizeUpdateRadGyra       = malloc(iNumBodies*sizeof(fnFinalizeUpdateRadGyraModule));
  module->fnFinalizeUpdateRot           = malloc(iNumBodies*sizeof(fnFinalizeUpdateRotModule));
  module->fnFinalizeUpdateSemi          = malloc(iNumBodies*sizeof(fnFinalizeUpdateSemiModule));
  module->fnFinalizeUpdateLostAngMom    = malloc(iNumBodies*sizeof(fnFinalizeUpdateLostAngMomModule));
  module->fnFinalizeUpdateLostEng       = malloc(iNumBodies*sizeof(fnFinalizeUpdateLostEngModule));

  module->fnFinalizeUpdateSurfaceWaterMass = malloc(iNumBodies*sizeof(fnFinalizeUpdateSurfaceWaterMassModule));
  module->fnFinalizeUpdateTemperature   = malloc(iNumBodies*sizeof(fnFinalizeUpdateTemperatureModule));
  module->fnFinalizeUpdateTMan          = malloc(iNumBodies*sizeof(fnFinalizeUpdateTManModule));
  module->fnFinalizeUpdateTCore         = malloc(iNumBodies*sizeof(fnFinalizeUpdateTCoreModule));
  module->fnFinalizeUpdateXobl          = malloc(iNumBodies*sizeof(fnFinalizeUpdateXoblModule));
  module->fnFinalizeUpdateYobl          = malloc(iNumBodies*sizeof(fnFinalizeUpdateYoblModule));
  module->fnFinalizeUpdateZobl          = malloc(iNumBodies*sizeof(fnFinalizeUpdateZoblModule));

  module->fnFinalizeUpdateEccX          = malloc(iNumBodies*sizeof(fnFinalizeUpdateEccXModule));
  module->fnFinalizeUpdateEccY          = malloc(iNumBodies*sizeof(fnFinalizeUpdateEccYModule));
  module->fnFinalizeUpdateEccZ          = malloc(iNumBodies*sizeof(fnFinalizeUpdateEccZModule));
  module->fnFinalizeUpdateAngMX         = malloc(iNumBodies*sizeof(fnFinalizeUpdateAngMXModule));
  module->fnFinalizeUpdateAngMY         = malloc(iNumBodies*sizeof(fnFinalizeUpdateAngMYModule));
  module->fnFinalizeUpdateAngMZ         = malloc(iNumBodies*sizeof(fnFinalizeUpdateAngMZModule));

  module->fnFinalizeUpdatePositionX     = malloc(iNumBodies*sizeof(fnFinalizeUpdatePositionXModule));
  module->fnFinalizeUpdatePositionY     = malloc(iNumBodies*sizeof(fnFinalizeUpdatePositionYModule));
  module->fnFinalizeUpdatePositionZ     = malloc(iNumBodies*sizeof(fnFinalizeUpdatePositionZModule));
  module->fnFinalizeUpdateVelX          = malloc(iNumBodies*sizeof(fnFinalizeUpdateVelXModule));
  module->fnFinalizeUpdateVelY          = malloc(iNumBodies*sizeof(fnFinalizeUpdateVelYModule));
  module->fnFinalizeUpdateVelZ          = malloc(iNumBodies*sizeof(fnFinalizeUpdateVelZModule));

  module->fnFinalizeUpdateWaterMassMOAtm  = malloc(iNumBodies*sizeof(fnFinalizeUpdateWaterMassMOAtmModule));
  module->fnFinalizeUpdateWaterMassSol    = malloc(iNumBodies*sizeof(fnFinalizeUpdateWaterMassSolModule));
  module->fnFinalizeUpdateSurfTemp        = malloc(iNumBodies*sizeof(fnFinalizeUpdateSurfTempModule));
  module->fnFinalizeUpdatePotTemp         = malloc(iNumBodies*sizeof(fnFinalizeUpdatePotTempModule));
  module->fnFinalizeUpdateSolidRadius     = malloc(iNumBodies*sizeof(fnFinalizeUpdateSolidRadiusModule));
  module->fnFinalizeUpdateOxygenMassMOAtm = malloc(iNumBodies*sizeof(fnFinalizeUpdateOxygenMassMOAtmModule));
  module->fnFinalizeUpdateOxygenMassSol   = malloc(iNumBodies*sizeof(fnFinalizeUpdateOxygenMassSolModule));
  module->fnFinalizeUpdateHydrogenMassSpace = malloc(iNumBodies*sizeof(fnFinalizeUpdateHydrogenMassSpaceModule));
  module->fnFinalizeUpdateOxygenMassSpace   = malloc(iNumBodies*sizeof(fnFinalizeUpdateOxygenMassSpaceModule));
  module->fnFinalizeUpdateCO2MassMOAtm    = malloc(iNumBodies*sizeof(fnFinalizeUpdateCO2MassMOAtmModule));
  module->fnFinalizeUpdateCO2MassSol      = malloc(iNumBodies*sizeof(fnFinalizeUpdateCO2MassSolModule));

  // Function Pointer Matrices
  module->fnLogBody                 = malloc(iNumBodies*sizeof(fnLogBodyModule*));
  module->fnInitializeBody          = malloc(iNumBodies*sizeof(fnInitializeBodyModule*));
  module->fnInitializeControl       = malloc(iNumBodies*sizeof(fnInitializeControlModule*));
  module->fnInitializeUpdateTmpBody = malloc(iNumBodies*sizeof(fnInitializeUpdateTmpBodyModule*));
  module->fnCountHalts              = malloc(iNumBodies*sizeof(fnCountHaltsModule*));
  module->fnReadOptions             = malloc(iNumBodies*sizeof(fnReadOptionsModule*));
  module->fnVerify                  = malloc(iNumBodies*sizeof(fnVerifyModule*));
  module->fnAssignDerivatives       = malloc(iNumBodies*sizeof(fnManageModuleDerivatives*));
  module->fnNullDerivatives         = malloc(iNumBodies*sizeof(fnManageModuleDerivatives*));
  module->fnVerifyHalt              = malloc(iNumBodies*sizeof(fnVerifyHaltModule*));

  /* Assume no modules per body to start */
  for (iBody=0;iBody<iNumBodies;iBody++) {
    module->iNumModules[iBody]=0;
    module->iNumManageDerivs[iBody]=0;
  }

  InitializeBodyModules(&body,iNumBodies);

}

void FinalizeModule(BODY *body,CONTROL *control,MODULE *module,int iBody) {
  int iModule=0,iNumModules = 0,iNumModuleMulti = 0;

  /************************
   * ADD NEW MODULES HERE *
   ************************/

  if (body[iBody].bEqtide)
    iNumModules++;
  if (body[iBody].bDistOrb)
    iNumModules++;
  if (body[iBody].bDistRot)
    iNumModules++;
  if (body[iBody].bRadheat)
    iNumModules++;
  if (body[iBody].bThermint)
    iNumModules++;
  if (body[iBody].bAtmEsc)
    iNumModules++;
  if (body[iBody].bStellar)
    iNumModules++;
  if (body[iBody].bPoise)
    iNumModules++;
  if (body[iBody].bBinary)
    iNumModules++;
  if (body[iBody].bFlare)
    iNumModules++;
  if (body[iBody].bGalHabit)
    iNumModules++;
  if (body[iBody].bSpiNBody)
    iNumModules++;
  if (body[iBody].bMagmOc)
    iNumModules++;
  if (body[iBody].bEqtide && body[iBody].bStellar) {
    iNumModuleMulti++;
  }

  module->iNumModules[iBody]               = iNumModules;
  module->iNumManageDerivs[iBody]          = iNumModules+iNumModuleMulti;
  module->iaModule[iBody]                  = malloc(iNumModules*sizeof(int));

  module->fnLogBody[iBody]                 = malloc(iNumModules*sizeof(fnLogBodyModule));
  module->fnInitializeControl[iBody]       = malloc(iNumModules*sizeof(fnInitializeControlModule));
  module->fnInitializeOutput[iBody]        = malloc(iNumModules*sizeof(fnInitializeOutputModule));
  module->fnInitializeUpdateTmpBody[iBody] = malloc(iNumModules*sizeof(fnInitializeUpdateTmpBodyModule));

  module->fnCountHalts[iBody]              = malloc(iNumModules*sizeof(fnCountHaltsModule));
  module->fnReadOptions[iBody]             = malloc(iNumModules*sizeof(fnReadOptionsModule));
  module->fnVerify[iBody]                  = malloc(iNumModules*sizeof(fnVerifyModule));
  module->fnAssignDerivatives[iBody]       = malloc((iNumModules+iNumModuleMulti)*sizeof(fnManageModuleDerivatives));
  module->fnNullDerivatives[iBody]         = malloc((iNumModules+iNumModuleMulti)*sizeof(fnManageModuleDerivatives));
  module->fnVerifyHalt[iBody]              = malloc(iNumModules*sizeof(fnVerifyHaltModule));

  module->fnInitializeBody[iBody]          = malloc(iNumModules*sizeof(fnInitializeBodyModule));
  module->fnInitializeUpdate[iBody]        = malloc(iNumModules*sizeof(fnInitializeUpdateModule));

  // Finalize Primary Variable Functions
  module->fnFinalizeUpdate26AlNumCore[iBody]      = malloc(iNumModules*sizeof(fnFinalizeUpdate26AlNumCoreModule));
  module->fnFinalizeUpdate26AlNumMan[iBody]       = malloc(iNumModules*sizeof(fnFinalizeUpdate26AlNumManModule));
  module->fnFinalizeUpdate40KNumCore[iBody]       = malloc(iNumModules*sizeof(fnFinalizeUpdate40KNumCoreModule));
  module->fnFinalizeUpdate40KNumCrust[iBody]      = malloc(iNumModules*sizeof(fnFinalizeUpdate40KNumCrustModule));
  module->fnFinalizeUpdate40KNumMan[iBody]        = malloc(iNumModules*sizeof(fnFinalizeUpdate40KNumManModule));
  module->fnFinalizeUpdate232ThNumCore[iBody]     = malloc(iNumModules*sizeof(fnFinalizeUpdate232ThNumCoreModule));
  module->fnFinalizeUpdate232ThNumCrust[iBody]    = malloc(iNumModules*sizeof(fnFinalizeUpdate232ThNumCrustModule));
  module->fnFinalizeUpdate232ThNumMan[iBody]      = malloc(iNumModules*sizeof(fnFinalizeUpdate232ThNumManModule));
  module->fnFinalizeUpdate235UNumCore[iBody]      = malloc(iNumModules*sizeof(fnFinalizeUpdate235UNumCoreModule));
  module->fnFinalizeUpdate235UNumCrust[iBody]     = malloc(iNumModules*sizeof(fnFinalizeUpdate235UNumCrustModule));
  module->fnFinalizeUpdate235UNumMan[iBody]       = malloc(iNumModules*sizeof(fnFinalizeUpdate235UNumManModule));
  module->fnFinalizeUpdate238UNumCore[iBody]      = malloc(iNumModules*sizeof(fnFinalizeUpdate238UNumCoreModule));
  module->fnFinalizeUpdate238UNumCrust[iBody]     = malloc(iNumModules*sizeof(fnFinalizeUpdate238UNumCrustModule));
  module->fnFinalizeUpdate238UNumMan[iBody]       = malloc(iNumModules*sizeof(fnFinalizeUpdate238UNumManModule));

  module->fnFinalizeUpdateCBPR[iBody]             = malloc(iNumModules*sizeof(fnFinalizeUpdateCBPRModule));
  module->fnFinalizeUpdateCBPZ[iBody]             = malloc(iNumModules*sizeof(fnFinalizeUpdateCBPZModule));
  module->fnFinalizeUpdateCBPPhi[iBody]           = malloc(iNumModules*sizeof(fnFinalizeUpdateCBPPhiModule));
  module->fnFinalizeUpdateCBPRDot[iBody]          = malloc(iNumModules*sizeof(fnFinalizeUpdateCBPRDotModule));
  module->fnFinalizeUpdateCBPZDot[iBody]          = malloc(iNumModules*sizeof(fnFinalizeUpdateCBPZDotModule));
  module->fnFinalizeUpdateCBPPhiDot[iBody]        = malloc(iNumModules*sizeof(fnFinalizeUpdateCBPPhiDotModule));

  module->fnFinalizeUpdateDynEllip[iBody]         = malloc(iNumModules*sizeof(fnFinalizeUpdateDynEllipModule));
  module->fnFinalizeUpdateEnvelopeMass[iBody]     = malloc(iNumModules*sizeof(fnFinalizeUpdateEnvelopeMassModule));
  module->fnFinalizeUpdateHecc[iBody]             = malloc(iNumModules*sizeof(fnFinalizeUpdateHeccModule));
  module->fnFinalizeUpdateKecc[iBody]             = malloc(iNumModules*sizeof(fnFinalizeUpdateKeccModule));
  module->fnFinalizeUpdateLuminosity[iBody]       = malloc(iNumModules*sizeof(fnFinalizeUpdateLuminosityModule));
  module->fnFinalizeUpdateLXUV[iBody]             = malloc(iNumModules*sizeof(fnFinalizeUpdateMassModule));
  module->fnFinalizeUpdateMass[iBody]             = malloc(iNumModules*sizeof(fnFinalizeUpdateMassModule));
  module->fnFinalizeUpdateOxygenMass[iBody]       = malloc(iNumModules*sizeof(fnFinalizeUpdateOxygenMassModule));
  module->fnFinalizeUpdateOxygenMantleMass[iBody] = malloc(iNumModules*sizeof(fnFinalizeUpdateOxygenMantleMassModule));
  module->fnFinalizeUpdatePinc[iBody]             = malloc(iNumModules*sizeof(fnFinalizeUpdatePincModule));
  module->fnFinalizeUpdateQinc[iBody]             = malloc(iNumModules*sizeof(fnFinalizeUpdateQincModule));

  module->fnFinalizeUpdateRadius[iBody]           = malloc(iNumModules*sizeof(fnFinalizeUpdateRadiusModule));
  module->fnFinalizeUpdateRadGyra[iBody]          = malloc(iNumModules*sizeof(fnFinalizeUpdateRadGyraModule));
  module->fnFinalizeUpdateRot[iBody]              = malloc(iNumModules*sizeof(fnFinalizeUpdateRotModule));
  module->fnFinalizeUpdateSemi[iBody]             = malloc(iNumModules*sizeof(fnFinalizeUpdateSemiModule));
  module->fnFinalizeUpdateSurfaceWaterMass[iBody] = malloc(iNumModules*sizeof(fnFinalizeUpdateSurfaceWaterMassModule));
  module->fnFinalizeUpdateTCore[iBody]            = malloc(iNumModules*sizeof(fnFinalizeUpdateTCoreModule));
  module->fnFinalizeUpdateTMan[iBody]             = malloc(iNumModules*sizeof(fnFinalizeUpdateTManModule));
  module->fnFinalizeUpdateXobl[iBody]             = malloc(iNumModules*sizeof(fnFinalizeUpdateXoblModule));
  module->fnFinalizeUpdateYobl[iBody]             = malloc(iNumModules*sizeof(fnFinalizeUpdateYoblModule));
  module->fnFinalizeUpdateZobl[iBody]             = malloc(iNumModules*sizeof(fnFinalizeUpdateZoblModule));
  module->fnFinalizeUpdateTemperature[iBody]      = malloc(iNumModules*sizeof(fnFinalizeUpdateTemperatureModule));
  module->fnFinalizeUpdateLostAngMom[iBody]       = malloc(iNumModules*sizeof(fnFinalizeUpdateLostAngMomModule));
  module->fnFinalizeUpdateLostEng[iBody]          = malloc(iNumModules*sizeof(fnFinalizeUpdateLostEngModule));

  module->fnFinalizeUpdateEccX[iBody]             = malloc(iNumModules*sizeof(fnFinalizeUpdateEccXModule));
  module->fnFinalizeUpdateEccY[iBody]             = malloc(iNumModules*sizeof(fnFinalizeUpdateEccYModule));
  module->fnFinalizeUpdateEccZ[iBody]             = malloc(iNumModules*sizeof(fnFinalizeUpdateEccZModule));
  module->fnFinalizeUpdateAngMX[iBody]            = malloc(iNumModules*sizeof(fnFinalizeUpdateAngMXModule));
  module->fnFinalizeUpdateAngMY[iBody]            = malloc(iNumModules*sizeof(fnFinalizeUpdateAngMYModule));
  module->fnFinalizeUpdateAngMZ[iBody]            = malloc(iNumModules*sizeof(fnFinalizeUpdateAngMZModule));

  module->fnFinalizeUpdatePositionX[iBody]        = malloc(iNumModules*sizeof(fnFinalizeUpdatePositionXModule));
  module->fnFinalizeUpdatePositionY[iBody]        = malloc(iNumModules*sizeof(fnFinalizeUpdatePositionYModule));
  module->fnFinalizeUpdatePositionZ[iBody]        = malloc(iNumModules*sizeof(fnFinalizeUpdatePositionZModule));
  module->fnFinalizeUpdateVelX[iBody]             = malloc(iNumModules*sizeof(fnFinalizeUpdateVelXModule));
  module->fnFinalizeUpdateVelY[iBody]             = malloc(iNumModules*sizeof(fnFinalizeUpdateVelYModule));
  module->fnFinalizeUpdateVelZ[iBody]             = malloc(iNumModules*sizeof(fnFinalizeUpdateVelZModule));

  module->fnFinalizeUpdateWaterMassMOAtm[iBody]   = malloc(iNumModules*sizeof(fnFinalizeUpdateWaterMassMOAtmModule));
  module->fnFinalizeUpdateWaterMassSol[iBody]     = malloc(iNumModules*sizeof(fnFinalizeUpdateWaterMassSolModule));
  module->fnFinalizeUpdateSurfTemp[iBody]         = malloc(iNumModules*sizeof(fnFinalizeUpdateSurfTempModule));
  module->fnFinalizeUpdatePotTemp[iBody]          = malloc(iNumModules*sizeof(fnFinalizeUpdatePotTempModule));
  module->fnFinalizeUpdateSolidRadius[iBody]      = malloc(iNumModules*sizeof(fnFinalizeUpdateSolidRadiusModule));
  module->fnFinalizeUpdateOxygenMassMOAtm[iBody]  = malloc(iNumModules*sizeof(fnFinalizeUpdateOxygenMassMOAtmModule));
  module->fnFinalizeUpdateOxygenMassSol[iBody]    = malloc(iNumModules*sizeof(fnFinalizeUpdateOxygenMassSolModule));
  module->fnFinalizeUpdateHydrogenMassSpace[iBody] = malloc(iNumModules*sizeof(fnFinalizeUpdateHydrogenMassSpaceModule));
  module->fnFinalizeUpdateOxygenMassSpace[iBody]   = malloc(iNumModules*sizeof(fnFinalizeUpdateOxygenMassSpaceModule));
  module->fnFinalizeUpdateCO2MassMOAtm[iBody]     = malloc(iNumModules*sizeof(fnFinalizeUpdateCO2MassMOAtmModule));
  module->fnFinalizeUpdateCO2MassSol[iBody]       = malloc(iNumModules*sizeof(fnFinalizeUpdateCO2MassSolModule));

  for (iModule = 0; iModule < (iNumModules); iModule++) {
    /* Initialize all module functions pointers to point to their respective
       NULL function. The modules that need actual function will replace them
       in AddModule. */

    module->fnInitializeControl[iBody][iModule]              = &InitializeControlNULL;
    module->fnInitializeUpdateTmpBody[iBody][iModule]        = &InitializeUpdateTmpBodyNULL;
    module->fnInitializeBody[iBody][iModule]                 = &InitializeBodyNULL;

    module->fnFinalizeUpdate26AlNumCore[iBody][iModule]      = &FinalizeUpdateNULL;
    module->fnFinalizeUpdate26AlNumMan[iBody][iModule]       = &FinalizeUpdateNULL;
    module->fnFinalizeUpdate40KNumCore[iBody][iModule]       = &FinalizeUpdateNULL;
    module->fnFinalizeUpdate40KNumCrust[iBody][iModule]      = &FinalizeUpdateNULL;
    module->fnFinalizeUpdate40KNumMan[iBody][iModule]        = &FinalizeUpdateNULL;
    module->fnFinalizeUpdate232ThNumCore[iBody][iModule]     = &FinalizeUpdateNULL;
    module->fnFinalizeUpdate232ThNumCrust[iBody][iModule]    = &FinalizeUpdateNULL;
    module->fnFinalizeUpdate232ThNumMan[iBody][iModule]      = &FinalizeUpdateNULL;
    module->fnFinalizeUpdate235UNumCore[iBody][iModule]      = &FinalizeUpdateNULL;
    module->fnFinalizeUpdate235UNumCrust[iBody][iModule]     = &FinalizeUpdateNULL;
    module->fnFinalizeUpdate235UNumMan[iBody][iModule]       = &FinalizeUpdateNULL;
    module->fnFinalizeUpdate238UNumCore[iBody][iModule]      = &FinalizeUpdateNULL;
    module->fnFinalizeUpdate238UNumCrust[iBody][iModule]     = &FinalizeUpdateNULL;
    module->fnFinalizeUpdate238UNumMan[iBody][iModule]       = &FinalizeUpdateNULL;

    module->fnFinalizeUpdateCBPR[iBody][iModule]             = &FinalizeUpdateNULL;
    module->fnFinalizeUpdateCBPZ[iBody][iModule]             = &FinalizeUpdateNULL;
    module->fnFinalizeUpdateCBPPhi[iBody][iModule]           = &FinalizeUpdateNULL;
    module->fnFinalizeUpdateCBPRDot[iBody][iModule]          = &FinalizeUpdateNULL;
    module->fnFinalizeUpdateCBPZDot[iBody][iModule]          = &FinalizeUpdateNULL;
    module->fnFinalizeUpdateCBPPhiDot[iBody][iModule]        = &FinalizeUpdateNULL;

    module->fnFinalizeUpdateDynEllip[iBody][iModule]         = &FinalizeUpdateNULL;
    module->fnFinalizeUpdateEnvelopeMass[iBody][iModule]     = &FinalizeUpdateNULL;
    module->fnFinalizeUpdateHecc[iBody][iModule]             = &FinalizeUpdateNULL;
    module->fnFinalizeUpdateKecc[iBody][iModule]             = &FinalizeUpdateNULL;
    module->fnFinalizeUpdateLuminosity[iBody][iModule]       = &FinalizeUpdateNULL;
    module->fnFinalizeUpdateLXUV[iBody][iModule]             = &FinalizeUpdateNULL;
    module->fnFinalizeUpdateMass[iBody][iModule]             = &FinalizeUpdateNULL;
    module->fnFinalizeUpdateOxygenMass[iBody][iModule]       = &FinalizeUpdateNULL;
    module->fnFinalizeUpdateOxygenMantleMass[iBody][iModule] = &FinalizeUpdateNULL;
    module->fnFinalizeUpdatePinc[iBody][iModule]             = &FinalizeUpdateNULL;
    module->fnFinalizeUpdateQinc[iBody][iModule]             = &FinalizeUpdateNULL;

    module->fnFinalizeUpdateRadius[iBody][iModule]           = &FinalizeUpdateNULL;
    module->fnFinalizeUpdateRadGyra[iBody][iModule]          = &FinalizeUpdateNULL;
    module->fnFinalizeUpdateRot[iBody][iModule]              = &FinalizeUpdateNULL;
    module->fnFinalizeUpdateSemi[iBody][iModule]             = &FinalizeUpdateNULL;
    module->fnFinalizeUpdateSurfaceWaterMass[iBody][iModule] = &FinalizeUpdateNULL;
    module->fnFinalizeUpdateTemperature[iBody][iModule]      = &FinalizeUpdateNULL;
    module->fnFinalizeUpdateTMan[iBody][iModule]             = &FinalizeUpdateNULL;
    module->fnFinalizeUpdateTCore[iBody][iModule]            = &FinalizeUpdateNULL;
    module->fnFinalizeUpdateXobl[iBody][iModule]             = &FinalizeUpdateNULL;
    module->fnFinalizeUpdateYobl[iBody][iModule]             = &FinalizeUpdateNULL;
    module->fnFinalizeUpdateZobl[iBody][iModule]             = &FinalizeUpdateNULL;
    module->fnFinalizeUpdateLostAngMom[iBody][iModule]       = &FinalizeUpdateNULL;
    module->fnFinalizeUpdateLostEng[iBody][iModule]          = &FinalizeUpdateNULL;

    module->fnFinalizeUpdateEccX[iBody][iModule]             = &FinalizeUpdateNULL;
    module->fnFinalizeUpdateEccY[iBody][iModule]             = &FinalizeUpdateNULL;
    module->fnFinalizeUpdateEccZ[iBody][iModule]             = &FinalizeUpdateNULL;
    module->fnFinalizeUpdateAngMX[iBody][iModule]            = &FinalizeUpdateNULL;
    module->fnFinalizeUpdateAngMY[iBody][iModule]            = &FinalizeUpdateNULL;
    module->fnFinalizeUpdateAngMZ[iBody][iModule]            = &FinalizeUpdateNULL;

    module->fnFinalizeUpdatePositionX[iBody][iModule]        = &FinalizeUpdateNULL;
    module->fnFinalizeUpdatePositionY[iBody][iModule]        = &FinalizeUpdateNULL;
    module->fnFinalizeUpdatePositionZ[iBody][iModule]        = &FinalizeUpdateNULL;
    module->fnFinalizeUpdateVelX[iBody][iModule]             = &FinalizeUpdateNULL;
    module->fnFinalizeUpdateVelY[iBody][iModule]             = &FinalizeUpdateNULL;
    module->fnFinalizeUpdateVelZ[iBody][iModule]             = &FinalizeUpdateNULL;

    module->fnFinalizeUpdateWaterMassMOAtm[iBody][iModule]   = &FinalizeUpdateNULL;
    module->fnFinalizeUpdateWaterMassSol[iBody][iModule]     = &FinalizeUpdateNULL;
    module->fnFinalizeUpdateSurfTemp[iBody][iModule]         = &FinalizeUpdateNULL;
    module->fnFinalizeUpdatePotTemp[iBody][iModule]          = &FinalizeUpdateNULL;
    module->fnFinalizeUpdateSolidRadius[iBody][iModule]      = &FinalizeUpdateNULL;
    module->fnFinalizeUpdateOxygenMassMOAtm[iBody][iModule]  = &FinalizeUpdateNULL;
    module->fnFinalizeUpdateOxygenMassSol[iBody][iModule]    = &FinalizeUpdateNULL;
    module->fnFinalizeUpdateHydrogenMassSpace[iBody][iModule] = &FinalizeUpdateNULL;
    module->fnFinalizeUpdateOxygenMassSpace[iBody][iModule]   = &FinalizeUpdateNULL;
    module->fnFinalizeUpdateCO2MassMOAtm[iBody][iModule]     = &FinalizeUpdateNULL;
    module->fnFinalizeUpdateCO2MassSol[iBody][iModule]       = &FinalizeUpdateNULL;
  }

}

void AddModulesMulti(BODY *body,CONTROL *control,MODULE *module,int iBody,int *iModule) {

  if (body[iBody].bEqtide && body[iBody].bStellar) {
    module->fnAssignDerivatives[iBody][*iModule] = &AssignEqtideStellarDerivatives;
    module->fnNullDerivatives[iBody][*iModule]   = &NullEqtideStellarDerivatives;
    module->iaEqtideStellar[iBody] = *iModule;
    (*iModule)++;
  }
}

void AddModules(BODY *body,CONTROL *control,MODULE *module) {
  int iBody,iModule;

  /************************
  * ADD NEW MODULES HERE *
  ************************/

  for (iBody = 0;iBody<control->Evolve.iNumBodies;iBody++) {
    iModule = 0;

    if (body[iBody].bEqtide) {
      AddModuleEqtide(control,module,iBody,iModule);
      module->iaEqtide[iBody] = iModule;
      module->iaModule[iBody][iModule++] = EQTIDE;
    }
    if (body[iBody].bDistOrb) {
      AddModuleDistOrb(control,module,iBody,iModule);
      module->iaDistOrb[iBody] = iModule;
      module->iaModule[iBody][iModule++] = DISTORB;
    }
    if (body[iBody].bDistRot) {
      AddModuleDistRot(control,module,iBody,iModule);
      module->iaDistRot[iBody] = iModule;
      module->iaModule[iBody][iModule++] = DISTROT;
    }
    if (body[iBody].bRadheat) {
      fvAddModuleRadheat(control,module,iBody,iModule);
      module->iaRadheat[iBody] = iModule;
      module->iaModule[iBody][iModule++] = RADHEAT;
    }
    if (body[iBody].bThermint) {
      fvAddModuleThermint(control,module,iBody,iModule);
      module->iaThermint[iBody] = iModule;
      module->iaModule[iBody][iModule++] = THERMINT;
    }
    if (body[iBody].bAtmEsc) {
      AddModuleAtmEsc(control,module,iBody,iModule);
      module->iaAtmEsc[iBody] = iModule;
      module->iaModule[iBody][iModule++] = ATMESC;
    }
    if (body[iBody].bStellar) {
      AddModuleStellar(control,module,iBody,iModule);
      module->iaStellar[iBody] = iModule;
      module->iaModule[iBody][iModule++] = STELLAR;
    }
    if (body[iBody].bPoise) {
      AddModulePoise(control,module,iBody,iModule);
      module->iaPoise[iBody] = iModule;
      module->iaModule[iBody][iModule++] = POISE;
    }
    if (body[iBody].bBinary) {
      AddModuleBinary(control,module,iBody,iModule);
      module->iaBinary[iBody] = iModule;
      module->iaModule[iBody][iModule++] = BINARY;
    }
    if (body[iBody].bFlare) {
      AddModuleFlare(control,module,iBody,iModule);
      module->iaFlare[iBody] = iModule;
      module->iaModule[iBody][iModule++] = FLARE;
    }
    if (body[iBody].bGalHabit) {
      AddModuleGalHabit(control,module,iBody,iModule);
      module->iaGalHabit[iBody] = iModule;
      module->iaModule[iBody][iModule++] = GALHABIT;
    }
    if (body[iBody].bSpiNBody) {
      AddModuleSpiNBody(control,module,iBody,iModule);
      module->iaSpiNBody[iBody] = iModule;
      module->iaModule[iBody][iModule++] = SPINBODY;
    }
    if (body[iBody].bMagmOc) {
      AddModuleMagmOc(module,iBody,iModule);
      module->iaMagmOc[iBody] = iModule;
      module->iaModule[iBody][iModule++] = MAGMOC;
    }
    AddModulesMulti(body,control,module,iBody,&iModule);
  }
}

void ReadModules(BODY *body,CONTROL *control,FILES *files,MODULE *module,OPTIONS *options,int iFile){
  int iNumIndices=0,iNumLines=0,iModule;
  int *lTmp;
  char saTmp[MAXARRAY][OPTLEN];

  lTmp=malloc(MAXLINES*sizeof(int));

  AddOptionStringArray(files->Infile[iFile].cIn,options->cName,saTmp,&iNumIndices,&iNumLines,lTmp,control->Io.iVerbose);
  if (lTmp[0] >= 0) {
    NotPrimaryInput(iFile,options->cName,files->Infile[iFile].cIn,lTmp[0],control->Io.iVerbose);
    if (iNumIndices == 0) {
      if (control->Io.iVerbose >= VERBERR)
        fprintf(stderr,"ERROR: No modules input to option %s.\n",options->cName);
      LineExit(files->Infile[iFile].cIn,lTmp[0]);
    }

    /* The iBitSum field is to check that every output parameter is part
       of the input modules. The variables EQTIDE, RADHEAT, etc. are set
       in vpanet.h. Each module-specific parameter is given the appropriate
       bit in InitializeOutput. In ReadOutputOrder the field
       output->iModuleBit is compared bitwise to module->iBitSum.
       Parameters that can be specified for multiple modules are set to 1.
       iBitSum for each body is set 1 in InitializeModule.
    */

    for (iModule=0;iModule<iNumIndices;iModule++) {

      /************************
       * ADD NEW MODULES HERE *
       ************************/

      if (memcmp(sLower(saTmp[iModule]),"eqtide",6) == 0) {
        body[iFile-1].bEqtide = 1;
	      module->iBitSum[iFile-1] += EQTIDE;
      } else if (memcmp(sLower(saTmp[iModule]),"radheat",7) == 0) {
        body[iFile-1].bRadheat = 1;
	      module->iBitSum[iFile-1] += RADHEAT;
      } else if (memcmp(sLower(saTmp[iModule]),"distorb",8) == 0) {
        body[iFile-1].bDistOrb = 1;
	      module->iBitSum[iFile-1] += DISTORB;
      } else if (memcmp(sLower(saTmp[iModule]),"distrot",7) == 0) {
        body[iFile-1].bDistRot = 1;
	      module->iBitSum[iFile-1] += DISTROT;
      } else if (memcmp(sLower(saTmp[iModule]),"thermint",8) == 0) {
	      body[iFile-1].bThermint = 1;
	      module->iBitSum[iFile-1] += THERMINT;
      } else if (memcmp(sLower(saTmp[iModule]),"atmesc",6) == 0) {
        body[iFile-1].bAtmEsc = 1;
	      module->iBitSum[iFile-1] += ATMESC;
      } else if (memcmp(sLower(saTmp[iModule]),"stellar",7) == 0) {
	      body[iFile-1].bStellar = 1;
	      module->iBitSum[iFile-1] += STELLAR;
      } else if (memcmp(sLower(saTmp[iModule]),"poise",5) == 0) {
	      body[iFile-1].bPoise = 1;
	      module->iBitSum[iFile-1] += POISE;
      } else if (memcmp(sLower(saTmp[iModule]),"binary",6) == 0) {
        body[iFile-1].bBinary = 1;
	      module->iBitSum[iFile-1] += BINARY;
      } else if (memcmp(sLower(saTmp[iModule]),"flare",5) == 0) {
	      body[iFile-1].bFlare = 1;
	      module->iBitSum[iFile-1] += FLARE;
      } else if (memcmp(sLower(saTmp[iModule]),"galhabit",8) == 0) {
	      body[iFile-1].bGalHabit = 1;
	      module->iBitSum[iFile-1] += GALHABIT;
      } else if (memcmp(sLower(saTmp[iModule]),"spinbody",8) == 0) {
        body[iFile-1].bSpiNBody = 1;
        module->iBitSum[iFile-1] += SPINBODY;
      } else if (memcmp(sLower(saTmp[iModule]),"magmoc",6) == 0) {
        body[iFile-1].bMagmOc = 1;
        module->iBitSum[iFile-1] += MAGMOC;
      } else {
        if (control->Io.iVerbose >= VERBERR)
          fprintf(stderr,"ERROR: Unknown Module %s provided to %s.\n",saTmp[iModule],options->cName);
        LineExit(files->Infile[iFile].cIn,lTmp[0]);
      }
    }
    UpdateFoundOptionMulti(&files->Infile[iFile],options,lTmp,iNumLines,iFile);

    } else {
    if (control->Io.iVerbose >= VERBERR && iFile > 0)
      fprintf(stderr,"WARNING: %s not present in file %s. No evolution will occur for this body.\n",options->cName,files->Infile[iFile].cIn);
  }
  free(lTmp);
}

void PrintModuleList(FILE *file,int iBitSum) {
  int space = 0;
  if (iBitSum & ATMESC) {
    if (space) fprintf(file," ");
    space = 1;
    fprintf(file,"ATMESC");
  }
  if (iBitSum & BINARY) {
    if (space) fprintf(file," ");
    space = 1;
    fprintf(file,"BINARY");
  }
  if (iBitSum & DISTORB) {
    if (space) fprintf(file," ");
    space = 1;
    fprintf(file,"DISTORB");
  }
  if (iBitSum & DISTROT) {
    if (space) fprintf(file," ");
    space = 1;
    fprintf(file,"DISTROT");
  }
  if (iBitSum & EQTIDE) {
    if (space) fprintf(file," ");
    space = 1;
    fprintf(file,"EQTIDE");
  }
  if (iBitSum & FLARE) {
    if (space) fprintf(file," ");
    space = 1;
    fprintf(file,"FLARE");
  }
  if (iBitSum & GALHABIT) {
    if (space) fprintf(file," ");
    space = 1;
    fprintf(file,"GALHABIT");
  }
  if (iBitSum & MAGMOC) {
    if (space) fprintf(file," ");
    space = 1;
    fprintf(file,"MAGMOC");
  }
  if (iBitSum & POISE) {
    if (space) fprintf(file," ");
    space = 1;
    fprintf(file,"POISE");
  }
  if (iBitSum & RADHEAT) {
    if (space) fprintf(file," ");
    space = 1;
    fprintf(file,"RADHEAT");
  }
  if (iBitSum & SPINBODY) {
    if (space) fprintf(file," ");
    space = 1;
    fprintf(file,"SPINBODY");
  }
  if (iBitSum & STELLAR) {
    if (space) fprintf(file," ");
    space = 1;
    fprintf(file,"STELLAR");
  }
  if (iBitSum & THERMINT) {
    if (space) fprintf(file," ");
    space = 1;
    fprintf(file,"THERMINT");
  }
}

void InitializeBodyModules(BODY **body,int iNumBodies) {
  int iBody;

  for (iBody=0;iBody<iNumBodies;iBody++) {
    (*body)[iBody].bAtmEsc   = 0;
    (*body)[iBody].bBinary   = 0;
    (*body)[iBody].bDistOrb  = 0;
    (*body)[iBody].bDistRot  = 0;
    (*body)[iBody].bEqtide   = 0;
    (*body)[iBody].bFlare    = 0;
    (*body)[iBody].bGalHabit = 0;
    (*body)[iBody].bPoise    = 0;
    (*body)[iBody].bRadheat  = 0;
    (*body)[iBody].bStellar  = 0;
    (*body)[iBody].bThermint = 0;
    (*body)[iBody].bSpiNBody = 0;
    (*body)[iBody].bMagmOc   = 0;
  }
}

/*
 * Verify multi-module dependencies
 */

void VerifyModuleMultiSpiNBodyAtmEsc(BODY *body,UPDATE *update,CONTROL *control,FILES *files,OPTIONS *options,int iBody,int *iModuleProps,int *iModuleForce) {
  if (body[iBody].bSpiNBody && body[iBody].bAtmEsc) {
    control->fnForceBehaviorMulti[iBody][(*iModuleForce)++] = &ForceBehaviorSpiNBodyAtmEsc;
  }
}


void VerifyModuleMultiDistOrbDistRot(BODY *body,UPDATE *update,CONTROL *control,FILES *files,OPTIONS *options,int iBody,int *iModuleProps,int *iModuleForce) {

  if (body[iBody].bDistRot) {
    if (!body[iBody].bDistOrb) {
      if (!body[iBody].bReadOrbitData) {
        fprintf(stderr,"ERROR: Module DISTROT selected for %s, but DISTORB not selected and bReadOrbitData = 0.\n",body[iBody].cName);
        exit(EXIT_INPUT);
      }
    } else {
      if (body[iBody].bReadOrbitData) {
        fprintf(stderr,"ERROR: Cannot set both DISTORB and bReadOrbitData for body %s.\n",body[iBody].cName);
        exit(EXIT_INPUT);
      }
    }
  }
}

void VerifyModuleMultiEqtideDistRot(BODY *body,UPDATE *update,CONTROL *control,FILES *files,OPTIONS *options,int iBody,int *iModuleProps,int *iModuleForce) {
  if (body[iBody].bDistRot && body[iBody].bEqtide) {
    if (body[iBody].bReadOrbitData) {
      fprintf(stderr,"ERROR: Cannot set both EQTIDE and bReadOrbitData for body %s.\n",body[iBody].cName);
      exit(EXIT_INPUT);
    }

    control->fnPropsAuxMulti[iBody][(*iModuleProps)++] = &PropsAuxEqtideDistRot;
  }
}

void VerifyModuleMultiRadheatThermint(BODY *body,UPDATE *update,CONTROL *control,FILES *files,OPTIONS *options,int iBody,int *iModuleProps,int *iModuleForce) {

  /* This will need modification if material can move between layers */

  if (body[iBody].bThermint) {
    if (!body[iBody].bRadheat) {
      if (control->Io.iVerbose > VERBINPUT)
        fprintf(stderr,"WARNING: Module THERMINT selected for %s, but RADHEAT not selected.\n",body[iBody].cName);
      body[iBody].dRadPowerCore = 0.;
      body[iBody].dRadPowerCrust = 0.;
      body[iBody].dRadPowerMan = 0.;
    } else
      control->fnPropsAuxMulti[iBody][(*iModuleProps)++] = &PropsAuxRadheatThermint;
  }
}

void VerifyModuleMultiEqtideThermint(BODY *body,UPDATE *update,CONTROL *control,FILES *files,MODULE *module,OPTIONS *options,int iBody,int *iModuleProps,int *iModuleForce) {
  int iEqtide;

  /* I think all this is deprecated
  // Eqtide, not thermint
  if (body[iBody].bEqtide) {
    if (!body[iBody].bThermint) {
       Eqtide called, but not thermint. Make sure that bOceanTides=0 and
	       check if dTidalQOcean and dK2Ocean are set. These should only be set if THERMINT
	       selected.
      if (body[iBody].bOceanTides) {
	      if (control->Io.iVerbose >= VERBINPUT)
	        fprintf(stderr,"ERROR: %s set, but module THERMINT not selected.\n",options[OPT_OCEANTIDES].cName);
        LineExit(files->Infile[iBody+1].cIn,options[OPT_OCEANTIDES].iLine[iBody+1]);
      }
      if (options[OPT_TIDALQOCEAN].iLine[iBody+1] > -1) {
        if (control->Io.iVerbose >= VERBINPUT)
	        fprintf(stderr,"ERROR: %s set, but module THERMINT not selected.\n",options[OPT_TIDALQOCEAN].cName);
        LineExit(files->Infile[iBody+1].cIn,options[OPT_TIDALQOCEAN].iLine[iBody+1]);
      }
      if (options[OPT_K2OCEAN].iLine[iBody+1] > -1) {
        if (control->Io.iVerbose >= VERBINPUT)
          fprintf(stderr,"ERROR: %s set, but module THERMINT not selected.\n",options[OPT_K2OCEAN].cName);
        LineExit(files->Infile[iBody+1].cIn,options[OPT_K2OCEAN].iLine[iBody+1]);
      }

      // Set Im(k_2) here
      body[iBody].dImK2=body[iBody].dK2/body[iBody].dTidalQ;

      // No ocean contribution if not using thermint (still assign a default value)
      // XXX No! Use input values David
      body[iBody].dImK2Ocean = 1.0/30.0;
      body[iBody].dK2Ocean = 1.0;
      body[iBody].dTidalQOcean = 30.0;

      This should now be deprecated
      // Now set the "Man" functions as the WriteTidalQ uses them
      // This ensures that the write function works
      body[iBody].dImK2Man = body[iBody].dImK2;
      body[iBody].dK2Man = body[iBody].dK2;

    } else { // Thermint and Eqtide called

      // If dTidalQ or K2 set, ignore/warn user as thermint computes these
      if (options[OPT_TIDALQ].iLine[iBody+1] > -1) {
        if (control->Io.iVerbose >= VERBINPUT)
          fprintf(stderr,"WARNING: %s set, but module THERMINT computes it.  Inputted value ignored.\n",options[OPT_TIDALQ].cName);
      }
      if (options[OPT_K2].iLine[iBody+1] > -1) {
        if (control->Io.iVerbose >= VERBINPUT)
          fprintf(stderr,"WARNING: %s set, but module THERMINT computes it.  Inputted value ignored.\n",options[OPT_K2].cName);
      }

       When Thermint and Eqtide are called together, care must be taken as
         Im(k_2) must be known in order to calculate TidalZ. As the individual
         module PropsAux are called prior to PropsAuxMulti, we must call the
         "PropsAuxEqtide" function after Im(k_2) is called. Thus, we replace
         "PropsAuxEqtide" with PropsAuxNULL and call "PropsAuxEqtide" in
         PropsAuxEqtideThermint.

      // If using ocean tides...
      //Convert Q_ocean -> Im(k2)_ocean
      if(body[iBody].bOceanTides)
      {
        // Make sure both dK2Ocean AND dTidalQOcean are set, otherwise exit
        if(!(options[OPT_TIDALQOCEAN].iLine[iBody+1] > -1 && options[OPT_K2OCEAN].iLine[iBody+1] > -1))
        {
          fprintf(stderr,"ERROR: %s and/or %s not set.\n",options[OPT_OCEANTIDES].cName,options[OPT_K2OCEAN].cName);
          fprintf(stderr,"Must both be set when using EQTIDE and THERMINT with bOceanTides == True.\n");
          exit(EXIT_INPUT);
        }

        // Otherwise, we're good! set ImK2 for the ocean component
        body[iBody].dImK2Ocean = body[iBody].dK2Ocean/body[iBody].dTidalQOcean;
      }
      // If you're not using bOceanTides and Ocean params are set, exit
      else
      {
        if(options[OPT_TIDALQOCEAN].iLine[iBody+1] > -1 || options[OPT_K2OCEAN].iLine[iBody+1] > -1)
        {
          if (control->Io.iVerbose >= VERBINPUT)
          {
            fprintf(stderr,"ERROR: %s or %s set, but bOceanTides == 0.\n",options[OPT_TIDALQOCEAN].cName,options[OPT_K2OCEAN].cName);
            exit(EXIT_INPUT);
          }
        }

        // No ocean contribution
        body[iBody].dImK2Ocean = 0.0;
        body[iBody].dK2Ocean = 0.0;
        body[iBody].dTidalQOcean = -1.0;
      }

      iEqtide = fiGetModuleIntEqtide(module,iBody);
      control->fnPropsAux[iBody][iEqtide] = &PropsAuxNULL;
      */
      if (body[iBody].bEqtide && body[iBody].bThermint) {
        control->fnPropsAuxMulti[iBody][(*iModuleProps)++] = &PropsAuxEqtideThermint;
      }
/*
    }
  }
*/
}

void VerifyModuleMultiEqtideDistOrb(BODY *body,UPDATE *update,CONTROL *control,FILES *files,MODULE *module,OPTIONS *options,int iBody,int *iModuleProps,int *iModuleForce) {
  if (body[iBody].bEqtide) {
    if (body[iBody].bDistOrb) {
      control->fnForceBehaviorMulti[iBody][(*iModuleForce)++] = &ForceBehaviorEqtideDistOrb;
    }
  }
}

void AssignEqtideStellarDerivatives(BODY *body,EVOLVE *evolve,UPDATE *update,fnUpdateVariable ***fnUpdate,int iBody) {
  if ((body[iBody].iBodyType == 1) && (iBody==1)) {
    fnUpdate[iBody][update[iBody].iSemi][update[iBody].iSemiEqSt] = &fdSemiDtEqSt;
  }
}

void NullEqtideStellarDerivatives(BODY *body,EVOLVE *evolve,UPDATE *update,fnUpdateVariable ***fnUpdate,int iBody) {
  if ((body[iBody].iBodyType == 1) && (iBody==1)) {
    fnUpdate[iBody][update[iBody].iSemi][update[iBody].iSemiEqSt] = &fndUpdateFunctionTiny;
  }
}


void VerifyModuleMultiEqtideStellar(BODY *body,UPDATE *update,CONTROL *control,FILES *files,MODULE *module,OPTIONS *options,int iBody,int *iModuleProps,int *iModuleForce) {
  int iOtherBody, iEqn;

  if (body[iBody].bEqtide) {
    if (body[iBody].bStellar) {

      // Only call EQTIDE and STELLAR together for 1st 2 bodies for a binary star system
      if(iBody > 1)
      {
        if(control->Io.iVerbose >= VERBINPUT)
          fprintf(stderr,"ERROR: Can't call EQTIDE and STELLAR for body %d.  Only 0 and 1 for a binary system!\n",iBody);
        exit(EXIT_INPUT);
      }

      // If you're using stellar and eqtide and this isn't the primary body, it
      // better have iBodyType == 1 (for a star)
      if(iBody > 0 && body[iBody].iBodyType != 1)
      {
        if(control->Io.iVerbose >= VERBINPUT)
          fprintf(stderr,"ERROR: If both stellar AND eqtide are set and iBody > 0, MUST set iBodyType == 1 for stars\n");
        exit(EXIT_INPUT);
      }

      // Can't have any ocean, envelope tidal parameters set
      // Body is a star, but has an ocean or an envelope!
      if(body[iBody].bOcean || body[iBody].bEnv)
      {
        if(control->Io.iVerbose >= VERBINPUT)
          fprintf(stderr,"ERROR: If both stellar AND eqtide are set, body cannot set bOceanTides or bEnvTides!\n");
        LineExit(files->Infile[iBody+1].cIn,options[OPT_MODULES].iLine[iBody+1]);
      }

      if (options[OPT_TIDALQOCEAN].iLine[iBody+1] > -1) {
	    if (control->Io.iVerbose >= VERBINPUT)
	      fprintf(stderr,"ERROR: %s set, but this body is a star!.\n",options[OPT_TIDALQOCEAN].cName);
	    exit(EXIT_INPUT);
      }
      if (options[OPT_K2OCEAN].iLine[iBody+1] > -1) {
        if (control->Io.iVerbose >= VERBINPUT)
          fprintf(stderr,"ERROR: %s set, but this body is a star!.\n",options[OPT_K2OCEAN].cName);
        exit(EXIT_INPUT);
      }
      if (options[OPT_TIDALQENV].iLine[iBody+1] > -1) {
        if (control->Io.iVerbose >= VERBINPUT)
          fprintf(stderr,"ERROR: %s set, but this body is a star!.\n",options[OPT_TIDALQENV].cName);
        exit(EXIT_INPUT);
        }
        if (options[OPT_K2ENV].iLine[iBody+1] > -1) {
          if (control->Io.iVerbose >= VERBINPUT)
            fprintf(stderr,"ERROR: %s set, but this body is a star!.\n",options[OPT_K2ENV].cName);
          exit(EXIT_INPUT);
        }

      // ALl the options are ok! Add in the necessary AuxProps
      control->fnPropsAuxMulti[iBody][(*iModuleProps)++] = &PropsAuxEqtideStellar;
    }
  }

  // This equation only valid if EQTIDE, and STELLAR used for 2nd body
  if((body[iBody].iBodyType == 1) && body[iBody].bStellar && body[iBody].bEqtide && iBody == 1) {
    /* Add change in semi-major axis due to EQTIDE-STELLAR coupling */

    // Other star (primary) can also influence this equation
    iOtherBody = 0;

    // Add dSemi-major axis dt from Eqtide-Stellar coupling to matrix
    update[iBody].iaType[update[iBody].iSemi][update[iBody].iSemiEqSt] = 1;
    update[iBody].iNumBodies[update[iBody].iSemi][update[iBody].iSemiEqSt] = 2; // Both stars
    update[iBody].iaBody[update[iBody].iSemi][update[iBody].iSemiEqSt] = malloc(update[iBody].iNumBodies[update[iBody].iSemi][update[iBody].iSemiEqSt]*sizeof(int));
    update[iBody].iaBody[update[iBody].iSemi][update[iBody].iSemiEqSt][0] = iBody;
    update[iBody].iaBody[update[iBody].iSemi][update[iBody].iSemiEqSt][1] = iOtherBody;
    update[iBody].pdDsemiDtEqSt = &update[iBody].daDerivProc[update[iBody].iSemi][update[iBody].iSemiEqSt];
  }
}

void VerifyModuleMultiAtmescEqtide(BODY *body,UPDATE *update,CONTROL *control,FILES *files,MODULE *module,OPTIONS *options,int iBody,int *iModuleProps,int *iModuleForce) {
  /* Ensure that if using Lopez et al radius models, ATMESC uses Lopez et al radius for atmespheric escape
   * while EQTIDE uses a "tidal radius" as it is likely that the radius of the envelope does not really
   * impact tides since the tidal evolution has such a strong (r^5) radius dependent.  Effectively, we assume
   * that the core/ocean size of stuff controls that evolution while the atmosphere contributes to the Tidal
   * Q, k_2 and Im(k_2) for the world
   */

   // dImK2Env has no read options, so must initialize here!
   body[iBody].dImK2Env = 1;

  // If this is the star (body 0 or body 1 in binary), tidal radius == radius
  if(iBody == 0 || (body[iBody].bBinary && iBody == 1) || (body[iBody].bStellar))
  {
    body[iBody].dTidalRadius = body[iBody].dRadius;
     return;
  }

  if(body[iBody].bEqtide)
  {
    // CTL hack.  Pretty sure EQTIDE CTL is broken, but this will prevent additional hiccups
    // Ignore everything after this
    if(control->Evolve.iEqtideModel == CTL)
    {
      body[iBody].dTidalRadius = body[iBody].dRadius;
      return;
    }

    // Using ATMESC?
    if(body[iBody].bAtmEsc)
    {

      // if user wants to include tides due to envelope: (do same with oceans)
      if (body[iBody].bEnv) {
        // they better have defined k2Env, tidalqenv, denvmass
        if (!(options[OPT_TIDALQENV].iLine[iBody+1] > -1)) {
          fprintf(stderr,"ERROR: if bEnvTides == 1, must specify %s.\n",options[OPT_TIDALQENV].cName);
          exit(EXIT_INPUT);
        }
        // k2env not set
        else if (!(options[OPT_K2ENV].iLine[iBody+1] > -1)) {
          fprintf(stderr,"ERROR: if bEnvTides == 1, must specify %s.\n",options[OPT_K2ENV].cName);
          exit(EXIT_INPUT);
        }
        // envmass not set
        else if (!(options[OPT_ENVELOPEMASS].iLine[iBody+1] > -1)) {
          fprintf(stderr, "ERROR: if bEnvTides == 1, must specify %s.\n",options[OPT_ENVELOPEMASS].cName);
          exit(EXIT_INPUT);
        }
      }

      if (body[iBody].bOcean) {
        // they better have defined k2Ocean, tidalqocean, dSurfaceWaterMass
        // XXX Use option.cName instead of, e.g. bOceanTides
        if (!(options[OPT_TIDALQOCEAN].iLine[iBody+1] > -1)) {
          fprintf(stderr, "ERROR: if bOceanTides == 1, must specify %s.\n",options[OPT_TIDALQOCEAN].cName);
          exit(EXIT_INPUT);
        }
        else if (!(options[OPT_SURFACEWATERMASS].iLine[iBody+1] > -1)) {
          fprintf(stderr, "ERROR: if bOceanTides == 1, must specify %s.\n",options[OPT_SURFACEWATERMASS].cName);
          exit(EXIT_INPUT);
        }
        else if (!(options[OPT_K2OCEAN].iLine[iBody+1] > -1)) {
          fprintf(stderr, "ERROR: if bOceanTides == 1, must specify %s.\n",options[OPT_K2OCEAN].cName);
          exit(EXIT_INPUT);
        }
      }
      // now lets check there's actually an envelope
      // there is not an envelope!!
      if (!(body[iBody].dEnvelopeMass > body[iBody].dMinEnvelopeMass)) {
        body[iBody].bEnv = 0;
      }
      else {
        body[iBody].bEnv = 1;
        body[iBody].dImK2Env = body[iBody].dK2Env / body[iBody].dTidalQEnv;
      }
      // what about an ocean?
      if (!(body[iBody].dSurfaceWaterMass > body[iBody].dMinSurfaceWaterMass)) {
        body[iBody].bOcean = 0;
      }
      else {
        body[iBody].bOcean = 1;
        body[iBody].dImK2Ocean = body[iBody].dK2Ocean / body[iBody].dTidalQOcean;
      }

      // there's definitely at least gonna be some rock...
      body[iBody].dImK2Man = body[iBody].dK2Man / body[iBody].dTidalQMan;

      // if there is an envelope/ocean, we calculate ImK2Env/ImK2Ocean
      if (body[iBody].bEnv && (body[iBody].dTidalQ != body[iBody].dTidalQEnv)) {
        if (control->Io.iVerbose > 1) {
          fprintf(stderr,"Using dTidalQEnv for %s.\n",body[iBody].cName);
        }
        body[iBody].dTidalQ = body[iBody].dTidalQEnv;
        body[iBody].dK2 = body[iBody].dK2Env;
        body[iBody].dImK2Env = body[iBody].dK2Env / body[iBody].dTidalQEnv;
        body[iBody].dImK2 = body[iBody].dImK2Env;
      }
      else {
        if (body[iBody].bOcean && (body[iBody].dTidalQ != body[iBody].dTidalQOcean)) {
          fprintf(stderr,"Using dTidalQOcean for %s.\n",body[iBody].cName);
          body[iBody].dTidalQ = body[iBody].dTidalQOcean;
          body[iBody].dImK2Ocean = body[iBody].dK2Ocean / body[iBody].dTidalQOcean;
          body[iBody].dImK2 = body[iBody].dImK2Ocean;
          body[iBody].dK2 = body[iBody].dK2Ocean;
        }
        else if (!body[iBody].bEnv && !body[iBody].bOcean && (body[iBody].dTidalQ != body[iBody].dTidalQMan) && (iBody != 0)){
          fprintf(stderr,"Using dTidalQMan for %s.\n",body[iBody].cName);
          // now we just use dTidalQMan and dK2Man
          body[iBody].dImK2Man = body[iBody].dK2Man / body[iBody].dTidalQMan;
          body[iBody].dTidalQ = body[iBody].dTidalQMan;
          body[iBody].dK2 = body[iBody].dK2Man;
          body[iBody].dImK2 = body[iBody].dImK2Man;
        }
    }
      // Using tidal radus
      if(body[iBody].bUseTidalRadius)
      {
        // If any tidal radius option is set, the other must be set as well!
        if(!((options[OPT_TIDALRADIUS].iLine[iBody+1] > -1) && (options[OPT_TIDALRADIUS].iLine[iBody+1] > -1)))
        {
          fprintf(stderr,"ERROR: if bTidalRadius == 1, must set %s.\n",options[OPT_TIDALRADIUS].cName);
          exit(EXIT_INPUT);
        }
      }


      // Not using tidal radius
      else
      {
        // Since no tidal radius specified, dRadius better be (or a radius evolution model or a mass radius relation)
        if(!(options[OPT_RADIUS].iLine[iBody+1] > -1) && !(options[OPT_PLANETRADIUSMODEL].iLine[iBody+1] > -1) && !(options[OPT_MASSRAD].iLine[iBody+1] > -1))
        {
          fprintf(stderr,"ERROR: Using EQTIDE and bUseTidalRadius == 0 but %s or %s not set!\n",options[OPT_RADIUS].cName,options[OPT_PLANETRADIUSMODEL].cName);
          exit(EXIT_INPUT);
        }

        // If dTidalRadius set, warn user since it's not considered
        if(options[OPT_TIDALRADIUS].iLine[iBody+1] > -1)
        {
          if(control->Io.iVerbose >= VERBINPUT)
          {
            fprintf(stderr,"WARNING: %s set but disregarded since bUseTidalRadius == 0.\n",options[OPT_TIDALRADIUS].cName);
          }
        }

        // No tidal radius given -> just use specified radius
        body[iBody].dTidalRadius = body[iBody].dRadius;
      }

      // now we need to do verify steps to make sure everything is set:
      // Sets behavior for changing between dTidalQEnv, dTidalQOcean, and dTidalQMan
      control->fnForceBehaviorMulti[iBody][(*iModuleForce)++] = &ForceBehaviorEqtideAtmesc;

      // Set a PropsAuxMultiAtmescEqtide here that controls dRadius/dTidalRadius
      control->fnPropsAuxMulti[iBody][(*iModuleProps)++] = &PropsAuxAtmescEqtide;

    }


    // Not using ATMESC
    else
    {
      // Using tidal radius without atmesc doesn't make sense, just need to set radius
      // Ignore if using stellar with some radius relation
      if(!(options[OPT_RADIUS].iLine[iBody+1] > -1) && !(options[OPT_MASSRAD].iLine[iBody+1] > -1))
      {
        fprintf(stderr,"ERROR: Using EQTIDE but neither %s or %s is set!\n",options[OPT_RADIUS].cName,options[OPT_MASSRAD].cName);
        exit(EXIT_INPUT);
      }

      // If dTidalRadius or bUseTidalRadius set, ignore and warn user as they do nothing
      if((options[OPT_USETIDALRADIUS].iLine[iBody+1] > -1) || (options[OPT_TIDALRADIUS].iLine[iBody+1] > -1))
      {
        if(control->Io.iVerbose >= VERBINPUT)
        {
          fprintf(stderr,"WARNING: %s and/or %s set for EQTIDE while ATMESC not used and hence will be ignored.\n",options[OPT_USETIDALRADIUS].cName,options[OPT_TIDALRADIUS].cName);
        }
      }

      // TidalRadius == radius as without ATMESC, planet radius doesn't evolve
      body[iBody].dTidalRadius = body[iBody].dRadius;
      }
    }
  }
void VerifyModuleMultiAtmescEqtideThermint(BODY *body,UPDATE *update,CONTROL *control,FILES *files,MODULE *module,OPTIONS *options,int iBody,int *iModuleProps,int *iModuleForce) {

  // If you're using alllll of these, include the force behavior!
  // Also, you MUST have surface water information set if you're using bOceanTides
  // Note: VerifyEqtideThermint handles all things oceans

  // dImK2Env has no ReadOption, so we must initialize it here.

  if (body[iBody].bAtmEsc && body[iBody].bEqtide && body[iBody].bThermint) {
  body[iBody].dImK2Env = 1;

  if(body[iBody].bEqtide)
  {
    if(body[iBody].bThermint)
    {
      if(body[iBody].bAtmEsc)
      {
        // If modelling envelope tides
        if(body[iBody].bEnv)
        {
          // Make sure both dK2Env AND dTidalQEnv are set, otherwise exit
          if(!(options[OPT_TIDALQENV].iLine[iBody+1] > -1 && options[OPT_K2ENV].iLine[iBody+1] > -1))
          {
            fprintf(stderr,"ERROR: %s and/or %s not set.\n",options[OPT_TIDALQENV].cName,options[OPT_K2ENV].cName);
            fprintf(stderr,"Must both be set when using EQTIDE, THERMINT and ATMESC with bEnvTides == True.\n");
            exit(EXIT_INPUT);
          }

          // Otherwise, we're good! set ImK2 for the envelope component
          body[iBody].dImK2Env = body[iBody].dK2Env/body[iBody].dTidalQEnv;
        }
        // Not modelling envelope tides
        else
        {
          // Envelope tidal parameters can't be set
          if(options[OPT_TIDALQENV].iLine[iBody+1] > -1 || options[OPT_K2ENV].iLine[iBody+1] > -1)
          {
            if (control->Io.iVerbose >= VERBINPUT)
            {
              fprintf(stderr,"ERROR: %s or %s set, but bEnvTides == 0.\n",options[OPT_TIDALQENV].cName,options[OPT_K2ENV].cName);
              exit(EXIT_INPUT);
            }
          }

          // Default to a tidal Q of ~ 1.0e6 (won't get used)
          body[iBody].dK2Env = 1.0;
          body[iBody].dImK2Env = 1.0e-6;
          body[iBody].dTidalQEnv = 1.0e6;
        }

        // Set function pointers so models play nice

        // Set force behavior
        control->fnForceBehaviorMulti[iBody][(*iModuleForce)++] = &ForceBehaviorAtmescEqtideThermint;

        // Switch PropAuxEqtideThermint -> PropsAuxAtmescEqtideThermint
        // XXX Hack! This has been PropsAuxAtmescEqtideThermint, but I think it can be cut.
        control->fnPropsAuxMulti[iBody][(*iModuleProps)++] = &PropsAuxEqtideThermint;
      }
      // No AtmEsc
      else
      {
        // Can't have any tidal envelope parameters set
        if(options[OPT_TIDALQENV].iLine[iBody+1] > -1 || options[OPT_K2ENV].iLine[iBody+1] > -1)
        {
          if (control->Io.iVerbose >= VERBINPUT)
          {
            fprintf(stderr,"ERROR: %s or %s set, but bOceanTides == 0.\n",options[OPT_TIDALQENV].cName,options[OPT_K2ENV].cName);
            exit(EXIT_INPUT);
          }
        }

        // Zero things out so envelope can't play a role
        body[iBody].dK2Env = 0.0;
        body[iBody].dImK2Env = 0.0;
        body[iBody].dTidalQEnv = -1.0;
      }
    }
  }

  // Call PropsAuxAtmescThermint to initialize interior Properties
  if (iBody >0) {
    fvPropsAuxThermint(body,&control->Evolve,&control->Io,update,iBody);
  }
  }
}

void VerifyModuleMultiFlareStellar(BODY *body,UPDATE *update,CONTROL *control,FILES *files,MODULE *module,OPTIONS *options,int iBody,int *iModuleProps,int *iModuleForce) {

  if (body[iBody].bFlare) {
    if (!body[iBody].bStellar) {
      fprintf(stderr,"ERROR: Must include module STELLAR to run module FLARE.\n");
      LineExit(files->Infile[iBody+1].cIn,options[OPT_MODULES].iLine[iBody+1]);
    } else
      control->fnPropsAuxMulti[iBody][(*iModuleProps)++] = &PropsAuxFlareStellar;
  }
}

/*
 * Binary + Stellar coupling.  If using binary, only 1st 2 bodies (0, 1) can be stars
 */
void VerifyModuleMultiBinaryStellar(BODY *body,UPDATE *update,CONTROL *control,FILES *files,MODULE *module,OPTIONS *options,int iBody,int *iModuleProps,int *iModuleForce) {

  if (body[iBody].bBinary) {
    if (body[iBody].bStellar) {
      if(iBody > 1) {
        fprintf(stderr,"ERROR: Only bodies 0 and 1 can be stars when using binary!\n");
        LineExit(files->Infile[iBody+1].cIn,options[OPT_MODULES].iLine[iBody+1]);
      }
    }
  }
}

/*
 * Binary + Eqtide: If using both, only stars (iBodyType == 1, iBody <= 1) can use eqtide
 */
void VerifyModuleMultiBinaryEqtide(BODY *body,UPDATE *update,CONTROL *control,FILES *files,MODULE *module,OPTIONS *options,int iBody,int *iModuleProps,int *iModuleForce)
{
  // If binary AND eqtide are called for a body, the body MUST be a star
  if(body[iBody].bBinary) {
    if(body[iBody].bEqtide) {
      // Body isn't a star!
      if(body[iBody].iBodyType != 1 || iBody > 1) {
        fprintf(stderr,"ERROR: If both binary AND eqtide are used for a body, the body MUST be a star.\n");
        fprintf(stderr,"Errant body iBody, bBinary, bEqtide:, bStellar %d, %d, %d, %d.\n",iBody,body[iBody].bBinary,body[iBody].bEqtide,body[iBody].bStellar);
        LineExit(files->Infile[iBody+1].cIn,options[OPT_MODULES].iLine[iBody+1]);
      }
    }
  }
}

void VerifyModuleMultiSpiNBodyDistOrb(BODY *body,UPDATE *update,CONTROL *control,FILES *files,OPTIONS *options,int iBody,int *iModuleProps,int *iModuleForce) {
  int iTmpBody;
  // This gets done repeatedly, but should be only done once
  control->Evolve.bSpiNBodyDistOrb = 0;

  // Since the star will not have DistOrb called, only check for planets
  for (iTmpBody = 1; iTmpBody < control->Evolve.iNumBodies; iTmpBody ++) {
    if (body[iTmpBody].bSpiNBody && body[iTmpBody].bDistOrb) {
      control->Evolve.bSpiNBodyDistOrb = 1;
      // Start with DistOrb, not SpiNBody
      control->Evolve.bUsingDistOrb = 1;
      control->Evolve.bUsingSpiNBody = 0;

      // This initializes Eqtide to be run with SpiNBody
      // if (body[iTmpBody].bEqtide) {
      //  control->Evolve.bStepEqtide = 0; // Initialize Eqtide Step as not yet taken
      //}
        // Set Mean Longitude so that Mean Anomaly can be tracked through DistOrb
        body[iTmpBody].dMeanL = body[iTmpBody].dMeanA  + body[iTmpBody].dLongP;
    }
  }
  if (body[iBody].bSpiNBody && body[iBody].bDistOrb) {
    control->fnPropsAuxMulti[iBody][(*iModuleProps)++] = &PropsAuxSpiNBodyDistOrb;
    control->fnForceBehaviorMulti[iBody][(*iModuleForce)++] = &ForceBehaviorSpiNBodyDistOrb;
  }
}

void VerifyModuleMultiMagmOcAtmEsc(BODY *body,UPDATE *update,CONTROL *control,FILES *files,MODULE *module,OPTIONS *options,int iBody,int *iModuleProps,int *iModuleForce) {
  if (body[iBody].bMagmOc) {
    if (!body[iBody].bAtmEsc) {
      if (control->Io.iVerbose > VERBINPUT) {
        fprintf(stderr,"WARNING: Module MagmOc selected for %s, but AtmEsc not selected.\n",body[iBody].cName);
      }
      body[iBody].dWaterMassEsc  = 0;
      body[iBody].dOxygenMassEsc = 0;
    } else {
      control->fnPropsAuxMulti[iBody][(*iModuleProps)++] = &PropsAuxMagmOcAtmEsc;
    }
  }
}

/** Verify that selected modules are compatable */

void  VerifyModuleCompatability(BODY *body,CONTROL *control,FILES *files,MODULE *module,OPTIONS *options,int iBody) {

  // Binary
  if (body[iBody].bBinary) {
    if (body[iBody].bSpiNBody) {
      if (control->Io.iVerbose >= VERBERR)
        fprintf(stderr,"ERROR: Modules Binary and SpiNbody cannot be applied to the same body.\n");
      LineExit(files->Infile[iBody+1].cIn,options[OPT_MODULES].iLine[iBody+1]);
    }
    if (body[iBody].bPoise) {
      if (control->Io.iVerbose >= VERBERR)
        fprintf(stderr,"ERROR: Modules Binary and Poise cannot be applied to the same body.\n");
      LineExit(files->Infile[iBody+1].cIn,options[OPT_MODULES].iLine[iBody+1]);
    }
  }

  if (body[iBody].bAtmEsc) {
    if (body[iBody].bPoise) {
      if (control->Io.iVerbose >= VERBERR)
        fprintf(stderr,"ERROR: Modules AtmEsc and POISE cannot be applied to the same body.\n");
      LineExit(files->Infile[iBody+1].cIn,options[OPT_MODULES].iLine[iBody+1]);
    }
  }

  // Distorb
  if (body[iBody].bDistOrb) {
    if (body[iBody].bSpiNBody) {
      if (control->Io.iVerbose >= VERBERR)
        fprintf(stderr,"ERROR: Modules DistOrb and SpiNbody cannot be applied to the same body.\n");
      LineExit(files->Infile[iBody+1].cIn,options[OPT_MODULES].iLine[iBody+1]);
    }
  }

  // Galhabit
  if (body[iBody].bGalHabit && module->iNumModules[iBody] > 1) {
    if (control->Io.iVerbose >= VERBERR)
      fprintf(stderr,"ERROR: No other modules are permitted with GalHabit.\n");
    LineExit(files->Infile[iBody+1].cIn,options[OPT_MODULES].iLine[iBody+1]);
  }

  // Stellar
  if (body[iBody].bStellar) {
    if (body[iBody].bAtmEsc) {
      if (control->Io.iVerbose >= VERBERR)
        fprintf(stderr,"ERROR: Modules Stellar and AtmEsc cannot be applied to the same body.\n");
      LineExit(files->Infile[iBody+1].cIn,options[OPT_MODULES].iLine[iBody+1]);
    }
    if (body[iBody].bDistOrb) {
      if (control->Io.iVerbose >= VERBERR)
        fprintf(stderr,"ERROR: Modules Stellar and DistOrb cannot be applied to the same body.\n");
      LineExit(files->Infile[iBody+1].cIn,options[OPT_MODULES].iLine[iBody+1]);
    }
    if (body[iBody].bDistRot) {
      if (control->Io.iVerbose >= VERBERR)
        fprintf(stderr,"ERROR: Modules Stellar and DistRot cannot be applied to the same body.\n");
      LineExit(files->Infile[iBody+1].cIn,options[OPT_MODULES].iLine[iBody+1]);
    }
    if (body[iBody].bPoise) {
      if (control->Io.iVerbose >= VERBERR)
        fprintf(stderr,"ERROR: Modules Stellar and Poise cannot be applied to the same body.\n");
      LineExit(files->Infile[iBody+1].cIn,options[OPT_MODULES].iLine[iBody+1]);
    }
    if (body[iBody].bRadheat) {
      if (control->Io.iVerbose >= VERBERR)
        fprintf(stderr,"ERROR: Modules Stellar and RadHeat cannot be applied to the same body.\n");
      LineExit(files->Infile[iBody+1].cIn,options[OPT_MODULES].iLine[iBody+1]);
    }
    /* This combo seems OK, and is necessary to calculate instellation. I'll leave it
        commented for now.
    if (body[iBody].bSpiNBody) {
      if (control->Io.iVerbose >= VERBERR)
        fprintf(stderr,"ERROR: Modules Stellar and SpiNBody cannot be applied to the same body.\n");
      LineExit(files->Infile[iBody+1].cIn,options[OPT_MODULES].iLine[iBody+1]);
    } */
    if (body[iBody].bThermint) {
      if (control->Io.iVerbose >= VERBERR)
        fprintf(stderr,"ERROR: Modules Stellar and ThermInt cannot be applied to the same body.\n");
      LineExit(files->Infile[iBody+1].cIn,options[OPT_MODULES].iLine[iBody+1]);
    }
  }

  // Magmoc
  if (body[iBody].bMagmOc) {
    if (body[iBody].bThermint) {
      if (control->Io.iVerbose >= VERBERR)
        fprintf(stderr,"ERROR: Modules MagmOc and ThermInt cannot be applied to the same body.\n");
      LineExit(files->Infile[iBody+1].cIn,options[OPT_MODULES].iLine[iBody+1]);
    }
  }

}

void VerifyModuleMulti(BODY *body,UPDATE *update,CONTROL *control,FILES *files,MODULE *module,OPTIONS *options,int iBody,fnUpdateVariable ****fnUpdate) {

  int iNumMultiProps=0,iNumMultiForce=0;

  if (module->iNumModules[iBody] > 0) {
    /* XXX Note that the number of elements here is really a permutation,
       but this should work for a while. */
    control->fnPropsAuxMulti[iBody] = malloc(2*module->iNumModules[iBody]*sizeof(fnPropsAuxModule*));
    control->fnForceBehaviorMulti[iBody] = malloc(2*module->iNumModules[iBody]*sizeof(fnForceBehaviorModule*));
  }

  /* Now verify. Even if only module is called, we still need to call
     these functions as some default behavior is set if other modules aren't
     called. */

  VerifyModuleMultiSpiNBodyAtmEsc(body,update,control,files,options,iBody,
    &iNumMultiProps,&iNumMultiForce);

  VerifyModuleMultiSpiNBodyDistOrb(body,update,control,files,options,iBody,
    &iNumMultiProps,&iNumMultiForce);

  VerifyModuleMultiDistOrbDistRot(body,update,control,files,options,iBody,
    &iNumMultiProps,&iNumMultiForce);

  VerifyModuleMultiEqtideDistRot(body,update,control,files,options,iBody,
    &iNumMultiProps,&iNumMultiForce);

  VerifyModuleMultiRadheatThermint(body,update,control,files,options,iBody,
    &iNumMultiProps,&iNumMultiForce);

  VerifyModuleMultiEqtideDistOrb(body,update,control,files,module,options,iBody,
    &iNumMultiProps,&iNumMultiForce);

  VerifyModuleMultiEqtideDistRot(body,update,control,files,options,iBody,
    &iNumMultiProps,&iNumMultiForce);

  VerifyModuleMultiAtmescEqtide(body,update,control,files,module,options,iBody,
    &iNumMultiProps,&iNumMultiForce);

  VerifyModuleMultiEqtideThermint(body,update,control,files,module,options,iBody,
    &iNumMultiProps,&iNumMultiForce);

  // Always call after VerifyModuleMultiEqtideThermint !!
  VerifyModuleMultiAtmescEqtideThermint(body,update,control,files,module,
    options,iBody,&iNumMultiProps,&iNumMultiForce);

  VerifyModuleMultiFlareStellar(body,update,control,files,module,options,iBody,
    &iNumMultiProps,&iNumMultiForce);

  VerifyModuleMultiBinaryEqtide(body,update,control,files,module,options,iBody,
    &iNumMultiProps,&iNumMultiForce);

  VerifyModuleMultiEqtideStellar(body,update,control,files,module,options,iBody,
    &iNumMultiProps,&iNumMultiForce);

  VerifyModuleMultiBinaryStellar(body,update,control,files,module,options,iBody,
    &iNumMultiProps,&iNumMultiForce);

  VerifyModuleMultiMagmOcAtmEsc(body,update,control,files,module,options,iBody,&iNumMultiProps,&iNumMultiForce);

  control->iNumMultiProps[iBody] = iNumMultiProps;
  control->iNumMultiForce[iBody] = iNumMultiForce;
  if (control->Io.iVerbose >= VERBALL)
    fprintf(stdout,"All of %s's modules verified.\n",body[iBody].cName);
}

/*
 * Auxiliary Properties for multi-module calculations
 */

void PropsAuxSpiNbodyEqtide(BODY *body, EVOLVE *evolve, IO *io,UPDATE *update, int iBody) {
  // Nothing to see here...

}

void PropsAuxSpiNBodyDistOrb(BODY *body, EVOLVE *evolve, IO *io,UPDATE *update, int iBody) {

}

void PropsAuxAtmescEqtide(BODY *body,EVOLVE *evolve,IO *io,UPDATE *update,int iBody) {
  // This function controls how tidal radius is set.

  // If bUseTidalRadius == 0, dTidalRadius <- dRadius
  if(!body[iBody].bUseTidalRadius)
    body[iBody].dTidalRadius = body[iBody].dRadius;
}

/** Calculate auxiliary properties if EqTide and ThermInt are called. At present
  this funciton only needs to calculate Im(k_2), possibly including the effects
  of an ocean and envelope. */
void PropsAuxEqtideThermint(BODY *body,EVOLVE *evolve,IO *io,UPDATE *update,int iBody) {

  body[iBody].dK2Man = fdK2Man(body,iBody);
  body[iBody].dTidalQMan = fdTidalQMan(body,iBody);
  body[iBody].dImK2Man = fdImK2ManThermint(body,iBody);

  body[iBody].dImK2 = fdImK2Total(body,iBody);
}

/** Calculate auxiliary properties if AtmEsc, EqTide and ThermInt are called. At present
  this funciton only needs to calculate Im(k_2), possibly including the effects
  of an ocean and envelope.
void PropsAuxAtmescEqtideThermint(BODY *body,EVOLVE *evolve,UPDATE *update,int iBody) {
  XXX Is this necessary?

}
*/

/* This does not seem to be necessary XXX Russell
void PropertiesDistOrbDistRot(BODY *body,UPDATE *update,int iBody) {
  body[iBody].dEccSq = body[iBody].dHecc*body[iBody].dHecc + body[iBody].dKecc*body[iBody].dKecc;
}
*/

void PropsAuxRadheatThermint(BODY *body,EVOLVE *evolve,IO *io,UPDATE *update,int iBody) {
  body[iBody].dRadPowerCore = fdRadPowerCore(update,iBody);
  body[iBody].dRadPowerCrust = fdRadPowerCrust(update,iBody);
  body[iBody].dRadPowerMan = fdRadPowerMan(update,iBody);
}

void PropsAuxEqtideDistorb(BODY *body,EVOLVE *evolve,IO *io,UPDATE *update,int iBody) {
  body[iBody].dEccSq = body[iBody].dHecc*body[iBody].dHecc + body[iBody].dKecc*body[iBody].dKecc;
}

void PropsAuxEqtideDistRot(BODY *body,EVOLVE *evolve,IO *io,UPDATE *update,int iBody) {
  if (body[iBody].bCalcDynEllip) {
    body[iBody].dDynEllip = CalcDynEllipEq(body,iBody);
  }
}


void PropsAuxEqtideStellar(BODY *body,EVOLVE *evolve,IO *io,UPDATE *update,int iBody) {
  // In stellar, radius can change depending on model so make sure tidal radius
  // knows that
  body[iBody].dTidalRadius = body[iBody].dRadius;
}

<<<<<<< HEAD
void PropsAuxFlareStellar(BODY *body,EVOLVE *evolve,UPDATE *update,int iBody) {
  // SYSTEM system; // dummy for LXUVStellar
=======
void PropsAuxFlareStellar(BODY *body,EVOLVE *evolve,IO *io,UPDATE *update,int iBody) {
  SYSTEM system; // dummy for LXUVStellar
>>>>>>> 253f42c7
  //body[iBody].dLXUV = fdLXUVStellar(body,&system,update,iBody,iBody) + body[iBody].dLXUVFlare;
}

void PropsAuxMagmOcAtmEsc(BODY *body,EVOLVE *evolve,UPDATE *update,int iBody) {
  if (body[iBody].bMagmOc && body[iBody].bAtmEsc) {

    // Use Water and Oxygen mass from magmoc for atmesc
    body[iBody].dSurfaceWaterMass = body[iBody].dWaterMassAtm;
    body[iBody].dOxygenMass       = body[iBody].dOxygenMassAtm;

    // Use atmospheric skin temperature
    body[iBody].dThermTemp = body[iBody].dEffTempAtm * pow(0.5,0.25);

    // Call PropsAux from Atmesc (or fnPropertiesAtmEsc)
    fnPropertiesAtmEsc(body,evolve,update,iBody);

    // Water and Oxygen mass lost through atmospheric escape
    if ((body[iBody].bRunaway) && (body[iBody].dSurfaceWaterMass > body[iBody].dMinSurfaceWaterMass)) {
      // This takes care of both energy-limited and diffusion limited escape!
      body[iBody].dWaterMassEsc = -(9. / (1 + 8 * body[iBody].dOxygenEta)) * body[iBody].dMDotWater;
    } else {
      body[iBody].dWaterMassEsc = 0;
    }

    if ((body[iBody].bRunaway) && (!body[iBody].bInstantO2Sink) && (body[iBody].dSurfaceWaterMass > body[iBody].dMinSurfaceWaterMass)) {
      if (body[iBody].iWaterLossModel == ATMESC_LB15) {
        // Rodrigo and Barnes (2015)
        if (body[iBody].dCrossoverMass >= 16 * ATOMMASS) {
          double BDIFF = 4.8e19 * pow(body[iBody].dFlowTemp, 0.75);
          body[iBody].dOxygenMassEsc = (320. * PI * BIGG * ATOMMASS * ATOMMASS * BDIFF * body[iBody].dMass) / (KBOLTZ * body[iBody].dFlowTemp);
        }
        else {
          body[iBody].dOxygenMassEsc = (8 - 8 * body[iBody].dOxygenEta) / (1 + 8 * body[iBody].dOxygenEta) * body[iBody].dMDotWater;
        }
      } else {
        // Exact
        body[iBody].dOxygenMassEsc = (8 - 8 * body[iBody].dOxygenEta) / (1 + 8 * body[iBody].dOxygenEta) * body[iBody].dMDotWater;
      }
    } else {
      body[iBody].dOxygenMassEsc = 0;
    }

    if (body[iBody].bPlanetDesiccated) {
      body[iBody].dWaterMassEsc  = 0;
      body[iBody].dOxygenMassEsc = 0;
    }

  /* Get inner edge of the habitable zone (Runaway greenhouse) */
  double dFlux = fdHZRG14(body,iBody);
  body[iBody].dHZInnerEdge = pow(4 * PI * dFlux /  (body[0].dLuminosity * pow((1 - body[iBody].dEcc * body[iBody].dEcc), 0.5)), -0.5);

  }
}

/*
 * Force Behavior for multi-module calculations
 */

 void ForceBehaviorSpiNBodyDistOrb(BODY *body,MODULE *module,EVOLVE *evolve,IO *io,SYSTEM *system,UPDATE *update,fnUpdateVariable ***fnUpdate,int iFoo,int iBar) {
  int iBody, jBody, bOldUsingDistOrb, bOldUsingSpiNBody;
  double dMinOrbPeriod, *dDt;


  bOldUsingDistOrb = evolve->bUsingDistOrb;
  bOldUsingSpiNBody = evolve->bUsingSpiNBody;

  // If using DistOrb, check to see if we should be using SpiNBody
  if (evolve->bUsingDistOrb) {
    for (iBody=0; iBody<evolve->iNumBodies; iBody++) {
      body[iBody].dOrbPeriod = fdSemiToPeriod(body[iBody].dSemi,(body[0].dMass));
    }

    for (iBody=0; iBody<evolve->iNumBodies; iBody++) {
      if ( (body[iBody].dEcc*body[iBody].dInc)>0.07 || (body[iBody].dEcc>0.25) || (body[iBody].dInc>.3) ) {
        // If eccentricity and Inclination are too high, switch to SpiNBody
        // This needs reworked to properly calculate mutual inclination
        evolve->bUsingDistOrb = 0;
        evolve->bUsingSpiNBody = 1;
      }
      for (jBody=1; jBody<evolve->iNumBodies; jBody++) {
        if ( (jBody != iBody) && (iBody != 0) ) {
          // If there is a resonance, use SpiNBody
          if ( (fmod(body[iBody].dOrbPeriod, body[jBody].dOrbPeriod) < 0.01) || (fmod(body[jBody].dOrbPeriod,body[iBody].dOrbPeriod) < 0.01) ) {
            evolve->bUsingDistOrb = 0;
            evolve->bUsingSpiNBody = 1;
          }
        }
      }
      if ((evolve->dTime/evolve->dStopTime > 0.25) && (evolve->dTime/evolve->dStopTime < 0.75)) {
        // This is hacked in to test model switching
        evolve->bUsingDistOrb = 0;
        evolve->bUsingSpiNBody = 1;
      }
    }
  } else if (evolve->bUsingSpiNBody) {
    for (iBody=0; iBody<evolve->iNumBodies; iBody++) {
      if ( evolve->dTime/evolve->dStopTime >= 0.75 ) {
        // This is hacked in to test model switching
        evolve->bUsingDistOrb = 1;
        evolve->bUsingSpiNBody = 0;
      }
    }
  }

  if (evolve->bUsingDistOrb && !(bOldUsingDistOrb)) {
  // If using DistOrb now, but not earlier, then change derivatives to use DistOrb
    printf("Switching to DistOrb from SpiNBody at time %f years.\n", (evolve->dTime/YEARSEC));

    // Calculate Orbital Elements:
    if (!evolve->bFirstStep) {
      for (iBody=0; iBody<evolve->iNumBodies; iBody++) {
        // Need to convert from Osc Elems into Barycentric
        Bary2OrbElems(body,iBody);
      }
    }

    // Null all derivatives then enable just SpiNBody
    for (iBody=0; iBody<evolve->iNumBodies; iBody++) {
      // The star will not use DistOrb, so check before re-verifying
      if (body[iBody].bSpiNBody) {
        module->fnNullDerivatives[iBody][module->iaSpiNBody[iBody]](body,evolve,update,fnUpdate,iBody);
      }
      if (body[iBody].bDistOrb) {
        module->fnAssignDerivatives[iBody][module->iaDistOrb[iBody]](body,evolve,update,fnUpdate,iBody);
      }
    }

  } else if (evolve->bUsingSpiNBody && !(bOldUsingSpiNBody)) {
  // Else if using SpiNBody now, but not earlier, then change derivatives to use SpiNBody
    printf("Switching to SpiNBody from DistOrb at time %f years.\n", (evolve->dTime/YEARSEC));

    // Update SpiNBody Coords
    fndUpdateSpiNBodyCoords(body,evolve);

    for (iBody=0; iBody<evolve->iNumBodies; iBody++) {
      if (body[iBody].bDistOrb) {
        module->fnNullDerivatives[iBody][module->iaDistOrb[iBody]](body,evolve,update,fnUpdate,iBody);
      }
      if (body[iBody].bSpiNBody) {
        module->fnAssignDerivatives[iBody][module->iaSpiNBody[iBody]](body,evolve,update,fnUpdate,iBody);
      }
    }
  }

  // Check to see if we need to take an EqTide multistep
  if (evolve->bUsingSpiNBody) {
    // Is it time to calculate a new Eqtide step?
  //   if (evolve->bStepEqtide) {
  //     for (iBody=0; iBody<evolve->iNumBodies; iBody++) {
  //       // Need to convert from Osc Elems into Barycentric
  //       Bary2OrbElems(body,iBody);
  //     }
  //
  //     iSpiNBody = FindFamily(FAMSPINBODY,1,evolve->baFamily,update);
  //     iDistOrb = FindFamily(FAMDISTORB,1,evolve->baFamily,update);
  //
  //     // Null out all functions except EqTide
  //     for (iBody=0; iBody<evolve->iNumBodies; iBody++) {
  //
  //       // If SpiNBody is running, DistOrb pointers must already be Nulled out
  //
  //       // Null out SpiNBody function pointers
  //       fnUpdate[iBody][update[iSpiNBody][iBody].iPositionX][0] = &fndUpdateFunctionTiny;
  //       fnUpdate[iBody][update[iSpiNBody][iBody].iPositionY][0] = &fndUpdateFunctionTiny;
  //       fnUpdate[iBody][update[iSpiNBody][iBody].iPositionZ][0] = &fndUpdateFunctionTiny;
  //       fnUpdate[iBody][update[iSpiNBody][iBody].iVelX][0] = &fndUpdateFunctionTiny;
  //       fnUpdate[iBody][update[iSpiNBody][iBody].iVelY][0] = &fndUpdateFunctionTiny;
  //       fnUpdate[iBody][update[iSpiNBody][iBody].iVelZ][0] = &fndUpdateFunctionTiny;
  //     }
  //
  //     dMinOrbPeriod = dHUGE;
  //     for (iBody=0; iBody<evolve->iNumBodies; iBody++) {
  //       // Calculate the minimum Orbital period
  //       if (body[iBody].dOrbPeriod < dMinOrbPeriod) {
  //         dMinOrbPeriod = body[iBody].dOrbPeriod;
  //       }
  //     }
  //
  //     *dDt = 100*dMinOrbPeriod;
  //
  //     // Run a single RK4 step for Eqtide
  //     SingleRungeKutta4Step(body,evolve,io,system,update,fnUpdate,dDt,1,iDistOrb);
  //
  //
  //     evolve->bStepEqtide = 0;
  //   }
  }
}

void ForceBehaviorSpiNBodyAtmEsc(BODY *body,MODULE *module,EVOLVE *evolve,IO *io,
  SYSTEM *system,UPDATE *update,fnUpdateVariable ***fnUpdate,int iBody,int iModule) {

  //Need to get orbital elements for AtmEsc to use for escape
  Bary2OrbElems(body, iBody);
}

void ForceBehaviorEqtideDistOrb(BODY *body,MODULE *module,EVOLVE *evolve,IO *io,
  SYSTEM *system,UPDATE *update,fnUpdateVariable ***fnUpdate,int iBody,int iModule) {
  if (evolve->iDistOrbModel == RD4) {
    RecalcLaplace(body,evolve,system,io->iVerbose);
  } else if (evolve->iDistOrbModel == LL2) {
    RecalcEigenVals(body,evolve,system);
  };
}

void ForceBehaviorEqtideAtmesc(BODY *body,MODULE *module,EVOLVE *evolve,IO *io,
  SYSTEM *system,UPDATE *update,fnUpdateVariable ***fnUpdate,int iBody,int iModule) {

  // We think there is an envelope, but there isn't!
  if (body[iBody].bEnv && (body[iBody].dEnvelopeMass <= body[iBody].dMinEnvelopeMass)) {
    if (io->iVerbose >= VERBPROG) {
      fprintf(stderr,"Envelope lost at t = %.2e years!\n",evolve->dTime/YEARSEC);
    }
    body[iBody].bEnv = 0;
    body[iBody].dImK2Env = 0;
  }

  // We think there's an ocean, but there isn't!!
  if (body[iBody].bOcean && (body[iBody].dSurfaceWaterMass <= body[iBody].dMinSurfaceWaterMass)) {
    if (io->iVerbose > VERBPROG) {
      fprintf(stderr,"Ocean lost at t = %.2e years!\n",evolve->dTime/YEARSEC);
    }
    body[iBody].bOcean = 0;
    body[iBody].dImK2Ocean = 0;
  }

  /* Old way, in which Q is set by top layer. need a switch for this.
  for (iBody = 1; iBody<=evolve->iNumBodies-1; iBody++) {

    // We think there is an envelope, but there isnt!
    if (body[iBody].bEnv && (body[iBody].dEnvelopeMass <= body[iBody].dMinEnvelopeMass)) {
      if (io->iVerbose > VERBERR) {
        fprintf(stderr,"Envelope lost! Changing dTidalQ to:");
      }
      body[iBody].bEnv = 0;

      // is there an ocean? lets set tidalq to that!
      if (body[iBody].bOcean && (body[iBody].dSurfaceWaterMass > body[iBody].dMinSurfaceWaterMass)) {
        if (io->iVerbose > VERBERR) {
          fprintf(stderr," dTidalQOcean,\n");
        }
        body[iBody].dTidalQ = body[iBody].dTidalQOcean;
        body[iBody].dK2 = body[iBody].dK2Ocean;
        body[iBody].dImK2 = body[iBody].dImK2Ocean;
      }
      // there is not ocean, so lets use dTidalQRock!
      else {
        if (io->iVerbose > VERBERR) {
          fprintf(stderr," dTidalQRock.\n");
        }
        body[iBody].dTidalQ = body[iBody].dTidalQRock;
        body[iBody].dK2 = body[iBody].dK2Rock;
        body[iBody].dImK2 = body[iBody].dImK2Rock;
      }
    }
    // we think theres an ocean, but there isnt!!
    else if (body[iBody].bOcean && (body[iBody].dSurfaceWaterMass <= body[iBody].dMinSurfaceWaterMass)) {
      if (io->iVerbose > VERBERR) {
        fprintf(stderr,"Ocean Lost! Switching dTidalQ to: dTidalQRock.\n");
      }
      body[iBody].dTidalQ = body[iBody].dTidalQRock;
      body[iBody].dK2 = body[iBody].dK2Rock;
      body[iBody].dImK2 = body[iBody].dImK2Rock;
      body[iBody].bOcean = 0;
    }
  }
*/
}

/* XXX RB: I think this subroutine can be cut. We want a ForceBehaviorStellarEqtide
that determines if a planet enters/exits a runaway greenhouse so as to turn on/off
bOceanTides. */
void ForceBehaviorAtmescEqtideThermint(BODY *body,MODULE *module,EVOLVE *evolve,
  IO *io,SYSTEM *system,UPDATE *update,fnUpdateVariable ***fnUpdate,int iBody,int iModule) {

  // Loop over non-star bodies
  // Keeps track of whether or not bOceanTides or bEnvTides were initially set
  // to ensure they don't get turned back on by force behavior
  // If oceans or envelope weren't initially set to be modeled, their Q == -dHUGE
  int bOceans = 0;
  int bEnv = 0;

  for (iBody = 1; iBody < evolve->iNumBodies; iBody++) {
    // If body 1 is a star (iBodyType==1), pass
    if (iBody == 1 && body[iBody].iBodyType == 1)
      continue;

    // Ocean check
    if (body[iBody].dTidalQOcean < 0) {
      bOceans = 0;
    } else {
      bOceans = 1;
    }
    /* But if in a runaway greenhouse, no ocean. Note that this is a bit of a fudge:
      If the planet's surface temperature is between 70 and 100 C, then it could
      have oceans *and* be in an RG. */
    if (evolve->bFirstStep) {
      // RG -> no ocean tides
      if (fdInstellation(body, iBody) >= fdHZRG14(body,iBody)) {
        bOceans = 0;
      }
    }

    // Envelope check
    if (body[iBody].dTidalQEnv < 0)
      bEnv = 0;
    else
      bEnv = 1;

    // Note: With these checks, only do anything if user intended to model them
    // i.e. if bOceanTides == 1 from initial conditions

    // Case: No water -> no ocean tides
    if (bOceans && (body[iBody].dSurfaceWaterMass <= body[iBody].dMinSurfaceWaterMass)) {
      body[iBody].bOcean = 0;
    } else if (bOceans && (body[iBody].dSurfaceWaterMass > body[iBody].dMinSurfaceWaterMass) && body[iBody].bRunaway) {
      // Case: Water but it's in the atmosphere: RUNAWAY GREENHOUSE (this is when body actively loses water!)
      body[iBody].bOcean = 0;
    } else if (bOceans && (body[iBody].dSurfaceWaterMass > body[iBody].dMinSurfaceWaterMass) && !body[iBody].bRunaway) {
      // Case: Water on the surface! (this is when body does NOT actively lose water!)
      body[iBody].bOcean = 1;
    }

    // Check to see if the envelope is gone: when dEnvelopeMass <= dMinEnvelopeMass
    if(bEnv && (body[iBody].dEnvelopeMass <= body[iBody].dMinEnvelopeMass))
    {
      body[iBody].bEnv = 0;
    }
    // Still have the envelope!
    else if(bEnv && (body[iBody].dEnvelopeMass > body[iBody].dMinEnvelopeMass))
    {
      body[iBody].bEnv = 1;
    }

    // Enfore that they are mutually exclusive
    // i.e. if using EnvTides or an envelope exists, ocean can't do anything
    if(body[iBody].bEnv || (body[iBody].dEnvelopeMass > body[iBody].dMinEnvelopeMass))
      body[iBody].bOcean = 0;
  }
}

/*
 *
 * Functions required to add multi-body equations to the matrix
 *
 */

/*! Eqtide-Stellar semi-major axis derivative set-up*/
void InitializeUpdateEqStSemi(BODY *body,UPDATE *update,int iBody) {
  // Only valid if EQTIDE, and STELLAR used and iBodyType == 1
  if((body[iBody].iBodyType == 1) && body[iBody].bStellar && body[iBody].bEqtide && iBody == 1)
  {
    if (update[iBody].iNumSemi == 0)
      update[iBody].iNumVars++;
    update[iBody].iNumSemi++;
  }
}


/*! Finalize update (for malloc-ing) for Eq-st semi-major axis derivative */
void FinalizeUpdateMultiEqStSemi(BODY *body,UPDATE *update,int *iEqn,int iVar,int iBody,int iFoo, fnUpdateVariable ****fnUpdate) {
  if((body[iBody].iBodyType == 1) && body[iBody].bStellar && body[iBody].bEqtide && iBody == 1)
  {
    /* Add change in semi-major axis due to EQTIDE-STELLAR coupling */
    update[iBody].iaModule[iVar][(*iEqn)] = EQTIDE + STELLAR;
    update[iBody].iSemiEqSt = (*iEqn);
    (*iEqn)++;
  }
}

/* GENERAL MULTI-MODULE EQUATION INITIALIZATION/FINALIZATION */

/*!
 * Initialize adding mutli-module equations to the matrix.
 */
void InitializeUpdateMulti(BODY*body,CONTROL *control,MODULE *module,UPDATE *update,fnUpdateVariable ****fnUpdate, int iBody)
{
  // Initialize update struct to accomodate multi-module equations
  InitializeUpdateEqStSemi(body,update,iBody);

  /* More equations here! */
}

/*!
 * Finalize adding mutli-module equations to the matrix.
 */
void FinalizeUpdateMulti(BODY*body,CONTROL *control,MODULE *module,UPDATE *update,fnUpdateVariable ****fnUpdate,int *iVar, int iBody, int iFoo)
{

/* Add more equations below! */

}<|MERGE_RESOLUTION|>--- conflicted
+++ resolved
@@ -1527,17 +1527,12 @@
   body[iBody].dTidalRadius = body[iBody].dRadius;
 }
 
-<<<<<<< HEAD
-void PropsAuxFlareStellar(BODY *body,EVOLVE *evolve,UPDATE *update,int iBody) {
-  // SYSTEM system; // dummy for LXUVStellar
-=======
 void PropsAuxFlareStellar(BODY *body,EVOLVE *evolve,IO *io,UPDATE *update,int iBody) {
   SYSTEM system; // dummy for LXUVStellar
->>>>>>> 253f42c7
   //body[iBody].dLXUV = fdLXUVStellar(body,&system,update,iBody,iBody) + body[iBody].dLXUVFlare;
 }
 
-void PropsAuxMagmOcAtmEsc(BODY *body,EVOLVE *evolve,UPDATE *update,int iBody) {
+void PropsAuxMagmOcAtmEsc(BODY *body,EVOLVE *evolve,IO *io,UPDATE *update,int iBody) {
   if (body[iBody].bMagmOc && body[iBody].bAtmEsc) {
 
     // Use Water and Oxygen mass from magmoc for atmesc
@@ -1547,8 +1542,8 @@
     // Use atmospheric skin temperature
     body[iBody].dThermTemp = body[iBody].dEffTempAtm * pow(0.5,0.25);
 
-    // Call PropsAux from Atmesc (or fnPropertiesAtmEsc)
-    fnPropertiesAtmEsc(body,evolve,update,iBody);
+    // Call PropsAux from Atmesc (or fnPropsAuxAtmEsc)
+    fnPropsAuxAtmEsc(body,evolve,io,update,iBody);
 
     // Water and Oxygen mass lost through atmospheric escape
     if ((body[iBody].bRunaway) && (body[iBody].dSurfaceWaterMass > body[iBody].dMinSurfaceWaterMass)) {
