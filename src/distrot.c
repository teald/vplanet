--- conflicted
+++ resolved
@@ -147,7 +147,7 @@
   options[OPT_CALCDYNELLIP].iType = 0;
   options[OPT_CALCDYNELLIP].bMultiFile = 1;
   fnRead[OPT_CALCDYNELLIP] = &ReadCalcDynEllip;
-  options[OPT_CALCDYNELLIP].sLongDescr(
+  sprintf(options[OPT_CALCDYNELLIP].cLongDescr,
     "In DistRot, set this to 1 to force the equilibrium shape (dynamical \n"
     "ellipticity) to be calculated based on the current rotation rate and \n"
     "hydrostatic equilibrium. Note that once the planet's rotation period \n"
@@ -157,17 +157,13 @@
   );
 
   sprintf(options[OPT_FORCEPRECRATE].cName,"bForcePrecRate");
-<<<<<<< HEAD
   sprintf(options[OPT_FORCEPRECRATE].cDescr,"Set the axial precession to a fixed rate?");
-=======
-  sprintf(options[OPT_FORCEPRECRATE].cDescr,"Set the axial precession to a fixed rate");
->>>>>>> 56c28a23
   sprintf(options[OPT_FORCEPRECRATE].cDefault,"0");
   options[OPT_FORCEPRECRATE].dDefault = 0;
   options[OPT_FORCEPRECRATE].iType = 0;
   options[OPT_FORCEPRECRATE].bMultiFile = 1;
   fnRead[OPT_FORCEPRECRATE] = &ReadForcePrecRate;
-  options[OPT_FORCEPRECRATE].sLongDescr(
+  sprintf(options[OPT_FORCEPRECRATE].cLongDescr,
     "In DisRot, set the axial precession rate to a fixed value. This option \n"
     "can mimic the forcing of a natural satellite, or be used for testing."
   );
@@ -180,17 +176,10 @@
   options[OPT_PRECRATE].iType = 2;
   options[OPT_PRECRATE].bMultiFile = 1;
   fnRead[OPT_PRECRATE] = &ReadPrecRate;
-<<<<<<< HEAD
   sprintf(options[OPT_READORBITDATA].cLongDescr,
     "Value of the body's axial precession frequency if %s is set to 1.\n"
     "Default value is the modern Earth's value as driven by the Moon.",
     options[OPT_FORCEPRECRATE].cName
-=======
-  options[OPT_FORCEPRECRATE].sLongDescr(
-    "If %s is set to 1, the argument to this option is the frequency of the \n"
-    "axial precession. Note that the default value is Earth's current rate \n"
-    "due to the lunar torque.",options[OPT_FORCEPRECRATE].cName
->>>>>>> 56c28a23
   );
 
   sprintf(options[OPT_SPECMOMINERTIA].cName,"dSpecMomInertia");
