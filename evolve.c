#include <stdio.h>
#include <math.h>
#include <assert.h>
#include <stdlib.h>
#include "vplanet.h"

void PropsAuxGeneral(BODY *body,CONTROL *control) {
  int iBody;

  for (iBody=0;iBody<control->Evolve.iNumBodies;iBody++) {
    if (iBody != 0 && body[iBody].bBinary == 0) {
      body[iBody].dMeanMotion = fdSemiToMeanMotion(body[iBody].dSemi,(body[0].dMass+body[iBody].dMass));
    }
  }
}

void PropertiesAuxiliary(BODY *body,CONTROL *control,UPDATE *update) {
  int iBody,iModule;

  PropsAuxGeneral(body,control);

  /* Get properties from each module */
  for (iBody=0;iBody<control->Evolve.iNumBodies;iBody++) {
    // Uni-module properties
    for (iModule=0;iModule<control->Evolve.iNumModules[iBody];iModule++)
      control->fnPropsAux[iBody][iModule](body,&control->Evolve,update,iBody);

    // Multi-module properties
    for (iModule=0;iModule<control->iNumMultiProps[iBody];iModule++)
      control->fnPropsAuxMulti[iBody][iModule](body,&control->Evolve,update,iBody);
  }
}

/*
 * Integration Control
 */

double AssignDt(double dMin,double dNextOutput,double dEta) {
  int i;

  dMin = dEta * dMin;
  if (dNextOutput < dMin)
  {
    dMin = dNextOutput;
  }
  return dMin;
}

double fdNextOutput(double dTime,double dOutputInterval) {
  int nSteps;

  /* Number of output so far */
  nSteps = (int)(dTime/dOutputInterval);
  /* Next output is one more */
  return (nSteps+1.0)*dOutputInterval;
}

/* fdGetUpdateInfo fills the Update arrays with the derivatives
 * or new values. It returns the smallest timescale for use
 * in variable timestepping. Probably should have a different
 * version for rigid time-stepping, but that should probably
 * never be used anyway.
*/

double fdGetUpdateInfo(BODY *body,CONTROL *control,SYSTEM *system,UPDATE *update,fnUpdateVariable ***fnUpdate) {

  int iBody,iVar,iEqn;
  EVOLVE integr;
  double dVarNow,dMinNow,dMin=HUGE,dVarTotal;

  integr = control->Evolve;

  // XXXX Change Eqn to Proc?

  for (iBody=0;iBody<control->Evolve.iNumBodies;iBody++) {
    if (update[iBody].iNumVars > 0) {
      for (iVar=0;iVar<update[iBody].iNumVars;iVar++) {

        // The parameter does not require a derivative, but is calculated explicitly as a function of age.
	if (update[iBody].iaType[iVar][0] == 0) {
	  dVarNow = *update[iBody].pdVar[iVar];
	  for (iEqn=0;iEqn<update[iBody].iNumEqns[iVar];iEqn++) {
	    update[iBody].daDerivProc[iVar][iEqn] = fnUpdate[iBody][iVar][iEqn](body,system,update[iBody].iaBody[iVar][iEqn]);
	  }
	  if (control->Evolve.bFirstStep) {
	    dMin = integr.dTimeStep;
	    control->Evolve.bFirstStep = 0;
	  } else {
	    /* Sum over all equations giving new value of the variable */
	    dVarTotal = 0.;
	    for (iEqn=0;iEqn<update[iBody].iNumEqns[iVar];iEqn++) {
	      dVarTotal += update[iBody].daDerivProc[iVar][iEqn];
	    }
	    // Prevent division by zero
	    if (dVarNow != dVarTotal) {
	      dMinNow = fabs(dVarNow/((dVarNow - dVarTotal)/integr.dTimeStep));
	      if (dMinNow < dMin)
		      dMin = dMinNow;
	    }
	  }
	}

	/* The parameter does not require a derivative, but is calculated
	   explicitly as a function of age and can oscillate through 0
	   (like circumbinary position, velocities). 10 because binary! */
	else if (update[iBody].iaType[iVar][0] == 10) {
	  dVarNow = *update[iBody].pdVar[iVar];
	  // Something like amp = body.CBPAmp[iVar];
	  for (iEqn=0;iEqn<update[iBody].iNumEqns[iVar];iEqn++) {
	    update[iBody].daDerivProc[iVar][iEqn] = fnUpdate[iBody][iVar][iEqn](body,system,update[iBody].iaBody[iVar][iEqn]);
	  }
	  if (control->Evolve.bFirstStep) {
	    dMin = integr.dTimeStep;
	    control->Evolve.bFirstStep = 0;
	  } else {
	    /* Sum over all equations giving new value of the variable */
	    dVarTotal = 0.;
	    for (iEqn=0;iEqn<update[iBody].iNumEqns[iVar];iEqn++) {
	      dVarTotal += update[iBody].daDerivProc[iVar][iEqn];
	    }
	    // Prevent division by zero
	    if (fabs(dVarNow - dVarTotal) > 1.0e-5) {
	      dMinNow = fabs(dVarNow/((dVarNow - dVarTotal)/integr.dTimeStep));
	      if (dMinNow < dMin && dMinNow > DAYSEC) // Don't resolve things on < 1 day scales (dflemin3 ad-hoc assumption)
		{
		  dMin = dMinNow;
		}
	    }
	  }
	}

          /* The parameter does not require a derivative, but is calculated
	     explicitly as a function of age and is a sinusoidal quantity
	     (e.g. h,k,p,q in DistOrb) */
	else if (update[iBody].iaType[iVar][0] == 3) {
	  dVarNow = *update[iBody].pdVar[iVar];
	  for (iEqn=0;iEqn<update[iBody].iNumEqns[iVar];iEqn++) {
	    update[iBody].daDerivProc[iVar][iEqn] = fnUpdate[iBody][iVar][iEqn](body,system,update[iBody].iaBody[iVar][iEqn]);
	  }
	  if (control->Evolve.bFirstStep) {
	    dMin = integr.dTimeStep;
	    control->Evolve.bFirstStep = 0;
	  } else {
	    /* Sum over all equations giving new value of the variable */
	    dVarTotal = 0.;
	    for (iEqn=0;iEqn<update[iBody].iNumEqns[iVar];iEqn++) {
	      dVarTotal += update[iBody].daDerivProc[iVar][iEqn];
	    }
	    // Prevent division by zero
	    if (dVarNow != dVarTotal) {
	      dMinNow = fabs(1.0/((dVarNow - dVarTotal)/integr.dTimeStep));
	      if (dMinNow < dMin)
		dMin = dMinNow;
	    }
	  }
	}

	/* The parameter is a "polar/sinusoidal quantity" and
	   controlled by a time derivative */
	else {
	  for (iEqn=0;iEqn<update[iBody].iNumEqns[iVar];iEqn++) {
	    if (update[iBody].iaType[iVar][iEqn] == 2) {
	      update[iBody].daDerivProc[iVar][iEqn] = fnUpdate[iBody][iVar][iEqn](body,system,update[iBody].iaBody[iVar][iEqn]);
	      //if (update[iBody].daDerivProc[iVar][iEqn] != 0 && *(update[iBody].pdVar[iVar]) != 0) {
	      if (update[iBody].daDerivProc[iVar][iEqn] != 0) {
		/* ?Obl require special treatment because they can
		   overconstrain obliquity and PrecA */
		if (iVar == update[iBody].iXobl || iVar == update[iBody].iYobl || iVar == update[iBody].iZobl) {
		  if (fabs(body[iBody].dPrecA) < EPS)
		    dMinNow = fabs(sin(body[iBody].dObliquity)/update[iBody].daDerivProc[iVar][iEqn]);
		  else
		    dMinNow = fabs(1.0/update[iBody].daDerivProc[iVar][iEqn]);
		  if (body[iBody].dObliquity != 0)
		    dMinNow = fabs(sin(body[iBody].dObliquity)/update[iBody].daDerivProc[iVar][iEqn]);
		} else if (iVar == update[iBody].iHecc || iVar == update[iBody].iKecc) {
		  if (body[iBody].dEcc != 0)
		    dMinNow = fabs(body[iBody].dEcc/update[iBody].daDerivProc[iVar][iEqn]);
		} else {
		  dMinNow = fabs(1.0/update[iBody].daDerivProc[iVar][iEqn]);
		}
		if (dMinNow < dMin)
		  dMin = dMinNow;
	      }
	    }

	    /* unique to POISE, used for ice sheets to prevent small amounts
	       of ice -> dDt -> 0 */

	    else if (update[iBody].iaType[iVar][iEqn] == 4) {
	      update[iBody].daDerivProc[iVar][iEqn] = fnUpdate[iBody][iVar][iEqn](body,system,update[iBody].iaBody[iVar][iEqn]);
	      if (update[iBody].daDerivProc[iVar][iEqn] != 0 && iVar != update[iBody].iIceMass) {
		dMinNow = fabs(pow(body[iBody].dRadius*2.0/body[iBody].iNumLats,2)/ \
			       (2*(body[iBody].daIceFlowMid[iVar-update[iBody].iIceMass+1]+ \
				   body[iBody].daBasalFlowMid[iVar-update[iBody].iIceMass+1])));
		if (dMinNow < dMin) {
		  if (dMinNow < control->Halt[iBody].iMinIceDt*(2*PI/body[iBody].dMeanMotion)/control->Evolve.dEta) {
		    dMin = control->Halt[iBody].iMinIceDt*(2*PI/body[iBody].dMeanMotion)/control->Evolve.dEta;
		  } else {
		    dMin = dMinNow;
		  }
		}
	      }
	    }

	    // enforce a minimum step size for ice sheets, otherwise dDt -> 0 real fast

	    else if (update[iBody].iaType[iVar][iEqn] == 9) {
	      update[iBody].daDerivProc[iVar][iEqn] = fnUpdate[iBody][iVar][iEqn](body,system,update[iBody].iaBody[iVar][iEqn]);
	      if (update[iBody].daDerivProc[iVar][iEqn] != 0 && *(update[iBody].pdVar[iVar]) != 0) {
		      dMinNow = fabs((*(update[iBody].pdVar[iVar]))/update[iBody].daDerivProc[iVar][iEqn]);
		      if (dMinNow < dMin) {
		        if (dMinNow < control->Halt[iBody].iMinIceDt*(2*PI/body[iBody].dMeanMotion)/control->Evolve.dEta) {
		          dMin = control->Halt[iBody].iMinIceDt*(2*PI/body[iBody].dMeanMotion)/control->Evolve.dEta;
		          }
            else {
		          dMin = dMinNow;
		        }
		      }
	      }
	    }

      // SpiNBody timestep: semi-temporary hack
      // dt = r^2/v^2
      // r: Position vector
      // v: Velocity vector
      // Inefficient?

      else if (update[iBody].iaType[iVar][iEqn] == 7) {
        update[iBody].daDerivProc[iVar][iEqn] = fnUpdate[iBody][iVar][iEqn](body,system,update[iBody].iaBody[iVar][iEqn]);
        dMinNow = sqrt((body[iBody].dPositionX*body[iBody].dPositionX+body[iBody].dPositionY*body[iBody].dPositionY+body[iBody].dPositionZ*body[iBody].dPositionZ)
                  /(body[iBody].dVelX*body[iBody].dVelX+body[iBody].dVelY*body[iBody].dVelY+body[iBody].dVelZ*body[iBody].dVelZ));
        if (dMinNow < dMin)
          dMin = dMinNow;
      }

      else {
	      // The parameter is controlled by a time derivative
	      update[iBody].daDerivProc[iVar][iEqn] = fnUpdate[iBody][iVar][iEqn](body,system,update[iBody].iaBody[iVar][iEqn]);
<<<<<<< HEAD
	      if (update[iBody].daDerivProc[iVar][iEqn] != 0 && *(update[iBody].pdVar[iVar]) != 0) {
		      dMinNow = fabs((*(update[iBody].pdVar[iVar]))/update[iBody].daDerivProc[iVar][iEqn]);
		      if (dMinNow < dMin)
		        dMin = dMinNow;
=======
        if (!bFloatComparison(update[iBody].daDerivProc[iVar][iEqn],0.0) && !bFloatComparison(*(update[iBody].pdVar[iVar]),0.0)) {
	      //if (update[iBody].daDerivProc[iVar][iEqn] != 0 && *(update[iBody].pdVar[iVar]) != 0) { // Obselete float comparison
		dMinNow = fabs((*(update[iBody].pdVar[iVar]))/update[iBody].daDerivProc[iVar][iEqn]);
		if (dMinNow < dMin)
		  dMin = dMinNow;
>>>>>>> d2cfd9a8
	      }
	    }
	  }
	}
      }
    }
  }
  return dMin;
}

void EulerStep(BODY *body,CONTROL *control,SYSTEM *system,UPDATE *update,fnUpdateVariable ***fnUpdate,double *dDt,int iDir) {
  int iBody,iVar,iEqn;
  double dTimeOut;

  /* Adjust dt? */
  if (control->Evolve.bVarDt) {
    dTimeOut = fdNextOutput(control->Evolve.dTime,control->Io.dOutputTime);
    /* This is minimum dynamical timescale */
    *dDt = fdGetUpdateInfo(body,control,system,update,fnUpdate);
    *dDt = AssignDt(*dDt,(dTimeOut - control->Evolve.dTime),control->Evolve.dEta);
  }

  for (iBody=0;iBody<control->Evolve.iNumBodies;iBody++) {
    for (iVar=0;iVar<update[iBody].iNumVars;iVar++) {
      for (iEqn=0;iEqn<update[iBody].iNumEqns[iVar];iEqn++) {
        if (update[iBody].iaType[iVar][iEqn] == 0)
          /* XXX This looks broken */
          *(update[iBody].pdVar[iVar]) = update[iBody].daDerivProc[iVar][iEqn];
        else {
          /* Update the parameter in the BODY struct! Be careful! */
          *(update[iBody].pdVar[iVar]) += iDir*update[iBody].daDerivProc[iVar][iEqn]*(*dDt);
        }
      }
    }
  }
}

void RungeKutta4Step(BODY *body,CONTROL *control,SYSTEM *system,UPDATE *update,fnUpdateVariable ***fnUpdate,double *dDt,int iDir) {
  int iBody,iVar,iEqn,iSubStep;
  double dTimeOut,dFoo,dDelta;

  /* Create a copy of BODY array */
  BodyCopy(control->Evolve.tmpBody,body,&control->Evolve);

  /* Verify that rotation angles behave correctly in an eqtide-only run
  if (control->Evolve.tmpBody[1].dPrecA != 0)
    printf("PrecA = %e\n",control->Evolve.tmpBody[1].dPrecA);
  */

  /* Derivatives at start */
  *dDt = fdGetUpdateInfo(body,control,system,control->Evolve.tmpUpdate,fnUpdate);

  /* Adjust dt? */
  if (control->Evolve.bVarDt) {
     dTimeOut = fdNextOutput(control->Evolve.dTime,control->Io.dOutputTime);
     /*  This is minimum dynamical timescale */
     *dDt = AssignDt(*dDt,(dTimeOut - control->Evolve.dTime),control->Evolve.dEta);
  } else
    *dDt = control->Evolve.dTimeStep;

  control->Evolve.dCurrentDt = *dDt;

  /* XXX Should each eqn be updated separately? Each parameter at a
     midpoint is moved by all the modules operating on it together.
     Does RK4 require the equations to be independent over the full step? */

  for (iBody=0;iBody<control->Evolve.iNumBodies;iBody++) {
    for (iVar=0;iVar<update[iBody].iNumVars;iVar++) {
      control->Evolve.daDeriv[0][iBody][iVar] = 0;
      for (iEqn=0;iEqn<update[iBody].iNumEqns[iVar];iEqn++) {
        // XXX Set update.dDxDtModule here?
        control->Evolve.daDeriv[0][iBody][iVar] += iDir*control->Evolve.tmpUpdate[iBody].daDerivProc[iVar][iEqn];
        //control->Evolve.daTmpVal[0][iBody][iVar] += (*dDt)*iDir*control->Evolve.tmpUpdate[iBody].daDeriv[iVar][iEqn];
      }

      if (update[iBody].iaType[iVar][0] == 0 || update[iBody].iaType[iVar][0] == 3 || update[iBody].iaType[iVar][0] == 10){
        // LUGER: Note that this is the VALUE of the variable getting passed, contrary to what the names suggest
        // These values are updated in the tmpUpdate struct so that equations which are dependent upon them will be
        // evaluated with higher accuracy
        *(control->Evolve.tmpUpdate[iBody].pdVar[iVar]) = control->Evolve.daDeriv[0][iBody][iVar];
      } else {
        /* While we're in this loop, move each parameter to the midpoint of the timestep */
        *(control->Evolve.tmpUpdate[iBody].pdVar[iVar]) = *(update[iBody].pdVar[iVar]) + 0.5*(*dDt)*control->Evolve.daDeriv[0][iBody][iVar];
      }
    }
  }

  /* First midpoint derivative.*/
  PropertiesAuxiliary(control->Evolve.tmpBody,control,update);

  /* Don't need this timestep info, so assign output to dFoo */
  dFoo = fdGetUpdateInfo(control->Evolve.tmpBody,control,system,control->Evolve.tmpUpdate,fnUpdate);

  for (iBody=0;iBody<control->Evolve.iNumBodies;iBody++) {
    for (iVar=0;iVar<update[iBody].iNumVars;iVar++) {
      control->Evolve.daDeriv[1][iBody][iVar] = 0;
      for (iEqn=0;iEqn<update[iBody].iNumEqns[iVar];iEqn++) {
        control->Evolve.daDeriv[1][iBody][iVar] += iDir*control->Evolve.tmpUpdate[iBody].daDerivProc[iVar][iEqn];
      }

      if (update[iBody].iaType[iVar][0] == 0 || update[iBody].iaType[iVar][0] == 3 || update[iBody].iaType[iVar][0] == 10){
        // LUGER: Note that this is the VALUE of the variable getting passed, contrary to what the names suggest
        // These values are updated in the tmpUpdate struct so that equations which are dependent upon them will be
        // evaluated with higher accuracy
        *(control->Evolve.tmpUpdate[iBody].pdVar[iVar]) = control->Evolve.daDeriv[1][iBody][iVar];
      } else {
        /* While we're in this loop, move each parameter to the midpoint
        of the timestep based on the midpoint derivative. */
        *(control->Evolve.tmpUpdate[iBody].pdVar[iVar]) = *(update[iBody].pdVar[iVar]) + 0.5*(*dDt)*control->Evolve.daDeriv[1][iBody][iVar];
      }
    }
  }

  /* Second midpoint derivative */
  PropertiesAuxiliary(control->Evolve.tmpBody,control,update);
  dFoo = fdGetUpdateInfo(control->Evolve.tmpBody,control,system,control->Evolve.tmpUpdate,fnUpdate);

  for (iBody=0;iBody<control->Evolve.iNumBodies;iBody++) {
    for (iVar=0;iVar<update[iBody].iNumVars;iVar++) {
      control->Evolve.daDeriv[2][iBody][iVar] = 0;
      for (iEqn=0;iEqn<update[iBody].iNumEqns[iVar];iEqn++) {
        control->Evolve.daDeriv[2][iBody][iVar] += iDir*control->Evolve.tmpUpdate[iBody].daDerivProc[iVar][iEqn];
      }

      if (update[iBody].iaType[iVar][0] == 0 || update[iBody].iaType[iVar][0] == 3 || update[iBody].iaType[iVar][0] == 10){
        // LUGER: Note that this is the VALUE of the variable getting passed, contrary to what the names suggest
        // These values are updated in the tmpUpdate struct so that equations which are dependent upon them will be
        // evaluated with higher accuracy
        *(control->Evolve.tmpUpdate[iBody].pdVar[iVar]) = control->Evolve.daDeriv[2][iBody][iVar];
      } else {
        /* While we're in this loop, move each parameter to the end of
        the timestep based on the second midpoint derivative. */
        *(control->Evolve.tmpUpdate[iBody].pdVar[iVar]) = *(update[iBody].pdVar[iVar]) + *dDt*control->Evolve.daDeriv[2][iBody][iVar];
      }
    }
  }
  /* Full step derivative */
  PropertiesAuxiliary(control->Evolve.tmpBody,control,update);
  dFoo = fdGetUpdateInfo(control->Evolve.tmpBody,control,system,control->Evolve.tmpUpdate,fnUpdate);

  for (iBody=0;iBody<control->Evolve.iNumBodies;iBody++) {
    for (iVar=0;iVar<update[iBody].iNumVars;iVar++) {

      if (update[iBody].iaType[iVar][0] == 0 || update[iBody].iaType[iVar][0] == 3 || update[iBody].iaType[iVar][0] == 10){
        // NOTHING!
      } else {
        control->Evolve.daDeriv[3][iBody][iVar] = 0;
        for (iEqn=0;iEqn<update[iBody].iNumEqns[iVar];iEqn++) {
          control->Evolve.daDeriv[3][iBody][iVar] += iDir*control->Evolve.tmpUpdate[iBody].daDerivProc[iVar][iEqn];
        }
      }
    }
  }
  /* Now do the update -- Note the pointer to the home of the actual variables!!! */
  for (iBody=0;iBody<control->Evolve.iNumBodies;iBody++) {
    for (iVar=0;iVar<update[iBody].iNumVars;iVar++) {
      update[iBody].daDeriv[iVar] = 1./6*(control->Evolve.daDeriv[0][iBody][iVar] + 2*control->Evolve.daDeriv[1][iBody][iVar] +
      2*control->Evolve.daDeriv[2][iBody][iVar] + control->Evolve.daDeriv[3][iBody][iVar]);

      if (update[iBody].iaType[iVar][0] == 0 || update[iBody].iaType[iVar][0] == 3 || update[iBody].iaType[iVar][0] == 10){
        // LUGER: Note that this is the VALUE of the variable getting passed, contrary to what the names suggest
        *(update[iBody].pdVar[iVar]) = control->Evolve.daDeriv[0][iBody][iVar];
      } else {
        *(update[iBody].pdVar[iVar]) += update[iBody].daDeriv[iVar]*(*dDt);
      }
    }
  }
}

/*
 * Evolution Subroutine
 */

void Evolve(BODY *body,CONTROL *control,FILES *files,OUTPUT *output,SYSTEM *system,UPDATE *update,fnUpdateVariable ***fnUpdate,fnWriteOutput *fnWrite,fnIntegrate fnOneStep) {
  int iDir,iBody,iModule;
  double dTimeOut;
  double dDt,dFoo;
  double dEqSpinRate;

  control->Evolve.nSteps=0;

  if (control->Evolve.bDoForward)
    iDir=1;
  else
    iDir=-1;

  dTimeOut = fdNextOutput(control->Evolve.dTime,control->Io.dOutputTime);

  PropertiesAuxiliary(body,control,update);

  // Get derivatives at start, useful for logging
  dDt = fdGetUpdateInfo(body,control,system,update,fnUpdate);

  /* Adjust dt? */
  if (control->Evolve.bVarDt) {
    /* Get time to next output */
    dTimeOut = fdNextOutput(control->Evolve.dTime,control->Io.dOutputTime);
    /* Now choose the correct timestep */
    dDt = AssignDt(dDt,(dTimeOut - control->Evolve.dTime),control->Evolve.dEta);
  } else
      dDt = control->Evolve.dTimeStep;

  /* Write out initial conditions */

  WriteOutput(body,control,files,output,system,update,fnWrite,control->Evolve.dTime,dDt);

  /* If Runge-Kutta need to copy actual update to that in
     control->Evolve. This transfer all the meta-data about the
     struct. */
  UpdateCopy(control->Evolve.tmpUpdate,update,control->Evolve.iNumBodies);

  /*
   *
   * Main loop begins here
   *
   */

  while (control->Evolve.dTime < control->Evolve.dStopTime) {
    /* Take one step */
    fnOneStep(body,control,system,update,fnUpdate,&dDt,iDir);

    for (iBody=0;iBody<control->Evolve.iNumBodies;iBody++) {
      for (iModule=0;iModule<control->Evolve.iNumModules[iBody];iModule++)
        control->fnForceBehavior[iBody][iModule](body,&control->Evolve,&control->Io,system,update,fnUpdate,iBody,iModule);

      for (iModule=0;iModule<control->iNumMultiForce[iBody];iModule++)
        control->fnForceBehaviorMulti[iBody][iModule](body,&control->Evolve,&control->Io,system,update,fnUpdate,iModule,iBody);
    }

    /* Halt? */
    if (fbCheckHalt(body,control,update)) {
      /* Use dummy variable as dDt is used for the integration.
       * Here we just want the instantaneous derivatives.
       * This should make the output self-consistent.
       */
      dFoo = fdGetUpdateInfo(body,control,system,update,fnUpdate);
      WriteOutput(body,control,files,output,system,update,fnWrite,control->Evolve.dTime,control->Io.dOutputTime/control->Evolve.nSteps);
      return;
    }

    for (iBody=0;iBody<control->Evolve.iNumBodies;iBody++)
      body[iBody].dAge += iDir*dDt;

    control->Evolve.dTime += dDt;
    control->Evolve.nSteps++;

    /* Time for Output? */
    if (control->Evolve.dTime >= dTimeOut) {
      dFoo = fdGetUpdateInfo(body,control,system,update,fnUpdate);
      WriteOutput(body,control,files,output,system,update,fnWrite,control->Evolve.dTime,control->Io.dOutputTime/control->Evolve.nSteps);
      dTimeOut = fdNextOutput(control->Evolve.dTime,control->Io.dOutputTime);
      control->Evolve.nSteps=0;
    }

    /* Get auxiliary properties for next step -- first call
       was prior to loop. */
    PropertiesAuxiliary(body,control,update);
  }

  if (control->Io.iVerbose >= VERBPROG)
    printf("Evolution completed.\n");
}<|MERGE_RESOLUTION|>--- conflicted
+++ resolved
@@ -236,18 +236,11 @@
       else {
 	      // The parameter is controlled by a time derivative
 	      update[iBody].daDerivProc[iVar][iEqn] = fnUpdate[iBody][iVar][iEqn](body,system,update[iBody].iaBody[iVar][iEqn]);
-<<<<<<< HEAD
-	      if (update[iBody].daDerivProc[iVar][iEqn] != 0 && *(update[iBody].pdVar[iVar]) != 0) {
-		      dMinNow = fabs((*(update[iBody].pdVar[iVar]))/update[iBody].daDerivProc[iVar][iEqn]);
-		      if (dMinNow < dMin)
-		        dMin = dMinNow;
-=======
         if (!bFloatComparison(update[iBody].daDerivProc[iVar][iEqn],0.0) && !bFloatComparison(*(update[iBody].pdVar[iVar]),0.0)) {
 	      //if (update[iBody].daDerivProc[iVar][iEqn] != 0 && *(update[iBody].pdVar[iVar]) != 0) { // Obselete float comparison
 		dMinNow = fabs((*(update[iBody].pdVar[iVar]))/update[iBody].daDerivProc[iVar][iEqn]);
 		if (dMinNow < dMin)
 		  dMin = dMinNow;
->>>>>>> d2cfd9a8
 	      }
 	    }
 	  }
