--- conflicted
+++ resolved
@@ -79,49 +79,6 @@
   for (iBody=0;iBody<control->Evolve.iNumBodies;iBody++) {
     if (update[iBody].iNumVars > 0) {
       for (iVar=0;iVar<update[iBody].iNumVars;iVar++) {
-<<<<<<< HEAD
-        if (update[iBody].iaType[iVar][0] == 0) {
-          // The parameter does not require a derivative, but is calculated explicitly as a function of age.
-          dVarNow = *update[iBody].pdVar[iVar];
-          update[iBody].daDerivProc[iVar][0] = fnUpdate[iBody][iVar][0](body,system,update[iBody].iaBody[iVar][0]);
-          if (control->Evolve.bFirstStep) {
-            dMin = integr.dTimeStep;
-            control->Evolve.bFirstStep = 0;
-          } else {
-            // Prevent division by zero
-            if (dVarNow != update[iBody].daDerivProc[iVar][0]) {
-              dMinNow = dVarNow/(fabs(dVarNow - update[iBody].daDerivProc[iVar][0])/integr.dTimeStep);
-              if (dMinNow < dMin) {
-                dMin = dMinNow;
-              }
-            }
-          }
-        } else {
-          for (iEqn=0;iEqn<update[iBody].iNumEqns[iVar];iEqn++) {
-            
-            if (update[iBody].iaType[iVar][iEqn] == 2) {
-              // The parameter is a "polar/sinusoidal quantity" controlled by a time derivative
-              update[iBody].daDerivProc[iVar][iEqn] = fnUpdate[iBody][iVar][iEqn](body,system,update[iBody].iaBody[iVar][iEqn]);
-              if (update[iBody].daDerivProc[iVar][iEqn] != 0 && *(update[iBody].pdVar[iVar]) != 0) {
-                dMinNow = fabs(1.0/update[iBody].daDerivProc[iVar][iEqn]);
-                if (dMinNow < dMin) {
-                  dMin = dMinNow;
-                }
-              }
-              
-            } else {
-              // The parameter is controlled by a time derivative
-              update[iBody].daDerivProc[iVar][iEqn] = fnUpdate[iBody][iVar][iEqn](body,system,update[iBody].iaBody[iVar][iEqn]);
-              if (update[iBody].daDerivProc[iVar][iEqn] != 0 && *(update[iBody].pdVar[iVar]) != 0) {
-                dMinNow = fabs((*(update[iBody].pdVar[iVar]))/update[iBody].daDerivProc[iVar][iEqn]);
-                if (dMinNow < dMin) {
-                  dMin = dMinNow;
-                }
-              }
-            }
-          }
-        }
-=======
           if (update[iBody].iaType[iVar][0] == 0) {
             // The parameter does not require a derivative, but is calculated explicitly as a function of age.
             dVarNow = *update[iBody].pdVar[iVar];
@@ -189,7 +146,6 @@
               }
             }
           }
->>>>>>> fa3b7e2a
       }
     }
   }
@@ -248,21 +204,6 @@
 
   for (iBody=0;iBody<control->Evolve.iNumBodies;iBody++) {
     for (iVar=0;iVar<update[iBody].iNumVars;iVar++) {
-<<<<<<< HEAD
-      
-      if (update[iBody].iaType[iVar][0] == 0){
-        
-        // LUGER: Note that this is the VALUE of the variable getting passed, contrary to what the names suggest
-        *(control->Evolve.tmpUpdate[iBody].pdVar[iVar]) = control->Evolve.tmpUpdate[iBody].daDerivProc[iVar][0];
-      
-      } else {
-        control->Evolve.daDeriv[0][iBody][iVar] = 0;
-        for (iEqn=0;iEqn<update[iBody].iNumEqns[iVar];iEqn++) {
-          // XXX Set update.dDxDtModule here?
-          control->Evolve.daDeriv[0][iBody][iVar] += iDir*control->Evolve.tmpUpdate[iBody].daDerivProc[iVar][iEqn];
-          //control->Evolve.daTmpVal[0][iBody][iVar] += (*dDt)*iDir*control->Evolve.tmpUpdate[iBody].daDeriv[iVar][iEqn];
-        }
-=======
       control->Evolve.daDeriv[0][iBody][iVar] = 0;
       for (iEqn=0;iEqn<update[iBody].iNumEqns[iVar];iEqn++) {
         // XXX Set update.dDxDtModule here?
@@ -276,7 +217,6 @@
         // evaluated with higher accuracy
         *(control->Evolve.tmpUpdate[iBody].pdVar[iVar]) = control->Evolve.daDeriv[0][iBody][iVar];      
       } else {       
->>>>>>> fa3b7e2a
         /* While we're in this loop, move each parameter to the midpoint of the timestep */
         *(control->Evolve.tmpUpdate[iBody].pdVar[iVar]) = *(update[iBody].pdVar[iVar]) + 0.5*(*dDt)*control->Evolve.daDeriv[0][iBody][iVar];
       }
@@ -284,7 +224,6 @@
   }
 
   /* First midpoint derivative.*/
-
   PropertiesAuxiliary(control->Evolve.tmpBody,control,update);
 
   /* Don't need this timestep info, so assign output to dFoo */
@@ -292,19 +231,6 @@
 
   for (iBody=0;iBody<control->Evolve.iNumBodies;iBody++) {
     for (iVar=0;iVar<update[iBody].iNumVars;iVar++) {
-<<<<<<< HEAD
-      
-      if (update[iBody].iaType[iVar][0] == 0){
-        
-        // LUGER: Note that this is the VALUE of the variable getting passed, contrary to what the names suggest
-        *(control->Evolve.tmpUpdate[iBody].pdVar[iVar]) = control->Evolve.tmpUpdate[iBody].daDerivProc[iVar][0];
-      
-      } else {
-        control->Evolve.daDeriv[1][iBody][iVar] = 0;
-        for (iEqn=0;iEqn<update[iBody].iNumEqns[iVar];iEqn++) {
-          control->Evolve.daDeriv[1][iBody][iVar] += iDir*control->Evolve.tmpUpdate[iBody].daDerivProc[iVar][iEqn];
-        }
-=======
       control->Evolve.daDeriv[1][iBody][iVar] = 0;
       for (iEqn=0;iEqn<update[iBody].iNumEqns[iVar];iEqn++) {
         control->Evolve.daDeriv[1][iBody][iVar] += iDir*control->Evolve.tmpUpdate[iBody].daDerivProc[iVar][iEqn];
@@ -316,7 +242,6 @@
         // evaluated with higher accuracy
         *(control->Evolve.tmpUpdate[iBody].pdVar[iVar]) = control->Evolve.daDeriv[1][iBody][iVar];
       } else {
->>>>>>> fa3b7e2a
         /* While we're in this loop, move each parameter to the midpoint 
         of the timestep based on the midpoint derivative. */
         *(control->Evolve.tmpUpdate[iBody].pdVar[iVar]) = *(update[iBody].pdVar[iVar]) + 0.5*(*dDt)*control->Evolve.daDeriv[1][iBody][iVar];
@@ -330,24 +255,6 @@
 
   for (iBody=0;iBody<control->Evolve.iNumBodies;iBody++) {
     for (iVar=0;iVar<update[iBody].iNumVars;iVar++) {
-<<<<<<< HEAD
-      
-      if (update[iBody].iaType[iVar][0] == 0){
-        
-        // LUGER: Note that this is the VALUE of the variable getting passed, contrary to what the names suggest
-        *(control->Evolve.tmpUpdate[iBody].pdVar[iVar]) = control->Evolve.tmpUpdate[iBody].daDerivProc[iVar][0];
-      
-      } else {
-        control->Evolve.daDeriv[2][iBody][iVar] = 0;
-        for (iEqn=0;iEqn<update[iBody].iNumEqns[iVar];iEqn++) {
-          control->Evolve.daDeriv[2][iBody][iVar] += iDir*control->Evolve.tmpUpdate[iBody].daDerivProc[iVar][iEqn];
-        }
-        /* While we're in this loop, move each parameter to the end of 
-        the timestep based on the second midpoint derivative. */
-        *(control->Evolve.tmpUpdate[iBody].pdVar[iVar]) = *(update[iBody].pdVar[iVar]) + *dDt*control->Evolve.daDeriv[2][iBody][iVar];
-      }    
-    
-=======
       control->Evolve.daDeriv[2][iBody][iVar] = 0;
       for (iEqn=0;iEqn<update[iBody].iNumEqns[iVar];iEqn++) {
         control->Evolve.daDeriv[2][iBody][iVar] += iDir*control->Evolve.tmpUpdate[iBody].daDerivProc[iVar][iEqn];
@@ -363,7 +270,6 @@
         the timestep based on the second midpoint derivative. */
         *(control->Evolve.tmpUpdate[iBody].pdVar[iVar]) = *(update[iBody].pdVar[iVar]) + *dDt*control->Evolve.daDeriv[2][iBody][iVar];
       }
->>>>>>> fa3b7e2a
     }
   }
   /* Full step derivative */
@@ -372,13 +278,8 @@
 
   for (iBody=0;iBody<control->Evolve.iNumBodies;iBody++) {
     for (iVar=0;iVar<update[iBody].iNumVars;iVar++) {
-<<<<<<< HEAD
-    
-      if (update[iBody].iaType[iVar][0] == 0){
-=======
       
       if (update[iBody].iaType[iVar][0] == 0 || update[iBody].iaType[iVar][0] == 3){
->>>>>>> fa3b7e2a
         // NOTHING!
       } else {
         control->Evolve.daDeriv[3][iBody][iVar] = 0;
@@ -392,19 +293,11 @@
   for (iBody=0;iBody<control->Evolve.iNumBodies;iBody++) {
     for (iVar=0;iVar<update[iBody].iNumVars;iVar++) {
       update[iBody].daDeriv[iVar] = 1./6*(control->Evolve.daDeriv[0][iBody][iVar] + 2*control->Evolve.daDeriv[1][iBody][iVar] + 
-<<<<<<< HEAD
-                                    2*control->Evolve.daDeriv[2][iBody][iVar] + control->Evolve.daDeriv[3][iBody][iVar]);
-      
-      if (update[iBody].iaType[iVar][0] == 0){
-        // LUGER: Note that this is the VALUE of the variable getting passed, contrary to what the names suggest
-        *(update[iBody].pdVar[iVar]) = control->Evolve.tmpUpdate[iBody].daDerivProc[iVar][0];
-=======
       2*control->Evolve.daDeriv[2][iBody][iVar] + control->Evolve.daDeriv[3][iBody][iVar]);
       
       if (update[iBody].iaType[iVar][0] == 0 || update[iBody].iaType[iVar][0] == 3){
         // LUGER: Note that this is the VALUE of the variable getting passed, contrary to what the names suggest
         *(update[iBody].pdVar[iVar]) = control->Evolve.daDeriv[0][iBody][iVar];
->>>>>>> fa3b7e2a
       } else {
         *(update[iBody].pdVar[iVar]) += update[iBody].daDeriv[iVar]*(*dDt);
       }
