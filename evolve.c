--- conflicted
+++ resolved
@@ -145,10 +145,6 @@
                 if (update[iBody].daDerivProc[iVar][iEqn] != 0 && iVar != update[iBody].iIceMass) {
                   dMinNow = fabs(pow(body[iBody].dRadius*2.0/body[iBody].iNumLats,2)/ \
                     (2*body[iBody].daIceFlowMid[iVar-update[iBody].iIceMass+1]));
-<<<<<<< HEAD
-                  if (dMinNow < dMin) 
-                    dMin = dMinNow;
-=======
                   if (dMinNow < dMin) {
                     if (dMinNow < 5*(2*PI/body[iBody].dMeanMotion)/control->Evolve.dEta) {
                         dMin = 5*(2*PI/body[iBody].dMeanMotion)/control->Evolve.dEta;
@@ -156,20 +152,6 @@
                         dMin = dMinNow;
                     }
                   }
-                }
-              } else if (update[iBody].iaType[iVar][iEqn] == 9) {
-                // enforce a minimum step size for ice sheets, otherwise dDt -> 0 real fast
-                update[iBody].daDerivProc[iVar][iEqn] = fnUpdate[iBody][iVar][iEqn](body,system,update[iBody].iaBody[iVar][iEqn]);
-                if (update[iBody].daDerivProc[iVar][iEqn] != 0 && *(update[iBody].pdVar[iVar]) != 0) {
-                  dMinNow = fabs((*(update[iBody].pdVar[iVar]))/update[iBody].daDerivProc[iVar][iEqn]);
-                  if (dMinNow < dMin) {
-                    if (dMinNow < 5*(2*PI/body[iBody].dMeanMotion)/control->Evolve.dEta) {
-                      dMin = 5*(2*PI/body[iBody].dMeanMotion)/control->Evolve.dEta;
-                    } else {
-                      dMin = dMinNow;
-                    }
-                  }
->>>>>>> 471a302e
                 }
               } else if (update[iBody].iaType[iVar][iEqn] == 9) {
                 // enforce a minimum step size for ice sheets, otherwise dDt -> 0 real fast
