--- conflicted
+++ resolved
@@ -173,18 +173,15 @@
 		/* ?Obl require special treatment because they can 
 		   overconstrain obliquity and PrecA */
 		if (iVar == update[iBody].iXobl || iVar == update[iBody].iYobl || iVar == update[iBody].iZobl) {
-<<<<<<< HEAD
 		  if (fabs(body[iBody].dPrecA) < EPS) 
 		    dMinNow = fabs(sin(body[iBody].dObliquity)/update[iBody].daDerivProc[iVar][iEqn]);
 		  else
 		    dMinNow = fabs(1.0/update[iBody].daDerivProc[iVar][iEqn]);
-=======
 		  if (body[iBody].dObliquity != 0) 
 		    dMinNow = fabs(sin(body[iBody].dObliquity)/update[iBody].daDerivProc[iVar][iEqn]);
 		} else if (iVar == update[iBody].iHecc || iVar == update[iBody].iKecc) {
 		  if (body[iBody].dEcc != 0) 
 		    dMinNow = fabs(body[iBody].dEcc/update[iBody].daDerivProc[iVar][iEqn]);
->>>>>>> 2fd5680c
 		} else {    
 		  dMinNow = fabs(1.0/update[iBody].daDerivProc[iVar][iEqn]);
 		}
