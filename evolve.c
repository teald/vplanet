#include <stdio.h>
#include <math.h>
#include <assert.h>
#include <stdlib.h>
#include "vplanet.h"

void PropsAuxGeneral(BODY *body,CONTROL *control) {
  int iBody;

  for (iBody=0;iBody<control->Evolve.iNumBodies;iBody++) {
    if (iBody != 0) {
      body[iBody].dMeanMotion = fdSemiToMeanMotion(body[iBody].dSemi,(body[0].dMass+body[iBody].dMass));
    }

    /* If small enough, set some quantities to zero */
    /* Generalize! fnPropsAuxMinMax? */
    if (control->Evolve.dMinValue > 0) {
      if (body[iBody].dEcc < control->Evolve.dMinValue)
	body[iBody].dEcc = 0;
      if (body[iBody].dObliquity < control->Evolve.dMinValue)
	body[iBody].dObliquity = 0;
    }
  }
}

void PropertiesAuxiliary(BODY *body,CONTROL *control) {
  int iBody,iModule;

  PropsAuxGeneral(body,control);

  /* Get properties from each module */
  for (iBody=0;iBody<control->Evolve.iNumBodies;iBody++) {
    for (iModule=0;iModule<control->Evolve.iNumModules[iBody];iModule++)
      control->Evolve.fnAuxProps[iBody][iModule](body,iBody);
  }
}

void UpdateTmpBody(BODY *tmpBody,CONTROL *control,UPDATE *update) {
  int iBody;

  for (iBody=0;iBody<control->Evolve.iNumBodies;iBody++) {
    /* XXX Only update active variables? */
    tmpBody[iBody].dSemi=*(control->Evolve.tmpUpdate[iBody].pdVar[update[iBody].iSemi]);
    tmpBody[iBody].dEcc=*(control->Evolve.tmpUpdate[iBody].pdVar[update[iBody].iEcc]);
    tmpBody[iBody].d40KNum=*(control->Evolve.tmpUpdate[iBody].pdVar[update[iBody].iNum40K]);
    tmpBody[iBody].d232ThNum=*(control->Evolve.tmpUpdate[iBody].pdVar[update[iBody].iNum232Th]);
    tmpBody[iBody].d238UNum=*(control->Evolve.tmpUpdate[iBody].pdVar[update[iBody].iNum238U]);
    tmpBody[iBody].dRotRate=*(control->Evolve.tmpUpdate[iBody].pdVar[update[iBody].iRot]);
    tmpBody[iBody].dObliquity=*(control->Evolve.tmpUpdate[iBody].pdVar[update[iBody].iObl]);
  }
}

/*
 * Integration Control
 */

double AssignDt(double dMin,double dNextOutput,double dEta) {
  int i;

  dMin = dEta * dMin;
  if (dNextOutput < dMin)
    dMin = dNextOutput;

  return dMin;
}

double fdNextOutput(double dTime,double dOutputInterval) {
  int nSteps;
  
  /* Number of output so far */
  nSteps = (int)(dTime/dOutputInterval);
  /* Next output is one more */
  return (nSteps+1)*dOutputInterval;
}

/* fdGetUpdateInfo fills the Update arrays with the derivatives 
 * or new values. It returns the smallest timescale for use 
 * in variable timestepping. Probably should have a different 
 * version for rigid time-stepping, but that should probably 
 * never be used anyway. 
*/

double fdGetUpdateInfo(BODY *body,CONTROL *control,SYSTEM *system,UPDATE *update,fnUpdateVariable ***fnUpdate) {
  int iBody,iVar,iEqn;
  EVOLVE integr;
  double dVarNow,dMinNow,dMin=HUGE;

  integr = control->Evolve;

  // XXXX Change Eqn to Proc?

<<<<<<< HEAD

=======
>>>>>>> d6cdae36
  for (iBody=0;iBody<control->Evolve.iNumBodies;iBody++) {
    if (update[iBody].iNumVars > 0) {
      for (iVar=0;iVar<update[iBody].iNumVars;iVar++) {
	for (iEqn=0;iEqn<update[iBody].iNumEqns[iVar];iEqn++) {
	  if (update[iBody].iaType[iVar][iEqn] == 0) {
	    /* The parameter does not require a derivative, but is 
	       calculated explicitly as a function of age. */
	    dVarNow=*update[iBody].pdVar[iVar];
	    update[iBody].daDerivProc[iVar][iEqn] = fnUpdate[iBody][iVar][iEqn](body,system,update[iBody].iaBody[iVar][iEqn],update[iBody].iNumBodies[iVar][iEqn]);
	    
	    if (control->Evolve.bFirstStep) {
	      dMin = integr.dTimeStep;
	      control->Evolve.bFirstStep = 0;
	    } else {
	      dMinNow = dVarNow/(fabs(dVarNow - update[iBody].daDerivProc[iVar][iEqn])/integr.dTimeStep);
	      if (dMinNow < dMin)
		dMin = dMinNow;
	    }
	  } else {
	    // The parameter is controlled by a time derivative
	    for (iEqn=0;iEqn<update[iBody].iNumEqns[iVar];iEqn++) {
	      update[iBody].daDerivProc[iVar][iEqn] = fnUpdate[iBody][iVar][iEqn](body,system,update[iBody].iaBody[iVar][iEqn],update[iBody].iNumBodies[iVar][iEqn]);
	      if (update[iBody].daDerivProc[iVar][iEqn] != 0 && *(update[iBody].pdVar[iVar]) != 0) {
		dMinNow = fabs((*(update[iBody].pdVar[iVar]))/update[iBody].daDerivProc[iVar][iEqn]);
		if (dMinNow < dMin) 
		  dMin = dMinNow;
	      }
	    }
	  }
	}
      }
    }
  }
  
  return dMin;
}
 
void EulerStep(BODY *body,CONTROL *control,SYSTEM *system,UPDATE *update,fnUpdateVariable ***fnUpdate,int iDir,double *dDt) {
  int iBody,iVar,iEqn;
  double dTimeOut;

  /* Adjust dt? */
  if (control->Evolve.bVarDt) {
    dTimeOut = fdNextOutput(control->Evolve.dTime,control->Io.dOutputTime);
    /* This is minimum dynamical timescale */
    *dDt = fdGetUpdateInfo(body,control,system,update,fnUpdate); 
    *dDt = AssignDt(*dDt,(dTimeOut - control->Evolve.dTime),control->Evolve.dEta);
  } 

  for (iBody=0;iBody<control->Evolve.iNumBodies;iBody++) {
    for (iVar=0;iVar<update[iBody].iNumVars;iVar++) {
      for (iEqn=0;iEqn<update[iBody].iNumEqns[iVar];iEqn++) {
	if (update[iBody].iaType[iVar][iEqn] == 0) 
	  /* XXX This looks broken */
	  *(update[iBody].pdVar[iVar]) = update[iBody].daDerivProc[iVar][iEqn];
	else {
	  /* Update the parameter in the BODY struct! Be careful! */
	  *(update[iBody].pdVar[iVar]) += iDir*update[iBody].daDerivProc[iVar][iEqn]*(*dDt);
	}
      }
    }
  }
}

void RungeKutta4Step(BODY *body,CONTROL *control,SYSTEM *system,UPDATE *update,fnUpdateVariable ***fnUpdate,int iDir,double *dDt) {
  int iBody,iVar,iEqn,iSubStep;
  double dTimeOut,dFoo,dDelta;
  
  /* Create a copy of BODY array */
  BodyCopy(control->Evolve.tmpBody,body,&control->Evolve);

  /* Derivatives at start */
  *dDt = fdGetUpdateInfo(body,control,system,control->Evolve.tmpUpdate,fnUpdate);

  /* Adjust dt? */
  if (control->Evolve.bVarDt) {
     dTimeOut = fdNextOutput(control->Evolve.dTime,control->Io.dOutputTime);
     /*  This is minimum dynamical timescale */
    *dDt = AssignDt(*dDt,(dTimeOut - control->Evolve.dTime),control->Evolve.dEta);
  } else
    *dDt = control->Evolve.dTimeStep;
    
  /* XXX Should each eqn be updated separately? Each parameter at a 
     midpoint is moved by all the modules operating on it together.
     Does RK4 require the equations to be independent over the full step? */


  for (iBody=0;iBody<control->Evolve.iNumBodies;iBody++) {
    for (iVar=0;iVar<update[iBody].iNumVars;iVar++) {
      control->Evolve.daDeriv[0][iBody][iVar] = 0;
      for (iEqn=0;iEqn<update[iBody].iNumEqns[iVar];iEqn++) {
	// XXX Set update.dDxDtModule here?
	control->Evolve.daDeriv[0][iBody][iVar] += iDir*control->Evolve.tmpUpdate[iBody].daDerivProc[iVar][iEqn];

	//control->Evolve.daTmpVal[0][iBody][iVar] += (*dDt)*iDir*control->Evolve.tmpUpdate[iBody].daDeriv[iVar][iEqn];
      }
      /* While we're in this loop, move each parameter to the midpoint 
	 of the timestep */
      *(control->Evolve.tmpUpdate[iBody].pdVar[iVar]) = *(update[iBody].pdVar[iVar]) + 0.5*(*dDt)*control->Evolve.daDeriv[0][iBody][iVar];
    }
  }

  /* First midpoint derivative.*/
  /* Now copy new parameters into control->Evolve.tmpBody, and 
     calculate new auxiliary properties. XXX Unnecessary? 
     UpdateTmpBody(control->Evolve.tmpBody,control,update); */
  PropertiesAuxiliary(control->Evolve.tmpBody,control);

  /* Don't need this timestep info, so assign output to dFoo */
  dFoo = fdGetUpdateInfo(control->Evolve.tmpBody,control,system,control->Evolve.tmpUpdate,fnUpdate);

  for (iBody=0;iBody<control->Evolve.iNumBodies;iBody++) {
    for (iVar=0;iVar<update[iBody].iNumVars;iVar++) {
      control->Evolve.daDeriv[1][iBody][iVar] = 0;
      for (iEqn=0;iEqn<update[iBody].iNumEqns[iVar];iEqn++) {
	control->Evolve.daDeriv[1][iBody][iVar] += iDir*control->Evolve.tmpUpdate[iBody].daDerivProc[iVar][iEqn];
      }
      /* While we're in this loop, move each parameter to the midpoint 
	 of the timestep based on the midpoint derivative. */
      *(control->Evolve.tmpUpdate[iBody].pdVar[iVar]) = *(update[iBody].pdVar[iVar]) + 0.5*(*dDt)*control->Evolve.daDeriv[1][iBody][iVar];
    }
  }

  /* Second midpoint derivative */
  // UpdateTmpBody(control->Evolve.tmpBody,control,update);
  PropertiesAuxiliary(control->Evolve.tmpBody,control);
  dFoo = fdGetUpdateInfo(control->Evolve.tmpBody,control,system,control->Evolve.tmpUpdate,fnUpdate);

  for (iBody=0;iBody<control->Evolve.iNumBodies;iBody++) {
    for (iVar=0;iVar<update[iBody].iNumVars;iVar++) {
      control->Evolve.daDeriv[2][iBody][iVar] = 0;
      for (iEqn=0;iEqn<update[iBody].iNumEqns[iVar];iEqn++) {
	control->Evolve.daDeriv[2][iBody][iVar] += iDir*control->Evolve.tmpUpdate[iBody].daDerivProc[iVar][iEqn];
      }
      /* While we're in this loop, move each parameter to the end of 
	 the timestep based on the second midpoint derivative. */
      *(control->Evolve.tmpUpdate[iBody].pdVar[iVar]) = *(update[iBody].pdVar[iVar]) + *dDt*control->Evolve.daDeriv[2][iBody][iVar];
    }
  }

  /* Full step derivative */
  // UpdateTmpBody(control->Evolve.tmpBody,control,update);
  PropertiesAuxiliary(control->Evolve.tmpBody,control);
  dFoo = fdGetUpdateInfo(control->Evolve.tmpBody,control,system,control->Evolve.tmpUpdate,fnUpdate);

  for (iBody=0;iBody<control->Evolve.iNumBodies;iBody++) {
    for (iVar=0;iVar<update[iBody].iNumVars;iVar++) {
      control->Evolve.daDeriv[3][iBody][iVar] = 0;
      for (iEqn=0;iEqn<update[iBody].iNumEqns[iVar];iEqn++) {
	control->Evolve.daDeriv[3][iBody][iVar] += iDir*control->Evolve.tmpUpdate[iBody].daDerivProc[iVar][iEqn];
      }
    }
  }

  /* Now do the update -- Note the pointer to the home of the actual variables!!! */
  for (iBody=0;iBody<control->Evolve.iNumBodies;iBody++) {
    for (iVar=0;iVar<update[iBody].iNumVars;iVar++) {
      update[iBody].daDeriv[iVar] = 1./6*(control->Evolve.daDeriv[0][iBody][iVar] + 2*control->Evolve.daDeriv[1][iBody][iVar] + 
      2*control->Evolve.daDeriv[2][iBody][iVar] + control->Evolve.daDeriv[3][iBody][iVar]);

      *(update[iBody].pdVar[iVar]) += update[iBody].daDeriv[iVar]*(*dDt);
    }
  }
}

/*
 * Evolution Subroutine
 */

void Evolve(BODY *body,CONTROL *control,FILES *files,OUTPUT *output,SYSTEM *system,UPDATE *update,fnUpdateVariable ***fnUpdate,fnWriteOutput *fnWrite,fnIntegrate fnOneStep) {
  int iDir,iBody,iModule;
  double dTimeOut;
  double dDt,dFoo;
  double dEqSpinRate;

  control->Evolve.nSteps=0;

  if (control->Evolve.bDoForward)
    iDir=1;
  else
    iDir=-1;

  dTimeOut = fdNextOutput(control->Evolve.dTime,control->Io.dOutputTime);

  PropertiesAuxiliary(body,control);

  /* Adjust dt? */
  if (control->Evolve.bVarDt) {
    /* This is minimum dynamical timescale */
    dDt = fdGetUpdateInfo(body,control,system,update,fnUpdate); 
    /* Now get time to next output */
    dTimeOut = fdNextOutput(control->Evolve.dTime,control->Io.dOutputTime);
    /* Now choose the correct timestep */
    dDt = AssignDt(dDt,(dTimeOut - control->Evolve.dTime),control->Evolve.dEta);
  } else
    dDt = control->Evolve.dTimeStep;

  /* Write out initial conditions */

  WriteOutput(body,control,files,output,system,update,fnWrite,control->Evolve.dTime,dDt);

  /* If Runge-Kutta need to copy actual update to that in 
     control->Evolve. This transfer all the meta-data about the 
     struct. */
  UpdateCopy(control->Evolve.tmpUpdate,update,control->Evolve.iNumBodies);

  /* 
   *
   * Main loop begins here 
   *
   */

  while (control->Evolve.dTime < control->Evolve.dStopTime) {
    /* Take one step */
    fnOneStep(body,control,system,update,fnUpdate,iDir,&dDt);

    /* Manually adjust variables for each module*/
    for (iBody=0;iBody<control->Evolve.iNumBodies;iBody++) {
      for (iModule=0;iModule<control->Evolve.iNumModules[iBody];iModule++)
	control->fnForceBehavior[iBody][iModule](body,&control->Evolve,&control->Io,iBody,iModule);
    }

    /* Halt? */
    if (fbCheckHalt(body,control,update)) {
      /* Use dummy variable as dDt is used for the integration.
       * Here we just want the instantaneous derivatives.
       * This should make the output self-consistent.
       */
      dFoo = fdGetUpdateInfo(body,control,system,update,fnUpdate); 
      WriteOutput(body,control,files,output,system,update,fnWrite,control->Evolve.dTime,control->Io.dOutputTime/control->Evolve.nSteps);
      return;
    }

    control->Evolve.dTime += dDt;
    system->dAge += iDir*dDt;
    control->Evolve.nSteps++;

    /* Time for Output? */
    if (control->Evolve.dTime >= dTimeOut) {
      dFoo = fdGetUpdateInfo(body,control,system,update,fnUpdate); 
      WriteOutput(body,control,files,output,system,update,fnWrite,control->Evolve.dTime,control->Io.dOutputTime/control->Evolve.nSteps);
      dTimeOut = fdNextOutput(control->Evolve.dTime,control->Io.dOutputTime);
      control->Evolve.nSteps=0;
    }

    /* Get tidal properties for next step -- first call 
       was prior to loop. */
    PropertiesAuxiliary(body,control);

  }

  if (control->Io.iVerbose >= VERBPROG)
    printf("Evolution completed.\n");
}


<|MERGE_RESOLUTION|>--- conflicted
+++ resolved
@@ -89,10 +89,6 @@
 
   // XXXX Change Eqn to Proc?
 
-<<<<<<< HEAD
-
-=======
->>>>>>> d6cdae36
   for (iBody=0;iBody<control->Evolve.iNumBodies;iBody++) {
     if (update[iBody].iNumVars > 0) {
       for (iVar=0;iVar<update[iBody].iNumVars;iVar++) {
