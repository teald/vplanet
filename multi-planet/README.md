# Multi-Planet: Multi-Core Simulations with VPLanet

Use `multi-planet` to run a large number of simulations, created with [vspace](../vspace>), on one or more cores.  The included script `mpstatus` can provide the current status of the simulations. Note that `multi-planet` cannot be used to run simulations across multiple computers.

## Multi-Planet Setup

The easiest way to use `multi-planet` is to add it to your PATH. To do so, navigate to the multi-planet directory and execute the following command:

```
python setup.py
```

which also places `mpstatus` in your PATH.

## Running Multi-Planet

To run `multi-planet` on a large number of simulations, first run `vspace` to create the simulation folders. Then, in that same directory, type:
```
multi-planet <input file> <number of cores>
```
<<<<<<< HEAD

where `<input file>` is the same for `vspace` and `multi-planet`.
=======
where the "input file" **must be the same file** used with `vspace`.

Should your run be interrupted for whatever reason, just run `multi-planet` again and it should restart where it left off. 
>>>>>>> b3b66742

## Checking the status of the Multi-Planet Simulations

To check the status of your simulations, type 
```
mpstatus 
```
in the directory that is currently running `multi-planet`. The following will be printed to the command line:

```
--Multi-Planet Status--
Number of Simulations completed:
Number of Simulations in progress:
Number of Simulations remaining:
```
but with the proper statistics shown.<|MERGE_RESOLUTION|>--- conflicted
+++ resolved
@@ -18,14 +18,9 @@
 ```
 multi-planet <input file> <number of cores>
 ```
-<<<<<<< HEAD
-
-where `<input file>` is the same for `vspace` and `multi-planet`.
-=======
 where the "input file" **must be the same file** used with `vspace`.
 
 Should your run be interrupted for whatever reason, just run `multi-planet` again and it should restart where it left off. 
->>>>>>> b3b66742
 
 ## Checking the status of the Multi-Planet Simulations
 
