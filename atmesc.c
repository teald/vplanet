--- conflicted
+++ resolved
@@ -665,16 +665,11 @@
       fprintf(stderr,"ERROR: %s cannot be grater than %s in file %s.\n",options[OPT_ENVELOPEMASS].cName,options[OPT_MASS].cName,files->Infile[iBody+1].cIn);
     exit(EXIT_INPUT);
   }
-<<<<<<< HEAD
-  
+
   // Initialize rg duration
   body[iBody].dRGDuration = 0.;
   
   if (!bAtmEsc && control->Io.iVerbose >= VERBINPUT) 
-=======
-
-  if (!bAtmEsc && control->Io.iVerbose >= VERBINPUT)
->>>>>>> e6a72003
     fprintf(stderr,"WARNING: ATMESC called for body %s, but no atmosphere/water present!\n",body[iBody].cName);
 
   // Radius evolution
@@ -1178,7 +1173,6 @@
   // just remove this equation from the matrix if the
   // escape conditions are not met.
 
-<<<<<<< HEAD
   // 1. Check if there's hydrogen to be lost; this happens first 
   if (body[iBody].dEnvelopeMass > 0) {
     // (But let's still check whether the RG phase has ended)
@@ -1186,32 +1180,19 @@
       body[iBody].dRGDuration = body[iBody].dAge;
     return 0;
   }
-=======
-  // 1. Check if there's hydrogen to be lost; this happens first
-  if (body[iBody].dEnvelopeMass > 0)
-    return 0;
-
->>>>>>> e6a72003
+
   // 2. Check if planet is beyond RG limit; otherwise, assume the
   // cold trap prevents water loss.
   // NOTE: The RG flux limit below is calculated based on body zero's
   // spectrum! The Kopparapu+14 limit is for a single star only. This
   // approximation for a binary is only valid if the two stars have
   // similar spectral types, or if body zero dominates the flux.
-<<<<<<< HEAD
- 
   else if (fdInsolation(body, iBody, 0) < fdHZRG14(body[0].dLuminosity, body[0].dTemperature, body[iBody].dEcc, body[iBody].dMass)){
     if (body[iBody].dRGDuration == 0.)
       body[iBody].dRGDuration = body[iBody].dAge;
     return 0;
   }
-=======
-
-
-  else if (fdInsolation(body, iBody, 0) < fdHZRG14(body[0].dLuminosity, body[0].dTemperature, body[iBody].dEcc, body[iBody].dMass))
-    return 0;
-
->>>>>>> e6a72003
+
   // 3. Is there still water to be lost?
   else if (body[iBody].dSurfaceWaterMass <= 0)
     return 0;
