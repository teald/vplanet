/********************** ATMESC.C **********************/
/*
 * Rodrigo Luger, Tue May 12 11:11:38 PDT 2015
 *
 * Subroutines that control the integration of the
 * atmospheric escape model.
 *
*/
// NOTE: Still need to edit module.c, update.c

#include <stdio.h>
#include <math.h>
#include <assert.h>
#include <stdlib.h>
#include <string.h>
#include "vplanet.h"

void BodyCopyAtmEsc(BODY *dest,BODY *src,int foo,int iNumBodies,int iBody) {
  dest[iBody].dSurfaceWaterMass = src[iBody].dSurfaceWaterMass;
  dest[iBody].dOxygenMass = src[iBody].dOxygenMass;
  dest[iBody].dOxygenMantleMass = src[iBody].dOxygenMantleMass;
  dest[iBody].dEnvelopeMass = src[iBody].dEnvelopeMass;
  dest[iBody].dXFrac = src[iBody].dXFrac;
  dest[iBody].dAtmXAbsEffH = src[iBody].dAtmXAbsEffH;
  dest[iBody].dAtmXAbsEffH2O = src[iBody].dAtmXAbsEffH2O;
  dest[iBody].dMinSurfaceWaterMass = src[iBody].dMinSurfaceWaterMass;
  dest[iBody].dMinEnvelopeMass = src[iBody].dMinEnvelopeMass;
  dest[iBody].iWaterLossModel = src[iBody].iWaterLossModel;
  dest[iBody].iAtmXAbsEffH2OModel = src[iBody].iAtmXAbsEffH2OModel;
  dest[iBody].dKTide = src[iBody].dKTide;
  dest[iBody].dMDotWater = src[iBody].dMDotWater;
  dest[iBody].dFHRef = src[iBody].dFHRef;
  dest[iBody].dOxygenEta = src[iBody].dOxygenEta;
  dest[iBody].dCrossoverMass = src[iBody].dCrossoverMass;
  dest[iBody].bRunaway = src[iBody].bRunaway;
  dest[iBody].iWaterEscapeRegime = src[iBody].iWaterEscapeRegime;
  dest[iBody].dFHDiffLim = src[iBody].dFHDiffLim;
  dest[iBody].iPlanetRadiusModel = src[iBody].iPlanetRadiusModel;
  dest[iBody].bInstantO2Sink = src[iBody].bInstantO2Sink;
  dest[iBody].dRGDuration = src[iBody].dRGDuration;
  dest[iBody].dRadXUV = src[iBody].dRadXUV;
  dest[iBody].dRadSolid = src[iBody].dRadSolid;
  dest[iBody].dPresXUV = src[iBody].dPresXUV;
  dest[iBody].dScaleHeight = src[iBody].dScaleHeight;
  dest[iBody].dThermTemp = src[iBody].dThermTemp;
  dest[iBody].dAtmGasConst = src[iBody].dAtmGasConst;
  dest[iBody].dFXUV = src[iBody].dFXUV;
  dest[iBody].bCalcFXUV = src[iBody].bCalcFXUV;

}

/**************** ATMESC options ********************/

void ReadFXUV(BODY *body,CONTROL *control,FILES *files,OPTIONS *options,SYSTEM *system,int iFile){
  int lTmp=-1;
  double dTmp;

  AddOptionDouble(files->Infile[iFile].cIn,options->cName,&dTmp,&lTmp,control->Io.iVerbose);
  if (lTmp >= 0) {
    NotPrimaryInput(iFile,options->cName,files->Infile[iFile].cIn,lTmp,control->Io.iVerbose);
    if (dTmp < 0)
      body[iFile-1].dFXUV = dTmp*dNegativeDouble(*options,files->Infile[iFile].cIn,control->Io.iVerbose);
    else
      body[iFile-1].dFXUV = dTmp;
    UpdateFoundOption(&files->Infile[iFile],options,lTmp,iFile);
  } else
    if (iFile > 0)
      body[iFile-1].dFXUV = options->dDefault;
}

// Lehmer: Thermosphere temperature
void ReadThermTemp(BODY *body,CONTROL *control,FILES *files,OPTIONS *options,SYSTEM *system,int iFile){
  int lTmp=-1;
  double dTmp;

  AddOptionDouble(files->Infile[iFile].cIn,options->cName,&dTmp,&lTmp,control->Io.iVerbose);
  if (lTmp >= 0) {
    NotPrimaryInput(iFile,options->cName,files->Infile[iFile].cIn,lTmp,control->Io.iVerbose);
    if (dTmp < 0)
      body[iFile-1].dThermTemp = dTmp*dNegativeDouble(*options,files->Infile[iFile].cIn,control->Io.iVerbose);
    else
      body[iFile-1].dThermTemp = dTmp;
    UpdateFoundOption(&files->Infile[iFile],options,lTmp,iFile);
  } else
    if (iFile > 0)
      body[iFile-1].dThermTemp = options->dDefault;
}

// Lehmer: Atmospheric Gas constant
void ReadAtmGasConst(BODY *body,CONTROL *control,FILES *files,OPTIONS *options,SYSTEM *system,int iFile){
  int lTmp=-1;
  double dTmp;

  AddOptionDouble(files->Infile[iFile].cIn,options->cName,&dTmp,&lTmp,control->Io.iVerbose);
  if (lTmp >= 0) {
    NotPrimaryInput(iFile,options->cName,files->Infile[iFile].cIn,lTmp,control->Io.iVerbose);
    if (dTmp < 0)
      body[iFile-1].dAtmGasConst = dTmp*dNegativeDouble(*options,files->Infile[iFile].cIn,control->Io.iVerbose);
    else
      body[iFile-1].dAtmGasConst = dTmp;
    UpdateFoundOption(&files->Infile[iFile],options,lTmp,iFile);
  } else
    if (iFile > 0)
      body[iFile-1].dAtmGasConst = options->dDefault;
}

// Lehmer: Pressure where XUV absorption is unity
void ReadPresXUV(BODY *body,CONTROL *control,FILES *files,OPTIONS *options,SYSTEM *system,int iFile){
  int lTmp=-1;
  double dTmp;

  AddOptionDouble(files->Infile[iFile].cIn,options->cName,&dTmp,&lTmp,control->Io.iVerbose);
  if (lTmp >= 0) {
    NotPrimaryInput(iFile,options->cName,files->Infile[iFile].cIn,lTmp,control->Io.iVerbose);
    if (dTmp < 0)
      body[iFile-1].dPresXUV = dTmp*dNegativeDouble(*options,files->Infile[iFile].cIn,control->Io.iVerbose);
    else
      body[iFile-1].dPresXUV = dTmp;
    UpdateFoundOption(&files->Infile[iFile],options,lTmp,iFile);
  } else
    if (iFile > 0)
      body[iFile-1].dPresXUV = options->dDefault;
}

void ReadWaterLossModel(BODY *body,CONTROL *control,FILES *files,OPTIONS *options,SYSTEM *system,int iFile) {
  /* This parameter cannot exist in primary file */
  int lTmp=-1;
  char cTmp[OPTLEN];

  AddOptionString(files->Infile[iFile].cIn,options->cName,cTmp,&lTmp,control->Io.iVerbose);
  if (lTmp >= 0) {
    NotPrimaryInput(iFile,options->cName,files->Infile[iFile].cIn,lTmp,control->Io.iVerbose);
    if (!memcmp(sLower(cTmp),"lb15",4)) {
      body[iFile-1].iWaterLossModel = ATMESC_LB15;
    } else if (!memcmp(sLower(cTmp),"lbex",4)) {
      body[iFile-1].iWaterLossModel = ATMESC_LBEXACT;
    } else if (!memcmp(sLower(cTmp),"tian",4)) {
      body[iFile-1].iWaterLossModel = ATMESC_TIAN;
    } else {
      if (control->Io.iVerbose >= VERBERR)
	      fprintf(stderr,"ERROR: Unknown argument to %s: %s. Options are LB15, LBEXACT, or TIAN.\n",options->cName,cTmp);
      LineExit(files->Infile[iFile].cIn,lTmp);
    }
    UpdateFoundOption(&files->Infile[iFile],options,lTmp,iFile);
  } else
    if (iFile > 0)
      body[iFile-1].iWaterLossModel = ATMESC_LBEXACT;
}

void ReadAtmXAbsEffH2OModel(BODY *body,CONTROL *control,FILES *files,OPTIONS *options,SYSTEM *system,int iFile) {
  /* This parameter cannot exist in primary file */
  int lTmp=-1;
  char cTmp[OPTLEN];

  AddOptionString(files->Infile[iFile].cIn,options->cName,cTmp,&lTmp,control->Io.iVerbose);
  if (lTmp >= 0) {
    NotPrimaryInput(iFile,options->cName,files->Infile[iFile].cIn,lTmp,control->Io.iVerbose);
    if (!memcmp(sLower(cTmp),"bolm",4)) {
      body[iFile-1].iAtmXAbsEffH2OModel = ATMESC_BOL16;
    } else if (!memcmp(sLower(cTmp),"none",4)) {
      body[iFile-1].iAtmXAbsEffH2OModel = ATMESC_NONE;
    } else {
      if (control->Io.iVerbose >= VERBERR)
	      fprintf(stderr,"ERROR: Unknown argument to %s: %s. Options are BOLMONT16 or NONE.\n",options->cName,cTmp);
      LineExit(files->Infile[iFile].cIn,lTmp);
    }
    UpdateFoundOption(&files->Infile[iFile],options,lTmp,iFile);
  } else
    if (iFile > 0)
      body[iFile-1].iAtmXAbsEffH2OModel = ATMESC_NONE;
}

void ReadPlanetRadiusModel(BODY *body,CONTROL *control,FILES *files,OPTIONS *options,SYSTEM *system,int iFile) {
  /* This parameter cannot exist in primary file */
  int lTmp=-1;
  char cTmp[OPTLEN];

  AddOptionString(files->Infile[iFile].cIn,options->cName,cTmp,&lTmp,control->Io.iVerbose);
  if (lTmp >= 0) {
    NotPrimaryInput(iFile,options->cName,files->Infile[iFile].cIn,lTmp,control->Io.iVerbose);
    if (!memcmp(sLower(cTmp),"lo",2)) {
      body[iFile-1].iPlanetRadiusModel = ATMESC_LOP12;
    } else if (!memcmp(sLower(cTmp),"le",2)) {
      body[iFile-1].iPlanetRadiusModel = ATMESC_LEHMER17;
    } else if (!memcmp(sLower(cTmp),"pr",2)) {
      body[iFile-1].iPlanetRadiusModel = ATMESC_PROXCENB;
    } else if (!memcmp(sLower(cTmp),"no",2)) {
      body[iFile-1].iPlanetRadiusModel = ATMESC_NONE;
    }
     else {
      if (control->Io.iVerbose >= VERBERR)
	      fprintf(stderr,"ERROR: Unknown argument to %s: %s. Options are LOPEZ12, PROXCENB, LEHMER17 or NONE.\n",options->cName,cTmp);
      LineExit(files->Infile[iFile].cIn,lTmp);
    }
    UpdateFoundOption(&files->Infile[iFile],options,lTmp,iFile);
  } else
    if (iFile > 0)
      body[iFile-1].iPlanetRadiusModel = ATMESC_NONE;
}

void ReadInstantO2Sink(BODY *body,CONTROL *control,FILES *files,OPTIONS *options,SYSTEM *system,int iFile) {
  /* This parameter cannot exist in primary file */
  int lTmp=-1;
  int bTmp;

  AddOptionBool(files->Infile[iFile].cIn,options->cName,&bTmp,&lTmp,control->Io.iVerbose);
  if (lTmp >= 0) {
    NotPrimaryInput(iFile,options->cName,files->Infile[iFile].cIn,lTmp,control->Io.iVerbose);
    body[iFile-1].bInstantO2Sink = bTmp;
    UpdateFoundOption(&files->Infile[iFile],options,lTmp,iFile);
  } else
    if (iFile > 0)
      AssignDefaultInt(options,&body[iFile-1].bInstantO2Sink,files->iNumInputs);
}

void ReadXFrac(BODY *body,CONTROL *control,FILES *files,OPTIONS *options,SYSTEM *system,int iFile) {
  /* This parameter cannot exist in primary file */
  int lTmp=-1;
  double dTmp;

  AddOptionDouble(files->Infile[iFile].cIn,options->cName,&dTmp,&lTmp,control->Io.iVerbose);
  if (lTmp >= 0) {
    NotPrimaryInput(iFile,options->cName,files->Infile[iFile].cIn,lTmp,control->Io.iVerbose);
    if (dTmp < 0) {
      if (control->Io.iVerbose >= VERBERR)
	      fprintf(stderr,"ERROR: %s must be >= 0.\n",options->cName);
      LineExit(files->Infile[iFile].cIn,lTmp);
    }
    body[iFile-1].dXFrac = dTmp;
    UpdateFoundOption(&files->Infile[iFile],options,lTmp,iFile);
  } else
    if (iFile > 0)
      body[iFile-1].dXFrac = options->dDefault;
}

void ReadAtmXAbsEffH(BODY *body,CONTROL *control,FILES *files,OPTIONS *options,SYSTEM *system,int iFile) {
  /* This parameter cannot exist in primary file */
  int lTmp=-1;
  double dTmp;

  AddOptionDouble(files->Infile[iFile].cIn,options->cName,&dTmp,&lTmp,control->Io.iVerbose);
  if (lTmp >= 0) {
    NotPrimaryInput(iFile,options->cName,files->Infile[iFile].cIn,lTmp,control->Io.iVerbose);
    if (dTmp < 0) {
      if (control->Io.iVerbose >= VERBERR)
	      fprintf(stderr,"ERROR: %s must be >= 0.\n",options->cName);
      LineExit(files->Infile[iFile].cIn,lTmp);
    }
    body[iFile-1].dAtmXAbsEffH = dTmp;
    UpdateFoundOption(&files->Infile[iFile],options,lTmp,iFile);
  } else
    if (iFile > 0)
      body[iFile-1].dAtmXAbsEffH = options->dDefault;
}

void ReadAtmXAbsEffH2O(BODY *body,CONTROL *control,FILES *files,OPTIONS *options,SYSTEM *system,int iFile) {
  /* This parameter cannot exist in primary file */
  int lTmp=-1;
  double dTmp;

  AddOptionDouble(files->Infile[iFile].cIn,options->cName,&dTmp,&lTmp,control->Io.iVerbose);
  if (lTmp >= 0) {
    NotPrimaryInput(iFile,options->cName,files->Infile[iFile].cIn,lTmp,control->Io.iVerbose);
    if (dTmp < 0) {
      if (control->Io.iVerbose >= VERBERR)
	      fprintf(stderr,"ERROR: %s must be >= 0.\n",options->cName);
      LineExit(files->Infile[iFile].cIn,lTmp);
    }
    body[iFile-1].dAtmXAbsEffH2O = dTmp;
    UpdateFoundOption(&files->Infile[iFile],options,lTmp,iFile);
  } else
    if (iFile > 0)
      body[iFile-1].dAtmXAbsEffH2O = options->dDefault;
}

void ReadEnvelopeMass(BODY *body,CONTROL *control,FILES *files,OPTIONS *options,SYSTEM *system,int iFile) {
  /* This parameter cannot exist in primary file */
  int lTmp=-1;
  double dTmp;

  AddOptionDouble(files->Infile[iFile].cIn,options->cName,&dTmp,&lTmp,control->Io.iVerbose);
  if (lTmp >= 0) {
    NotPrimaryInput(iFile,options->cName,files->Infile[iFile].cIn,lTmp,control->Io.iVerbose);
    if (dTmp < 0)
      body[iFile-1].dEnvelopeMass = dTmp*dNegativeDouble(*options,files->Infile[iFile].cIn,control->Io.iVerbose);
    else
      body[iFile-1].dEnvelopeMass = dTmp;
    UpdateFoundOption(&files->Infile[iFile],options,lTmp,iFile);
  } else
    if (iFile > 0)
      body[iFile-1].dEnvelopeMass = options->dDefault;
}

void ReadOxygenMass(BODY *body,CONTROL *control,FILES *files,OPTIONS *options,SYSTEM *system,int iFile) {
  /* This parameter cannot exist in primary file */
  int lTmp=-1;
  double dTmp;

  AddOptionDouble(files->Infile[iFile].cIn,options->cName,&dTmp,&lTmp,control->Io.iVerbose);
  if (lTmp >= 0) {
    NotPrimaryInput(iFile,options->cName,files->Infile[iFile].cIn,lTmp,control->Io.iVerbose);
    if (dTmp < 0) {
      if (control->Io.iVerbose >= VERBERR)
	      fprintf(stderr,"ERROR: %s must be >= 0.\n",options->cName);
      LineExit(files->Infile[iFile].cIn,lTmp);
    }
    body[iFile-1].dOxygenMass = dTmp;
    UpdateFoundOption(&files->Infile[iFile],options,lTmp,iFile);
  } else
    if (iFile > 0)
      body[iFile-1].dOxygenMass = options->dDefault;
}

void ReadOxygenMantleMass(BODY *body,CONTROL *control,FILES *files,OPTIONS *options,SYSTEM *system,int iFile) {
  /* This parameter cannot exist in primary file */
  int lTmp=-1;
  double dTmp;

  AddOptionDouble(files->Infile[iFile].cIn,options->cName,&dTmp,&lTmp,control->Io.iVerbose);
  if (lTmp >= 0) {
    NotPrimaryInput(iFile,options->cName,files->Infile[iFile].cIn,lTmp,control->Io.iVerbose);
    if (dTmp < 0) {
      if (control->Io.iVerbose >= VERBERR)
	      fprintf(stderr,"ERROR: %s must be >= 0.\n",options->cName);
      LineExit(files->Infile[iFile].cIn,lTmp);
    }
    body[iFile-1].dOxygenMantleMass = dTmp;
    UpdateFoundOption(&files->Infile[iFile],options,lTmp,iFile);
  } else
    if (iFile > 0)
      body[iFile-1].dOxygenMantleMass = options->dDefault;
}

void ReadSurfaceWaterMass(BODY *body,CONTROL *control,FILES *files,OPTIONS *options,SYSTEM *system,int iFile) {
  /* This parameter cannot exist in primary file */
  int lTmp=-1;
  double dTmp;

  AddOptionDouble(files->Infile[iFile].cIn,options->cName,&dTmp,&lTmp,control->Io.iVerbose);
  if (lTmp >= 0) {
    NotPrimaryInput(iFile,options->cName,files->Infile[iFile].cIn,lTmp,control->Io.iVerbose);
    if (dTmp < 0)
      body[iFile-1].dSurfaceWaterMass = dTmp*dNegativeDouble(*options,files->Infile[iFile].cIn,control->Io.iVerbose);
    else
      body[iFile-1].dSurfaceWaterMass = dTmp;
    UpdateFoundOption(&files->Infile[iFile],options,lTmp,iFile);
  } else
    if (iFile > 0)
      body[iFile-1].dSurfaceWaterMass = options->dDefault;
}

/* Halts */

void ReadHaltMinSurfaceWaterMass(BODY *body,CONTROL *control,FILES *files,OPTIONS *options,SYSTEM *system,int iFile) {
  /* This parameter cannot exist in primary file */
  int lTmp=-1;
  int bTmp;

  AddOptionBool(files->Infile[iFile].cIn,options->cName,&bTmp,&lTmp,control->Io.iVerbose);
  if (lTmp >= 0) {
    NotPrimaryInput(iFile,options->cName,files->Infile[iFile].cIn,lTmp,control->Io.iVerbose);
    control->Halt[iFile-1].bSurfaceDesiccated = bTmp;
    UpdateFoundOption(&files->Infile[iFile],options,lTmp,iFile);
  } else {
    if (iFile > 0)
      AssignDefaultInt(options,&control->Halt[iFile-1].bSurfaceDesiccated,files->iNumInputs);
  }
}

void ReadMinSurfaceWaterMass(BODY *body,CONTROL *control,FILES *files,OPTIONS *options,SYSTEM *system,int iFile) {
  /* This parameter cannot exist in primary file */
  int lTmp=-1;
  double dTmp;

  AddOptionDouble(files->Infile[iFile].cIn,options->cName,&dTmp,&lTmp,control->Io.iVerbose);
  if (lTmp >= 0) {
    NotPrimaryInput(iFile,options->cName,files->Infile[iFile].cIn,lTmp,control->Io.iVerbose);
    if (dTmp < 0)
      body[iFile-1].dMinSurfaceWaterMass = dTmp*dNegativeDouble(*options,files->Infile[iFile].cIn,control->Io.iVerbose);
    else
      body[iFile-1].dMinSurfaceWaterMass = dTmp;
    UpdateFoundOption(&files->Infile[iFile],options,lTmp,iFile);
  } else
    if (iFile > 0)
      body[iFile-1].dMinSurfaceWaterMass = options->dDefault;
}

void ReadHaltMinEnvelopeMass(BODY *body,CONTROL *control,FILES *files,OPTIONS *options,SYSTEM *system,int iFile) {
  /* This parameter cannot exist in primary file */
  int lTmp=-1;
  int bTmp;

  AddOptionBool(files->Infile[iFile].cIn,options->cName,&bTmp,&lTmp,control->Io.iVerbose);
  if (lTmp >= 0) {
    NotPrimaryInput(iFile,options->cName,files->Infile[iFile].cIn,lTmp,control->Io.iVerbose);
    control->Halt[iFile-1].bEnvelopeGone = bTmp;
    UpdateFoundOption(&files->Infile[iFile],options,lTmp,iFile);
  } else {
    if (iFile > 0)
      AssignDefaultInt(options,&control->Halt[iFile-1].bEnvelopeGone,files->iNumInputs);
  }
}

void ReadMinEnvelopeMass(BODY *body,CONTROL *control,FILES *files,OPTIONS *options,SYSTEM *system,int iFile) {
  /* This parameter cannot exist in primary file */
  int lTmp=-1;
  double dTmp;

  AddOptionDouble(files->Infile[iFile].cIn,options->cName,&dTmp,&lTmp,control->Io.iVerbose);
  if (lTmp >= 0) {
    NotPrimaryInput(iFile,options->cName,files->Infile[iFile].cIn,lTmp,control->Io.iVerbose);
    if (dTmp < 0)
      body[iFile-1].dMinEnvelopeMass = dTmp*dNegativeDouble(*options,files->Infile[iFile].cIn,control->Io.iVerbose);
    else
      body[iFile-1].dMinEnvelopeMass = dTmp;
    UpdateFoundOption(&files->Infile[iFile],options,lTmp,iFile);
  } else
    if (iFile > 0)
      body[iFile-1].dMinEnvelopeMass = options->dDefault;
}

void InitializeOptionsAtmEsc(OPTIONS *options,fnReadOption fnRead[]) {
  int iOpt,iFile;

  sprintf(options[OPT_XFRAC].cName,"dXFrac");
  sprintf(options[OPT_XFRAC].cDescr,"Fraction of planet radius in X-ray/XUV");
  sprintf(options[OPT_XFRAC].cDefault,"1");
  options[OPT_XFRAC].dDefault = 1;
  options[OPT_XFRAC].iType = 2;
  options[OPT_XFRAC].iMultiFile = 1;
  fnRead[OPT_XFRAC] = &ReadXFrac;

  sprintf(options[OPT_ATMXABSEFFH].cName,"dAtmXAbsEffH");
  sprintf(options[OPT_ATMXABSEFFH].cDescr,"Hydrogen X-ray/XUV absorption efficiency (epsilon)");
  sprintf(options[OPT_ATMXABSEFFH].cDefault,"0.15");
  options[OPT_ATMXABSEFFH].dDefault = 0.15;
  options[OPT_ATMXABSEFFH].iType = 2;
  options[OPT_ATMXABSEFFH].iMultiFile = 1;
  fnRead[OPT_ATMXABSEFFH] = &ReadAtmXAbsEffH;

  sprintf(options[OPT_ATMXABSEFFH2O].cName,"dAtmXAbsEffH2O");
  sprintf(options[OPT_ATMXABSEFFH2O].cDescr,"Water X-ray/XUV absorption efficiency (epsilon)");
  sprintf(options[OPT_ATMXABSEFFH2O].cDefault,"0.30");
  options[OPT_ATMXABSEFFH2O].dDefault = 0.15;
  options[OPT_ATMXABSEFFH2O].iType = 2;
  options[OPT_ATMXABSEFFH2O].iMultiFile = 1;
  fnRead[OPT_ATMXABSEFFH2O] = &ReadAtmXAbsEffH2O;

  sprintf(options[OPT_ATMXABSEFFH2OMODEL].cName,"sAtmXAbsEffH2OModel");
  sprintf(options[OPT_ATMXABSEFFH2OMODEL].cDescr,"Water X-ray/XUV absorption efficiency evolution model");
  sprintf(options[OPT_ATMXABSEFFH2OMODEL].cDefault,"NONE");
  options[OPT_ATMXABSEFFH2OMODEL].iType = 3;
  options[OPT_ATMXABSEFFH2OMODEL].iMultiFile = 1;
  fnRead[OPT_ATMXABSEFFH2OMODEL] = &ReadAtmXAbsEffH2OModel;

  sprintf(options[OPT_SURFACEWATERMASS].cName,"dSurfWaterMass");
  sprintf(options[OPT_SURFACEWATERMASS].cDescr,"Initial Surface Water Mass");
  sprintf(options[OPT_SURFACEWATERMASS].cDefault,"0");
  options[OPT_SURFACEWATERMASS].dDefault = 0;
  options[OPT_SURFACEWATERMASS].iType = 2;
  options[OPT_SURFACEWATERMASS].iMultiFile = 1;
  options[OPT_SURFACEWATERMASS].dNeg = TOMASS;
  sprintf(options[OPT_SURFACEWATERMASS].cNeg,"Terrestrial Oceans (TO)");
  fnRead[OPT_SURFACEWATERMASS] = &ReadSurfaceWaterMass;

  sprintf(options[OPT_OXYGENMASS].cName,"dOxygenMass");
  sprintf(options[OPT_OXYGENMASS].cDescr,"Initial Oxygen Mass");
  sprintf(options[OPT_OXYGENMASS].cDefault,"0");
  options[OPT_OXYGENMASS].dDefault = 0;
  options[OPT_OXYGENMASS].iType = 2;
  options[OPT_OXYGENMASS].iMultiFile = 1;
  fnRead[OPT_OXYGENMASS] = &ReadOxygenMass;

  sprintf(options[OPT_OXYGENMANTLEMASS].cName,"dOxygenMantleMass");
  sprintf(options[OPT_OXYGENMANTLEMASS].cDescr,"Initial Oxygen Mass in the Mantle");
  sprintf(options[OPT_OXYGENMANTLEMASS].cDefault,"0");
  options[OPT_OXYGENMANTLEMASS].dDefault = 0;
  options[OPT_OXYGENMANTLEMASS].iType = 2;
  options[OPT_OXYGENMANTLEMASS].iMultiFile = 1;
  fnRead[OPT_OXYGENMANTLEMASS] = &ReadOxygenMantleMass;

  sprintf(options[OPT_WATERLOSSMODEL].cName,"sWaterLossModel");
  sprintf(options[OPT_WATERLOSSMODEL].cDescr,"Water Loss and Oxygen Buildup Model");
  sprintf(options[OPT_WATERLOSSMODEL].cDefault,"LBEXACT");
  options[OPT_WATERLOSSMODEL].iType = 3;
  options[OPT_WATERLOSSMODEL].iMultiFile = 1;
  fnRead[OPT_WATERLOSSMODEL] = &ReadWaterLossModel;

  sprintf(options[OPT_PLANETRADIUSMODEL].cName,"sPlanetRadiusModel");
  sprintf(options[OPT_PLANETRADIUSMODEL].cDescr,"Gaseous Planet Radius Model");
  sprintf(options[OPT_PLANETRADIUSMODEL].cDefault,"NONE");
  options[OPT_PLANETRADIUSMODEL].iType = 3;
  options[OPT_PLANETRADIUSMODEL].iMultiFile = 1;
  fnRead[OPT_PLANETRADIUSMODEL] = &ReadPlanetRadiusModel;

  sprintf(options[OPT_INSTANTO2SINK].cName,"bInstantO2Sink");
  sprintf(options[OPT_INSTANTO2SINK].cDescr,"Is oxygen absorbed instantaneously at the surface?");
  sprintf(options[OPT_INSTANTO2SINK].cDefault,"0");
  options[OPT_INSTANTO2SINK].iType = 0;
  options[OPT_INSTANTO2SINK].iMultiFile = 1;
  fnRead[OPT_INSTANTO2SINK] = &ReadInstantO2Sink;

  sprintf(options[OPT_ENVELOPEMASS].cName,"dEnvelopeMass");
  sprintf(options[OPT_ENVELOPEMASS].cDescr,"Initial Envelope Mass");
  sprintf(options[OPT_ENVELOPEMASS].cDefault,"0");
  options[OPT_ENVELOPEMASS].dDefault = 0;
  options[OPT_ENVELOPEMASS].iType = 2;
  options[OPT_ENVELOPEMASS].iMultiFile = 1;
  options[OPT_ENVELOPEMASS].dNeg = MEARTH;
  sprintf(options[OPT_ENVELOPEMASS].cNeg,"Earth");
  fnRead[OPT_ENVELOPEMASS] = &ReadEnvelopeMass;

  sprintf(options[OPT_HALTDESICCATED].cName,"bHaltSurfaceDesiccated");
  sprintf(options[OPT_HALTDESICCATED].cDescr,"Halt at Desiccation?");
  sprintf(options[OPT_HALTDESICCATED].cDefault,"0");
  options[OPT_HALTDESICCATED].iType = 0;
  fnRead[OPT_HALTDESICCATED] = &ReadHaltMinSurfaceWaterMass;

  sprintf(options[OPT_HALTENVELOPEGONE].cName,"bHaltEnvelopeGone");
  sprintf(options[OPT_HALTENVELOPEGONE].cDescr,"Halt When Envelope Evaporates?");
  sprintf(options[OPT_HALTENVELOPEGONE].cDefault,"0");
  options[OPT_HALTENVELOPEGONE].iType = 0;
  fnRead[OPT_HALTENVELOPEGONE] = &ReadHaltMinEnvelopeMass;

  sprintf(options[OPT_MINSURFACEWATERMASS].cName,"dMinSurfWaterMass");
  sprintf(options[OPT_MINSURFACEWATERMASS].cDescr,"Minimum Surface Water Mass");
  sprintf(options[OPT_MINSURFACEWATERMASS].cDefault,"1.e-5 TO");
  options[OPT_MINSURFACEWATERMASS].dDefault = 1.e-5*TOMASS;
  options[OPT_MINSURFACEWATERMASS].iType = 2;
  options[OPT_MINSURFACEWATERMASS].dNeg = TOMASS;
  sprintf(options[OPT_MINSURFACEWATERMASS].cNeg,"Terrestrial Oceans (TO)");
  fnRead[OPT_MINSURFACEWATERMASS] = &ReadMinSurfaceWaterMass;

  sprintf(options[OPT_MINENVELOPEMASS].cName,"dMinEnvelopeMass");
  sprintf(options[OPT_MINENVELOPEMASS].cDescr,"Minimum Envelope Mass");
  sprintf(options[OPT_MINENVELOPEMASS].cDefault,"1.e-8 Earth");
  options[OPT_MINENVELOPEMASS].dDefault = 1.e-8*MEARTH;
  options[OPT_MINENVELOPEMASS].iType = 2;
  options[OPT_MINENVELOPEMASS].dNeg = MEARTH;
  sprintf(options[OPT_MINENVELOPEMASS].cNeg,"Earth");
  fnRead[OPT_MINENVELOPEMASS] = &ReadMinEnvelopeMass;

  sprintf(options[OPT_THERMTEMP].cName,"dThermTemp");
  sprintf(options[OPT_THERMTEMP].cDescr,"Thermosphere temperature");
  sprintf(options[OPT_THERMTEMP].cDefault,"880");
  options[OPT_THERMTEMP].dDefault = 880;
  options[OPT_THERMTEMP].iType = 2;
  options[OPT_THERMTEMP].iMultiFile = 1;
  fnRead[OPT_THERMTEMP] = &ReadThermTemp;

  sprintf(options[OPT_PRESXUV].cName,"dPresXUV");
  sprintf(options[OPT_PRESXUV].cDescr,"Pressure at base of Thermosphere");
  sprintf(options[OPT_PRESXUV].cDefault,"5 Pa");
  options[OPT_PRESXUV].dDefault = 5.0;
  options[OPT_PRESXUV].iType = 2;
  options[OPT_PRESXUV].iMultiFile = 1;
  fnRead[OPT_PRESXUV] = &ReadPresXUV;

  sprintf(options[OPT_ATMGASCONST].cName,"dAtmGasConst");
  sprintf(options[OPT_ATMGASCONST].cDescr,"Atmospheric Gas Constant");
  sprintf(options[OPT_ATMGASCONST].cDefault,"4124");
  options[OPT_ATMGASCONST].dDefault = 4124.0;
  options[OPT_ATMGASCONST].iType = 2;
  options[OPT_ATMGASCONST].iMultiFile = 1;
  fnRead[OPT_ATMGASCONST] = &ReadAtmGasConst;

  sprintf(options[OPT_FXUV].cName,"dFXUV");
  sprintf(options[OPT_FXUV].cDescr,"XUV Flux");
  options[OPT_FXUV].iType = 2;
  options[OPT_FXUV].iMultiFile = 1;
  fnRead[OPT_FXUV] = &ReadFXUV;
}

void ReadOptionsAtmEsc(BODY *body,CONTROL *control,FILES *files,OPTIONS *options,SYSTEM *system,fnReadOption fnRead[],int iBody) {
  int iOpt;

  for (iOpt=OPTSTARTATMESC;iOpt<OPTENDATMESC;iOpt++) {
    if (options[iOpt].iType != -1)
      fnRead[iOpt](body,control,files,&options[iOpt],system,iBody+1);
  }
}

/******************* Verify ATMESC ******************/

void VerifySurfaceWaterMass(BODY *body,OPTIONS *options,UPDATE *update,double dAge,fnUpdateVariable ***fnUpdate,int iBody) {

  update[iBody].iaType[update[iBody].iSurfaceWaterMass][0] = 1;
  update[iBody].iNumBodies[update[iBody].iSurfaceWaterMass][0] = 1;
  update[iBody].iaBody[update[iBody].iSurfaceWaterMass][0] = malloc(update[iBody].iNumBodies[update[iBody].iSurfaceWaterMass][0]*sizeof(int));
  update[iBody].iaBody[update[iBody].iSurfaceWaterMass][0][0] = iBody;

  update[iBody].pdDSurfaceWaterMassDtAtmesc = &update[iBody].daDerivProc[update[iBody].iSurfaceWaterMass][0];
  fnUpdate[iBody][update[iBody].iSurfaceWaterMass][0] = &fdDSurfaceWaterMassDt;
}

void VerifyOxygenMass(BODY *body,OPTIONS *options,UPDATE *update,double dAge,fnUpdateVariable ***fnUpdate,int iBody) {

  update[iBody].iaType[update[iBody].iOxygenMass][0] = 1;
  update[iBody].iNumBodies[update[iBody].iOxygenMass][0] = 1;
  update[iBody].iaBody[update[iBody].iOxygenMass][0] = malloc(update[iBody].iNumBodies[update[iBody].iOxygenMass][0]*sizeof(int));
  update[iBody].iaBody[update[iBody].iOxygenMass][0][0] = iBody;

  update[iBody].pdDOxygenMassDtAtmesc = &update[iBody].daDerivProc[update[iBody].iOxygenMass][0];
  fnUpdate[iBody][update[iBody].iOxygenMass][0] = &fdDOxygenMassDt;
}

void VerifyOxygenMantleMass(BODY *body,OPTIONS *options,UPDATE *update,double dAge,fnUpdateVariable ***fnUpdate,int iBody) {

  update[iBody].iaType[update[iBody].iOxygenMantleMass][0] = 1;
  update[iBody].iNumBodies[update[iBody].iOxygenMantleMass][0] = 1;
  update[iBody].iaBody[update[iBody].iOxygenMantleMass][0] = malloc(update[iBody].iNumBodies[update[iBody].iOxygenMantleMass][0]*sizeof(int));
  update[iBody].iaBody[update[iBody].iOxygenMantleMass][0][0] = iBody;

  update[iBody].pdDOxygenMantleMassDtAtmesc = &update[iBody].daDerivProc[update[iBody].iOxygenMantleMass][0];
  fnUpdate[iBody][update[iBody].iOxygenMantleMass][0] = &fdDOxygenMantleMassDt;
}

void VerifyEnvelopeMass(BODY *body,OPTIONS *options,UPDATE *update,double dAge,fnUpdateVariable ***fnUpdate,int iBody) {

  update[iBody].iaType[update[iBody].iEnvelopeMass][0] = 1;
  update[iBody].iNumBodies[update[iBody].iEnvelopeMass][0] = 1;
  update[iBody].iaBody[update[iBody].iEnvelopeMass][0] = malloc(update[iBody].iNumBodies[update[iBody].iEnvelopeMass][0]*sizeof(int));
  update[iBody].iaBody[update[iBody].iEnvelopeMass][0][0] = iBody;

  update[iBody].pdDEnvelopeMassDtAtmesc = &update[iBody].daDerivProc[update[iBody].iEnvelopeMass][0];
  fnUpdate[iBody][update[iBody].iEnvelopeMass][0] = &fdDEnvelopeMassDt;
}

void VerifyMassAtmEsc(BODY *body,OPTIONS *options,UPDATE *update,double dAge,fnUpdateVariable ***fnUpdate,int iBody) {

  update[iBody].iaType[update[iBody].iMass][0] = 1;
  update[iBody].iNumBodies[update[iBody].iMass][0] = 1;
  update[iBody].iaBody[update[iBody].iMass][0] = malloc(update[iBody].iNumBodies[update[iBody].iMass][0]*sizeof(int));
  update[iBody].iaBody[update[iBody].iMass][0][0] = iBody;

  update[iBody].pdDMassDtAtmesc = &update[iBody].daDerivProc[update[iBody].iMass][0];
  fnUpdate[iBody][update[iBody].iMass][0] = &fdDEnvelopeMassDt;
}

void VerifyRadiusAtmEsc(BODY *body, CONTROL *control, OPTIONS *options,UPDATE *update,double dAge,fnUpdateVariable ***fnUpdate,int iBody) {

  // Assign radius
  if (body[iBody].iPlanetRadiusModel == ATMESC_LOP12) {
    body[iBody].dRadius = fdLopezRadius(body[iBody].dMass, body[iBody].dEnvelopeMass / body[iBody].dMass, 10., body[iBody].dAge, 1);

    if (options[OPT_RADIUS].iLine[iBody+1] >= 0) {
      // User specified radius, but we're reading it from the grid!
      if (control->Io.iVerbose >= VERBINPUT)
        printf("WARNING: Radius set for body %d, but this value will be computed from the grid.\n", iBody);
    }
  } else if (body[iBody].iPlanetRadiusModel == ATMESC_PROXCENB) {
    body[iBody].dRadius = fdProximaCenBRadius(body[iBody].dEnvelopeMass / body[iBody].dMass, body[iBody].dAge, body[iBody].dMass);
    if (options[OPT_RADIUS].iLine[iBody+1] >= 0) {
      // User specified radius, but we're reading it from the grid!
      if (control->Io.iVerbose >= VERBINPUT)
        printf("WARNING: Radius set for body %d, but this value will be computed from the grid.\n", iBody);
    }
  }

  update[iBody].iaType[update[iBody].iRadius][0] = 0;
  update[iBody].iNumBodies[update[iBody].iRadius][0] = 1;
  update[iBody].iaBody[update[iBody].iRadius][0] = malloc(update[iBody].iNumBodies[update[iBody].iRadius][0]*sizeof(int));
  update[iBody].iaBody[update[iBody].iRadius][0][0] = iBody;

  update[iBody].pdRadiusAtmesc = &update[iBody].daDerivProc[update[iBody].iRadius][0];   // NOTE: This points to the VALUE of the radius
  fnUpdate[iBody][update[iBody].iRadius][0] = &fdPlanetRadius;                            // NOTE: Same here!

}

void fnForceBehaviorAtmEsc(BODY *body,EVOLVE *evolve,IO *io,SYSTEM *system,UPDATE *update,fnUpdateVariable ***fnUpdate,int iBody,int iModule) {

  if ((body[iBody].dSurfaceWaterMass <= body[iBody].dMinSurfaceWaterMass) && (body[iBody].dSurfaceWaterMass > 0.)){
    // Let's desiccate this planet.
    body[iBody].dSurfaceWaterMass = 0.;
  }
  if ((body[iBody].dEnvelopeMass <= body[iBody].dMinEnvelopeMass) && (body[iBody].dEnvelopeMass > 0.)){
    // Let's remove its envelope.
    body[iBody].dEnvelopeMass = 0.;
  }
}

void fnPropertiesAtmEsc(BODY *body, EVOLVE *evolve, UPDATE *update, int iBody) {

/*
todo:
 - change radsurf to radsolid;
 - output all relevant parameters;
 - vtest working -- rory if not
 - pull from master --. resolve conflict
 - recommit
 - then pull request
*/

  if (body[iBody].iPlanetRadiusModel == ATMESC_LEHMER17) {
    body[iBody].dRadSolid = 1.3 * pow(body[iBody].dMass - body[iBody].dEnvelopeMass, 0.27);
    body[iBody].dGravAccel = BIGG * (body[iBody].dMass - body[iBody].dEnvelopeMass) / (body[iBody].dRadSolid * body[iBody].dRadSolid);
    body[iBody].dScaleHeight = body[iBody].dAtmGasConst * body[iBody].dThermTemp / body[iBody].dGravAccel;
    body[iBody].dRadXUV = fdLehmerRadius(body[iBody].dEnvelopeMass, body[iBody].dGravAccel, body[iBody].dRadSolid, body[iBody].dPresXUV, body[iBody].dScaleHeight,0);
  }

  // Ktide (due to body zero only). WARNING: not suited for binary...
  double xi = (pow(body[iBody].dMass / (3. * body[0].dMass), (1. / 3)) *
               body[iBody].dSemi) / (body[iBody].dRadius * body[iBody].dXFrac);

  // For circumbinary planets, assume no Ktide enhancement (ehhhhh sketchy)
  if(body[iBody].bBinary && body[iBody].iBodyType == 0)
  {
      body[iBody].dKTide = 1.0;
  }
  else
  {
      if (xi > 1)
        body[iBody].dKTide = (1 - 3 / (2 * xi) + 1 / (2 * pow(xi, 3)));
      else
        body[iBody].dKTide = 0;
  }

  // The XUV flux
<<<<<<< HEAD
  double fxuv = fdInsolation(body, iBody, 1);
  
  // The H2O XUV escape efficiency
  if (body[iBody].iAtmXAbsEffH2OModel == ATMESC_BOL16)
    body[iBody].dAtmXAbsEffH2O = fdXUVEfficiencyBolmont2016(fxuv);
  
=======
  if (body[iBody].bCalcFXUV){
    body[iBody].dFXUV = fdInsolation(body, iBody, 1);
  }

>>>>>>> 5455eb22
  // Reference hydrogen flux for the water loss
  body[iBody].dFHRef = (body[iBody].dAtmXAbsEffH2O * body[iBody].dFXUV * body[iBody].dRadius) /
                       (4 * BIGG * body[iBody].dMass * body[iBody].dKTide * ATOMMASS);

  // Surface gravity
  double g = (BIGG * body[iBody].dMass) / (body[iBody].dRadius * body[iBody].dRadius);

  // Oxygen mixing ratio
  double XO = fdAtomicOxygenMixingRatio(body[iBody].dSurfaceWaterMass, body[iBody].dOxygenMass);

  // Diffusion-limited H escape rate
  body[iBody].dFHDiffLim = BDIFF * g * ATOMMASS * (QOH - 1.) / (KBOLTZ * THERMT * (1. + XO / (1. - XO)));

  // Is water escaping?
  if (!fbDoesWaterEscape(body, iBody)) {

    body[iBody].dOxygenEta = 0;
    body[iBody].dCrossoverMass = 0;
    body[iBody].bRunaway = 0;
    body[iBody].iWaterEscapeRegime = ATMESC_NONE;
    body[iBody].dMDotWater = 0;

  } else {

    body[iBody].bRunaway = 1;

    // Select an escape/oxygen buildup model
    if (body[iBody].iWaterLossModel == ATMESC_LB15) {

      // Luger and Barnes (2015)
      double x = (KBOLTZ * THERMT * body[iBody].dFHRef) / (10 * BDIFF * g * ATOMMASS);
      if (x < 1) {
        body[iBody].dOxygenEta = 0;
        body[iBody].dCrossoverMass = ATOMMASS + 1.5 * KBOLTZ * THERMT * body[iBody].dFHRef / (BDIFF * g);
      } else {
        body[iBody].dOxygenEta = (x - 1) / (x + 8);
        body[iBody].dCrossoverMass = 43. / 3. * ATOMMASS + KBOLTZ * THERMT * body[iBody].dFHRef / (6 * BDIFF * g);
      }

    } else if ((body[iBody].iWaterLossModel == ATMESC_LBEXACT) | (body[iBody].iWaterLossModel == ATMESC_TIAN)) {

      double x = (QOH - 1.) * (1. - XO) * (BDIFF * g * ATOMMASS) / (KBOLTZ * THERMT);
      double FH;
      double rat;

      // Get the crossover mass
      if (body[iBody].dFHRef < x) {

        // mcross < mo
        body[iBody].dCrossoverMass = ATOMMASS + (1. / (1. - XO)) * (KBOLTZ * THERMT * body[iBody].dFHRef) / (BDIFF * g);
        FH = body[iBody].dFHRef;
        rat = (body[iBody].dCrossoverMass / ATOMMASS - QOH) / (body[iBody].dCrossoverMass / ATOMMASS - 1.);
        body[iBody].dOxygenEta = 0;

      } else {

        // mcross >= mo
        double num = 1. + (XO / (1. - XO)) * QOH * QOH;
        double den = 1. + (XO / (1. - XO)) * QOH;
        body[iBody].dCrossoverMass = ATOMMASS * num / den + (KBOLTZ * THERMT * body[iBody].dFHRef) / (1 + XO * (QOH - 1) * BDIFF * g);
        rat = (body[iBody].dCrossoverMass / ATOMMASS - QOH) / (body[iBody].dCrossoverMass / ATOMMASS - 1.);
        FH = body[iBody].dFHRef * pow(1. + (XO / (1. + XO)) * QOH * rat, -1);
        body[iBody].dOxygenEta = 2 * XO / (1. - XO) * rat;

      }

    }

    if ((XO > 0.6) && (body[iBody].iWaterLossModel == ATMESC_LBEXACT)) {
      // Schaefer et al. (2016) prescription, section 2.2
      // NOTE: Perhaps a better criterion is (body[iBody].dOxygenEta > 1),
      // which ensures oxygen never escapes faster than it is being produced?
      body[iBody].iWaterEscapeRegime = ATMESC_DIFFLIM;
      body[iBody].dOxygenEta = 0;
      body[iBody].dMDotWater = body[iBody].dFHDiffLim * (4 * ATOMMASS * PI * body[iBody].dRadius * body[iBody].dRadius);
    } else {
      // In the Tian model, oxygen escapes when it's the dominant species. I think this is wrong...
      body[iBody].iWaterEscapeRegime = ATMESC_ELIM;
      body[iBody].dMDotWater = body[iBody].dFHRef * (4 * ATOMMASS * PI * body[iBody].dRadius * body[iBody].dRadius);
    }
  }

}

void VerifyAtmEsc(BODY *body,CONTROL *control,FILES *files,OPTIONS *options,OUTPUT *output,SYSTEM *system,UPDATE *update,fnUpdateVariable ***fnUpdate,int iBody,int iModule) {
  int bAtmEsc=0;

  /* AtmEsc is active for this body if this subroutine is called. */

  // Is FXUV specified in input file?
  if (options[OPT_FXUV].iLine[iBody+1] > -1){
    body[iBody].bCalcFXUV = 0;
  }
  else{
    body[iBody].bCalcFXUV = 1;
  }

  if (body[iBody].iPlanetRadiusModel == ATMESC_LEHMER17) {
    body[iBody].dRadSolid = 1.3 * pow(body[iBody].dMass - body[iBody].dEnvelopeMass, 0.27);
    body[iBody].dGravAccel = BIGG * (body[iBody].dMass - body[iBody].dEnvelopeMass) / (body[iBody].dRadSolid * body[iBody].dRadSolid);
    body[iBody].dScaleHeight = body[iBody].dAtmGasConst * body[iBody].dThermTemp / body[iBody].dGravAccel;
    body[iBody].dRadXUV = fdLehmerRadius(body[iBody].dEnvelopeMass, body[iBody].dGravAccel, body[iBody].dRadSolid, body[iBody].dPresXUV, body[iBody].dScaleHeight,0);
}

  if (body[iBody].dSurfaceWaterMass > 0) {
    VerifySurfaceWaterMass(body,options,update,body[iBody].dAge,fnUpdate,iBody);
    VerifyOxygenMass(body,options,update,body[iBody].dAge,fnUpdate,iBody);
    VerifyOxygenMantleMass(body,options,update,body[iBody].dAge,fnUpdate,iBody);
    bAtmEsc = 1;
  }

  if (body[iBody].dEnvelopeMass > 0) {
    VerifyEnvelopeMass(body,options,update,body[iBody].dAge,fnUpdate,iBody);
    VerifyMassAtmEsc(body,options,update,body[iBody].dAge,fnUpdate,iBody);
    bAtmEsc = 1;
  }

  // Ensure envelope mass is physical
  if (body[iBody].dEnvelopeMass > body[iBody].dMass) {
    if (control->Io.iVerbose >= VERBERR)
      fprintf(stderr,"ERROR: %s cannot be greater than %s in file %s.\n",options[OPT_ENVELOPEMASS].cName,options[OPT_MASS].cName,files->Infile[iBody+1].cIn);
    exit(EXIT_INPUT);
  }

  // Initialize rg duration
  body[iBody].dRGDuration = 0.;

  if (!bAtmEsc && control->Io.iVerbose >= VERBINPUT)
    fprintf(stderr,"WARNING: ATMESC called for body %s, but no atmosphere/water present!\n",body[iBody].cName);

  // Radius evolution
  if (update[iBody].iNumRadius > 1) {
    if (control->Io.iVerbose >= VERBERR)
      fprintf(stderr,"ERROR: Looks like there's more than one equation trying to set dRadius for body %d!", iBody);
    exit(EXIT_INPUT);
  }
  VerifyRadiusAtmEsc(body,control,options,update,body[iBody].dAge,fnUpdate,iBody);

  control->fnForceBehavior[iBody][iModule] = &fnForceBehaviorAtmEsc;
  control->fnPropsAux[iBody][iModule] = &fnPropertiesAtmEsc;
  control->Evolve.fnBodyCopy[iBody][iModule] = &BodyCopyAtmEsc;

}

/**************** ATMESC update ****************/

void InitializeUpdateAtmEsc(BODY *body,UPDATE *update,int iBody) {
  if (body[iBody].dSurfaceWaterMass > 0) {
    if (update[iBody].iNumSurfaceWaterMass == 0)
      update[iBody].iNumVars++;
    update[iBody].iNumSurfaceWaterMass++;

    if (update[iBody].iNumOxygenMass == 0)
      update[iBody].iNumVars++;
    update[iBody].iNumOxygenMass++;

    if (update[iBody].iNumOxygenMantleMass == 0)
      update[iBody].iNumVars++;
    update[iBody].iNumOxygenMantleMass++;
  }

  if (body[iBody].dEnvelopeMass > 0) {
    if (update[iBody].iNumEnvelopeMass == 0)
      update[iBody].iNumVars++;
    update[iBody].iNumEnvelopeMass++;

    if (update[iBody].iNumMass == 0)
      update[iBody].iNumVars++;
    update[iBody].iNumMass++;
  }

  if (body[iBody].dRadius > 0) {
    if (update[iBody].iNumRadius == 0)
      update[iBody].iNumVars++;
    update[iBody].iNumRadius++;
  }

}

void FinalizeUpdateEccAtmEsc(BODY *body,UPDATE *update,int *iEqn,int iVar,int iBody,int iFoo) {
  /* Nothing */
}

void FinalizeUpdateSurfaceWaterMassAtmEsc(BODY *body,UPDATE*update,int *iEqn,int iVar,int iBody,int iFoo) {
  update[iBody].iaModule[iVar][*iEqn] = ATMESC;
  update[iBody].iNumSurfaceWaterMass = (*iEqn)++;
}

void FinalizeUpdateOxygenMassAtmEsc(BODY *body,UPDATE*update,int *iEqn,int iVar,int iBody,int iFoo) {
  update[iBody].iaModule[iVar][*iEqn] = ATMESC;
  update[iBody].iNumOxygenMass = (*iEqn)++;
}

void FinalizeUpdateOxygenMantleMassAtmEsc(BODY *body,UPDATE*update,int *iEqn,int iVar,int iBody,int iFoo) {
  update[iBody].iaModule[iVar][*iEqn] = ATMESC;
  update[iBody].iNumOxygenMantleMass = (*iEqn)++;
}

void FinalizeUpdateEnvelopeMassAtmEsc(BODY *body,UPDATE*update,int *iEqn,int iVar,int iBody,int iFoo) {
  update[iBody].iaModule[iVar][*iEqn] = ATMESC;
  update[iBody].iNumEnvelopeMass = (*iEqn)++;
}

void FinalizeUpdateMassAtmEsc(BODY *body,UPDATE*update,int *iEqn,int iVar,int iBody,int iFoo) {
  update[iBody].iaModule[iVar][*iEqn] = ATMESC;
  update[iBody].iNumMass = (*iEqn)++;
}

void FinalizeUpdateOblAtmEsc(BODY *body,UPDATE *update,int *iEqn,int iVar,int iBody,int iFoo) {
  /* Nothing */
}

void FinalizeUpdateRotAtmEsc(BODY *body,UPDATE *update,int *iEqn,int iVar,int iBody,int iFoo) {
  /* Nothing */
}

void FinalizeUpdateSemiAtmEsc(BODY *body,UPDATE *update,int *iEqn,int iVar,int iBody,int iFoo) {
  /* Nothing */
}

void FinalizeUpdateRadiusAtmEsc(BODY *body,UPDATE*update,int *iEqn,int iVar,int iBody,int iFoo) {
  update[iBody].iaModule[iVar][*iEqn] = ATMESC;
  update[iBody].iNumRadius = (*iEqn)++;
}

/***************** ATMESC Halts *****************/

int fbHaltSurfaceDesiccated(BODY *body,EVOLVE *evolve,HALT *halt,IO *io,UPDATE *update,int iBody) {

  if (body[iBody].dSurfaceWaterMass <= body[iBody].dMinSurfaceWaterMass) {
    if (io->iVerbose >= VERBPROG) {
      printf("HALT: %s's surface water mass =  ",body[iBody].cName);
      fprintd(stdout,body[iBody].dSurfaceWaterMass/TOMASS,io->iSciNot,io->iDigits);
      printf("TO.\n");
    }
    return 1;
  }
  return 0;
}

int fbHaltEnvelopeGone(BODY *body,EVOLVE *evolve,HALT *halt,IO *io,UPDATE *update,int iBody) {

  if (body[iBody].dEnvelopeMass <= body[iBody].dMinEnvelopeMass) {
    if (io->iVerbose >= VERBPROG) {
      printf("HALT: %s's envelope mass =  ",body[iBody].cName);
      fprintd(stdout,body[iBody].dEnvelopeMass/MEARTH,io->iSciNot,io->iDigits);
      printf("Earth Masses.\n");
    }
    return 1;
  }
  return 0;
}

void CountHaltsAtmEsc(HALT *halt,int *iHalt) {
  if (halt->bSurfaceDesiccated)
    (*iHalt)++;
  if (halt->bEnvelopeGone)
    (*iHalt)++;
}

void VerifyHaltAtmEsc(BODY *body,CONTROL *control,OPTIONS *options,int iBody,int *iHalt) {

  if (control->Halt[iBody].bSurfaceDesiccated)
    control->fnHalt[iBody][(*iHalt)++] = &fbHaltSurfaceDesiccated;

  if (control->Halt[iBody].bEnvelopeGone)
    control->fnHalt[iBody][(*iHalt)++] = &fbHaltEnvelopeGone;
}

/************* ATMESC Outputs ******************/

void HelpOutputAtmEsc(OUTPUT *output) {
  int iOut;

  printf("\n ------ ATMESC output ------\n");
  for (iOut=OUTSTARTATMESC;iOut<OUTENDATMESC;iOut++)
    WriteHelpOutput(&output[iOut]);
}

void WriteSurfaceWaterMass(BODY *body,CONTROL *control,OUTPUT *output,SYSTEM *system,UNITS *units,UPDATE *update,int iBody,double *dTmp,char cUnit[]) {
  *dTmp = body[iBody].dSurfaceWaterMass;

  if (output->bDoNeg[iBody]) {
    *dTmp *= output->dNeg;
    strcpy(cUnit,output->cNeg);
  } else {
    *dTmp /= fdUnitsMass(units->iMass);
    fsUnitsMass(units->iMass,cUnit);
  }

}

void WriteOxygenMass(BODY *body,CONTROL *control,OUTPUT *output,SYSTEM *system,UNITS *units,UPDATE *update,int iBody,double *dTmp,char cUnit[]) {
  *dTmp = body[iBody].dOxygenMass;

  if (output->bDoNeg[iBody]) {
    *dTmp *= 1.e-5 * ((BIGG * body[iBody].dMass) / (4. * PI * pow(body[iBody].dRadius, 4)));
    strcpy(cUnit,output->cNeg);
  } else {
    *dTmp /= fdUnitsMass(units->iMass);
    fsUnitsMass(units->iMass,cUnit);
  }

}

void WriteOxygenMantleMass(BODY *body,CONTROL *control,OUTPUT *output,SYSTEM *system,UNITS *units,UPDATE *update,int iBody,double *dTmp,char cUnit[]) {
  *dTmp = body[iBody].dOxygenMantleMass;

  if (output->bDoNeg[iBody]) {
    *dTmp *= 1.e-5 * ((BIGG * body[iBody].dMass) / (4. * PI * pow(body[iBody].dRadius, 4)));
    strcpy(cUnit,output->cNeg);
  } else {
    *dTmp /= fdUnitsMass(units->iMass);
    fsUnitsMass(units->iMass,cUnit);
  }

}

void WritePlanetRadius(BODY *body,CONTROL *control,OUTPUT *output,SYSTEM *system,UNITS *units,UPDATE *update,int iBody,double *dTmp,char cUnit[]) {
  *dTmp = body[iBody].dRadius;

  if (output->bDoNeg[iBody]) {
    *dTmp *= output->dNeg;
    strcpy(cUnit,output->cNeg);
  } else {
    *dTmp /= fdUnitsLength(units->iLength);
    fsUnitsLength(units->iLength,cUnit);
  }

}

void WriteEnvelopeMass(BODY *body,CONTROL *control,OUTPUT *output,SYSTEM *system,UNITS *units,UPDATE *update,int iBody,double *dTmp,char cUnit[]) {
  *dTmp = body[iBody].dEnvelopeMass;

  if (output->bDoNeg[iBody]) {
    *dTmp *= output->dNeg;
    strcpy(cUnit,output->cNeg);
  } else {
    *dTmp /= fdUnitsMass(units->iMass);
    fsUnitsMass(units->iMass,cUnit);
  }
}

void WriteRGLimit(BODY *body,CONTROL *control,OUTPUT *output,SYSTEM *system,UNITS *units,UPDATE *update,int iBody,double *dTmp,char cUnit[]) {

  // Get the RG flux
  double flux = fdHZRG14(body[0].dLuminosity, body[0].dTemperature, body[iBody].dEcc, body[iBody].dMass);

  // Convert to semi-major axis *at current eccentricity!*
  *dTmp = pow(4 * PI * flux /  (body[0].dLuminosity * pow((1 - body[iBody].dEcc * body[iBody].dEcc), 0.5)), -0.5);

  if (output->bDoNeg[iBody]) {
    *dTmp *= output->dNeg;
    strcpy(cUnit,output->cNeg);
  } else {
    *dTmp /= fdUnitsLength(units->iLength);
    fsUnitsLength(units->iLength,cUnit);
  }
}

void WriteOxygenMixingRatio(BODY *body,CONTROL *control,OUTPUT *output,SYSTEM *system,UNITS *units,UPDATE *update,int iBody,double *dTmp,char cUnit[]) {
  *dTmp = fdAtomicOxygenMixingRatio(body[iBody].dSurfaceWaterMass, body[iBody].dOxygenMass);
  strcpy(cUnit,"");
}

void WriteOxygenEta(BODY *body,CONTROL *control,OUTPUT *output,SYSTEM *system,UNITS *units,UPDATE *update,int iBody,double *dTmp,char cUnit[]) {
  *dTmp = body[iBody].dOxygenEta;
  strcpy(cUnit,"");
}

<<<<<<< HEAD
void WriteAtmXAbsEffH2O(BODY *body,CONTROL *control,OUTPUT *output,SYSTEM *system,UNITS *units,UPDATE *update,int iBody,double *dTmp,char cUnit[]) {
  *dTmp = body[iBody].dAtmXAbsEffH2O;
  strcpy(cUnit,"");
}

void WriteFXUV(BODY *body,CONTROL *control,OUTPUT *output,SYSTEM *system,UNITS *units,UPDATE *update,int iBody,double *dTmp,char cUnit[]) {
  
  *dTmp = fdInsolation(body, iBody, 1);  
=======
void WritePlanetRadXUV(BODY *body,CONTROL *control,OUTPUT *output,SYSTEM *system,UNITS *units,UPDATE *update,int iBody,double *dTmp,char cUnit[]) {
  *dTmp = body[iBody].dRadXUV;

  if (output->bDoNeg[iBody]) {
    *dTmp *= output->dNeg;
    strcpy(cUnit,output->cNeg);
  } else {
    *dTmp /= fdUnitsLength(units->iLength);
    fsUnitsLength(units->iLength,cUnit);
  }
}

void WriteDEnvMassDt(BODY *body,CONTROL *control,OUTPUT *output,SYSTEM *system,UNITS *units,UPDATE *update,int iBody,double *dTmp,char cUnit[]){
  double dDeriv;

  dDeriv = *(update[iBody].pdDEnvelopeMassDtAtmesc);
  *dTmp = dDeriv;

>>>>>>> 5455eb22
  if (output->bDoNeg[iBody]) {
    *dTmp *= output->dNeg;
    strcpy(cUnit,output->cNeg);
  } else {
<<<<<<< HEAD
    strcpy(cUnit,"W/m^2");
  }
  
}

=======
    *dTmp *= fdUnitsTime(units->iTime)/fdUnitsMass(units->iMass);

  }
}

void WriteThermTemp(BODY *body,CONTROL *control,OUTPUT *output,SYSTEM *system,UNITS *units,UPDATE *update,int iBody,double *dTmp,char cUnit[]) {
 *dTmp = body[iBody].dThermTemp;

 if (output->bDoNeg[iBody]) {
   *dTmp *= output->dNeg;
   strcpy(cUnit,output->cNeg);
 } else { }
}

void WritePresSurf(BODY *body,CONTROL *control,OUTPUT *output,SYSTEM *system,UNITS *units,UPDATE *update,int iBody,double *dTmp,char cUnit[]) {
  *dTmp = body[iBody].dPresSurf;

  if (output->bDoNeg[iBody]){
    *dTmp *= output->dNeg;
    strcpy(cUnit,output->cNeg);
  } else { }
}

void WritePresXUV(BODY *body,CONTROL *control,OUTPUT *output,SYSTEM *system,UNITS *units,UPDATE *update,int iBody,double *dTmp,char cUnit[]) {
  *dTmp = body[iBody].dPresXUV;

  if (output->bDoNeg[iBody]){
    *dTmp *= output->dNeg;
    strcpy(cUnit,output->cNeg);
  } else { }
}

void WriteScaleHeight(BODY *body,CONTROL *control,OUTPUT *output,SYSTEM *system,UNITS *units,UPDATE *update,int iBody,double *dTmp,char cUnit[]) {
  *dTmp = body[iBody].dScaleHeight;

  if (output->bDoNeg[iBody]){
    *dTmp *= output->dNeg;
    strcpy(cUnit,output->cNeg);
  } else { }
}

void WriteAtmGasConst(BODY *body,CONTROL *control,OUTPUT *output,SYSTEM *system,UNITS *units,UPDATE *update,int iBody,double *dTmp,char cUnit[]) {
  *dTmp = body[iBody].dAtmGasConst;

  if (output->bDoNeg[iBody]){
    *dTmp *= output->dNeg;
    strcpy(cUnit,output->cNeg);
  } else { }
}

void WriteRadSolid(BODY *body,CONTROL *control,OUTPUT *output,SYSTEM *system,UNITS *units,UPDATE *update,int iBody,double *dTmp,char cUnit[]) {
  *dTmp = body[iBody].dRadSolid;

  if (output->bDoNeg[iBody]) {
    *dTmp *= output->dNeg;
    strcpy(cUnit,output->cNeg);
  } else {
    *dTmp /= fdUnitsLength(units->iLength);
    fsUnitsLength(units->iLength,cUnit);
  }
}

void WriteFXUV(BODY *body,CONTROL *control,OUTPUT *output,SYSTEM *system,UNITS *units,UPDATE *update,int iBody,double *dTmp,char cUnit[]) {
  *dTmp = body[iBody].dFXUV;

  if (output->bDoNeg[iBody]){
    *dTmp *= output->dNeg;
    strcpy(cUnit,output->cNeg);
  } else { }
}



>>>>>>> 5455eb22
void InitializeOutputAtmEsc(OUTPUT *output,fnWriteOutput fnWrite[]) {

  sprintf(output[OUT_SURFACEWATERMASS].cName,"SurfWaterMass");
  sprintf(output[OUT_SURFACEWATERMASS].cDescr,"Surface Water Mass");
  sprintf(output[OUT_SURFACEWATERMASS].cNeg,"TO");
  output[OUT_SURFACEWATERMASS].bNeg = 1;
  output[OUT_SURFACEWATERMASS].dNeg = 1./TOMASS;
  output[OUT_SURFACEWATERMASS].iNum = 1;
  output[OUT_SURFACEWATERMASS].iModuleBit = ATMESC;
  fnWrite[OUT_SURFACEWATERMASS] = &WriteSurfaceWaterMass;

  sprintf(output[OUT_PLANETRADIUS].cName,"PlanetRadius");
  sprintf(output[OUT_PLANETRADIUS].cDescr,"Planet Radius");
  sprintf(output[OUT_PLANETRADIUS].cNeg,"Earth Radii");
  output[OUT_PLANETRADIUS].bNeg = 1;
  output[OUT_PLANETRADIUS].dNeg = 1./REARTH;
  output[OUT_PLANETRADIUS].iNum = 1;
  output[OUT_PLANETRADIUS].iModuleBit = ATMESC;
  fnWrite[OUT_PLANETRADIUS] = &WritePlanetRadius;

  sprintf(output[OUT_OXYGENMASS].cName,"OxygenMass");
  sprintf(output[OUT_OXYGENMASS].cDescr,"Oxygen Mass");
  sprintf(output[OUT_OXYGENMASS].cNeg,"bars");
  output[OUT_OXYGENMASS].bNeg = 1;
  output[OUT_OXYGENMASS].dNeg = 1;
  output[OUT_OXYGENMASS].iNum = 1;
  output[OUT_OXYGENMASS].iModuleBit = ATMESC;
  fnWrite[OUT_OXYGENMASS] = &WriteOxygenMass;

  sprintf(output[OUT_OXYGENMANTLEMASS].cName,"OxygenMantleMass");
  sprintf(output[OUT_OXYGENMANTLEMASS].cDescr,"Mass of Oxygen in Mantle");
  sprintf(output[OUT_OXYGENMANTLEMASS].cNeg,"bars");
  output[OUT_OXYGENMANTLEMASS].bNeg = 1;
  output[OUT_OXYGENMANTLEMASS].dNeg = 1;
  output[OUT_OXYGENMANTLEMASS].iNum = 1;
  output[OUT_OXYGENMANTLEMASS].iModuleBit = ATMESC;
  fnWrite[OUT_OXYGENMANTLEMASS] = &WriteOxygenMantleMass;

  sprintf(output[OUT_RGLIMIT].cName,"RGLimit");
  sprintf(output[OUT_RGLIMIT].cDescr,"Runaway Greenhouse Semi-Major Axis");
  sprintf(output[OUT_RGLIMIT].cNeg,"AU");
  output[OUT_RGLIMIT].bNeg = 1;
  output[OUT_RGLIMIT].dNeg = 1. / AUCM;
  output[OUT_RGLIMIT].iNum = 1;
  output[OUT_RGLIMIT].iModuleBit = ATMESC;
  fnWrite[OUT_RGLIMIT] = &WriteRGLimit;

  sprintf(output[OUT_XO].cName,"XO");
  sprintf(output[OUT_XO].cDescr,"Atomic Oxygen Mixing Ratio in Upper Atmosphere");
  output[OUT_XO].bNeg = 0;
  output[OUT_XO].iNum = 1;
  output[OUT_XO].iModuleBit = ATMESC;
  fnWrite[OUT_XO] = &WriteOxygenMixingRatio;

  sprintf(output[OUT_ETAO].cName,"EtaO");
  sprintf(output[OUT_ETAO].cDescr,"Oxygen Eta Parameter (Luger and Barnes 2015)");
  output[OUT_ETAO].bNeg = 0;
  output[OUT_ETAO].iNum = 1;
  output[OUT_ETAO].iModuleBit = ATMESC;
  fnWrite[OUT_ETAO] = &WriteOxygenEta;
  
  sprintf(output[OUT_EPSH2O].cName,"AtmXAbsEffH2O");
  sprintf(output[OUT_EPSH2O].cDescr,"XUV Atmospheric Escape Efficiency for H2O");
  output[OUT_EPSH2O].bNeg = 0;
  output[OUT_EPSH2O].iNum = 1;
  output[OUT_EPSH2O].iModuleBit = ATMESC;
  fnWrite[OUT_EPSH2O] = &WriteAtmXAbsEffH2O;

  sprintf(output[OUT_FXUV].cName,"XUVFlux");
  sprintf(output[OUT_FXUV].cDescr,"XUV Flux Incident on Planet");
  sprintf(output[OUT_FXUV].cNeg,"erg/cm^2/s");
  output[OUT_FXUV].dNeg = 1.e3;
  output[OUT_FXUV].bNeg = 1;
  output[OUT_FXUV].iNum = 1;
  output[OUT_FXUV].iModuleBit = ATMESC;
  fnWrite[OUT_FXUV] = &WriteFXUV;

  sprintf(output[OUT_ENVELOPEMASS].cName,"EnvelopeMass");
  sprintf(output[OUT_ENVELOPEMASS].cDescr,"Envelope Mass");
  sprintf(output[OUT_ENVELOPEMASS].cNeg,"Earth");
  output[OUT_ENVELOPEMASS].bNeg = 1;
  output[OUT_ENVELOPEMASS].dNeg = 1./MEARTH;
  output[OUT_ENVELOPEMASS].iNum = 1;
  output[OUT_ENVELOPEMASS].iModuleBit = ATMESC;
  fnWrite[OUT_ENVELOPEMASS] = &WriteEnvelopeMass;


  sprintf(output[OUT_PLANETRADXUV].cName,"RadXUV");
  sprintf(output[OUT_PLANETRADXUV].cDescr,"XUV Radius separating hydro. dyn. escpape and equilibrium");
  sprintf(output[OUT_PLANETRADXUV].cNeg,"Earth Radii");
  output[OUT_PLANETRADXUV].bNeg = 1;
  output[OUT_PLANETRADXUV].dNeg = 1./REARTH;
  output[OUT_PLANETRADXUV].iNum = 1;
  output[OUT_PLANETRADXUV].iModuleBit = ATMESC;
  fnWrite[OUT_PLANETRADXUV] = &WritePlanetRadXUV;

  sprintf(output[OUT_DENVMASSDT].cName,"DEnvMassDt");
  sprintf(output[OUT_DENVMASSDT].cDescr,"Envelope Mass Loss Rate");
  sprintf(output[OUT_DENVMASSDT].cNeg,"kg/s");
  output[OUT_DENVMASSDT].bNeg = 1;
  output[OUT_DENVMASSDT].iNum = 1;
  output[OUT_DENVMASSDT].iModuleBit = ATMESC;
  fnWrite[OUT_DENVMASSDT] = &WriteDEnvMassDt;

  sprintf(output[OUT_THERMTEMP].cName,"ThermTemp");
  sprintf(output[OUT_THERMTEMP].cDescr,"Isothermal Atmospheric Temperature");
  sprintf(output[OUT_THERMTEMP].cNeg,"K");
  output[OUT_THERMTEMP].bNeg = 1;
  output[OUT_THERMTEMP].dNeg = 1; // default units are K.
  output[OUT_THERMTEMP].iNum = 1;
  output[OUT_THERMTEMP].iModuleBit = ATMESC;
  fnWrite[OUT_THERMTEMP] = &WriteThermTemp;

  sprintf(output[OUT_PRESSURF].cName,"PresSurf");
  sprintf(output[OUT_PRESSURF].cDescr,"Surface Pressure due to Atmosphere");
  sprintf(output[OUT_PRESSURF].cNeg,"Pa");
  output[OUT_PRESSURF].bNeg = 1;
  output[OUT_PRESSURF].dNeg = 1;
  output[OUT_PRESSURF].iNum = 1;
  output[OUT_PRESSURF].iModuleBit = ATMESC;
  fnWrite[OUT_PRESSURF] = &WritePresSurf;

  sprintf(output[OUT_PRESXUV].cName,"PresXUV");
  sprintf(output[OUT_PRESXUV].cDescr,"Pressure at base of Thermosphere");
  sprintf(output[OUT_PRESXUV].cNeg,"Pa");
  output[OUT_PRESXUV].bNeg = 1;
  output[OUT_PRESXUV].dNeg = 1;
  output[OUT_PRESXUV].iNum = 1;
  output[OUT_PRESXUV].iModuleBit = ATMESC;
  fnWrite[OUT_PRESXUV] = &WritePresXUV;

  sprintf(output[OUT_SCALEHEIGHT].cName,"ScaleHeight");
  sprintf(output[OUT_SCALEHEIGHT].cDescr,"Scaling factor in fdLehmerRadius");
  sprintf(output[OUT_SCALEHEIGHT].cNeg,"J s^2 / kg m");
  output[OUT_SCALEHEIGHT].bNeg = 1;
  output[OUT_SCALEHEIGHT].dNeg = 1;
  output[OUT_SCALEHEIGHT].iNum = 1;
  output[OUT_SCALEHEIGHT].iModuleBit = ATMESC;
  fnWrite[OUT_SCALEHEIGHT] = &WriteScaleHeight;

  sprintf(output[OUT_ATMGASCONST].cName,"AtmGasConst");
  sprintf(output[OUT_ATMGASCONST].cDescr,"Atmospheric Gas Constant");
  sprintf(output[OUT_ATMGASCONST].cNeg,"J / K kg");
  output[OUT_ATMGASCONST].bNeg = 1;
  output[OUT_ATMGASCONST].dNeg = 1;
  output[OUT_ATMGASCONST].iNum = 1;
  output[OUT_ATMGASCONST].iModuleBit = ATMESC;
  fnWrite[OUT_ATMGASCONST] = &WriteAtmGasConst;

  sprintf(output[OUT_RADSOLID].cName,"RadSolid");
  sprintf(output[OUT_RADSOLID].cDescr,"Radius to the solid surface");
  sprintf(output[OUT_RADSOLID].cNeg,"Earth Radii");
  output[OUT_RADSOLID].bNeg = 1;
  output[OUT_RADSOLID].dNeg = 1./REARTH;
  output[OUT_RADSOLID].iNum = 1;
  output[OUT_RADSOLID].iModuleBit = ATMESC;
  fnWrite[OUT_RADSOLID] = &WriteRadSolid;

  sprintf(output[OUT_FXUV].cName,"FXUV");
  sprintf(output[OUT_FXUV].cDescr,"XUV Flux");
  sprintf(output[OUT_FXUV].cNeg,"W/m^2");
  output[OUT_FXUV].bNeg = 1;
  output[OUT_FXUV].dNeg = 1;
  output[OUT_FXUV].iNum = 1;
  output[OUT_FXUV].iModuleBit = ATMESC;
  fnWrite[OUT_FXUV] = &WriteFXUV;

}

/************ ATMESC Logging Functions **************/

void LogOptionsAtmEsc(CONTROL *control, FILE *fp) {

  /* Anything here?

  fprintf(fp,"-------- ATMESC Options -----\n\n");
  */
}

void LogAtmEsc(BODY *body,CONTROL *control,OUTPUT *output,SYSTEM *system,UPDATE *update,fnWriteOutput fnWrite[],FILE *fp) {

  /* Anything here?
  int iOut;

  fprintf(fp,"\n----- ATMESC PARAMETERS ------\n");
  for (iOut=OUTSTARTATMESC;iOut<OUTBODYSTARTATMESC;iOut++) {
    if (output[iOut].iNum > 0)
      WriteLogEntry(control,output[iOut],body,system,fnWrite[iOut],fp,update,0);
  }
  */
}

void LogBodyAtmEsc(BODY *body,CONTROL *control,OUTPUT *output,SYSTEM *system,UPDATE *update,fnWriteOutput fnWrite[],FILE *fp,int iBody) {
  int iOut;
  fprintf(fp,"----- ATMESC PARAMETERS (%s)------\n",body[iBody].cName);

  for (iOut=OUTSTARTATMESC;iOut<OUTENDATMESC;iOut++) {
    if (output[iOut].iNum > 0)
      WriteLogEntry(body,control,&output[iOut],system,update,fnWrite[iOut],fp,iBody);
  }

  // TODO: Log this the standard way
  fprintf(fp,"(RGDuration) Runaway Greenhouse Duration [years]: %.5e\n", body[iBody].dRGDuration / YEARSEC);

}

void AddModuleAtmEsc(MODULE *module,int iBody,int iModule) {

  module->iaModule[iBody][iModule] = ATMESC;

  module->fnCountHalts[iBody][iModule] = &CountHaltsAtmEsc;
  module->fnReadOptions[iBody][iModule] = &ReadOptionsAtmEsc;
  module->fnLogBody[iBody][iModule] = &LogBodyAtmEsc;
  module->fnVerify[iBody][iModule] = &VerifyAtmEsc;
  module->fnVerifyHalt[iBody][iModule] = &VerifyHaltAtmEsc;

  module->fnInitializeUpdate[iBody][iModule] = &InitializeUpdateAtmEsc;
  module->fnFinalizeUpdateSurfaceWaterMass[iBody][iModule] = &FinalizeUpdateSurfaceWaterMassAtmEsc;
  module->fnFinalizeUpdateOxygenMass[iBody][iModule] = &FinalizeUpdateOxygenMassAtmEsc;
  module->fnFinalizeUpdateOxygenMantleMass[iBody][iModule] = &FinalizeUpdateOxygenMantleMassAtmEsc;
  module->fnFinalizeUpdateEnvelopeMass[iBody][iModule] = &FinalizeUpdateEnvelopeMassAtmEsc;
  module->fnFinalizeUpdateMass[iBody][iModule] = &FinalizeUpdateEnvelopeMassAtmEsc;
  module->fnFinalizeUpdateRadius[iBody][iModule] = &FinalizeUpdateRadiusAtmEsc;
}

/************* ATMESC Functions ************/

double fdDSurfaceWaterMassDt(BODY *body,SYSTEM *system,int *iaBody) {

  if ((body[iaBody[0]].bRunaway) && (body[iaBody[0]].dSurfaceWaterMass > 0)) {

    // This takes care of both energy-limited and diffusion limited escape!
    return -(9. / (1 + 8 * body[iaBody[0]].dOxygenEta)) * body[iaBody[0]].dMDotWater;

  } else {

    return 0.;

  }
}

double fdDOxygenMassDt(BODY *body,SYSTEM *system,int *iaBody) {

  if ((body[iaBody[0]].bRunaway) && (!body[iaBody[0]].bInstantO2Sink) && (body[iaBody[0]].dSurfaceWaterMass > 0)) {

    //printf("Oxygen building up at %.3e years\n", body[iaBody[0]].dAge / YEARSEC); // DEBUG DEBUG DEBUG

    if (body[iaBody[0]].iWaterLossModel == ATMESC_LB15) {

      // Rodrigo and Barnes (2015)
      if (body[iaBody[0]].dCrossoverMass >= 16 * ATOMMASS)
        return (320. * PI * BIGG * ATOMMASS * ATOMMASS * BDIFF * body[iaBody[0]].dMass) / (KBOLTZ * THERMT);
      else
        return (8 - 8 * body[iaBody[0]].dOxygenEta) / (1 + 8 * body[iaBody[0]].dOxygenEta) * body[iaBody[0]].dMDotWater;

    } else {

      // Exact
      return (8 - 8 * body[iaBody[0]].dOxygenEta) / (1 + 8 * body[iaBody[0]].dOxygenEta) * body[iaBody[0]].dMDotWater;

    }
  } else {

    return 0.;

  }

}

double fdDOxygenMantleMassDt(BODY *body,SYSTEM *system,int *iaBody) {

  if ((body[iaBody[0]].bRunaway) && (body[iaBody[0]].bInstantO2Sink) && (body[iaBody[0]].dSurfaceWaterMass > 0)) {

    if (body[iaBody[0]].iWaterLossModel == ATMESC_LB15) {

      // Rodrigo and Barnes (2015)
      if (body[iaBody[0]].dCrossoverMass >= 16 * ATOMMASS)
        return (320. * PI * BIGG * ATOMMASS * ATOMMASS * BDIFF * body[iaBody[0]].dMass) / (KBOLTZ * THERMT);
      else
        return (8 - 8 * body[iaBody[0]].dOxygenEta) / (1 + 8 * body[iaBody[0]].dOxygenEta) * body[iaBody[0]].dMDotWater;

    } else {

      // Exact
      return (8 - 8 * body[iaBody[0]].dOxygenEta) / (1 + 8 * body[iaBody[0]].dOxygenEta) * body[iaBody[0]].dMDotWater;

    }
  } else {

    return 0.;

  }

}

double fdDEnvelopeMassDt(BODY *body,SYSTEM *system,int *iaBody) {

  // TODO: This needs to be moved. Ideally we'd just remove this equation from the matrix.
  if (body[iaBody[0]].dEnvelopeMass <= 0){
    return 0;
  }

  if (body[iaBody[0]].iPlanetRadiusModel == ATMESC_LEHMER17){
    /* XXX What is this? -RB
       -body[iaBody[0]].dAtmXAbsEffH * PI * body[iaBody[0]].dFXUV * pow(body[iaBody[0]].dRadXUV, 3.0) / ( BIGG * (body[iaBody[0]].dMass - body[iaBody[0]].dEnvelopeMass)); */
  	return -body[iaBody[0]].dAtmXAbsEffH * PI * body[iaBody[0]].dFXUV * pow(body[iaBody[0]].dRadXUV, 3.0) / ( BIGG * (body[iaBody[0]].dMass - body[iaBody[0]].dEnvelopeMass));

  }
  else{
  	return -body[iaBody[0]].dFHRef * (body[iaBody[0]].dAtmXAbsEffH / body[iaBody[0]].dAtmXAbsEffH2O) * (4 * ATOMMASS * PI * body[iaBody[0]].dRadius * body[iaBody[0]].dRadius);
  }

}

double fdSurfEnFluxAtmEsc(BODY *body,SYSTEM *system,UPDATE *update,int iBody,int iFoo) {
  // This is silly, but necessary!
  return 0;
}

double fdPlanetRadius(BODY *body,SYSTEM *system,int *iaBody) {

  if (body[iaBody[0]].iPlanetRadiusModel == ATMESC_LEHMER17) {
    body[iaBody[0]].dRadXUV = fdLehmerRadius(body[iaBody[0]].dEnvelopeMass, body[iaBody[0]].dGravAccel, body[iaBody[0]].dRadSolid, body[iaBody[0]].dPresXUV, body[iaBody[0]].dScaleHeight,0);
    body[iaBody[0]].dPresSurf = fdLehmerRadius(body[iaBody[0]].dEnvelopeMass, body[iaBody[0]].dGravAccel, body[iaBody[0]].dRadSolid, body[iaBody[0]].dPresXUV, body[iaBody[0]].dScaleHeight,1);
  }

  double foo;
  if (body[iaBody[0]].iPlanetRadiusModel == ATMESC_LOP12) {
    foo = fdLopezRadius(body[iaBody[0]].dMass, body[iaBody[0]].dEnvelopeMass / body[iaBody[0]].dMass, 10., body[iaBody[0]].dAge, 1);
    if (!isnan(foo))
      return foo;
    else
      return body[iaBody[0]].dRadius;
  } else if (body[iaBody[0]].iPlanetRadiusModel == ATMESC_PROXCENB) {
    return fdProximaCenBRadius(body[iaBody[0]].dEnvelopeMass / body[iaBody[0]].dMass, body[iaBody[0]].dAge, body[iaBody[0]].dMass);
  } else
    return body[iaBody[0]].dRadius;


}

/************* ATMESC Helper Functions ************/

double fdInsolation(BODY *body, int iBody, int iXUV) {

  double flux;

  if (body[iBody].bBinary && body[iBody].iBodyType == 0) {

    // Body orbits two stars
    if (iXUV)
      flux = fdFluxExactBinary(body,iBody,body[0].dLXUV,body[1].dLXUV);
    else
      flux = fdFluxExactBinary(body,iBody,body[0].dLuminosity,body[1].dLuminosity);

  } else {

    // Body orbits one star
    if (iXUV)
      flux = body[0].dLXUV / (4 * PI * pow(body[iBody].dSemi, 2) *
             pow((1 - body[iBody].dEcc * body[iBody].dEcc), 0.5));
    else
      flux = body[0].dLuminosity / (4 * PI * pow(body[iBody].dSemi, 2) *
             pow((1 - body[iBody].dEcc * body[iBody].dEcc), 0.5));
  }

  return flux;

}

int fbDoesWaterEscape(BODY *body, int iBody) {
  // TODO: The checks below need to be moved. Ideally we'd
  // just remove this equation from the matrix if the
  // escape conditions are not met.

  // 1. Check if there's hydrogen to be lost; this happens first
  if (body[iBody].dEnvelopeMass > 0) {
    // (But let's still check whether the RG phase has ended)
    if ((body[iBody].dRGDuration == 0.) && (fdInsolation(body, iBody, 0) < fdHZRG14(body[0].dLuminosity, body[0].dTemperature, body[iBody].dEcc, body[iBody].dMass)))
      body[iBody].dRGDuration = body[iBody].dAge;
    return 0;
  }

  // 2. Check if planet is beyond RG limit; otherwise, assume the
  // cold trap prevents water loss.
  // NOTE: The RG flux limit below is calculated based on body zero's
  // spectrum! The Kopparapu+14 limit is for a single star only. This
  // approximation for a binary is only valid if the two stars have
  // similar spectral types, or if body zero dominates the flux.
  else if (fdInsolation(body, iBody, 0) < fdHZRG14(body[0].dLuminosity, body[0].dTemperature, body[iBody].dEcc, body[iBody].dMass)){
    if (body[iBody].dRGDuration == 0.)
      body[iBody].dRGDuration = body[iBody].dAge;
    return 0;
  }

  // 3. Is there still water to be lost?
  else if (body[iBody].dSurfaceWaterMass <= 0)
    return 0;

  else
    return 1;

}

double fdAtomicOxygenMixingRatio(double dSurfaceWaterMass, double dOxygenMass) {
  // Mixing ratio X_O of atomic oxygen in the upper atmosphere
  // assuming atmosphere is well-mixed up to the photolysis layer
  double NO2 = dOxygenMass / (32 * ATOMMASS);
  double NH2O = dSurfaceWaterMass / (18 * ATOMMASS);
  if (NH2O > 0)
    return 1. / (1 + 1. / (0.5 + NO2 / NH2O));
  else {
    if (NO2 > 0)
      return 1.;
    else
      return 0.;
  }
}

double fdHZRG14(double dLuminosity, double dTeff, double dEcc, double dPlanetMass) {
  // Do a simple log-linear fit to the Kopparapu+14 mass-dependent RG limit
  int i;
  double seff[3];
  double daCoeffs[2];

  double tstar = dTeff - 5780;
  double daLogMP[3] = {-1.0, 0., 0.69897};
  double seffsun[3] = {0.99, 1.107, 1.188};
  double a[3] = {1.209e-4, 1.332e-4, 1.433e-4};
  double b[3] = {1.404e-8, 1.58e-8, 1.707e-8};
  double c[3] = {-7.418e-12, -8.308e-12, -8.968e-12};
  double d[3] = {-1.713e-15, -1.931e-15, -2.084e-15};

  for (i=0;i<3;i++){
  	seff[i] = seffsun[i] + a[i]*tstar + b[i]*tstar*tstar + c[i]*pow(tstar,3) + d[i]*pow(tstar,4);
  }

  // BUG BUG BUG BUG BUG BUG BUG (August 20, 2016)
  // Something is wrong with this linear fit in the first ~5 Myr, as it diverges.
  // This ***does not*** affect ANY calculations for Proxima Cen b, since the planet
  // remains in the RG for the correct amount of time regardless of this issue.
  // But I do need to address this soon.

  fvLinearFit(daLogMP,seff,3,daCoeffs);

  return (daCoeffs[0]*log10(dPlanetMass/MEARTH) + daCoeffs[1]) * LSUN / (4 * PI * AUCM * AUCM);
}

double fdXUVEfficiencyBolmont2016(double dFXUV) {
  
  // Based on a piecewise polynomial fit to Figure 2
  // in Bolmont et al. (2017), the XUV escape efficiency
  // as a function of XUV flux for the TRAPPIST-1 planets.
  
  // Polynomial coefficients
  double a0 = 1.49202; 
  double a1 = 5.57875;
  double a2 = 2.27482;
  double b0 = 0.59182134;
  double b1 = -0.36140798;
  double b2 = -0.04011933;
  double b3 = -0.8988;
  double c0 = -0.00441536;
  double c1 = -0.03068399;
  double c2 = 0.04946948;
  double c3 = -0.89880083;
  
  // Convert to erg/cm^2/s and take the log
  double x = log10(dFXUV * 1.e3);
  double y;
  
  // Piecewise polynomial fit
  if ((x >= -2) && (x < -1))
    y = pow(10, a0 * x * x + a1 * x + a2);
  else if ((x >= -1) && (x < 0))
    y = pow(10, b0 * x * x * x + b1 * x * x + b2 * x + b3);
  else if ((x >= 0) && (x <= 5))
    y = pow(10, c0 * x * x * x + c1 * x * x + c2 * x + c3);
  else
    y = 0;
  return y;
  
}

void fvLinearFit(double *x, double *y, int iLen, double *daCoeffs){
	// Simple least squares linear regression, y(x) = mx + b
	// from http://en.wikipedia.org/wiki/Simple_linear_regression
	double num = 0, den = 0;
	double xavg = 0,yavg = 0;
	double m,b;
	int i;
	for (i=0;i<iLen;i++){
		xavg += x[i];
		yavg += y[i];
	}
	xavg /= iLen;
	yavg /= iLen;
	for (i=0;i<iLen;i++){
		num += (x[i]-xavg)*(y[i]-yavg);
		den += (x[i]-xavg)*(x[i]-xavg);
	}
	daCoeffs[0] = num/den;									// Slope
	daCoeffs[1] = yavg-daCoeffs[0]*xavg;		// Intercept
}<|MERGE_RESOLUTION|>--- conflicted
+++ resolved
@@ -716,19 +716,14 @@
   }
 
   // The XUV flux
-<<<<<<< HEAD
-  double fxuv = fdInsolation(body, iBody, 1);
+  if (body[iBody].bCalcFXUV){
+    body[iBody].dFXUV = fdInsolation(body, iBody, 1);
+  }
   
   // The H2O XUV escape efficiency
   if (body[iBody].iAtmXAbsEffH2OModel == ATMESC_BOL16)
-    body[iBody].dAtmXAbsEffH2O = fdXUVEfficiencyBolmont2016(fxuv);
-  
-=======
-  if (body[iBody].bCalcFXUV){
-    body[iBody].dFXUV = fdInsolation(body, iBody, 1);
-  }
-
->>>>>>> 5455eb22
+    body[iBody].dAtmXAbsEffH2O = fdXUVEfficiencyBolmont2016(body[iBody].dFXUV);
+
   // Reference hydrogen flux for the water loss
   body[iBody].dFHRef = (body[iBody].dAtmXAbsEffH2O * body[iBody].dFXUV * body[iBody].dRadius) /
                        (4 * BIGG * body[iBody].dMass * body[iBody].dKTide * ATOMMASS);
@@ -1099,16 +1094,11 @@
   strcpy(cUnit,"");
 }
 
-<<<<<<< HEAD
 void WriteAtmXAbsEffH2O(BODY *body,CONTROL *control,OUTPUT *output,SYSTEM *system,UNITS *units,UPDATE *update,int iBody,double *dTmp,char cUnit[]) {
   *dTmp = body[iBody].dAtmXAbsEffH2O;
   strcpy(cUnit,"");
 }
 
-void WriteFXUV(BODY *body,CONTROL *control,OUTPUT *output,SYSTEM *system,UNITS *units,UPDATE *update,int iBody,double *dTmp,char cUnit[]) {
-  
-  *dTmp = fdInsolation(body, iBody, 1);  
-=======
 void WritePlanetRadXUV(BODY *body,CONTROL *control,OUTPUT *output,SYSTEM *system,UNITS *units,UPDATE *update,int iBody,double *dTmp,char cUnit[]) {
   *dTmp = body[iBody].dRadXUV;
 
@@ -1126,22 +1116,8 @@
 
   dDeriv = *(update[iBody].pdDEnvelopeMassDtAtmesc);
   *dTmp = dDeriv;
-
->>>>>>> 5455eb22
-  if (output->bDoNeg[iBody]) {
-    *dTmp *= output->dNeg;
-    strcpy(cUnit,output->cNeg);
-  } else {
-<<<<<<< HEAD
-    strcpy(cUnit,"W/m^2");
-  }
-  
-}
-
-=======
-    *dTmp *= fdUnitsTime(units->iTime)/fdUnitsMass(units->iMass);
-
-  }
+  *dTmp *= fdUnitsTime(units->iTime)/fdUnitsMass(units->iMass);
+
 }
 
 void WriteThermTemp(BODY *body,CONTROL *control,OUTPUT *output,SYSTEM *system,UNITS *units,UPDATE *update,int iBody,double *dTmp,char cUnit[]) {
@@ -1207,12 +1183,11 @@
   if (output->bDoNeg[iBody]){
     *dTmp *= output->dNeg;
     strcpy(cUnit,output->cNeg);
-  } else { }
-}
-
-
-
->>>>>>> 5455eb22
+  } else { 
+    strcpy(cUnit,"W/m^2");
+  }
+}
+
 void InitializeOutputAtmEsc(OUTPUT *output,fnWriteOutput fnWrite[]) {
 
   sprintf(output[OUT_SURFACEWATERMASS].cName,"SurfWaterMass");
