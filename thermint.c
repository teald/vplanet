--- conflicted
+++ resolved
@@ -1956,26 +1956,6 @@
   output[OUT_RAYLEIGHMAN].iNum = 1;
   output[OUT_RAYLEIGHMAN].iModuleBit = THERMINT;
   fnWrite[OUT_RAYLEIGHMAN] = &WriteRayleighMan;
-
-  
-  /* K2Man */
-  sprintf(output[OUT_K2MAN].cName,"K2Man");
-  sprintf(output[OUT_K2MAN].cDescr,"Real Love Number k2 Mantle");
-  sprintf(output[OUT_K2MAN].cNeg,"nd");
-  output[OUT_K2MAN].bNeg = 1;
-  output[OUT_K2MAN].dNeg = 1; 
-  output[OUT_K2MAN].iNum = 1;
-  output[OUT_K2MAN].iModuleBit = THERMINT;
-  fnWrite[OUT_K2MAN] = &WriteK2Man;
-  /* Imk2Man */
-  sprintf(output[OUT_IMK2MAN].cName,"Imk2Man");
-  sprintf(output[OUT_IMK2MAN].cDescr,"Imaginary Love Number k2 Mantle");
-  sprintf(output[OUT_IMK2MAN].cNeg,"nd");
-  output[OUT_IMK2MAN].bNeg = 1;
-  output[OUT_IMK2MAN].dNeg = 1; 
-  output[OUT_IMK2MAN].iNum = 1;
-  output[OUT_IMK2MAN].iModuleBit = THERMINT;
-  fnWrite[OUT_IMK2MAN] = &WriteImk2Man;
 
   /*  CORE WRITES */
   /* RIC */
@@ -2527,11 +2507,7 @@
 }
 
 double fdK2Man(BODY *body,int iBody) {
-<<<<<<< HEAD
   return 1.5/(1+9.5*body[iBody].dShmodUMan/(STIFFNESS));
-=======
-    return 3./2/(1.+19./2*body[iBody].dShmodUMan/(body[iBody].dStiffness));
->>>>>>> 864d2229
 }
 
 double fdDynamicViscosity(BODY *body,int iBody) {
