--- conflicted
+++ resolved
@@ -846,11 +846,7 @@
     if (system->bOutputEnc) {
       sprintf(cOut,"%s.%s.Encounters",system->cName,body[iBody].cName);
       fOut = fopen(cOut,"w");
-<<<<<<< HEAD
-      fprintf(fOut,"#time MV mass sigma impx impy impz u_star v_star w_star u_rel v_rel w_rel u_host v_host w_host Rx Ry Rz bbodyx bbodyy bbodyx vbodyx vbodyy vbodyz rbodyx rbodyy rbodyz vbodyx vbodyy vbodyz\n");
-=======
-      fprintf(fOut,"#time MV mass sigma impx impy impz u_star v_star w_star u_rel v_rel w_rel x_rel y_rel z_rel u_host v_host w_host Rx Ry Rz bbodyx bbodyy bbodyx vbodyx vbodyy vbodyz rbodyx rbodyy rbodyz\n");
->>>>>>> c3eb4fac
+      fprintf(fOut,"#time MV mass sigma impx impy impz u_star v_star w_star u_rel v_rel w_rel x_rel y_rel z_rel u_host v_host w_host Rx Ry Rz bbodyx bbodyy bbodyx vbodyx vbodyy vbodyz rbodyx rbodyy rbodyz vbodyx vbodyy vbodyz\n");
       fclose(fOut);
     }
     
