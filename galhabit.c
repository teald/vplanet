--- conflicted
+++ resolved
@@ -276,7 +276,6 @@
   }
 }
 
-<<<<<<< HEAD
 double random_double() {
   double n;
   
@@ -304,8 +303,6 @@
   
   system->dPassingStarV[2] = z0*dSigma;
 }
-=======
-
 
 int testrand() { 
   char cOut[NAMELEN];
@@ -326,8 +323,6 @@
   return 0;
 }
     
->>>>>>> db3f67d6
-
 double nsMinus6to15(double dMagV) {
   /* distribution of stars with mag: -6 <= MV <= 15 from Heisler, Tremaine & Alcock 1987
      !!! may need to be updated !!! */
