--- conflicted
+++ resolved
@@ -276,8 +276,6 @@
   }
 }
 
-<<<<<<< HEAD
-=======
 double random_double() {
   double n;
   
@@ -306,7 +304,6 @@
   system->dPassingStarV[2] = z0*dSigma;
 }
 
->>>>>>> 9f116338
 int testrand() { 
   char cOut[NAMELEN];
   FILE *fOut;
