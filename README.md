--- conflicted
+++ resolved
@@ -18,10 +18,6 @@
 
 If you'd like to stay up to date on vplanet by joining the e-mail list, please send a request to Rory Barnes, rory@astro.washington.edu.
 
-<<<<<<< HEAD
-
-=======
->>>>>>> 08a0ddf7
 `vplanet` development has been supported by NASA grants NNA13AA93A, NNX15AN35G, and 13-13NAI7_0024. We also acnkowledge support from the University of Washington and the Carnegie Institute for Science.
 
 Enjoy!