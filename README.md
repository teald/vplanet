--- conflicted
+++ resolved
@@ -1,4 +1,3 @@
-<<<<<<< HEAD
 <p align="center">
   <img width = "250" src="docs/VPLanetLogo.png?raw=true"/>
 </p>
@@ -10,28 +9,7 @@
   <a href="https://ui.adsabs.harvard.edu/abs/2019arXiv190506367B/abstract"><img src="https://img.shields.io/badge/read-the_paper-7d93c7.svg?style=flat"/></a>
   <a href="http://ascl.net/1811.017"><img src="https://img.shields.io/badge/ascl-1811.017-blue.svg?colorB=262255" alt="ascl:1811.017" /></a>
   <a href="LICENSE"><img src="https://img.shields.io/badge/license-MIT-purple.svg"/></a>
-   <a href="examples"><img src="https://img.shields.io/badge/examples-30-darkblue.svg"/></a> 
-  <img src = "https://img.shields.io/badge/platform-Linux_|%20macOS_|%20Windows10-darkgreen.svg?style=flat"><br>
-  <a href="https://travis-ci.com/VirtualPlanetaryLaboratory/vplanet"><img src="https://travis-ci.com/VirtualPlanetaryLaboratory/vplanet.svg?token=jABaFLLgJNHTWSqkT7CM&branch=master"></a>
-  <a href="tests"><img src = "https://img.shields.io/badge/tests-36-darkorange.svg?style=flat"></a>
-  <img src = "https://img.shields.io/badge/memcheck-clean-green.svg?style=flat">
-  <img src = "https://img.shields.io/badge/coverage-73%25-red.svg?style=flat">
-</p>
-
-### Overview
-
-`VPLanet` is software to simulate planetary system evolution, with a focus on habitability. Physical models, typically consisting of ordinary differential equations, are coupled together to simulate evolution, from planetary cores to passing stars, for the age of a system. We strive for full transparency and reproducibility in our software, and this repository contains the [source code](src), [extensive documentation](https://VirtualPlanetaryLaboratory.github.io/vplanet), [the scripts and files to generate published figures](examples), and [scripts to validate the current release](tests). We can't claim we found aliens with closed source software!
-
-To get started, ensure you have clang/gcc installed and follow the [QuickStart Guide](https://virtualplanetarylaboratory.github.io/vplanet/quickstart.html), and/or the [Installation Guide](https://virtualplanetarylaboratory.github.io/vplanet/quickstart.html).
-
-=======
-# VPLanet: The Virtual Planet Simulator
-<p align="center">
-  <a href="https://VirtualPlanetaryLaboratory.github.io/vplanet"><img src="https://img.shields.io/badge/read-the_docs-blue.svg?style=flat"></a>
-  <a href="https://ui.adsabs.harvard.edu/abs/2019arXiv190506367B/abstract"><img src="https://img.shields.io/badge/read-the_paper-7d93c7.svg?style=flat"/></a>
-  <a href="http://ascl.net/1811.017"><img src="https://img.shields.io/badge/ascl-1811.017-blue.svg?colorB=262255" alt="ascl:1811.017" /></a>
-  <a href="LICENSE"><img src="https://img.shields.io/badge/license-MIT-purple.svg"/></a>
-   <a href="examples"><img src="https://img.shields.io/badge/examples-31-darkblue.svg"/></a> 
+  <a href="examples"><img src="https://img.shields.io/badge/examples-31-darkblue.svg"/></a> 
   <img src = "https://img.shields.io/badge/platform-Linux_|%20macOS_|%20Windows10-darkgreen.svg?style=flat"><br>
   <a href="https://travis-ci.com/VirtualPlanetaryLaboratory/vplanet"><img src="https://travis-ci.com/VirtualPlanetaryLaboratory/vplanet.svg?token=jABaFLLgJNHTWSqkT7CM&branch=master"></a>
   <a href="tests"><img src = "https://img.shields.io/badge/tests-37-darkorange.svg?style=flat"></a>
@@ -45,7 +23,6 @@
 
 To get started, ensure you have clang/gcc installed and follow the [QuickStart Guide](https://virtualplanetarylaboratory.github.io/vplanet/quickstart.html), and/or the [Installation Guide](https://virtualplanetarylaboratory.github.io/vplanet/quickstart.html).
 
->>>>>>> 32458f73
 ### Modules
 
 `VPLanet` currently consists of 11 functioning "modules," each containing a set of equations
@@ -87,11 +64,7 @@
 
 ### Code Integrity
 
-<<<<<<< HEAD
 Behind the scenes, the VPLanet team maintains code integrity through [continuous integration](https://travis-ci.org), in which numerous scientific and numerical tests are validated at every commit. Check the "build" badge above for the current status. See the [tests/](tests) directory for the validation checks that the current build passes. The "coverage" badge shows the percentage of the code (by line number) that is currently tested. Additionally, we use [valgrind](http://valgrind.org) and [addresssanitizer](https://github.com/google/sanitizers/wiki/AddressSanitizer) to periodically search for memory issues like use of uninitialized memory, accessing memory beyond array bounds, etc. The "memcheck" badge shows the current status of the master branch, either clean (no errors) or dirty. If dirty, check the [Issues](https://github.com/VirtualPlanetaryLaboratory/vplanet/issues) for more information about the current status. Note that all releases are clean. We are committed to maintaining a stable tool for scientists to analyze any planetary system.  
-=======
-Behind the scenes, the VPLanet team maintains code integrity through [continuous integration](https://travis-ci.org), in which numerous scientific and numerical tests are validated at every commit. Check the "build" badge above for the current status. See the [tests/](tests) directory for the validation checks that the current build passes. The "coverage" badge shows the percentage of the code (by line number) that is currently tested. Additionally, we use [valgrind](http://valgrind.org) and [addresssanitizer](https://github.com/google/sanitizers/wiki/AddressSanitizer) to periodically search for memory issues like use of uninitialized memory, accessing memory beyond array bounds, etc. The "memcheck" badge shows the current status of the master branch, either clean (no errors) or dirty. If dirty, check the Issues for more information about the current status. Note that all releases are clean. We are committed to maintaining a stable tool for scientists to analyze any planetary system.  
->>>>>>> 32458f73
 
 
 ### Community
@@ -108,14 +81,6 @@
 If you believe you have encountered a bug, please raise an issue using the "Issues" tab at the top of this page. 
 
 If you'd like to stay up to date on `VPLanet` by joining the e-mail list, please send a request to Rory Barnes, rory@astro.washington.edu. You can also follow VPLanet on twitter: [@VPLanetCode](https://twitter.com/VPLanetCode).
-<<<<<<< HEAD
-
-### Acknowledgments
-
-If you use this code to generate results used in any publication or conference contribution, please cite [Barnes, R. et al. (2020), PASP, 132, 24502](https://ui.adsabs.harvard.edu/abs/2020PASP..132b4502B/abstract).
-
-`VPLanet` development has been supported by NASA grants NNA13AA93A, NNX15AN35G, 80NSSC17K048, and 13-13NAI7_0024. We also acknowledge support from the University of Washington and the Carnegie Institute for Science.
-=======
 
 ### Acknowledgments
 
@@ -124,7 +89,6 @@
 `VPLanet` development has been supported by NASA grants NNA13AA93A, NNX15AN35G, 80NSSC17K048, and 13-13NAI7_0024. We also acknowledge support from the University of Washington and the Carnegie Institute for Science.
 
 Note that this README is not maintained.
->>>>>>> 32458f73
 
 Enjoy!
 
