# VPLanet: The Virtual Planet Simulator
<p align="center">
  <a href="https://VirtualPlanetaryLaboratory.github.io/vplanet"><img src="https://img.shields.io/badge/read-the_docs-blue.svg?style=flat"></a>
  <a href="https://ui.adsabs.harvard.edu/abs/2019arXiv190506367B/abstract"><img src="https://img.shields.io/badge/read-the_paper-7d93c7.svg?style=flat"/></a>
  <a href="http://ascl.net/1811.017"><img src="https://img.shields.io/badge/ascl-1811.017-blue.svg?colorB=262255" alt="ascl:1811.017" /></a>
  <a href="LICENSE"><img src="https://img.shields.io/badge/license-MIT-purple.svg"/></a>
   <a href="examples"><img src="https://img.shields.io/badge/examples-24-darkblue.svg"/></a> 
  <img src = "https://img.shields.io/badge/platform-Linux_|%20macOS_|%20Windows10-darkgreen.svg?style=flat"><br>
  <a href="https://travis-ci.com/VirtualPlanetaryLaboratory/vplanet"><img src="https://travis-ci.com/VirtualPlanetaryLaboratory/vplanet.svg?token=jABaFLLgJNHTWSqkT7CM&branch=master"></a>
  <a href="tests"><img src = "https://img.shields.io/badge/tests-27-darkorange.svg?style=flat"></a>
  <img src = "https://img.shields.io/badge/memcheck-clean-green.svg?style=flat">
  <img src = "https://img.shields.io/badge/coverage-73%25-red.svg?style=flat">
</p>

### Overview

`VPLanet` is software to simulate planetary system evolution, with a focus on habitability. Physical models, typically consisting of ordinary differential equations, are coupled together to simulate evolution, from planetary cores to passing stars, for the age of a system. We strive for full transparency and reproducibility in our software, and this repository contains the [source code](src), [extensive documentation](https://VirtualPlanetaryLaboratory.github.io/vplanet), [the scripts and files to generate published figures](examples), and [scripts to validate the current release](tests). We can't claim we found aliens with closed source software!

To get started, ensure you have clang/gcc installed and follow the [QuickStart Guide](https://virtualplanetarylaboratory.github.io/vplanet/quickstart.html), and/or the [Installation Guide](https://virtualplanetarylaboratory.github.io/vplanet/quickstart.html).

### Modules

`VPLanet` currently consists of 11 functioning "modules," each containing a set of equations
that models a specifc physical process:

**AtmEsc**: Thermal escape of an atmosphere, including water photolyzation, hydrogen
escape, oxygen escape, and oxygen build-up.

**Binary**: Orbital evolution of a circumbinary planet.

**DistOrb**: 2nd and 4th order semi-analytic models of orbital evolution outside
of resonance.

**DistRot**: Evolution of a world's rotational axis due to orbital evolution and
the stellar torque (including shape evolution as a function of rotational frequency).

**EqTide**: Tidal evolution in the equilibrium tide framework.

**GalHabit**: Evolution of a wide orbit due to the galactic tide and impulses from
passing stars (including radial migration).

**POISE**: Energy balance climate model including dynamic ice sheets and lithospheric
compression/rebound.

**RadHeat**: Radiogenic heating in a world's core, mantle, and crust.

**SpiNBody**: N-body integrator for the evolution of a system of massive particles.

**Stellar**: Stellar luminosity, temperature, radius, and mass concentration.

**ThermInt**: Thermal interior evolution, including magnetic fields, for planets
undergoing plate tectonics or stagnant lid evolution.

### Resources

The [examples/](examples) directory contains input files and scripts for generating the figures in [Barnes et al. (2020)](https://ui.adsabs.harvard.edu/abs/2020PASP..132b4502B/abstract) and all subsequent module descriptions. The [Manual/](Manual) directory contains the pdf of [Barnes et al. (2020)](https://ui.adsabs.harvard.edu/abs/2020PASP..132b4502B/abstract), which describes the physics of each module, validates the software against observations and/or past results, and uses figures from the [examples/](examples) directory.

An ecosystem of support software is also publicly available. In this repo, [vspace/](vspace) contains scripts to generate input files for a parameter space sweep. [bigplanet/](bigplanet) contains scripts to store large datasets in HDF5 format and quickly calculate summary properties from an integration, such as change in surface temperature. In a separate repository is [vplot](https://github.com/VirtualPlanetaryLaboratory/vplot), which consists of both a command line tool to quickly plot the evolution of a system, and also matplotlib functions to generate publication-worthy figures. Finally, we recommend using [approxposterior](https://github.com/dflemin3/approxposterior) to quickly obtain posterior distributions of model parameters.

### Code Integrity

Behind the scenes, the VPLanet team maintains code integrity through [continuous integration](https://travis-ci.org), in which numerous scientific and numerical tests are validated at every commit. Check the "build" badge above for the current status. See the [tests/](tests) directory for the validation checks that the current build passes. The "coverage" badge shows the percentage of the code (by line number) that is currently tested. Additionally, we use [valgrind](http://valgrind.org) and [addresssanitizer](https://github.com/google/sanitizers/wiki/AddressSanitizer) to periodically search for memory issues like use of uninitialized memory, accessing memory beyond array bounds, etc. The "memcheck" badge shows the current status of the master branch, either clean (no errors) or dirty. If dirty, check the Issues for more information about the current status. Note that all releases are clean. We are committed to maintaining a stable tool for scientists to analyze any planetary system.  


### Community

`VPLanet` is a community project. We're happy to take pull requests; if you want to create one, please issue it to the *dev* branch. Soon we will include tutorials on adding new input options, governing variables, and modules. It's a platform for planetary science that can grow exponentially, either by adding new physics or by adding competing models for clean comparisons.

Additional `VPLanet` examples can be found at the following GitHub pages:

[Virtual Planetary Laboratory](https://github.com/VirtualPlanetaryLaboratory) <br />
[Rory Barnes](https://github.com/RoryBarnes) <br />
[David Fleming](https://github.com/dflemin3) <br />
[Héctor Martínez-Rodríguez](https://github.com/hector-mr)

If you believe you have encountered a bug, please raise an issue using the "Issues" tab at the top of this page. 

If you'd like to stay up to date on `VPLanet` by joining the e-mail list, please send a request to Rory Barnes, rory@astro.washington.edu. You can also follow VPLanet on twitter: [@VPLanetCode](https://twitter.com/VPLanetCode).

### Acknowledgments

If you use this code to generate results used in any publication or conference contribution, please cite [Barnes, R. et al. (2020), PASP, 132, 24502](https://ui.adsabs.harvard.edu/abs/2020PASP..132b4502B/abstract).

`VPLanet` development has been supported by NASA grants NNA13AA93A, NNX15AN35G, 80NSSC17K048, and 13-13NAI7_0024. We also acknowledge support from the University of Washington and the Carnegie Institute for Science.

Enjoy!


<<<<<<< HEAD
© 2018 The VPLanet Team.
=======
Note that this README is not maintained.

Enjoy!
>>>>>>> 3b182fbc
<|MERGE_RESOLUTION|>--- conflicted
+++ resolved
@@ -83,13 +83,9 @@
 
 `VPLanet` development has been supported by NASA grants NNA13AA93A, NNX15AN35G, 80NSSC17K048, and 13-13NAI7_0024. We also acknowledge support from the University of Washington and the Carnegie Institute for Science.
 
+Note that this README is not maintained.
+
 Enjoy!
 
 
-<<<<<<< HEAD
-© 2018 The VPLanet Team.
-=======
-Note that this README is not maintained.
-
-Enjoy!
->>>>>>> 3b182fbc
+© 2018 The VPLanet Team.