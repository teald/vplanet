import os as os
import numpy as np

# data = np.loadtxt("dir_names.txt", skiprows=1)
data = np.genfromtxt('dir_names.txt',dtype='str', skip_header=1)
# datafile = open('dir_names.txt')
# data = datafile.readlines()
# datafile.close()

Number  = data[:,0]  # Number of folder
Planet  = data[:,1]  # Planet name (e,f,g)
Water   = data[:,2]  # Initial water mass [TO]
Ecc     = data[:,3]  # Eccentricity
K40Ab   = data[:,4]  # 40K abundance [Earth]

waterfile = open('water.txt')
water_values = waterfile.readlines()
waterfile.close()

eccfile = open('ecc.txt')
ecc_values = eccfile.readlines()
eccfile.close()

radfile = open('rad.txt')
rad_values = radfile.readlines()
radfile.close()

planets = ['e']#,'f','g']

n = 0

for p in range(len(planets)):
    for w in range(len(water_values)):
        # declare arrays
        solid_time         = np.zeros((len(rad_values),len(ecc_values)))
        solid_waterlocked  = np.zeros((len(rad_values),len(ecc_values)))
        solid_watertot     = np.zeros((len(rad_values),len(ecc_values)))
        solid_presswater   = np.zeros((len(rad_values),len(ecc_values)))
        solid_pressoxy     = np.zeros((len(rad_values),len(ecc_values)))

        atm_desicc         = np.zeros((len(rad_values),len(ecc_values)))
        desicc_time        = np.zeros((len(rad_values),len(ecc_values)))
        desicc_watertot    = np.zeros((len(rad_values),len(ecc_values)))
        desicc_presswater  = np.zeros((len(rad_values),len(ecc_values)))
        desicc_pressoxy    = np.zeros((len(rad_values),len(ecc_values)))

        # schreibe werte in array

        for e in range(len(ecc_values)):
            for r in range(len(rad_values)):
<<<<<<< HEAD
                # if (os.path.isfile('TR1_'+str(Number[n])+'/Results.dat')):
=======
                #if (os.path.isfile('TR1_'+str(Number[n])+'/Results.dat')):
>>>>>>> f6b62759
                resultfile = open('TR1_'+str(Number[n])+'/Results.dat')
                results = resultfile.readlines()
                resultfile.close()

<<<<<<< HEAD
                print(p,w,e,r)

=======
>>>>>>> f6b62759
                solid_time[r,e]        = results[4]
                solid_waterlocked[r,e] = results[6]
                solid_watertot[r,e]    = results[10]
                solid_presswater[r,e]  = results[12]
                solid_pressoxy[r,e]    = results[14]

                if (float(results[2])==0):
                    atm_desicc[r,e]         = results[19]
                    desicc_time[r,e]        = results[21]
                    desicc_watertot[r,e]    = results[23]
                    desicc_presswater[r,e]  = results[25]
                    desicc_pressoxy[r,e]    = results[27]

                n = n + 1

        # schreibe array in file
        np.savetxt('Results_TR1_'+planets[p]+'_'+water_values[w][:-1]+'_solid_time.dat',solid_time)
        np.savetxt('Results_TR1_'+planets[p]+'_'+water_values[w][:-1]+'_solid_waterlocked.dat',solid_waterlocked)
        np.savetxt('Results_TR1_'+planets[p]+'_'+water_values[w][:-1]+'_solid_watertot.dat',solid_watertot)
        np.savetxt('Results_TR1_'+planets[p]+'_'+water_values[w][:-1]+'_solid_presswater.dat',solid_presswater)
        np.savetxt('Results_TR1_'+planets[p]+'_'+water_values[w][:-1]+'_solid_pressoxy.dat',solid_pressoxy)
        np.savetxt('Results_TR1_'+planets[p]+'_'+water_values[w][:-1]+'_atm_desicc.dat',atm_desicc)
        np.savetxt('Results_TR1_'+planets[p]+'_'+water_values[w][:-1]+'_desicc_time.dat',desicc_time)
        np.savetxt('Results_TR1_'+planets[p]+'_'+water_values[w][:-1]+'_desicc_watertot.dat',desicc_watertot)
        np.savetxt('Results_TR1_'+planets[p]+'_'+water_values[w][:-1]+'_desicc_presswater.dat',desicc_presswater)
        np.savetxt('Results_TR1_'+planets[p]+'_'+water_values[w][:-1]+'_desicc_pressoxy.dat',desicc_pressoxy)<|MERGE_RESOLUTION|>--- conflicted
+++ resolved
@@ -48,20 +48,10 @@
 
         for e in range(len(ecc_values)):
             for r in range(len(rad_values)):
-<<<<<<< HEAD
-                # if (os.path.isfile('TR1_'+str(Number[n])+'/Results.dat')):
-=======
-                #if (os.path.isfile('TR1_'+str(Number[n])+'/Results.dat')):
->>>>>>> f6b62759
                 resultfile = open('TR1_'+str(Number[n])+'/Results.dat')
                 results = resultfile.readlines()
                 resultfile.close()
 
-<<<<<<< HEAD
-                print(p,w,e,r)
-
-=======
->>>>>>> f6b62759
                 solid_time[r,e]        = results[4]
                 solid_waterlocked[r,e] = results[6]
                 solid_watertot[r,e]    = results[10]
