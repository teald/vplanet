--- conflicted
+++ resolved
@@ -556,13 +556,8 @@
     }
 
     VerifyInterior(body,options,iBody);
-
-<<<<<<< HEAD
-    VerifyModuleMulti(body,control,files,module,options,system,iBody);
-=======
     // Verify multi-module couplings
     VerifyModuleMulti(body,update,control,files,module,options,iBody,fnUpdate);
->>>>>>> 1ea89c4d
 
     /* Must allocate memory in control struct for all perturbing bodies */
     if (control->Evolve.iOneStep == RUNGEKUTTA) {
