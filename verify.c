--- conflicted
+++ resolved
@@ -374,10 +374,6 @@
   for (iModule=0;iModule<module->iNumModules[iBody];iModule++) 
     module->fnVerifyRotation[iBody][iModule](body,control,options,cFile,iBody);
 }
-<<<<<<< HEAD
-
-=======
->>>>>>> d6cdae36
 
 /*
  *
@@ -387,7 +383,6 @@
 
 void VerifyOptions(BODY *body,CONTROL *control,FILES *files,MODULE *module,OPTIONS *options,OUTPUT *output,SYSTEM *system,UPDATE *update,fnIntegrate *fnOneStep,fnUpdateVariable ****fnUpdate) {
   int iBody,iModule;
-<<<<<<< HEAD
 
   VerifyIntegration(body,control,files,options,system,fnOneStep);
   InitializeControlEvolve(control,module,update);
@@ -413,39 +408,11 @@
     VerifyHalts(body,control,module,options,iBody);
     /* Verify Modules */
 
-=======
-
-  VerifyIntegration(body,control,files,options,system,fnOneStep);
-  InitializeControlEvolve(control,module,update);
-  InitializeUpdate(body,control,module,update,fnUpdate);
-  InitializeHalts(control,module);
-  InitializeOutputFunctions(module,output,control->Evolve.iNumBodies);
-
-  for (iBody=0;iBody<control->Evolve.iNumBodies;iBody++) {
-    for (iModule=0;iModule<module->iNumModules[iBody];iModule++) {
-      // Must initialize entire body struct before verifying modules
-      module->fnInitializeBody[iBody][iModule](body,control,update,iBody,iModule);
-      module->fnFinalizeOutputFunction[iBody][iModule](output,iBody,iModule);
-    }
-  }
-
-  for (iBody=0;iBody<control->Evolve.iNumBodies;iBody++) {
-    /* First pass NumModules from MODULE -> CONTROL->EVOLVE */
-    control->Evolve.iNumModules[iBody] = module->iNumModules[iBody];
-
-    /* Must verify density first: RotVel requires a radius in VerifyRotation */
-    VerifyMassRad(&body[iBody],control,options,iBody+1,files->Infile[iBody+1].cIn,control->Io.iVerbose);
-
-    VerifyHalts(body,control,module,options,iBody);
-    /* Verify Modules */
-
->>>>>>> d6cdae36
     VerifyRotation(body,control,module,options,files->Infile[iBody].cIn,iBody);
 
     /* XXX Only module reference in file -- can this be changed? */
     if (iBody > 0 && body[iBody].bEqtide /* || other spin/orbit modules */) {
       VerifyOrbit(body,*files,options,iBody,control->Io.iVerbose);
-<<<<<<< HEAD
     }
 
     for (iModule=0;iModule<module->iNumModules[iBody];iModule++) 
@@ -456,18 +423,6 @@
       InitializeUpdateBodyPerts(control,update,iBody);
       InitializeUpdateTmpBody(body,control,module,update,iBody);
     }
-=======
-    }
-
-    for (iModule=0;iModule<module->iNumModules[iBody];iModule++) 
-      module->fnVerify[iBody][iModule](body,control,files,options,output,system,update,*fnUpdate,iBody,iModule);
-    
-    /* Must allocate memory in control struct for all perturbing bodies */
-    if (control->Evolve.iOneStep == RUNGEKUTTA) {
-      InitializeUpdateBodyPerts(control,update,iBody);
-      InitializeUpdateTmpBody(body,control,module,update,iBody);
-    }
->>>>>>> d6cdae36
-  }
-
-}
+  }
+
+}
