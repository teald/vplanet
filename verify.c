--- conflicted
+++ resolved
@@ -471,13 +471,8 @@
 
     VerifyRotationGeneral(body,options,iBody,control->Io.iVerbose,files->Infile[iBody+1].cIn);
 
-<<<<<<< HEAD
     /* XXX Only module reference in file -- can this be changed? */
     if ((iBody > 0 && body[iBody].bEqtide) || (iBody>0 && body[iBody].bPoise) || (body[iBody].bBinary)) {
-=======
-    /* XXX Only module reference in file -- guess we need VerifyOrbitModule */
-    if ((iBody > 0 && body[iBody].bEqtide) || (iBody>0 && body[iBody].bPoise)) {
->>>>>>> a665dd31
       VerifyOrbit(body,*files,options,iBody,control->Io.iVerbose);
     }
 
