# Example primary input file for VPLANET
sSystemName   gl581			                  # System Name
iVerbose	    5			                      # Verbosity level
bOverwrite	  1			                      # Allow file overwrites?

# All space after a # is ignored, as is white space
# The first lowercase letter(s) denote the cast: b=boolean, i=int, d=double,
# s=string. An "a" indicates an array and multiple arguments are allowed/expected.

# List of "body files" that contain body-specific parameters
<<<<<<< HEAD
saBodyFiles	  gl581.in $	                # The host star
		          c.in$		                    # Gl 581 c, Earth-like w/strong tides
		          d.in		                    # Gl 581 d, weaker tides, 30x potassium-40
=======
saBodyFiles	gl581.in $	# The host star
#		c.in # $		# Gl 581 c, Earth-like w/strong tides
		d.in		# Gl 581 d, weaker tides, 30x potassium-40
>>>>>>> 84411ce6

# Array options can continue to the next line with a terminating "$". The $ can be 
# at the end of the string or not. Comments are allowed afterwards.

# Input/Output Units
sUnitMass	    solar		                    # Options: gram, kg, Earth, Neptune, Jupiter, solar
sUnitLength	  aU		                      # Options: cm, m, km, Earth, Jupiter, solar, AU 	
sUnitTime	    YEARS		                    # Options: sec, day, year, Myr, Gyr
sUnitAngle	  d		                        # Options: deg, rad

# Units specified in the primary input file are propagated into the bodies. Otherwise
# specifiy units on a per body basis in the body files.
# Most string arguments can be in any case and need only be unambiguous.

# Input/Output
bDoLog		    1		                        # Write a log file?
iDigits		    6		                        # Maximum number of digits to right of decimal
dMinValue	    1e-10		                    # Minimum value of eccentricity/obliquity

# Option names must be exact in spelling and case.

# Evolution Parameters
<<<<<<< HEAD
bDoForward	  1		                        # Perform a forward evolution?
bVarDt		    1		                        # Use variable timestepping?
dEta		      0.1		                      # Coefficient for variable timestepping
dStopTime	    1e9		                      # Stop time for evolution
dOutputTime	  1e6		                      # Output timesteps (assuming in body files)
=======
bDoForward	1		# Perform a forward evolution?
bVarDt		1		# Use variable timestepping?
dEta		0.1		# Coefficient for variable timestepping
#dStopTime	1e5		# Stop time for evolution
#dOutputTime	1e2		# Output timesteps (assuming in body files)
dStopTime	4.5e9		# Stop time for evolution
dOutputTime	1e6		# Output timesteps (assuming in body files)
>>>>>>> 84411ce6

# Some options are only permitted in the primary file, some are forbidden. 
# That should really be documented!<|MERGE_RESOLUTION|>--- conflicted
+++ resolved
@@ -8,15 +8,9 @@
 # s=string. An "a" indicates an array and multiple arguments are allowed/expected.
 
 # List of "body files" that contain body-specific parameters
-<<<<<<< HEAD
-saBodyFiles	  gl581.in $	                # The host star
-		          c.in$		                    # Gl 581 c, Earth-like w/strong tides
-		          d.in		                    # Gl 581 d, weaker tides, 30x potassium-40
-=======
 saBodyFiles	gl581.in $	# The host star
 #		c.in # $		# Gl 581 c, Earth-like w/strong tides
 		d.in		# Gl 581 d, weaker tides, 30x potassium-40
->>>>>>> 84411ce6
 
 # Array options can continue to the next line with a terminating "$". The $ can be 
 # at the end of the string or not. Comments are allowed afterwards.
@@ -39,13 +33,6 @@
 # Option names must be exact in spelling and case.
 
 # Evolution Parameters
-<<<<<<< HEAD
-bDoForward	  1		                        # Perform a forward evolution?
-bVarDt		    1		                        # Use variable timestepping?
-dEta		      0.1		                      # Coefficient for variable timestepping
-dStopTime	    1e9		                      # Stop time for evolution
-dOutputTime	  1e6		                      # Output timesteps (assuming in body files)
-=======
 bDoForward	1		# Perform a forward evolution?
 bVarDt		1		# Use variable timestepping?
 dEta		0.1		# Coefficient for variable timestepping
@@ -53,7 +40,6 @@
 #dOutputTime	1e2		# Output timesteps (assuming in body files)
 dStopTime	4.5e9		# Stop time for evolution
 dOutputTime	1e6		# Output timesteps (assuming in body files)
->>>>>>> 84411ce6
 
 # Some options are only permitted in the primary file, some are forbidden. 
 # That should really be documented!