# Example primary input file for VPLANET
sSystemName   gl581			                  # System Name
iVerbose	    5			                      # Verbosity level
bOverwrite	  1			                      # Allow file overwrites?

# All space after a # is ignored, as is white space
# The first lowercase letter(s) denote the cast: b=boolean, i=int, d=double,
# s=string. An "a" indicates an array and multiple arguments are allowed/expected.

# List of "body files" that contain body-specific parameters
saBodyFiles	gl581.in $	# The host star
		c.in  $		# Gl 581 c, Earth-like w/strong tides
		d.in		# Gl 581 d, weaker tides, 30x potassium-40


# Array options can continue to the next line with a terminating "$". The $ can be 
# at the end of the string or not. Comments are allowed afterwards.

# Input/Output Units
<<<<<<< HEAD
sUnitMass	    solar		                    # Options: gram, kg, Earth, Neptune, Jupiter, solar
sUnitLength	  aU		                      # Options: cm, m, km, Earth, Jupiter, solar, AU 	
sUnitTime	    YEARS		                    # Options: sec, day, year, Myr, Gyr
sUnitAngle	  d		                        # Options: deg, rad
=======
sUnitMass	solar		# Options: gram, kg, Earth, Neptune, Jupiter, solar
sUnitLength	aU		# Options: cm, m, km, Earth, Jupiter, solar, AU 	
sUnitTime	YEARS		# Options: sec, day, year, Myr, Gyr
sUnitAngle	d		# Options: deg, rad
sUnitTemp       K
>>>>>>> c00d15af

# Units specified in the primary input file are propagated into the bodies. Otherwise
# specifiy units on a per body basis in the body files.
# Most string arguments can be in any case and need only be unambiguous.

# Input/Output
bDoLog		    1		                        # Write a log file?
iDigits		    6		                        # Maximum number of digits to right of decimal
dMinValue	    1e-10		                    # Minimum value of eccentricity/obliquity

# Option names must be exact in spelling and case.

# Evolution Parameters
bDoForward	1		# Perform a forward evolution?
bVarDt		1		# Use variable timestepping?
dEta		0.1		# Coefficient for variable timestepping
#dTimeStep	100
dStopTime	1e6		# Stop time for evolution
dOutputTime	100		# Output timesteps (assuming in body files)
#dStopTime	4.5e9		# Stop time for evolution
#dOutputTime	1e6		# Output timesteps (assuming in body files)

# Some options are only permitted in the primary file, some are forbidden. 
# That should really be documented!<|MERGE_RESOLUTION|>--- conflicted
+++ resolved
@@ -1,7 +1,7 @@
 # Example primary input file for VPLANET
-sSystemName   gl581			                  # System Name
-iVerbose	    5			                      # Verbosity level
-bOverwrite	  1			                      # Allow file overwrites?
+sSystemName	gl581			# System Name
+iVerbose	5			# Verbosity level
+bOverwrite	1			# Allow file overwrites?
 
 # All space after a # is ignored, as is white space
 # The first lowercase letter(s) denote the cast: b=boolean, i=int, d=double,
@@ -17,27 +17,20 @@
 # at the end of the string or not. Comments are allowed afterwards.
 
 # Input/Output Units
-<<<<<<< HEAD
-sUnitMass	    solar		                    # Options: gram, kg, Earth, Neptune, Jupiter, solar
-sUnitLength	  aU		                      # Options: cm, m, km, Earth, Jupiter, solar, AU 	
-sUnitTime	    YEARS		                    # Options: sec, day, year, Myr, Gyr
-sUnitAngle	  d		                        # Options: deg, rad
-=======
 sUnitMass	solar		# Options: gram, kg, Earth, Neptune, Jupiter, solar
 sUnitLength	aU		# Options: cm, m, km, Earth, Jupiter, solar, AU 	
 sUnitTime	YEARS		# Options: sec, day, year, Myr, Gyr
 sUnitAngle	d		# Options: deg, rad
 sUnitTemp       K
->>>>>>> c00d15af
 
 # Units specified in the primary input file are propagated into the bodies. Otherwise
 # specifiy units on a per body basis in the body files.
 # Most string arguments can be in any case and need only be unambiguous.
 
 # Input/Output
-bDoLog		    1		                        # Write a log file?
-iDigits		    6		                        # Maximum number of digits to right of decimal
-dMinValue	    1e-10		                    # Minimum value of eccentricity/obliquity
+bDoLog		1		# Write a log file?
+iDigits		6		# Maximum number of digits to right of decimal
+dMinValue	1e-10		# Minimum value of eccentricity/obliquity
 
 # Option names must be exact in spelling and case.
 
