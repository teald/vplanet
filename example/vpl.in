# Example primary input file for VPLANET
sSystemName	gl581			# System Name
iVerbose	5			# Verbosity level
bOverwrite	1			# Allow file overwrites?

# All space after a # is ignored, as is white space
# The first lowercase letter(s) denote the cast: b=boolean, i=int, d=double,
# s=string. An "a" indicates an array and multiple arguments are allowed/expected.

# List of "body files" that contain body-specific parameters
saBodyFiles	gl581.in $	# The host star
<<<<<<< HEAD
		c.in  $		# Gl 581 c, Earth-like w/strong tides
		d.in #e.in		# Gl 581 d, weaker tides, 30x potassium-40
=======
#		c.in # $		# Gl 581 c, Earth-like w/strong tides
		d.in		# Gl 581 d, weaker tides, 30x potassium-40
>>>>>>> 20b355d6

# Array options can continue to the next line with a terminating "$". The $ can be 
# at the end of the string or not. Comments are allowed afterwards.

# Input/Output Units
sUnitMass	solar		# Options: gram, kg, Earth, Neptune, Jupiter, solar
sUnitLength	aU		# Options: cm, m, km, Earth, Jupiter, solar, AU 	
sUnitTime	YEARS		# Options: sec, day, year, Myr, Gyr
sUnitAngle	d		# Options: deg, rad

# Units specified in the primary input file are propagated into the bodies. Otherwise
# specifiy units on a per body basis in the body files.
# Most string arguments can be in any case and need only be unambiguous.

# Input/Output
bDoLog		1		# Write a log file?
iDigits		6		# Maximum number of digits to right of decimal
dMinValue	1e-10		# Minimum value of eccentricity/obliquity

# Option names must be exact in spelling and case.

# Evolution Parameters
bDoForward	1		# Perform a forward evolution?
bVarDt		1		# Use variable timestepping?
dEta		0.1		# Coefficient for variable timestepping
#dStopTime	1e5		# Stop time for evolution
#dOutputTime	1e2		# Output timesteps (assuming in body files)
dStopTime	4.5e9		# Stop time for evolution
dOutputTime	1e6		# Output timesteps (assuming in body files)

# Some options are only permitted in the primary file, some are forbidden. 
# That should really be documented!<|MERGE_RESOLUTION|>--- conflicted
+++ resolved
@@ -9,13 +9,10 @@
 
 # List of "body files" that contain body-specific parameters
 saBodyFiles	gl581.in $	# The host star
-<<<<<<< HEAD
-		c.in  $		# Gl 581 c, Earth-like w/strong tides
-		d.in #e.in		# Gl 581 d, weaker tides, 30x potassium-40
-=======
-#		c.in # $		# Gl 581 c, Earth-like w/strong tides
+
+		c.in # $		# Gl 581 c, Earth-like w/strong tides
 		d.in		# Gl 581 d, weaker tides, 30x potassium-40
->>>>>>> 20b355d6
+
 
 # Array options can continue to the next line with a terminating "$". The $ can be 
 # at the end of the string or not. Comments are allowed afterwards.
