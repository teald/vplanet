--- conflicted
+++ resolved
@@ -1,10 +1,6 @@
 # Gl581 c's parameters
 sName		c			# Body's name
-<<<<<<< HEAD
-saModules	eqtide	radheat	# Modules to apply, exact spelling required
-=======
 saModules	eqtide radheat thermint  # Modules to apply, exact spelling required
->>>>>>> 67662066
 
 # Physical Properties
 dMass		-1.0  #-5.5			# Mass, negative -> Earth masses
