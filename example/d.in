--- conflicted
+++ resolved
@@ -1,31 +1,3 @@
-<<<<<<< HEAD
-# Gl581 d's parameters
-sName		d
-
-dMass		-5.6
-dRadius		-1.592
-dRotPeriod	-1
-dObliquity	23.5
-dK2		0.3
-dRadGyra	0.5
-
-dSemi           0.21847
-#dTidalTau	-630
-dTidalQ		100
-dEcc            0.38
-
-dMaxLockDiff	0.1
-
-saModules	eqtide
-saTidePerts	star
-saOutputOrder    Time Semim Ecce Obli -RotPer -OrbPer
-
-#saModules	radheat
-#d40KNum		-10
-#d232ThNum	-10
-#d238UNum	-10
-#saOutputOrder	Time 40KNum 232ThNum 238UNum
-=======
 # Gl581 d
 saOutputOrder -40kpow -232thpow -238upow -radpow -SurfEnFluxT $
 
@@ -58,4 +30,3 @@
 radheat
 d232ThNum	-1
 dMaxLockDiff	0.1
->>>>>>> 05f44e81
