# Gl581 d
<<<<<<< HEAD
saOutputOrder Time Semim
=======
#<<<<<<< HEAD
#saOutputOrder -40kpowerm -232thpowerm -238upowerm -radpowerm -SurfEnFluxT $
#
#  		Time Semim $
# Damn! I put a $ at the start of this line, but it didn't work!
#
#		Ecce Obli$
#		 -SurfEnFluxEqtide$
#
#		 -SurfEnFluxRadheat 
#=======
saOutputOrder	Time Semim Ecce Obli -SurfEnFluxEqtide -SurfEnFluxRadheat $
		-40kpow -232thpow -238upow -radpow -SurfEnFluxT
#>>>>>>> bc3ede45b7ef6aa4ad24062e6456bb6b1042e81a
>>>>>>> 9fbc3b83

# The order of options in a file is unimportant
# The user selects the ordering of the output

<<<<<<< HEAD
dMass		      -5.6
dObliquity	  23.5
dK2		        0.3
dRadGyra	    0.5
dRotPeriod	  -1
dSemi         0.21847
#dTidalTau	  -630
sName		      d
dTidalQ		    100
dEcc          0.38
dRadius		    -1.592
saTidePerts	  star
saModules	    eqtide atmesc
=======
d238UNumMan	-1
dMass		-5.6
dObliquity	23.5
dK2		0.3
dRadGyra	0.5
dRotPeriod	-1
dSemi           0.21847
#dTidalTau	-630
sName		d
dTidalQ		100
dEcc            0.38
dRadius		-1.592
saTidePerts	star
d40KNumMan		-30
saModules	eqtide$		
radheat
d232ThNumMan	-1
>>>>>>> 9fbc3b83
dMaxLockDiff	0.1
<|MERGE_RESOLUTION|>--- conflicted
+++ resolved
@@ -1,27 +1,5 @@
 # Gl581 d
-<<<<<<< HEAD
 saOutputOrder Time Semim
-=======
-#<<<<<<< HEAD
-#saOutputOrder -40kpowerm -232thpowerm -238upowerm -radpowerm -SurfEnFluxT $
-#
-#  		Time Semim $
-# Damn! I put a $ at the start of this line, but it didn't work!
-#
-#		Ecce Obli$
-#		 -SurfEnFluxEqtide$
-#
-#		 -SurfEnFluxRadheat 
-#=======
-saOutputOrder	Time Semim Ecce Obli -SurfEnFluxEqtide -SurfEnFluxRadheat $
-		-40kpow -232thpow -238upow -radpow -SurfEnFluxT
-#>>>>>>> bc3ede45b7ef6aa4ad24062e6456bb6b1042e81a
->>>>>>> 9fbc3b83
-
-# The order of options in a file is unimportant
-# The user selects the ordering of the output
-
-<<<<<<< HEAD
 dMass		      -5.6
 dObliquity	  23.5
 dK2		        0.3
@@ -35,23 +13,4 @@
 dRadius		    -1.592
 saTidePerts	  star
 saModules	    eqtide atmesc
-=======
-d238UNumMan	-1
-dMass		-5.6
-dObliquity	23.5
-dK2		0.3
-dRadGyra	0.5
-dRotPeriod	-1
-dSemi           0.21847
-#dTidalTau	-630
-sName		d
-dTidalQ		100
-dEcc            0.38
-dRadius		-1.592
-saTidePerts	star
-d40KNumMan		-30
-saModules	eqtide$		
-radheat
-d232ThNumMan	-1
->>>>>>> 9fbc3b83
 dMaxLockDiff	0.1
