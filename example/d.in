# Gl581 d
<<<<<<< HEAD
#saOutputOrder -40kpowerm -232thpowerm -238upowerm -radpowerm -SurfEnFluxT $
#
#  		Time Semim $
# Damn! I put a $ at the start of this line, but it didn't work!
#
#		Ecce Obli$
#		 -SurfEnFluxEqtide$
#
#		 -SurfEnFluxRadheat 
#=======
#saOutputOrder	Time Semim Ecce Obli -SurfEnFluxEqtide -SurfEnFluxRadheat $
#		-40kpowerm -232thpowerm -238upowerm -radpowerm -SurfEnFluxT
saOutputOrder Time Semim Ecce Obli -Rotper -SurfEnFluxEqtide
=======
#saOutputOrder	Time Semim Ecce Obli -SurfEnFluxEqtide -SurfEnFluxRadheat $
#		-40kpowerm -232thpowerm -238upowerm -radpowerm -SurfEnFluxT
saOutputOrder Time Semim Ecce Inc LongP LongA -RotPer Obli PrecA  
>>>>>>> c00d15af

# The order of options in a file is unimportant
# The user selects the ordering of the output

#d238UNumMan	-1
dMass		-5.6
dObliquity	23.5
dK2		0.3
dRadGyra	0.5
dRotPeriod	-1
dSemi           0.21847
#dTidalTau	-630
sName		d
dTidalQ		100
dEcc            0.38
dRadius		-1.592
saTidePerts	star
#d40KNumMan		-30
saModules	eqtide lagrange laskar#$
#radheat
#d232ThNumMan	-1
dMaxLockDiff	0.1
dPrecA		100
dLongP		77
dInc		1.5
dLongA		213<|MERGE_RESOLUTION|>--- conflicted
+++ resolved
@@ -1,23 +1,7 @@
 # Gl581 d
-<<<<<<< HEAD
-#saOutputOrder -40kpowerm -232thpowerm -238upowerm -radpowerm -SurfEnFluxT $
-#
-#  		Time Semim $
-# Damn! I put a $ at the start of this line, but it didn't work!
-#
-#		Ecce Obli$
-#		 -SurfEnFluxEqtide$
-#
-#		 -SurfEnFluxRadheat 
-#=======
-#saOutputOrder	Time Semim Ecce Obli -SurfEnFluxEqtide -SurfEnFluxRadheat $
-#		-40kpowerm -232thpowerm -238upowerm -radpowerm -SurfEnFluxT
-saOutputOrder Time Semim Ecce Obli -Rotper -SurfEnFluxEqtide
-=======
 #saOutputOrder	Time Semim Ecce Obli -SurfEnFluxEqtide -SurfEnFluxRadheat $
 #		-40kpowerm -232thpowerm -238upowerm -radpowerm -SurfEnFluxT
 saOutputOrder Time Semim Ecce Inc LongP LongA -RotPer Obli PrecA  
->>>>>>> c00d15af
 
 # The order of options in a file is unimportant
 # The user selects the ordering of the output
