--- conflicted
+++ resolved
@@ -1,13 +1,13 @@
 # The host star, Gl 581
-sName	        star		                    # Body's name
-saModules	    eqtide                      # Modules to apply, exact spelling required
+sName		star		# Body's name
+saModules	eqtide		# Modules to apply, exact spelling required
 
 # Physical Parameters
-dMass         0.31                        # Mass, negative -> Earth masses
-dRadius       0.00135                     # Radius, negative -> Earth radii
-dObliquity    0		
-dRotPeriod    0.2579                      # Rotation period, negative -> days
-dRadGyra      0.5                         # Radius of gyration (moment of inertia constant)
+dMass		0.31		# Mass, negative -> Earth masses
+dRadius		0.00135		# Radius, negative -> Earth radii
+dObliquity	0		
+dRotPeriod	0.2579		# Rotation period, negative -> days
+dRadGyra	0.5		# Radius of gyration (moment of inertia constant)
 
 # The first body in the saBodyFiles list must be the central mass.
 # This body carries no orbital information => the coordinate system is bodycentric.
@@ -25,10 +25,6 @@
 # Some options are allowed to only appear in one file, but it can be primary or body.
 # That should really be documented!
 
-<<<<<<< HEAD
-#iSciNot      12                          # Decade to switch between normal/scientific notation
-=======
 #iSciNot		12		# Decade to switch between normal/scientific notation
 
-#saOutputOrder	Time ImK2 deltatime
->>>>>>> c00d15af
+#saOutputOrder	Time ImK2 deltatime