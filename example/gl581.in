--- conflicted
+++ resolved
@@ -18,13 +18,8 @@
 dK2		0.299		# Love number of degree 2
 sTideModel	p2		# Tidal model, p2=CPL, t8=CTL
 #sTideModel	t8		# Uncomment sTideModel, dTidalTau && dTidalQ to compare
-<<<<<<< HEAD
-saTidePerts	c #d		# Body name(s) of tidal perturbers
-#saTidePerts	d 		# Body name(s) of tidal perturbers
-=======
 #saTidePerts	c d		# Body name(s) of tidal perturbers
 saTidePerts	c 		# Body name(s) of tidal perturbers
->>>>>>> 5b32bdf4
 
 # Some options are allowed to only appear in one file, but it can be primary or body.
 # That should really be documented!
