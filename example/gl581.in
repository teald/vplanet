--- conflicted
+++ resolved
@@ -19,26 +19,12 @@
 sTideModel	p2		# Tidal model, p2=CPL, t8=CTL
 #sTideModel	t8		# Uncomment sTideModel, dTidalTau && dTidalQ to compare
 #saTidePerts	c d		# Body name(s) of tidal perturbers
-<<<<<<< HEAD
-<<<<<<< HEAD
-<<<<<<< HEAD
-
-saTidePerts	d 		# Body name(s) of tidal perturbers
-=======
-saTidePerts	c 		# Body name(s) of tidal perturbers
->>>>>>> 055381aed21ff37afe4f092c5977e78ac7d92e95
-
-=======
-saTidePerts	d 		# Body name(s) of tidal perturbers
->>>>>>> ae511cda0a4e1e70ec2765fba4763346317ae1ae
-=======
 #saTidePerts	d 		# Body name(s) of tidal perturbers
 saTidePerts	c 		# Body name(s) of tidal perturbers
->>>>>>> 67662066
 
 # Some options are allowed to only appear in one file, but it can be primary or body.
 # That should really be documented!
 
-#iSciNot	12		# Decade to switch between normal/scientific notation
+#iSciNot		12		# Decade to switch between normal/scientific notation
 
 saOutputOrder	Time ImK2 deltatime