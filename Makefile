default:
	-gcc -o vplanet *.c -lm

debug:
	-gcc -g -o vplanet *.c -lm -Wno-div-by-zero

opt:
<<<<<<< HEAD
	-gcc -g -o vplanet *.c -lm
=======
	-gcc -O3 -o vplanet *.c -lm

profile:
	-gcc -pg -o vplanet *.c -lm
>>>>>>> 8043e1f3
<|MERGE_RESOLUTION|>--- conflicted
+++ resolved
@@ -5,11 +5,7 @@
 	-gcc -g -o vplanet *.c -lm -Wno-div-by-zero
 
 opt:
-<<<<<<< HEAD
-	-gcc -g -o vplanet *.c -lm
-=======
 	-gcc -O3 -o vplanet *.c -lm
 
 profile:
-	-gcc -pg -o vplanet *.c -lm
->>>>>>> 8043e1f3
+	-gcc -pg -o vplanet *.c -lm