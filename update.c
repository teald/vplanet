--- conflicted
+++ resolved
@@ -924,7 +924,6 @@
     
     
     // POISE's ice mass
-<<<<<<< HEAD
  //    update[iBody].iIceMass = -1;
 //     if (update[iBody].iNumIceMass) { 
 //       /* XXX hack to get ice sheets working, since since these don't get malloced until verify */
@@ -963,45 +962,6 @@
 //       }
 //       
 //     }
-=======
-    update[iBody].iIceMass = -1;
-    if (update[iBody].iNumIceMass) { 
-      /* XXX hack to get ice sheets working, since since these don't get malloced until verify */
-      control->Evolve.tmpBody[iBody].daIceMass = malloc(body[iBody].iNumLats*sizeof(double));
-      body[iBody].daIceMass = malloc(body[iBody].iNumLats*sizeof(double)); 
-      
-      update[iBody].iIceMass = iVar;
-      control->Evolve.tmpUpdate[iBody].iIceMass = iVar;
-      for (iLat=0;iLat<body[iBody].iNumLats;iLat++) {
-        update[iBody].iaIceMass[iLat] = iVar;
-        update[iBody].iaVar[iVar] = VICEMASS;
-        update[iBody].iNumEqns[iVar] = update[iBody].iNumIceMass;
-        update[iBody].pdVar[iVar] = &body[iBody].daIceMass[iLat];
-        update[iBody].iNumBodies[iVar] = malloc(update[iBody].iNumIceMass*sizeof(int));
-        update[iBody].iaBody[iVar] = malloc(update[iBody].iNumIceMass*sizeof(int*));
-        update[iBody].iaType[iVar] = malloc(update[iBody].iNumIceMass*sizeof(int));
-        update[iBody].iaModule[iVar] = malloc(update[iBody].iNumIceMass*sizeof(int));
-
-        if (control->Evolve.iOneStep == RUNGEKUTTA) {
-          
-          control->Evolve.tmpUpdate[iBody].pdVar[iVar] = &control->Evolve.tmpBody[iBody].daIceMass[iLat];
-          control->Evolve.tmpUpdate[iBody].iNumBodies[iVar] = malloc(update[iBody].iNumIceMass*sizeof(int));
-          control->Evolve.tmpUpdate[iBody].daDerivProc[iVar] = malloc(update[iBody].iNumIceMass*sizeof(double));
-          control->Evolve.tmpUpdate[iBody].iaType[iVar] = malloc(update[iBody].iNumIceMass*sizeof(int));
-          control->Evolve.tmpUpdate[iBody].iaModule[iVar] = malloc(update[iBody].iNumIceMass*sizeof(int));
-          control->Evolve.tmpUpdate[iBody].iaBody[iVar] = malloc(update[iBody].iNumIceMass*sizeof(int*));
-        }
-    
-        iEqn=0;
-        for (iModule=0;iModule<module->iNumModules[iBody];iModule++) 
-          module->fnFinalizeUpdateIceMass[iBody][iModule](body,update,&iEqn,iVar,iBody,iLat);
-      
-        (*fnUpdate)[iBody][iVar]=malloc(iEqn*sizeof(fnUpdateVariable));
-        update[iBody].daDerivProc[iVar]=malloc(iEqn*sizeof(double));
-        iVar++;
-      }
-      
-    }
 
     // XUV Luminosity
     /* This one is tricky because it is an auxiliary property
@@ -1034,6 +994,5 @@
       update[iBody].daDerivProc[iVar]=malloc(iEqn*sizeof(double));
       iVar++;
     }
->>>>>>> d381516b
   }
 }