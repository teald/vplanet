--- conflicted
+++ resolved
@@ -117,10 +117,8 @@
     update[iBody].iNumAngMX =0;
     update[iBody].iNumAngMY =0;
     update[iBody].iNumAngMZ =0;
-<<<<<<< HEAD
     update[iBody].iNumMeanL =0;
-    
-=======
+
     update[iBody].iNumPositionX = 0;
     update[iBody].iNumPositionY = 0;
     update[iBody].iNumPositionZ = 0;
@@ -129,7 +127,6 @@
     update[iBody].iNumVelZ = 0;
     update[iBody].iNumLostAngMom=0;
     update[iBody].iNumLostEng=0;
->>>>>>> 1ea89c4d
     update[iBody].iNumVars=0;
 
     /* First we must identify how many variables and models must be
@@ -1853,7 +1850,6 @@
       update[iBody].daDerivProc[iVar]=malloc(iEqn*sizeof(double));
       iVar++;
     }
-<<<<<<< HEAD
     
     // Mean Longitude (for DistRes) 
     update[iBody].iMeanL = -1;
@@ -1879,7 +1875,12 @@
       iEqn=0;
       for (iModule=0;iModule<module->iNumModules[iBody];iModule++) 
         module->fnFinalizeUpdateMeanL[iBody][iModule](body,update,&iEqn,iVar,iBody,iFoo);
-=======
+        
+      (*fnUpdate)[iBody][iVar]=malloc(iEqn*sizeof(fnUpdateVariable));
+      update[iBody].daDerivProc[iVar]=malloc(iEqn*sizeof(double));
+      iVar++;
+    }
+
 
     /* Lost Angular Momentum */
     update[iBody].iLostAngMom = -1;
@@ -1905,14 +1906,11 @@
       iEqn=0;
       for (iModule=0;iModule<module->iNumModules[iBody];iModule++)
         module->fnFinalizeUpdateLostAngMom[iBody][iModule](body,update,&iEqn,iVar,iBody,iFoo);
->>>>>>> 1ea89c4d
-
-      (*fnUpdate)[iBody][iVar]=malloc(iEqn*sizeof(fnUpdateVariable));
-      update[iBody].daDerivProc[iVar]=malloc(iEqn*sizeof(double));
-      iVar++;
-    }
-<<<<<<< HEAD
-=======
+
+      (*fnUpdate)[iBody][iVar]=malloc(iEqn*sizeof(fnUpdateVariable));
+      update[iBody].daDerivProc[iVar]=malloc(iEqn*sizeof(double));
+      iVar++;
+    }
 
     /* Lost Energy */
     update[iBody].iLostEng = -1;
@@ -1950,6 +1948,5 @@
     // Finalize adding multi-module equations to the matrix
     FinalizeUpdateMulti(body,control,module,update,fnUpdate,&iVar,iBody,iFoo);
 
->>>>>>> 1ea89c4d
   }
 }