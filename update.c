#include <stdio.h>
#include <stdlib.h>
#include <math.h>
#include <assert.h>
#include <ctype.h>
#include <string.h>
#include <unistd.h>
#include "vplanet.h"

void InitializeUpdateBodyPerts(CONTROL *control,UPDATE *update,int iBody) {
  int iVar,iEqn;

  for (iVar=0;iVar<update[iBody].iNumVars;iVar++) {
    for (iEqn=0;iEqn<update[iBody].iNumEqns[iVar];iEqn++) {
      control->Evolve.tmpUpdate[iBody].iaBody[iVar][iEqn] = malloc(update[iBody].iNumBodies[iVar][iEqn]);
    }
  }
}

void InitializeUpdateTmpBody(BODY *body,CONTROL *control,MODULE *module,UPDATE *update,int iBody) {
  int iModule;

  for (iModule=0;iModule<module->iNumModules[iBody];iModule++) 
    module->fnInitializeUpdateTmpBody[iBody][iModule](body,control,update,iBody);
}

void UpdateCopy(UPDATE *dest,UPDATE *src,int iNumBodies) {
  int iBody,iVar,iEqn,iPert;

  for (iBody=0;iBody<iNumBodies;iBody++) {
<<<<<<< HEAD
    dest[iBody].iNumEcc = src[iBody].iNumEcc;
    dest[iBody].iEcc = src[iBody].iEcc;

    dest[iBody].iNum40KMan =src[iBody].iNum40KMan;
    dest[iBody].i40KMan =src[iBody].i40KMan;

    dest[iBody].iNum232ThMan =src[iBody].iNum232ThMan;
    dest[iBody].i232ThMan =src[iBody].i232ThMan;

    dest[iBody].iNum238UMan =src[iBody].iNum238UMan;
    dest[iBody].i238UMan =src[iBody].i238UMan;

    dest[iBody].iNum235UMan =src[iBody].iNum235UMan;
    dest[iBody].i235UMan =src[iBody].i235UMan;
    
    dest[iBody].iNumSurfaceWaterMass = src[iBody].iNumSurfaceWaterMass;
    dest[iBody].iSurfaceWaterMass = src[iBody].iSurfaceWaterMass;
    
    dest[iBody].iNumLuminosity = src[iBody].iNumLuminosity;
    dest[iBody].iLuminosity = src[iBody].iLuminosity;  
    
    dest[iBody].iNumRadius = src[iBody].iNumRadius;
    dest[iBody].iRadius = src[iBody].iRadius;  
    
    dest[iBody].iNumObl = src[iBody].iNumObl;
    dest[iBody].iObl = src[iBody].iObl;

    dest[iBody].iNumRot = src[iBody].iNumRot;
    dest[iBody].iRot = src[iBody].iRot;

    dest[iBody].iNumSemi = src[iBody].iNumSemi;
    dest[iBody].iSemi = src[iBody].iSemi;
=======
    // The iNumX and iX members don't need to be copied
>>>>>>> c00d15af

    dest[iBody].iNumVars = src[iBody].iNumVars;

    for (iVar=0;iVar<src[iBody].iNumVars;iVar++) {
      dest[iBody].iNumEqns[iVar] = src[iBody].iNumEqns[iVar];
      dest[iBody].iaVar[iVar] = src[iBody].iaVar[iVar];

      for (iEqn=0;iEqn<src[iBody].iNumEqns[iVar];iEqn++) {
	dest[iBody].iNumBodies[iVar][iEqn] = src[iBody].iNumBodies[iVar][iEqn];
	dest[iBody].iaType[iVar][iEqn] = src[iBody].iaType[iVar][iEqn];
	dest[iBody].iaModule[iVar][iEqn] = src[iBody].iaModule[iVar][iEqn];
	for (iPert=0;iPert<src[iBody].iNumBodies[iVar][iEqn];iPert++)
	  dest[iBody].iaBody[iVar][iEqn][iPert] = src[iBody].iaBody[iVar][iEqn][iPert];
      }
    }
  }
}

void InitializeUpdate(BODY*body,CONTROL *control,MODULE *module,UPDATE *update,fnUpdateVariable ****fnUpdate) {
  int iBody,iBodyPert,iVar,iEqn,iModule;
  int iNum,iSubStep;

  // Allocate the firt dimension of the Update matrix to be the number of bodies
  *fnUpdate=malloc(control->Evolve.iNumBodies*sizeof(fnUpdateVariable**));

  // For each body, determine how many independent variables need updating.
  for (iBody=0;iBody<control->Evolve.iNumBodies;iBody++) {
    update[iBody].iaModule = malloc(module->iNumModules[iBody]*sizeof(int));

    // Assume no modules to start
    //update[iBody].iNumEcc=0;
    update[iBody].iNum40KMan=0;
    update[iBody].iNum40KCore=0;
    update[iBody].iNum232ThMan=0;
    update[iBody].iNum232ThCore=0;
    update[iBody].iNum235UCore=0;
<<<<<<< HEAD
    update[iBody].iNumSurfaceWaterMass=0;
    update[iBody].iNumLuminosity=0;
    update[iBody].iNumRadius=0;
    update[iBody].iNumObl=0;
=======
    update[iBody].iNum235UMan=0;
    update[iBody].iNum238UCore=0;
    update[iBody].iNum238UMan=0;
    update[iBody].iNumHecc=0;
    update[iBody].iNumKecc=0;
    update[iBody].iNumPinc=0;
    update[iBody].iNumQinc=0;
>>>>>>> c00d15af
    update[iBody].iNumRot=0;
    update[iBody].iNumSemi=0;
    update[iBody].iNumTMan=0;
    update[iBody].iNumTCore=0;
    update[iBody].iNumXobl=0;
    update[iBody].iNumYobl=0;
    update[iBody].iNumZobl=0;

    update[iBody].iNumVars=0;
    
    /* Hack to get LAGRANGE working. Need iGravPerts for following arrays */
    if (body[iBody].bLagrange) {
      body[iBody].iGravPerts = control->Evolve.iNumBodies - 2;
    }
    
    /* First we must identify how many variables and models must be 
       assigned so we can malloc the update struct. */
    for (iModule=0;iModule<module->iNumModules[iBody];iModule++)
      module->fnInitializeUpdate[iBody][iModule](body,update,iBody);

    // The second dimension of the Update matrix is the variables
    (*fnUpdate)[iBody]=malloc(update[iBody].iNumVars*sizeof(fnUpdateVariable*));
    update[iBody].iaVar = malloc(update[iBody].iNumVars*sizeof(int));
    update[iBody].iNumEqns = malloc(update[iBody].iNumVars*sizeof(double));
    update[iBody].iaType = malloc(update[iBody].iNumVars*sizeof(int*));
    update[iBody].iaModule = malloc(update[iBody].iNumVars*sizeof(int*));
    update[iBody].pdVar = malloc(update[iBody].iNumVars*sizeof(double*));
    update[iBody].daDeriv = malloc(update[iBody].iNumVars*sizeof(double*));
    update[iBody].daDerivProc = malloc(update[iBody].iNumVars*sizeof(double*));
    update[iBody].iNumBodies = malloc(update[iBody].iNumVars*sizeof(int*));
    update[iBody].iaBody = malloc(update[iBody].iNumVars*sizeof(int**));

    // May also have to allocate space for the temp UPDATE
    if (control->Evolve.iOneStep == RUNGEKUTTA) {
      control->Evolve.tmpUpdate[iBody].iaVar = malloc(update[iBody].iNumVars*sizeof(int));
      control->Evolve.tmpUpdate[iBody].iNumEqns = malloc(update[iBody].iNumVars*sizeof(double));
      control->Evolve.tmpUpdate[iBody].iaType = malloc(update[iBody].iNumVars*sizeof(int*));
      control->Evolve.tmpUpdate[iBody].iaModule = malloc(update[iBody].iNumVars*sizeof(int*));
      control->Evolve.tmpUpdate[iBody].pdVar = malloc(update[iBody].iNumVars*sizeof(double*));
      control->Evolve.tmpUpdate[iBody].daDeriv = malloc(update[iBody].iNumVars*sizeof(double*));
      control->Evolve.tmpUpdate[iBody].daDerivProc = malloc(update[iBody].iNumVars*sizeof(double*));
      control->Evolve.tmpUpdate[iBody].iNumBodies = malloc(update[iBody].iNumVars*sizeof(int*));
      control->Evolve.tmpUpdate[iBody].iaBody = malloc(update[iBody].iNumVars*sizeof(int**));
    }
    for (iSubStep=0;iSubStep<4;iSubStep++) 
      control->Evolve.daDeriv[iSubStep][iBody]=malloc(update[iBody].iNumVars*sizeof(double));

    /* Now we malloc some pointers, and perform some initializations for the
       UPDATE struct based on the primary variables required for each's 
       planet's assigned modules. */

    iVar=0;

    /* 40K Core */
    update[iBody].i40KCore = -1;
    if (update[iBody].iNum40KCore) {
      update[iBody].i40KCore = iVar;
      update[iBody].iaVar[iVar] = VNUM40KCORE;
      update[iBody].iNumEqns[iVar] = update[iBody].iNum40KCore;
      update[iBody].pdVar[iVar] = &body[iBody].d40KNumCore;
      update[iBody].iNumBodies[iVar] = malloc(update[iBody].iNum40KCore*sizeof(int));
      update[iBody].iaBody[iVar] = malloc(update[iBody].iNum40KCore*sizeof(int*));
      update[iBody].iaType[iVar] = malloc(update[iBody].iNum40KCore*sizeof(int));
      update[iBody].iaModule[iVar] = malloc(update[iBody].iNum40KCore*sizeof(int));

      if (control->Evolve.iOneStep == RUNGEKUTTA) {
	control->Evolve.tmpUpdate[iBody].pdVar[iVar] = &control->Evolve.tmpBody[iBody].d40KNumCore;
	control->Evolve.tmpUpdate[iBody].iNumBodies[iVar] = malloc(update[iBody].iNum40KCore*sizeof(int));
	control->Evolve.tmpUpdate[iBody].daDerivProc[iVar] = malloc(update[iBody].iNum40KCore*sizeof(double));
	  control->Evolve.tmpUpdate[iBody].iaType[iVar] = malloc(update[iBody].iNum40KCore*sizeof(int));
	  control->Evolve.tmpUpdate[iBody].iaModule[iVar] = malloc(update[iBody].iNum40KCore*sizeof(int));
	control->Evolve.tmpUpdate[iBody].iaBody[iVar] = malloc(update[iBody].iNum40KCore*sizeof(int*));
      }

      iEqn=0;
      for (iModule=0;iModule<module->iNumModules[iBody];iModule++) 
	  module->fnFinalizeUpdate40KNumCore[iBody][iModule](body,update,&iEqn,iVar,iBody);
      
      (*fnUpdate)[iBody][iVar]=malloc(iEqn*sizeof(fnUpdateVariable));
      update[iBody].daDerivProc[iVar]=malloc(iEqn*sizeof(double));
      iVar++;
    }

    /* 40K Mantle */
    update[iBody].i40KMan = -1;
    if (update[iBody].iNum40KMan) {
      update[iBody].i40KMan = iVar;
      update[iBody].iaVar[iVar] = VNUM40KMAN;
      update[iBody].iNumEqns[iVar] = update[iBody].iNum40KMan;
      update[iBody].pdVar[iVar] = &body[iBody].d40KNumMan;
      update[iBody].iNumBodies[iVar] = malloc(update[iBody].iNum40KMan*sizeof(int));
      update[iBody].iaBody[iVar] = malloc(update[iBody].iNum40KMan*sizeof(int*));
      update[iBody].iaType[iVar] = malloc(update[iBody].iNum40KMan*sizeof(int));
      update[iBody].iaModule[iVar] = malloc(update[iBody].iNum40KMan*sizeof(int));

      if (control->Evolve.iOneStep == RUNGEKUTTA) {
	control->Evolve.tmpUpdate[iBody].pdVar[iVar] = &control->Evolve.tmpBody[iBody].d40KNumMan;
	control->Evolve.tmpUpdate[iBody].iNumBodies[iVar] = malloc(update[iBody].iNum40KMan*sizeof(int));
	control->Evolve.tmpUpdate[iBody].daDerivProc[iVar] = malloc(update[iBody].iNum40KMan*sizeof(double));
	control->Evolve.tmpUpdate[iBody].iaType[iVar] = malloc(update[iBody].iNum40KMan*sizeof(int));
	control->Evolve.tmpUpdate[iBody].iaModule[iVar] = malloc(update[iBody].iNum40KMan*sizeof(int));
	control->Evolve.tmpUpdate[iBody].iaBody[iVar] = malloc(update[iBody].iNum40KMan*sizeof(int*));
      }

      iEqn=0;
      for (iModule=0;iModule<module->iNumModules[iBody];iModule++) 
	  module->fnFinalizeUpdate40KNumMan[iBody][iModule](body,update,&iEqn,iVar,iBody);
      
      (*fnUpdate)[iBody][iVar]=malloc(iEqn*sizeof(fnUpdateVariable));
      update[iBody].daDerivProc[iVar]=malloc(iEqn*sizeof(double));
      iVar++;
    }

    /* 232Th Core */    
    update[iBody].i232ThCore = -1;
    if (update[iBody].iNum232ThCore) {
      update[iBody].i232ThCore = iVar;
      update[iBody].iaVar[iVar] = VNUM232THCORE;
      update[iBody].iNumEqns[iVar] = update[iBody].iNum232ThCore;
      update[iBody].pdVar[iVar] = &body[iBody].d232ThNumCore;
      update[iBody].iNumBodies[iVar] = malloc(update[iBody].iNum232ThCore*sizeof(int));
      update[iBody].iaBody[iVar] = malloc(update[iBody].iNum232ThCore*sizeof(int*));
      update[iBody].iaType[iVar] = malloc(update[iBody].iNum232ThCore*sizeof(int));
      update[iBody].iaModule[iVar] = malloc(update[iBody].iNum232ThCore*sizeof(int));

      if (control->Evolve.iOneStep == RUNGEKUTTA) {
	control->Evolve.tmpUpdate[iBody].pdVar[iVar] = &control->Evolve.tmpBody[iBody].d232ThNumCore;
	control->Evolve.tmpUpdate[iBody].iNumBodies[iVar] = malloc(update[iBody].iNum232ThCore*sizeof(int));
	control->Evolve.tmpUpdate[iBody].daDerivProc[iVar] = malloc(update[iBody].iNum232ThCore*sizeof(double));
	  control->Evolve.tmpUpdate[iBody].iaType[iVar] = malloc(update[iBody].iNum232ThCore*sizeof(int));
	  control->Evolve.tmpUpdate[iBody].iaModule[iVar] = malloc(update[iBody].iNum232ThCore*sizeof(int));
	control->Evolve.tmpUpdate[iBody].iaBody[iVar] = malloc(update[iBody].iNum232ThCore*sizeof(int*));
      }

      iEqn=0;
      for (iModule=0;iModule<module->iNumModules[iBody];iModule++) 
	module->fnFinalizeUpdate232ThNumCore[iBody][iModule](body,update,&iEqn,iVar,iBody);
      
      (*fnUpdate)[iBody][iVar]=malloc(iEqn*sizeof(fnUpdateVariable));
      update[iBody].daDerivProc[iVar]=malloc(iEqn*sizeof(double));
      iVar++;
    }

    /* 232Th Mantle */    
    update[iBody].i232ThMan = -1;
    if (update[iBody].iNum232ThMan) {
      update[iBody].i232ThMan = iVar;
      update[iBody].iaVar[iVar] = VNUM232THMAN;
      update[iBody].iNumEqns[iVar] = update[iBody].iNum232ThMan;
      update[iBody].pdVar[iVar] = &body[iBody].d232ThNumMan;
      update[iBody].iNumBodies[iVar] = malloc(update[iBody].iNum232ThMan*sizeof(int));
      update[iBody].iaBody[iVar] = malloc(update[iBody].iNum232ThMan*sizeof(int*));
      update[iBody].iaType[iVar] = malloc(update[iBody].iNum232ThMan*sizeof(int));
      update[iBody].iaModule[iVar] = malloc(update[iBody].iNum232ThMan*sizeof(int));

      if (control->Evolve.iOneStep == RUNGEKUTTA) {
	control->Evolve.tmpUpdate[iBody].pdVar[iVar] = &control->Evolve.tmpBody[iBody].d232ThNumMan;
	control->Evolve.tmpUpdate[iBody].iNumBodies[iVar] = malloc(update[iBody].iNum232ThMan*sizeof(int));
	control->Evolve.tmpUpdate[iBody].daDerivProc[iVar] = malloc(update[iBody].iNum232ThMan*sizeof(double));
	  control->Evolve.tmpUpdate[iBody].iaType[iVar] = malloc(update[iBody].iNum232ThMan*sizeof(int));
	  control->Evolve.tmpUpdate[iBody].iaModule[iVar] = malloc(update[iBody].iNum232ThMan*sizeof(int));
	control->Evolve.tmpUpdate[iBody].iaBody[iVar] = malloc(update[iBody].iNum232ThMan*sizeof(int*));
      }

      iEqn=0;
      for (iModule=0;iModule<module->iNumModules[iBody];iModule++) 
	module->fnFinalizeUpdate232ThNumMan[iBody][iModule](body,update,&iEqn,iVar,iBody);
      
      (*fnUpdate)[iBody][iVar]=malloc(iEqn*sizeof(fnUpdateVariable));
      update[iBody].daDerivProc[iVar]=malloc(iEqn*sizeof(double));
      iVar++;
    }

    /* 235U Core */            
    update[iBody].i235UCore = -1;  
    if (update[iBody].iNum235UCore) {
      update[iBody].i235UCore = iVar;
      update[iBody].iaVar[iVar] = VNUM235UCORE;
      update[iBody].iNumEqns[iVar] = update[iBody].iNum235UCore;
      update[iBody].pdVar[iVar] = &body[iBody].d235UNumCore;
      update[iBody].iNumBodies[iVar] = malloc(update[iBody].iNum235UCore*sizeof(int));
      update[iBody].iaBody[iVar] = malloc(update[iBody].iNum235UCore*sizeof(int*));
      update[iBody].iaType[iVar] = malloc(update[iBody].iNum235UCore*sizeof(int));
      update[iBody].iaModule[iVar] = malloc(update[iBody].iNum235UCore*sizeof(int));

      if (control->Evolve.iOneStep == RUNGEKUTTA) {
	control->Evolve.tmpUpdate[iBody].pdVar[iVar] = &control->Evolve.tmpBody[iBody].d235UNumCore;
	control->Evolve.tmpUpdate[iBody].iNumBodies[iVar] = malloc(update[iBody].iNum235UCore*sizeof(int));
	control->Evolve.tmpUpdate[iBody].daDerivProc[iVar] = malloc(update[iBody].iNum235UCore*sizeof(double));
	  control->Evolve.tmpUpdate[iBody].iaType[iVar] = malloc(update[iBody].iNum235UCore*sizeof(int));
	  control->Evolve.tmpUpdate[iBody].iaModule[iVar] = malloc(update[iBody].iNum235UCore*sizeof(int));
	control->Evolve.tmpUpdate[iBody].iaBody[iVar] = malloc(update[iBody].iNum235UCore*sizeof(int*));
      }

      iEqn=0;
      for (iModule=0;iModule<module->iNumModules[iBody];iModule++) 
	module->fnFinalizeUpdate235UNumCore[iBody][iModule](body,update,&iEqn,iVar,iBody);
      
      (*fnUpdate)[iBody][iVar]=malloc(iEqn*sizeof(fnUpdateVariable));
      update[iBody].daDerivProc[iVar]=malloc(iEqn*sizeof(double));
      iVar++;
    }

    /* 235U Mantle */            
    update[iBody].i235UMan = -1;  
    if (update[iBody].iNum235UMan) {
      update[iBody].i235UMan = iVar;
      update[iBody].iaVar[iVar] = VNUM235UMAN;
      update[iBody].iNumEqns[iVar] = update[iBody].iNum235UMan;
      update[iBody].pdVar[iVar] = &body[iBody].d235UNumMan;
      update[iBody].iNumBodies[iVar] = malloc(update[iBody].iNum235UMan*sizeof(int));
      update[iBody].iaBody[iVar] = malloc(update[iBody].iNum235UMan*sizeof(int*));
      update[iBody].iaType[iVar] = malloc(update[iBody].iNum235UMan*sizeof(int));
      update[iBody].iaModule[iVar] = malloc(update[iBody].iNum235UMan*sizeof(int));

      if (control->Evolve.iOneStep == RUNGEKUTTA) {
	control->Evolve.tmpUpdate[iBody].pdVar[iVar] = &control->Evolve.tmpBody[iBody].d235UNumMan;
	control->Evolve.tmpUpdate[iBody].iNumBodies[iVar] = malloc(update[iBody].iNum235UMan*sizeof(int));
	control->Evolve.tmpUpdate[iBody].daDerivProc[iVar] = malloc(update[iBody].iNum235UMan*sizeof(double));
	  control->Evolve.tmpUpdate[iBody].iaType[iVar] = malloc(update[iBody].iNum235UMan*sizeof(int));
	  control->Evolve.tmpUpdate[iBody].iaModule[iVar] = malloc(update[iBody].iNum235UMan*sizeof(int));
	control->Evolve.tmpUpdate[iBody].iaBody[iVar] = malloc(update[iBody].iNum235UMan*sizeof(int*));
      }

      iEqn=0;
      for (iModule=0;iModule<module->iNumModules[iBody];iModule++) 
	module->fnFinalizeUpdate235UNumMan[iBody][iModule](body,update,&iEqn,iVar,iBody);
      
      (*fnUpdate)[iBody][iVar]=malloc(iEqn*sizeof(fnUpdateVariable));
      update[iBody].daDerivProc[iVar]=malloc(iEqn*sizeof(double));
      iVar++;
    }

    /* 238U Core */    
    update[iBody].i238UCore = -1;
    if (update[iBody].iNum238UCore) {
      update[iBody].i238UCore = iVar;
      update[iBody].iaVar[iVar] = VNUM238UCORE;
      update[iBody].iNumEqns[iVar] = update[iBody].iNum238UCore;
      update[iBody].pdVar[iVar] = &body[iBody].d238UNumCore;
      update[iBody].iNumBodies[iVar] = malloc(update[iBody].iNum238UCore*sizeof(int));
      update[iBody].iaBody[iVar] = malloc(update[iBody].iNum238UCore*sizeof(int*));
      update[iBody].iaType[iVar] = malloc(update[iBody].iNum238UCore*sizeof(int));
      update[iBody].iaModule[iVar] = malloc(update[iBody].iNum238UCore*sizeof(int));

      if (control->Evolve.iOneStep == RUNGEKUTTA) {
	control->Evolve.tmpUpdate[iBody].pdVar[iVar] = &control->Evolve.tmpBody[iBody].d238UNumCore;
	control->Evolve.tmpUpdate[iBody].iNumBodies[iVar] = malloc(update[iBody].iNum238UCore*sizeof(int));
	control->Evolve.tmpUpdate[iBody].daDerivProc[iVar] = malloc(update[iBody].iNum238UCore*sizeof(double));
	  control->Evolve.tmpUpdate[iBody].iaType[iVar] = malloc(update[iBody].iNum238UCore*sizeof(int));
	  control->Evolve.tmpUpdate[iBody].iaModule[iVar] = malloc(update[iBody].iNum238UCore*sizeof(int));
	control->Evolve.tmpUpdate[iBody].iaBody[iVar] = malloc(update[iBody].iNum238UCore*sizeof(int*));
      }

      iEqn=0;
      for (iModule=0;iModule<module->iNumModules[iBody];iModule++) 
	module->fnFinalizeUpdate238UNumCore[iBody][iModule](body,update,&iEqn,iVar,iBody);
      
      (*fnUpdate)[iBody][iVar]=malloc(iEqn*sizeof(fnUpdateVariable));
      update[iBody].daDerivProc[iVar]=malloc(iEqn*sizeof(double));
      iVar++;
    }

    /* 238U Mantle */    
    update[iBody].i238UMan = -1;
    if (update[iBody].iNum238UMan) {
      update[iBody].i238UMan = iVar;
      update[iBody].iaVar[iVar] = VNUM238UMAN;
      update[iBody].iNumEqns[iVar] = update[iBody].iNum238UMan;
      update[iBody].pdVar[iVar] = &body[iBody].d238UNumMan;
      update[iBody].iNumBodies[iVar] = malloc(update[iBody].iNum238UMan*sizeof(int));
      update[iBody].iaBody[iVar] = malloc(update[iBody].iNum238UMan*sizeof(int*));
      update[iBody].iaType[iVar] = malloc(update[iBody].iNum238UMan*sizeof(int));
      update[iBody].iaModule[iVar] = malloc(update[iBody].iNum238UMan*sizeof(int));

      if (control->Evolve.iOneStep == RUNGEKUTTA) {
	control->Evolve.tmpUpdate[iBody].pdVar[iVar] = &control->Evolve.tmpBody[iBody].d238UNumMan;
	control->Evolve.tmpUpdate[iBody].iNumBodies[iVar] = malloc(update[iBody].iNum238UMan*sizeof(int));
	control->Evolve.tmpUpdate[iBody].daDerivProc[iVar] = malloc(update[iBody].iNum238UMan*sizeof(double));
	  control->Evolve.tmpUpdate[iBody].iaType[iVar] = malloc(update[iBody].iNum238UMan*sizeof(int));
	  control->Evolve.tmpUpdate[iBody].iaModule[iVar] = malloc(update[iBody].iNum238UMan*sizeof(int));
	control->Evolve.tmpUpdate[iBody].iaBody[iVar] = malloc(update[iBody].iNum238UMan*sizeof(int*));
      }

      iEqn=0;
      for (iModule=0;iModule<module->iNumModules[iBody];iModule++) 
	module->fnFinalizeUpdate238UNumMan[iBody][iModule](body,update,&iEqn,iVar,iBody);
      
      (*fnUpdate)[iBody][iVar]=malloc(iEqn*sizeof(fnUpdateVariable));
      update[iBody].daDerivProc[iVar]=malloc(iEqn*sizeof(double));
      iVar++;
    }
    
    // Poincare's h (Hecc)
    update[iBody].iHecc = -1;
    if (update[iBody].iNumHecc) {
      update[iBody].iHecc = iVar;
      update[iBody].iaVar[iVar] = VHECC;
      update[iBody].iNumEqns[iVar] = update[iBody].iNumHecc;
      update[iBody].pdVar[iVar] = &body[iBody].dHecc;
      update[iBody].iNumBodies[iVar] = malloc(update[iBody].iNumHecc*sizeof(int));
      update[iBody].iaBody[iVar] = malloc(update[iBody].iNumHecc*sizeof(int*));
      update[iBody].iaType[iVar] = malloc(update[iBody].iNumHecc*sizeof(int));
      update[iBody].iaModule[iVar] = malloc(update[iBody].iNumHecc*sizeof(int));

      if (control->Evolve.iOneStep == RUNGEKUTTA) {
	control->Evolve.tmpUpdate[iBody].pdVar[iVar] = &control->Evolve.tmpBody[iBody].dHecc;
	control->Evolve.tmpUpdate[iBody].iNumBodies[iVar] = malloc(update[iBody].iNumHecc*sizeof(int));
	control->Evolve.tmpUpdate[iBody].daDerivProc[iVar] = malloc(update[iBody].iNumHecc*sizeof(double));
	control->Evolve.tmpUpdate[iBody].iaType[iVar] = malloc(update[iBody].iNumHecc*sizeof(int));
	control->Evolve.tmpUpdate[iBody].iaModule[iVar] = malloc(update[iBody].iNumHecc*sizeof(int));
	control->Evolve.tmpUpdate[iBody].iaBody[iVar] = malloc(update[iBody].iNumHecc*sizeof(int*));
      }

      iEqn=0;
      for (iModule=0;iModule<module->iNumModules[iBody];iModule++) 
	module->fnFinalizeUpdateHecc[iBody][iModule](body,update,&iEqn,iVar,iBody);

      (*fnUpdate)[iBody][iVar]=malloc(iEqn*sizeof(fnUpdateVariable));
      update[iBody].daDerivProc[iVar]=malloc(iEqn*sizeof(double));
      iVar++;
    }
<<<<<<< HEAD
        
    // Surface Water Mass
    update[iBody].iSurfaceWaterMass = -1;
    if (update[iBody].iNumSurfaceWaterMass) {
      update[iBody].iSurfaceWaterMass = iVar;
      update[iBody].iaVar[iVar] = VSURFACEWATERMASS;
      update[iBody].iNumEqns[iVar] = update[iBody].iNumSurfaceWaterMass;
      update[iBody].pdVar[iVar] = &body[iBody].dSurfaceWaterMass;
      update[iBody].iNumBodies[iVar] = malloc(update[iBody].iNumSurfaceWaterMass*sizeof(int));
      update[iBody].iaBody[iVar] = malloc(update[iBody].iNumSurfaceWaterMass*sizeof(int*));
      update[iBody].iaType[iVar] = malloc(update[iBody].iNumSurfaceWaterMass*sizeof(int));
      update[iBody].iaModule[iVar] = malloc(update[iBody].iNumSurfaceWaterMass*sizeof(int));

      if (control->Evolve.iOneStep == RUNGEKUTTA) {
        control->Evolve.tmpUpdate[iBody].pdVar[iVar] = &control->Evolve.tmpBody[iBody].dSurfaceWaterMass;
        control->Evolve.tmpUpdate[iBody].iNumBodies[iVar] = malloc(update[iBody].iNumSurfaceWaterMass*sizeof(int));
        control->Evolve.tmpUpdate[iBody].daDerivProc[iVar] = malloc(update[iBody].iNumSurfaceWaterMass*sizeof(double));
        control->Evolve.tmpUpdate[iBody].iaType[iVar] = malloc(update[iBody].iNumSurfaceWaterMass*sizeof(int));
        control->Evolve.tmpUpdate[iBody].iaModule[iVar] = malloc(update[iBody].iNumSurfaceWaterMass*sizeof(int));
        control->Evolve.tmpUpdate[iBody].iaBody[iVar] = malloc(update[iBody].iNumSurfaceWaterMass*sizeof(int*));
=======
    
    // Poincare's k (Kecc)
    update[iBody].iKecc = -1;
    if (update[iBody].iNumKecc) {
      update[iBody].iKecc = iVar;
      update[iBody].iaVar[iVar] = VKECC;
      update[iBody].iNumEqns[iVar] = update[iBody].iNumKecc;
      update[iBody].pdVar[iVar] = &body[iBody].dKecc;
      update[iBody].iNumBodies[iVar] = malloc(update[iBody].iNumKecc*sizeof(int));
      update[iBody].iaBody[iVar] = malloc(update[iBody].iNumKecc*sizeof(int*));
      update[iBody].iaType[iVar] = malloc(update[iBody].iNumKecc*sizeof(int));
      update[iBody].iaModule[iVar] = malloc(update[iBody].iNumKecc*sizeof(int));

      if (control->Evolve.iOneStep == RUNGEKUTTA) {
	control->Evolve.tmpUpdate[iBody].pdVar[iVar] = &control->Evolve.tmpBody[iBody].dKecc;
	control->Evolve.tmpUpdate[iBody].iNumBodies[iVar] = malloc(update[iBody].iNumKecc*sizeof(int));
	control->Evolve.tmpUpdate[iBody].daDerivProc[iVar] = malloc(update[iBody].iNumKecc*sizeof(double));
	control->Evolve.tmpUpdate[iBody].iaType[iVar] = malloc(update[iBody].iNumKecc*sizeof(int));
	control->Evolve.tmpUpdate[iBody].iaModule[iVar] = malloc(update[iBody].iNumKecc*sizeof(int));
	control->Evolve.tmpUpdate[iBody].iaBody[iVar] = malloc(update[iBody].iNumKecc*sizeof(int*));
>>>>>>> c00d15af
      }

      iEqn=0;
      for (iModule=0;iModule<module->iNumModules[iBody];iModule++) 
<<<<<<< HEAD
        module->fnFinalizeUpdateSurfaceWaterMass[iBody][iModule](body,update,&iEqn,iVar,iBody);
      
      (*fnUpdate)[iBody][iVar]=malloc(iEqn*sizeof(fnUpdateVariable));
      update[iBody].daDerivProc[iVar]=malloc(iEqn*sizeof(double));
      iVar++;
    }

    // Luminosity:
    update[iBody].iLuminosity = -1;
    if (update[iBody].iNumLuminosity) {
      update[iBody].iLuminosity = iVar;
      update[iBody].iaVar[iVar] = VLUMINOSITY;
      update[iBody].iNumEqns[iVar] = update[iBody].iNumLuminosity;
      update[iBody].pdVar[iVar] = &body[iBody].dLuminosity;
      update[iBody].iNumBodies[iVar] = malloc(update[iBody].iNumLuminosity*sizeof(int));
      update[iBody].iaBody[iVar] = malloc(update[iBody].iNumLuminosity*sizeof(int*));
      update[iBody].iaType[iVar] = malloc(update[iBody].iNumLuminosity*sizeof(int));
      update[iBody].iaModule[iVar] = malloc(update[iBody].iNumLuminosity*sizeof(int));

      if (control->Evolve.iOneStep == RUNGEKUTTA) {
        control->Evolve.tmpUpdate[iBody].pdVar[iVar] = &control->Evolve.tmpBody[iBody].dLuminosity;
        control->Evolve.tmpUpdate[iBody].iNumBodies[iVar] = malloc(update[iBody].iNumLuminosity*sizeof(int));
        control->Evolve.tmpUpdate[iBody].daDerivProc[iVar] = malloc(update[iBody].iNumLuminosity*sizeof(double));
        control->Evolve.tmpUpdate[iBody].iaType[iVar] = malloc(update[iBody].iNumLuminosity*sizeof(int));
        control->Evolve.tmpUpdate[iBody].iaModule[iVar] = malloc(update[iBody].iNumLuminosity*sizeof(int));
        control->Evolve.tmpUpdate[iBody].iaBody[iVar] = malloc(update[iBody].iNumLuminosity*sizeof(int*));
      }

      iEqn=0;
      for (iModule=0;iModule<module->iNumModules[iBody];iModule++) 
        module->fnFinalizeUpdateLuminosity[iBody][iModule](body,update,&iEqn,iVar,iBody);
      
      (*fnUpdate)[iBody][iVar]=malloc(iEqn*sizeof(fnUpdateVariable));
      update[iBody].daDerivProc[iVar]=malloc(iEqn*sizeof(double));
      iVar++;
    }

    // Radius:
    update[iBody].iRadius = -1;
    if (update[iBody].iNumRadius) {
      update[iBody].iRadius = iVar;
      update[iBody].iaVar[iVar] = VRADIUS;
      update[iBody].iNumEqns[iVar] = update[iBody].iNumRadius;
      update[iBody].pdVar[iVar] = &body[iBody].dRadius;
      update[iBody].iNumBodies[iVar] = malloc(update[iBody].iNumRadius*sizeof(int));
      update[iBody].iaBody[iVar] = malloc(update[iBody].iNumRadius*sizeof(int*));
      update[iBody].iaType[iVar] = malloc(update[iBody].iNumRadius*sizeof(int));
      update[iBody].iaModule[iVar] = malloc(update[iBody].iNumRadius*sizeof(int));

      if (control->Evolve.iOneStep == RUNGEKUTTA) {
        control->Evolve.tmpUpdate[iBody].pdVar[iVar] = &control->Evolve.tmpBody[iBody].dRadius;
        control->Evolve.tmpUpdate[iBody].iNumBodies[iVar] = malloc(update[iBody].iNumRadius*sizeof(int));
        control->Evolve.tmpUpdate[iBody].daDerivProc[iVar] = malloc(update[iBody].iNumRadius*sizeof(double));
        control->Evolve.tmpUpdate[iBody].iaType[iVar] = malloc(update[iBody].iNumRadius*sizeof(int));
        control->Evolve.tmpUpdate[iBody].iaModule[iVar] = malloc(update[iBody].iNumRadius*sizeof(int));
        control->Evolve.tmpUpdate[iBody].iaBody[iVar] = malloc(update[iBody].iNumRadius*sizeof(int*));
      }

      iEqn=0;
      for (iModule=0;iModule<module->iNumModules[iBody];iModule++) 
        module->fnFinalizeUpdateRadius[iBody][iModule](body,update,&iEqn,iVar,iBody);
      
=======
	module->fnFinalizeUpdateKecc[iBody][iModule](body,update,&iEqn,iVar,iBody);

>>>>>>> c00d15af
      (*fnUpdate)[iBody][iVar]=malloc(iEqn*sizeof(fnUpdateVariable));
      update[iBody].daDerivProc[iVar]=malloc(iEqn*sizeof(double));
      iVar++;
    }
<<<<<<< HEAD

    // Obliquity
=======
>>>>>>> c00d15af
    
    /* Obsolete!
    // Obliquity
    update[iBody].iObl = -1;
    if (update[iBody].iNumObl) {
      update[iBody].iObl = iVar;
      update[iBody].iaVar[iVar] = VOBL;
      update[iBody].iNumEqns[iVar] = update[iBody].iNumObl;
      update[iBody].pdVar[iVar] = &body[iBody].dObliquity;
      update[iBody].iNumBodies[iVar] = malloc(update[iBody].iNumObl*sizeof(int));
      update[iBody].iaBody[iVar] = malloc(update[iBody].iNumObl*sizeof(int*));
      update[iBody].iaType[iVar] = malloc(update[iBody].iNumObl*sizeof(int));
      update[iBody].iaModule[iVar] = malloc(update[iBody].iNumObl*sizeof(int));

      if (control->Evolve.iOneStep == RUNGEKUTTA) {
	control->Evolve.tmpUpdate[iBody].pdVar[iVar] = &control->Evolve.tmpBody[iBody].dObliquity;
	control->Evolve.tmpUpdate[iBody].iNumBodies[iVar] = malloc(update[iBody].iNumObl*sizeof(int));
	control->Evolve.tmpUpdate[iBody].daDerivProc[iVar] = malloc(update[iBody].iNumObl*sizeof(double));
	control->Evolve.tmpUpdate[iBody].iaType[iVar] = malloc(update[iBody].iNumObl*sizeof(int));
	control->Evolve.tmpUpdate[iBody].iaModule[iVar] = malloc(update[iBody].iNumObl*sizeof(int));
	control->Evolve.tmpUpdate[iBody].iaBody[iVar] = malloc(update[iBody].iNumObl*sizeof(int*));
      }

      iEqn=0;
      for (iModule=0;iModule<module->iNumModules[iBody];iModule++) 
	module->fnFinalizeUpdateObl[iBody][iModule](body,update,&iEqn,iVar,iBody);
      
      (*fnUpdate)[iBody][iVar]=malloc(iEqn*sizeof(fnUpdateVariable));
      update[iBody].daDerivProc[iVar]=malloc(iEqn*sizeof(double));
      iVar++;
    }
    */
    
    // Poincare's p (Pinc)
    update[iBody].iPinc = -1;
    if (update[iBody].iNumPinc) {
      update[iBody].iPinc = iVar;
      update[iBody].iaVar[iVar] = VPINC;
      update[iBody].iNumEqns[iVar] = update[iBody].iNumPinc;
      update[iBody].pdVar[iVar] = &body[iBody].dPinc;
      update[iBody].iNumBodies[iVar] = malloc(update[iBody].iNumPinc*sizeof(int));
      update[iBody].iaBody[iVar] = malloc(update[iBody].iNumPinc*sizeof(int*));
      update[iBody].iaType[iVar] = malloc(update[iBody].iNumPinc*sizeof(int));
      update[iBody].iaModule[iVar] = malloc(update[iBody].iNumPinc*sizeof(int));

      if (control->Evolve.iOneStep == RUNGEKUTTA) {
	control->Evolve.tmpUpdate[iBody].pdVar[iVar] = &control->Evolve.tmpBody[iBody].dPinc;
	control->Evolve.tmpUpdate[iBody].iNumBodies[iVar] = malloc(update[iBody].iNumPinc*sizeof(int));
	control->Evolve.tmpUpdate[iBody].daDerivProc[iVar] = malloc(update[iBody].iNumPinc*sizeof(double));
	control->Evolve.tmpUpdate[iBody].iaType[iVar] = malloc(update[iBody].iNumPinc*sizeof(int));
	control->Evolve.tmpUpdate[iBody].iaModule[iVar] = malloc(update[iBody].iNumPinc*sizeof(int));
	control->Evolve.tmpUpdate[iBody].iaBody[iVar] = malloc(update[iBody].iNumPinc*sizeof(int*));
      }

      iEqn=0;
      for (iModule=0;iModule<module->iNumModules[iBody];iModule++) 
	module->fnFinalizeUpdatePinc[iBody][iModule](body,update,&iEqn,iVar,iBody);

      (*fnUpdate)[iBody][iVar]=malloc(iEqn*sizeof(fnUpdateVariable));
      update[iBody].daDerivProc[iVar]=malloc(iEqn*sizeof(double));
      iVar++;
    }
    
    // Poincare's q (Qinc)
    update[iBody].iQinc = -1;
    if (update[iBody].iNumQinc) {
      update[iBody].iQinc = iVar;
      update[iBody].iaVar[iVar] = VQINC;
      update[iBody].iNumEqns[iVar] = update[iBody].iNumQinc;
      update[iBody].pdVar[iVar] = &body[iBody].dQinc;
      update[iBody].iNumBodies[iVar] = malloc(update[iBody].iNumQinc*sizeof(int));
      update[iBody].iaBody[iVar] = malloc(update[iBody].iNumQinc*sizeof(int*));
      update[iBody].iaType[iVar] = malloc(update[iBody].iNumQinc*sizeof(int));
      update[iBody].iaModule[iVar] = malloc(update[iBody].iNumQinc*sizeof(int));

      if (control->Evolve.iOneStep == RUNGEKUTTA) {
	control->Evolve.tmpUpdate[iBody].pdVar[iVar] = &control->Evolve.tmpBody[iBody].dQinc;
	control->Evolve.tmpUpdate[iBody].iNumBodies[iVar] = malloc(update[iBody].iNumQinc*sizeof(int));
	control->Evolve.tmpUpdate[iBody].daDerivProc[iVar] = malloc(update[iBody].iNumQinc*sizeof(double));
	control->Evolve.tmpUpdate[iBody].iaType[iVar] = malloc(update[iBody].iNumQinc*sizeof(int));
	control->Evolve.tmpUpdate[iBody].iaModule[iVar] = malloc(update[iBody].iNumQinc*sizeof(int));
	control->Evolve.tmpUpdate[iBody].iaBody[iVar] = malloc(update[iBody].iNumQinc*sizeof(int*));
      }

      iEqn=0;
      for (iModule=0;iModule<module->iNumModules[iBody];iModule++) 
	module->fnFinalizeUpdateQinc[iBody][iModule](body,update,&iEqn,iVar,iBody);

      (*fnUpdate)[iBody][iVar]=malloc(iEqn*sizeof(fnUpdateVariable));
      update[iBody].daDerivProc[iVar]=malloc(iEqn*sizeof(double));
      iVar++;
    }
    
    // Rotation Rate
    update[iBody].iRot = -1;
    if (update[iBody].iNumRot) {
      update[iBody].iRot = iVar;
      update[iBody].iaVar[iVar] = VROT;
      update[iBody].iNumEqns[iVar] = update[iBody].iNumRot;
      update[iBody].pdVar[iVar] = &body[iBody].dRotRate;
      update[iBody].iNumBodies[iVar] = malloc(update[iBody].iNumRot*sizeof(int));
      update[iBody].iaBody[iVar] = malloc(update[iBody].iNumRot*sizeof(int*));
      update[iBody].iaType[iVar] = malloc(update[iBody].iNumRot*sizeof(int));
      update[iBody].iaModule[iVar] = malloc(update[iBody].iNumRot*sizeof(int));

      if (control->Evolve.iOneStep == RUNGEKUTTA) {
	control->Evolve.tmpUpdate[iBody].pdVar[iVar] = &control->Evolve.tmpBody[iBody].dRotRate;
	control->Evolve.tmpUpdate[iBody].iNumBodies[iVar] = malloc(update[iBody].iNumRot*sizeof(int));
	control->Evolve.tmpUpdate[iBody].daDerivProc[iVar] = malloc(update[iBody].iNumRot*sizeof(double));
	control->Evolve.tmpUpdate[iBody].iaType[iVar] = malloc(update[iBody].iNumRot*sizeof(int));
	control->Evolve.tmpUpdate[iBody].iaModule[iVar] = malloc(update[iBody].iNumRot*sizeof(int));
	control->Evolve.tmpUpdate[iBody].iaBody[iVar] = malloc(update[iBody].iNumRot*sizeof(int*));
      }

      iEqn=0;
      for (iModule=0;iModule<module->iNumModules[iBody];iModule++) 
	module->fnFinalizeUpdateRot[iBody][iModule](body,update,&iEqn,iVar,iBody);
      
      (*fnUpdate)[iBody][iVar]=malloc(iEqn*sizeof(fnUpdateVariable));
      update[iBody].daDerivProc[iVar]=malloc(iEqn*sizeof(double));
      iVar++;
    }
    
    // Semi-major Axis
    update[iBody].iSemi = -1;
    if (update[iBody].iNumSemi) {
      update[iBody].iSemi = iVar;
      update[iBody].iaVar[iVar] = VSEMI;
      update[iBody].iNumEqns[iVar] = update[iBody].iNumSemi;
      update[iBody].pdVar[iVar] = &body[iBody].dSemi;
      update[iBody].iNumBodies[iVar] = malloc(update[iBody].iNumSemi*sizeof(int));
      update[iBody].iaBody[iVar] = malloc(update[iBody].iNumSemi*sizeof(int*));
      update[iBody].iaType[iVar] = malloc(update[iBody].iNumSemi*sizeof(int));
      update[iBody].iaModule[iVar] = malloc(update[iBody].iNumSemi*sizeof(int));

      if (control->Evolve.iOneStep == RUNGEKUTTA) {
	control->Evolve.tmpUpdate[iBody].pdVar[iVar] = &control->Evolve.tmpBody[iBody].dSemi;
	control->Evolve.tmpUpdate[iBody].iNumBodies[iVar] = malloc(update[iBody].iNumSemi*sizeof(int));
	control->Evolve.tmpUpdate[iBody].daDerivProc[iVar] = malloc(update[iBody].iNumSemi*sizeof(double));
	control->Evolve.tmpUpdate[iBody].iaType[iVar] = malloc(update[iBody].iNumSemi*sizeof(int));
	control->Evolve.tmpUpdate[iBody].iaModule[iVar] = malloc(update[iBody].iNumSemi*sizeof(int));
	control->Evolve.tmpUpdate[iBody].iaBody[iVar] = malloc(update[iBody].iNumSemi*sizeof(int*));
      }

      iEqn=0;
      for (iModule=0;iModule<module->iNumModules[iBody];iModule++) 
	module->fnFinalizeUpdateSemi[iBody][iModule](body,update,&iEqn,iVar,iBody);

      (*fnUpdate)[iBody][iVar]=malloc(iEqn*sizeof(fnUpdateVariable));
      update[iBody].daDerivProc[iVar]=malloc(iEqn*sizeof(double));
      iVar++;
    }  
    
    /* Core Temperature (TCore) */
    update[iBody].iTCore = -1;
    if (update[iBody].iNumTCore) {
      update[iBody].iTCore = iVar;
      update[iBody].iaVar[iVar] = VTCORE;
      update[iBody].iNumEqns[iVar] = update[iBody].iNumTCore;
      update[iBody].pdVar[iVar] = &body[iBody].dTCore;
      update[iBody].iNumBodies[iVar] = malloc(update[iBody].iNumTCore*sizeof(int));
      update[iBody].iaBody[iVar] = malloc(update[iBody].iNumTCore*sizeof(int*));
      update[iBody].iaType[iVar] = malloc(update[iBody].iNumTCore*sizeof(int));
      update[iBody].iaModule[iVar] = malloc(update[iBody].iNumTCore*sizeof(int));
      
      if (control->Evolve.iOneStep == RUNGEKUTTA) {		
	  control->Evolve.tmpUpdate[iBody].pdVar[iVar] = &control->Evolve.tmpBody[iBody].dTCore;
	  control->Evolve.tmpUpdate[iBody].iNumBodies[iVar] = malloc(update[iBody].iNumTCore*sizeof(int));
	  control->Evolve.tmpUpdate[iBody].daDerivProc[iVar] = malloc(update[iBody].iNumTCore*sizeof(double));
	  control->Evolve.tmpUpdate[iBody].iaType[iVar] = malloc(update[iBody].iNumTCore*sizeof(int));
	  control->Evolve.tmpUpdate[iBody].iaModule[iVar] = malloc(update[iBody].iNumTCore*sizeof(int));
	  control->Evolve.tmpUpdate[iBody].iaBody[iVar] = malloc(update[iBody].iNumTCore*sizeof(int*));
      }
      
      iEqn=0;
      for (iModule=0;iModule<module->iNumModules[iBody];iModule++) 
	module->fnFinalizeUpdateTCore[iBody][iModule](body,update,&iEqn,iVar,iBody);
      
      (*fnUpdate)[iBody][iVar]=malloc(iEqn*sizeof(fnUpdateVariable));
      update[iBody].daDerivProc[iVar]=malloc(iEqn*sizeof(double));
      iVar++;
    }

    /* Mantle Temperature (TMan) */
    update[iBody].iTMan = -1;
    if (update[iBody].iNumTMan) {
      update[iBody].iTMan = iVar;
      update[iBody].iaVar[iVar] = VTMAN;
      update[iBody].iNumEqns[iVar] = update[iBody].iNumTMan;
      update[iBody].pdVar[iVar] = &body[iBody].dTMan;
      update[iBody].iNumBodies[iVar] = malloc(update[iBody].iNumTMan*sizeof(int));
      update[iBody].iaBody[iVar] = malloc(update[iBody].iNumTMan*sizeof(int*));
      update[iBody].iaType[iVar] = malloc(update[iBody].iNumTMan*sizeof(int));
      update[iBody].iaModule[iVar] = malloc(update[iBody].iNumTMan*sizeof(int));
      
      if (control->Evolve.iOneStep == RUNGEKUTTA) {		
	  control->Evolve.tmpUpdate[iBody].pdVar[iVar] = &control->Evolve.tmpBody[iBody].dTMan;
	  control->Evolve.tmpUpdate[iBody].iNumBodies[iVar] = malloc(update[iBody].iNumTMan*sizeof(int));
	  control->Evolve.tmpUpdate[iBody].daDerivProc[iVar] = malloc(update[iBody].iNumTMan*sizeof(double));
	  control->Evolve.tmpUpdate[iBody].iaType[iVar] = malloc(update[iBody].iNumTMan*sizeof(int));
	  control->Evolve.tmpUpdate[iBody].iaModule[iVar] = malloc(update[iBody].iNumTMan*sizeof(int));
	  control->Evolve.tmpUpdate[iBody].iaBody[iVar] = malloc(update[iBody].iNumTMan*sizeof(int*));
      }
      
      iEqn=0;
      for (iModule=0;iModule<module->iNumModules[iBody];iModule++) 
	module->fnFinalizeUpdateTMan[iBody][iModule](body,update,&iEqn,iVar,iBody);
      
      (*fnUpdate)[iBody][iVar]=malloc(iEqn*sizeof(fnUpdateVariable));
      update[iBody].daDerivProc[iVar]=malloc(iEqn*sizeof(double));
      iVar++;
    }
    
    // Laskar's X (Xobl)
    update[iBody].iXobl = -1;
    if (update[iBody].iNumXobl) {
      update[iBody].iXobl = iVar;
      update[iBody].iaVar[iVar] = VXOBL;
      update[iBody].iNumEqns[iVar] = update[iBody].iNumXobl;
      update[iBody].pdVar[iVar] = &body[iBody].dXobl;
      update[iBody].iNumBodies[iVar] = malloc(update[iBody].iNumXobl*sizeof(int));
      update[iBody].iaBody[iVar] = malloc(update[iBody].iNumXobl*sizeof(int*));
      update[iBody].iaType[iVar] = malloc(update[iBody].iNumXobl*sizeof(int));
      update[iBody].iaModule[iVar] = malloc(update[iBody].iNumXobl*sizeof(int));

      if (control->Evolve.iOneStep == RUNGEKUTTA) {
	control->Evolve.tmpUpdate[iBody].pdVar[iVar] = &control->Evolve.tmpBody[iBody].dXobl;
	control->Evolve.tmpUpdate[iBody].iNumBodies[iVar] = malloc(update[iBody].iNumXobl*sizeof(int));
	control->Evolve.tmpUpdate[iBody].daDerivProc[iVar] = malloc(update[iBody].iNumXobl*sizeof(double));
	control->Evolve.tmpUpdate[iBody].iaType[iVar] = malloc(update[iBody].iNumXobl*sizeof(int));
	control->Evolve.tmpUpdate[iBody].iaModule[iVar] = malloc(update[iBody].iNumXobl*sizeof(int));
	control->Evolve.tmpUpdate[iBody].iaBody[iVar] = malloc(update[iBody].iNumXobl*sizeof(int*));
      }

      iEqn=0;
      for (iModule=0;iModule<module->iNumModules[iBody];iModule++) 
	module->fnFinalizeUpdateXobl[iBody][iModule](body,update,&iEqn,iVar,iBody);

      (*fnUpdate)[iBody][iVar]=malloc(iEqn*sizeof(fnUpdateVariable));
      update[iBody].daDerivProc[iVar]=malloc(iEqn*sizeof(double));
      iVar++;
    }
    
    // Laskar's Y (Yobl)
    update[iBody].iYobl = -1;
    if (update[iBody].iNumYobl) {
      update[iBody].iYobl = iVar;
      update[iBody].iaVar[iVar] = VYOBL;
      update[iBody].iNumEqns[iVar] = update[iBody].iNumYobl;
      update[iBody].pdVar[iVar] = &body[iBody].dYobl;
      update[iBody].iNumBodies[iVar] = malloc(update[iBody].iNumYobl*sizeof(int));
      update[iBody].iaBody[iVar] = malloc(update[iBody].iNumYobl*sizeof(int*));
      update[iBody].iaType[iVar] = malloc(update[iBody].iNumYobl*sizeof(int));
      update[iBody].iaModule[iVar] = malloc(update[iBody].iNumYobl*sizeof(int));

      if (control->Evolve.iOneStep == RUNGEKUTTA) {
	control->Evolve.tmpUpdate[iBody].pdVar[iVar] = &control->Evolve.tmpBody[iBody].dYobl;
	control->Evolve.tmpUpdate[iBody].iNumBodies[iVar] = malloc(update[iBody].iNumYobl*sizeof(int));
	control->Evolve.tmpUpdate[iBody].daDerivProc[iVar] = malloc(update[iBody].iNumYobl*sizeof(double));
	control->Evolve.tmpUpdate[iBody].iaType[iVar] = malloc(update[iBody].iNumYobl*sizeof(int));
	control->Evolve.tmpUpdate[iBody].iaModule[iVar] = malloc(update[iBody].iNumYobl*sizeof(int));
	control->Evolve.tmpUpdate[iBody].iaBody[iVar] = malloc(update[iBody].iNumYobl*sizeof(int*));
      }

      iEqn=0;
      for (iModule=0;iModule<module->iNumModules[iBody];iModule++) 
	module->fnFinalizeUpdateYobl[iBody][iModule](body,update,&iEqn,iVar,iBody);

      (*fnUpdate)[iBody][iVar]=malloc(iEqn*sizeof(fnUpdateVariable));
      update[iBody].daDerivProc[iVar]=malloc(iEqn*sizeof(double));
      iVar++;
    }
    
    // Laskar's Z (Zobl)
    update[iBody].iZobl = -1;
    if (update[iBody].iNumZobl) {
      update[iBody].iZobl = iVar;
      update[iBody].iaVar[iVar] = VZOBL;
      update[iBody].iNumEqns[iVar] = update[iBody].iNumZobl;
      update[iBody].pdVar[iVar] = &body[iBody].dZobl;
      update[iBody].iNumBodies[iVar] = malloc(update[iBody].iNumZobl*sizeof(int));
      update[iBody].iaBody[iVar] = malloc(update[iBody].iNumZobl*sizeof(int*));
      update[iBody].iaType[iVar] = malloc(update[iBody].iNumZobl*sizeof(int));
      update[iBody].iaModule[iVar] = malloc(update[iBody].iNumZobl*sizeof(int));

      if (control->Evolve.iOneStep == RUNGEKUTTA) {
	control->Evolve.tmpUpdate[iBody].pdVar[iVar] = &control->Evolve.tmpBody[iBody].dZobl;
	control->Evolve.tmpUpdate[iBody].iNumBodies[iVar] = malloc(update[iBody].iNumZobl*sizeof(int));
	control->Evolve.tmpUpdate[iBody].daDerivProc[iVar] = malloc(update[iBody].iNumZobl*sizeof(double));
	control->Evolve.tmpUpdate[iBody].iaType[iVar] = malloc(update[iBody].iNumZobl*sizeof(int));
	control->Evolve.tmpUpdate[iBody].iaModule[iVar] = malloc(update[iBody].iNumZobl*sizeof(int));
	control->Evolve.tmpUpdate[iBody].iaBody[iVar] = malloc(update[iBody].iNumZobl*sizeof(int*));
      }

      iEqn=0;
      for (iModule=0;iModule<module->iNumModules[iBody];iModule++) 
	module->fnFinalizeUpdateZobl[iBody][iModule](body,update,&iEqn,iVar,iBody);

      (*fnUpdate)[iBody][iVar]=malloc(iEqn*sizeof(fnUpdateVariable));
      update[iBody].daDerivProc[iVar]=malloc(iEqn*sizeof(double));
      iVar++;
    }
    
  }
}<|MERGE_RESOLUTION|>--- conflicted
+++ resolved
@@ -28,42 +28,7 @@
   int iBody,iVar,iEqn,iPert;
 
   for (iBody=0;iBody<iNumBodies;iBody++) {
-<<<<<<< HEAD
-    dest[iBody].iNumEcc = src[iBody].iNumEcc;
-    dest[iBody].iEcc = src[iBody].iEcc;
-
-    dest[iBody].iNum40KMan =src[iBody].iNum40KMan;
-    dest[iBody].i40KMan =src[iBody].i40KMan;
-
-    dest[iBody].iNum232ThMan =src[iBody].iNum232ThMan;
-    dest[iBody].i232ThMan =src[iBody].i232ThMan;
-
-    dest[iBody].iNum238UMan =src[iBody].iNum238UMan;
-    dest[iBody].i238UMan =src[iBody].i238UMan;
-
-    dest[iBody].iNum235UMan =src[iBody].iNum235UMan;
-    dest[iBody].i235UMan =src[iBody].i235UMan;
-    
-    dest[iBody].iNumSurfaceWaterMass = src[iBody].iNumSurfaceWaterMass;
-    dest[iBody].iSurfaceWaterMass = src[iBody].iSurfaceWaterMass;
-    
-    dest[iBody].iNumLuminosity = src[iBody].iNumLuminosity;
-    dest[iBody].iLuminosity = src[iBody].iLuminosity;  
-    
-    dest[iBody].iNumRadius = src[iBody].iNumRadius;
-    dest[iBody].iRadius = src[iBody].iRadius;  
-    
-    dest[iBody].iNumObl = src[iBody].iNumObl;
-    dest[iBody].iObl = src[iBody].iObl;
-
-    dest[iBody].iNumRot = src[iBody].iNumRot;
-    dest[iBody].iRot = src[iBody].iRot;
-
-    dest[iBody].iNumSemi = src[iBody].iNumSemi;
-    dest[iBody].iSemi = src[iBody].iSemi;
-=======
     // The iNumX and iX members don't need to be copied
->>>>>>> c00d15af
 
     dest[iBody].iNumVars = src[iBody].iNumVars;
 
@@ -100,12 +65,6 @@
     update[iBody].iNum232ThMan=0;
     update[iBody].iNum232ThCore=0;
     update[iBody].iNum235UCore=0;
-<<<<<<< HEAD
-    update[iBody].iNumSurfaceWaterMass=0;
-    update[iBody].iNumLuminosity=0;
-    update[iBody].iNumRadius=0;
-    update[iBody].iNumObl=0;
-=======
     update[iBody].iNum235UMan=0;
     update[iBody].iNum238UCore=0;
     update[iBody].iNum238UMan=0;
@@ -113,7 +72,6 @@
     update[iBody].iNumKecc=0;
     update[iBody].iNumPinc=0;
     update[iBody].iNumQinc=0;
->>>>>>> c00d15af
     update[iBody].iNumRot=0;
     update[iBody].iNumSemi=0;
     update[iBody].iNumTMan=0;
@@ -121,6 +79,9 @@
     update[iBody].iNumXobl=0;
     update[iBody].iNumYobl=0;
     update[iBody].iNumZobl=0;
+    update[iBody].iNumSurfaceWaterMass=0;
+    update[iBody].iNumLuminosity=0;
+    update[iBody].iNumRadius=0;
 
     update[iBody].iNumVars=0;
     
@@ -436,28 +397,6 @@
       update[iBody].daDerivProc[iVar]=malloc(iEqn*sizeof(double));
       iVar++;
     }
-<<<<<<< HEAD
-        
-    // Surface Water Mass
-    update[iBody].iSurfaceWaterMass = -1;
-    if (update[iBody].iNumSurfaceWaterMass) {
-      update[iBody].iSurfaceWaterMass = iVar;
-      update[iBody].iaVar[iVar] = VSURFACEWATERMASS;
-      update[iBody].iNumEqns[iVar] = update[iBody].iNumSurfaceWaterMass;
-      update[iBody].pdVar[iVar] = &body[iBody].dSurfaceWaterMass;
-      update[iBody].iNumBodies[iVar] = malloc(update[iBody].iNumSurfaceWaterMass*sizeof(int));
-      update[iBody].iaBody[iVar] = malloc(update[iBody].iNumSurfaceWaterMass*sizeof(int*));
-      update[iBody].iaType[iVar] = malloc(update[iBody].iNumSurfaceWaterMass*sizeof(int));
-      update[iBody].iaModule[iVar] = malloc(update[iBody].iNumSurfaceWaterMass*sizeof(int));
-
-      if (control->Evolve.iOneStep == RUNGEKUTTA) {
-        control->Evolve.tmpUpdate[iBody].pdVar[iVar] = &control->Evolve.tmpBody[iBody].dSurfaceWaterMass;
-        control->Evolve.tmpUpdate[iBody].iNumBodies[iVar] = malloc(update[iBody].iNumSurfaceWaterMass*sizeof(int));
-        control->Evolve.tmpUpdate[iBody].daDerivProc[iVar] = malloc(update[iBody].iNumSurfaceWaterMass*sizeof(double));
-        control->Evolve.tmpUpdate[iBody].iaType[iVar] = malloc(update[iBody].iNumSurfaceWaterMass*sizeof(int));
-        control->Evolve.tmpUpdate[iBody].iaModule[iVar] = malloc(update[iBody].iNumSurfaceWaterMass*sizeof(int));
-        control->Evolve.tmpUpdate[iBody].iaBody[iVar] = malloc(update[iBody].iNumSurfaceWaterMass*sizeof(int*));
-=======
     
     // Poincare's k (Kecc)
     update[iBody].iKecc = -1;
@@ -478,19 +417,17 @@
 	control->Evolve.tmpUpdate[iBody].iaType[iVar] = malloc(update[iBody].iNumKecc*sizeof(int));
 	control->Evolve.tmpUpdate[iBody].iaModule[iVar] = malloc(update[iBody].iNumKecc*sizeof(int));
 	control->Evolve.tmpUpdate[iBody].iaBody[iVar] = malloc(update[iBody].iNumKecc*sizeof(int*));
->>>>>>> c00d15af
-      }
-
-      iEqn=0;
-      for (iModule=0;iModule<module->iNumModules[iBody];iModule++) 
-<<<<<<< HEAD
-        module->fnFinalizeUpdateSurfaceWaterMass[iBody][iModule](body,update,&iEqn,iVar,iBody);
-      
-      (*fnUpdate)[iBody][iVar]=malloc(iEqn*sizeof(fnUpdateVariable));
-      update[iBody].daDerivProc[iVar]=malloc(iEqn*sizeof(double));
-      iVar++;
-    }
-
+      }
+
+      iEqn=0;
+      for (iModule=0;iModule<module->iNumModules[iBody];iModule++) 
+	module->fnFinalizeUpdateKecc[iBody][iModule](body,update,&iEqn,iVar,iBody);
+
+      (*fnUpdate)[iBody][iVar]=malloc(iEqn*sizeof(fnUpdateVariable));
+      update[iBody].daDerivProc[iVar]=malloc(iEqn*sizeof(double));
+      iVar++;
+    }
+      
     // Luminosity:
     update[iBody].iLuminosity = -1;
     if (update[iBody].iNumLuminosity) {
@@ -519,46 +456,7 @@
       (*fnUpdate)[iBody][iVar]=malloc(iEqn*sizeof(fnUpdateVariable));
       update[iBody].daDerivProc[iVar]=malloc(iEqn*sizeof(double));
       iVar++;
-    }
-
-    // Radius:
-    update[iBody].iRadius = -1;
-    if (update[iBody].iNumRadius) {
-      update[iBody].iRadius = iVar;
-      update[iBody].iaVar[iVar] = VRADIUS;
-      update[iBody].iNumEqns[iVar] = update[iBody].iNumRadius;
-      update[iBody].pdVar[iVar] = &body[iBody].dRadius;
-      update[iBody].iNumBodies[iVar] = malloc(update[iBody].iNumRadius*sizeof(int));
-      update[iBody].iaBody[iVar] = malloc(update[iBody].iNumRadius*sizeof(int*));
-      update[iBody].iaType[iVar] = malloc(update[iBody].iNumRadius*sizeof(int));
-      update[iBody].iaModule[iVar] = malloc(update[iBody].iNumRadius*sizeof(int));
-
-      if (control->Evolve.iOneStep == RUNGEKUTTA) {
-        control->Evolve.tmpUpdate[iBody].pdVar[iVar] = &control->Evolve.tmpBody[iBody].dRadius;
-        control->Evolve.tmpUpdate[iBody].iNumBodies[iVar] = malloc(update[iBody].iNumRadius*sizeof(int));
-        control->Evolve.tmpUpdate[iBody].daDerivProc[iVar] = malloc(update[iBody].iNumRadius*sizeof(double));
-        control->Evolve.tmpUpdate[iBody].iaType[iVar] = malloc(update[iBody].iNumRadius*sizeof(int));
-        control->Evolve.tmpUpdate[iBody].iaModule[iVar] = malloc(update[iBody].iNumRadius*sizeof(int));
-        control->Evolve.tmpUpdate[iBody].iaBody[iVar] = malloc(update[iBody].iNumRadius*sizeof(int*));
-      }
-
-      iEqn=0;
-      for (iModule=0;iModule<module->iNumModules[iBody];iModule++) 
-        module->fnFinalizeUpdateRadius[iBody][iModule](body,update,&iEqn,iVar,iBody);
-      
-=======
-	module->fnFinalizeUpdateKecc[iBody][iModule](body,update,&iEqn,iVar,iBody);
-
->>>>>>> c00d15af
-      (*fnUpdate)[iBody][iVar]=malloc(iEqn*sizeof(fnUpdateVariable));
-      update[iBody].daDerivProc[iVar]=malloc(iEqn*sizeof(double));
-      iVar++;
-    }
-<<<<<<< HEAD
-
-    // Obliquity
-=======
->>>>>>> c00d15af
+    }  
     
     /* Obsolete!
     // Obliquity
@@ -651,6 +549,36 @@
       update[iBody].daDerivProc[iVar]=malloc(iEqn*sizeof(double));
       iVar++;
     }
+
+    // Radius:
+    update[iBody].iRadius = -1;
+    if (update[iBody].iNumRadius) {
+      update[iBody].iRadius = iVar;
+      update[iBody].iaVar[iVar] = VRADIUS;
+      update[iBody].iNumEqns[iVar] = update[iBody].iNumRadius;
+      update[iBody].pdVar[iVar] = &body[iBody].dRadius;
+      update[iBody].iNumBodies[iVar] = malloc(update[iBody].iNumRadius*sizeof(int));
+      update[iBody].iaBody[iVar] = malloc(update[iBody].iNumRadius*sizeof(int*));
+      update[iBody].iaType[iVar] = malloc(update[iBody].iNumRadius*sizeof(int));
+      update[iBody].iaModule[iVar] = malloc(update[iBody].iNumRadius*sizeof(int));
+
+      if (control->Evolve.iOneStep == RUNGEKUTTA) {
+        control->Evolve.tmpUpdate[iBody].pdVar[iVar] = &control->Evolve.tmpBody[iBody].dRadius;
+        control->Evolve.tmpUpdate[iBody].iNumBodies[iVar] = malloc(update[iBody].iNumRadius*sizeof(int));
+        control->Evolve.tmpUpdate[iBody].daDerivProc[iVar] = malloc(update[iBody].iNumRadius*sizeof(double));
+        control->Evolve.tmpUpdate[iBody].iaType[iVar] = malloc(update[iBody].iNumRadius*sizeof(int));
+        control->Evolve.tmpUpdate[iBody].iaModule[iVar] = malloc(update[iBody].iNumRadius*sizeof(int));
+        control->Evolve.tmpUpdate[iBody].iaBody[iVar] = malloc(update[iBody].iNumRadius*sizeof(int*));
+      }
+
+      iEqn=0;
+      for (iModule=0;iModule<module->iNumModules[iBody];iModule++) 
+        module->fnFinalizeUpdateRadius[iBody][iModule](body,update,&iEqn,iVar,iBody);
+      
+      (*fnUpdate)[iBody][iVar]=malloc(iEqn*sizeof(fnUpdateVariable));
+      update[iBody].daDerivProc[iVar]=malloc(iEqn*sizeof(double));
+      iVar++;
+    }
     
     // Rotation Rate
     update[iBody].iRot = -1;
@@ -712,6 +640,36 @@
       iVar++;
     }  
     
+    // Surface Water Mass
+    update[iBody].iSurfaceWaterMass = -1;
+    if (update[iBody].iNumSurfaceWaterMass) {
+      update[iBody].iSurfaceWaterMass = iVar;
+      update[iBody].iaVar[iVar] = VSURFACEWATERMASS;
+      update[iBody].iNumEqns[iVar] = update[iBody].iNumSurfaceWaterMass;
+      update[iBody].pdVar[iVar] = &body[iBody].dSurfaceWaterMass;
+      update[iBody].iNumBodies[iVar] = malloc(update[iBody].iNumSurfaceWaterMass*sizeof(int));
+      update[iBody].iaBody[iVar] = malloc(update[iBody].iNumSurfaceWaterMass*sizeof(int*));
+      update[iBody].iaType[iVar] = malloc(update[iBody].iNumSurfaceWaterMass*sizeof(int));
+      update[iBody].iaModule[iVar] = malloc(update[iBody].iNumSurfaceWaterMass*sizeof(int));
+
+      if (control->Evolve.iOneStep == RUNGEKUTTA) {
+        control->Evolve.tmpUpdate[iBody].pdVar[iVar] = &control->Evolve.tmpBody[iBody].dSurfaceWaterMass;
+        control->Evolve.tmpUpdate[iBody].iNumBodies[iVar] = malloc(update[iBody].iNumSurfaceWaterMass*sizeof(int));
+        control->Evolve.tmpUpdate[iBody].daDerivProc[iVar] = malloc(update[iBody].iNumSurfaceWaterMass*sizeof(double));
+        control->Evolve.tmpUpdate[iBody].iaType[iVar] = malloc(update[iBody].iNumSurfaceWaterMass*sizeof(int));
+        control->Evolve.tmpUpdate[iBody].iaModule[iVar] = malloc(update[iBody].iNumSurfaceWaterMass*sizeof(int));
+        control->Evolve.tmpUpdate[iBody].iaBody[iVar] = malloc(update[iBody].iNumSurfaceWaterMass*sizeof(int*));
+      }
+
+      iEqn=0;
+      for (iModule=0;iModule<module->iNumModules[iBody];iModule++) 
+        module->fnFinalizeUpdateSurfaceWaterMass[iBody][iModule](body,update,&iEqn,iVar,iBody);
+      
+      (*fnUpdate)[iBody][iVar]=malloc(iEqn*sizeof(fnUpdateVariable));
+      update[iBody].daDerivProc[iVar]=malloc(iEqn*sizeof(double));
+      iVar++;
+    }
+    
     /* Core Temperature (TCore) */
     update[iBody].iTCore = -1;
     if (update[iBody].iNumTCore) {
