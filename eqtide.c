/********************** EQTIDE.C **********************/
/*
 * Rory Barnes, Wed May 29 14:56:21 PDT 2014
 *
 * Subroutines that control the integration of the tidal
 * model. Also includes subroutines that switch between
 * the two models.
*/

#include <stdio.h>
#include <math.h>
#include <assert.h>
#include <stdlib.h>
#include <string.h>
#include "vplanet.h"

void InitializeControlEqtide(CONTROL *control,int iBody) {

  /* We only want to initialize these values once. The following will not
     work if moons are included! */
  if (iBody==0) {
    control->Evolve.bForceEqSpin=malloc(control->Evolve.iNumBodies*sizeof(int));
    control->Evolve.dMaxLockDiff=malloc(control->Evolve.iNumBodies*sizeof(double));
    control->Evolve.dSyncEcc=malloc(control->Evolve.iNumBodies*sizeof(double));
    control->Evolve.bFixOrbit=malloc(control->Evolve.iNumBodies*sizeof(int));

  }
}

/* All the auxiliary properties for EQTIDE calculations need to be included
   in this subroutine! */

void BodyCopyEqtide(BODY *dest,BODY *src,int iTideModel,int iNumBodies,int iBody) {
  int iIndex,iPert;

  dest[iBody].iTidePerts = src[iBody].iTidePerts;
  dest[iBody].dImK2 = src[iBody].dImK2;
  dest[iBody].dImK2Ocean = src[iBody].dImK2Ocean;
  dest[iBody].dImK2Env = src[iBody].dImK2Env;
  dest[iBody].dK2 = src[iBody].dK2;
  dest[iBody].dK2Ocean = src[iBody].dK2Ocean;
  dest[iBody].dK2Env = src[iBody].dK2Env;
  dest[iBody].dObliquity = src[iBody].dObliquity;
  dest[iBody].dPrecA = src[iBody].dPrecA;
  dest[iBody].bOceanTides = src[iBody].bOceanTides;
  dest[iBody].bEnvTides = src[iBody].bEnvTides;
  dest[iBody].bUseTidalRadius = src[iBody].bUseTidalRadius;
  dest[iBody].dTidalRadius = src[iBody].dTidalRadius;

  if (iBody > 0) {
    dest[iBody].dEccSq = src[iBody].dEccSq;
    dest[iBody].dLongP = src[iBody].dLongP;
    dest[iBody].dMeanMotion = src[iBody].dMeanMotion;
    dest[iBody].dDeccDtEqtide = src[iBody].dDeccDtEqtide;
  }

  for (iPert=0;iPert<src[iBody].iTidePerts;iPert++)
    dest[iBody].iaTidePerts[iPert] = src[iBody].iaTidePerts[iPert];

  for (iPert=0;iPert<iNumBodies;iPert++) {
    dest[iBody].dTidalZ[iPert] = src[iBody].dTidalZ[iPert];
    dest[iBody].dTidalChi[iPert] = src[iBody].dTidalChi[iPert];
    dest[iBody].daDoblDtEqtide[iPert] = src[iBody].daDoblDtEqtide[iPert];

    if (iTideModel == CPL) {
      dest[iBody].dTidalQ = src[iBody].dTidalQ;
      dest[iBody].dTidalQOcean = src[iBody].dTidalQOcean;
      dest[iBody].dTidalQEnv = src[iBody].dTidalQEnv;
      for (iIndex=0;iIndex<10;iIndex++)
          dest[iBody].iTidalEpsilon[iPert][iIndex] = src[iBody].iTidalEpsilon[iPert][iIndex];
    }
    if (iTideModel == CTL) {
      dest[iBody].dTidalTau = src[iBody].dTidalTau;
      dest[iBody].dTidalBeta = src[iBody].dTidalBeta;
      for (iIndex=0;iIndex<5;iIndex++)
          dest[iBody].dTidalF[iPert][iIndex] = src[iBody].dTidalF[iPert][iIndex];
    }
  }
}

void InitializeBodyEqtide(BODY *body,CONTROL *control,UPDATE *update,int iBody,int iModule) {
  body[iBody].iaTidePerts = malloc(body[iBody].iTidePerts*sizeof(int));
  body[iBody].daDoblDtEqtide = malloc(control->Evolve.iNumBodies*sizeof(double));
}

void InitializeUpdateTmpBodyEqtide(BODY *body,CONTROL *control,UPDATE *update,int iBody) {
  int iPert;

  control->Evolve.tmpBody[iBody].dTidalChi = malloc(control->Evolve.iNumBodies*sizeof(double));
  control->Evolve.tmpBody[iBody].dTidalZ = malloc(control->Evolve.iNumBodies*sizeof(double));

  control->Evolve.tmpBody[iBody].iaTidePerts = malloc(body[iBody].iTidePerts*sizeof(int));
  control->Evolve.tmpBody[iBody].daDoblDtEqtide = malloc(control->Evolve.iNumBodies*sizeof(double));

  if (control->Evolve.iEqtideModel == CPL) {
    control->Evolve.tmpBody[iBody].iTidalEpsilon = malloc(control->Evolve.iNumBodies*sizeof(int*));
    for (iPert=0;iPert<control->Evolve.iNumBodies;iPert++)
      control->Evolve.tmpBody[iBody].iTidalEpsilon[iPert] = malloc(10*sizeof(int));
  }

  if (control->Evolve.iEqtideModel == CTL) {
    control->Evolve.tmpBody[iBody].dTidalF = malloc(control->Evolve.iNumBodies*sizeof(double*));
    control->Evolve.tmpBody[iBody].dTidalBeta = malloc(control->Evolve.iNumBodies*sizeof(double));
    for (iPert=0;iPert<control->Evolve.iNumBodies;iPert++)
      control->Evolve.tmpBody[iBody].dTidalF[iPert] = malloc(5*sizeof(double));
  }
}

/**************** EQTIDE options ********************/

/* Discrete Rotation */

void ReadDiscreteRot(BODY *body,CONTROL *control,FILES *files,OPTIONS *options,SYSTEM *system,int iFile) {
  /* This parameter can exist in any file, but only once */
  int lTmp=-1;
  int bTmp;

  AddOptionBool(files->Infile[iFile].cIn,options->cName,&bTmp,&lTmp,control->Io.iVerbose);
  if (lTmp >= 0) {
    /* Option was found */
    CheckDuplication(files,options,files->Infile[iFile].cIn,lTmp,control->Io.iVerbose);
    control->Evolve.bDiscreteRot = bTmp;
    UpdateFoundOption(&files->Infile[iFile],options,lTmp,iFile);
  } else
    /* Set to default */
    AssignDefaultInt(options,&control->Evolve.bDiscreteRot,files->iNumInputs);
}

/* Double Synchronous */

void ReadHaltDblSync(BODY *body,CONTROL *control,FILES *files,OPTIONS *options,SYSTEM *system,int iFile) {
  /* This parameter can exist in any file, but only once */
  int lTmp=-1;
  int bTmp;

  AddOptionBool(files->Infile[iFile].cIn,options->cName,&bTmp,&lTmp,control->Io.iVerbose);
  if (lTmp >= 0) {
    CheckDuplication(files,options,files->Infile[iFile].cIn,lTmp,control->Io.iVerbose);
    control->Halt[iFile-1].bDblSync = bTmp;
    UpdateFoundOption(&files->Infile[iFile],options,lTmp,iFile);
  } else {
    if (iFile > 0)
      AssignDefaultInt(options,&control->Halt[iFile-1].bDblSync,files->iNumInputs);
  }
}

/* Fix Orbits -- for testing purposes */

void ReadFixOrbit(BODY *body,CONTROL *control,FILES *files,OPTIONS *options,SYSTEM *system,int iFile) {
  /* Cannot exist in primary input file */
  int lTmp=-1;
  int bTmp;

  AddOptionBool(files->Infile[iFile].cIn,options->cName,&bTmp,&lTmp,control->Io.iVerbose);
  if (lTmp >= 0) {
    /* Option was found */
    NotPrimaryInput(iFile,options->cName,files->Infile[iFile].cIn,options->iLine[iFile],control->Io.iVerbose);
    control->Evolve.bFixOrbit[iFile-1] = bTmp;
    UpdateFoundOption(&files->Infile[iFile],options,lTmp,iFile);
  } else
    if (iFile > 0)
      /* Set to default */
      AssignDefaultInt(options,&control->Evolve.bFixOrbit[iFile-1],files->iNumInputs);
}

/* Force Equilibrium Spin Rate? */

void ReadForceEqSpin(BODY *body,CONTROL *control,FILES *files,OPTIONS *options,SYSTEM *system,int iFile) {
  /* Cannot exist in primary input file */
  int lTmp=-1;
  int bTmp;

  AddOptionBool(files->Infile[iFile].cIn,options->cName,&bTmp,&lTmp,control->Io.iVerbose);
  if (lTmp >= 0) {
    /* Option was found */
    NotPrimaryInput(iFile,options->cName,files->Infile[iFile].cIn,options->iLine[iFile],control->Io.iVerbose);
    control->Evolve.bForceEqSpin[iFile-1] = bTmp;
    UpdateFoundOption(&files->Infile[iFile],options,lTmp,iFile);
  } else
    if (iFile > 0)
      /* Set to default */
      AssignDefaultInt(options,&control->Evolve.bForceEqSpin[iFile-1],files->iNumInputs);
}

/* Primary Tide-locked */

void ReadHaltTideLock(BODY *body,CONTROL *control,FILES *files,OPTIONS *options,SYSTEM *system,int iFile) {
  /* This parameter can exist in any file, but only once */
  int lTmp=-1;
  int bTmp;

  AddOptionBool(files->Infile[iFile].cIn,options->cName,&bTmp,&lTmp,control->Io.iVerbose);
  if (lTmp >= 0) {
    control->Halt[iFile-1].bTideLock = bTmp;
    UpdateFoundOption(&files->Infile[iFile],options,lTmp,iFile);
  } else
    if (iFile > 0)
      control->Halt[iFile-1].bTideLock = atoi(options->cDefault);
}

/* Halt when Synchronous Rotation */

void ReadHaltSyncRot(BODY *body,CONTROL *control,FILES *files,OPTIONS *options,SYSTEM *system,int iFile) {
  /* This parameter cannot exist in primary file */
  int lTmp=-1;
  int bTmp;

  AddOptionBool(files->Infile[iFile].cIn,options->cName,&bTmp,&lTmp,control->Io.iVerbose);
  if (lTmp >= 0) {
    /* Cannot exist in primary input file */
    NotPrimaryInput(iFile,options->cName,files->Infile[iFile].cIn,lTmp,control->Io.iVerbose);
    control->Halt[iFile-1].bSync = bTmp;
    UpdateFoundOption(&files->Infile[iFile],options,lTmp,iFile);
  } else {
    if (iFile > 0)
      control->Halt[iFile-1].bSync = atoi(options->cDefault);
  }
}

/* k_2 - Love Number of degree 2 */
void ReadK2(BODY *body,CONTROL *control,FILES *files,OPTIONS *options,SYSTEM *system,int iFile) {
  /* This parameter cannot exist in primary file */
  int lTmp=-1;
  double dTmp;

  AddOptionDouble(files->Infile[iFile].cIn,options->cName,&dTmp,&lTmp,control->Io.iVerbose);
  if (lTmp >= 0) {
    NotPrimaryInput(iFile,options->cName,files->Infile[iFile].cIn,lTmp,control->Io.iVerbose);
    if (dTmp < 0) {
      if (control->Io.iVerbose >= VERBERR)
        fprintf(stderr,"ERROR: %s must be greater than 0.\n",options->cName);
      LineExit(files->Infile[iFile].cIn,lTmp);
    }
    body[iFile-1].dK2 = dTmp;
    UpdateFoundOption(&files->Infile[iFile],options,lTmp,iFile);
  } else
    if (iFile > 0)
      body[iFile-1].dK2 = options->dDefault;
}

void ReadTidalRadius(BODY *body,CONTROL *control,FILES *files,OPTIONS *options,SYSTEM *system,int iFile) {
  /* This parameter cannot exist in primary file */
  int lTmp=-1;
  double dTmp;

  AddOptionDouble(files->Infile[iFile].cIn,options->cName,&dTmp,&lTmp,control->Io.iVerbose);
  if (lTmp >= 0) {
    NotPrimaryInput(iFile,options->cName,files->Infile[iFile].cIn,lTmp,control->Io.iVerbose);
    if (dTmp < 0)
      body[iFile-1].dTidalRadius = dTmp*dNegativeDouble(*options,files->Infile[iFile].cIn,control->Io.iVerbose);
    else
      body[iFile-1].dTidalRadius = dTmp*fdUnitsLength(control->Units[iFile].iLength);
    UpdateFoundOption(&files->Infile[iFile],options,lTmp,iFile);
  } else
    if (iFile > 0)
      body[iFile-1].dTidalRadius = options->dDefault;
}

/* Love number of degree 2 for the ocean */
void ReadK2Ocean(BODY *body,CONTROL *control,FILES *files,OPTIONS *options,SYSTEM *system,int iFile) {
  /* This parameter cannot exist in the primary file */
  int lTmp=-1;
  double dTmp;

  AddOptionDouble(files->Infile[iFile].cIn,options->cName,&dTmp,&lTmp,control->Io.iVerbose);
  if(lTmp >= 0) {
    NotPrimaryInput(iFile,options->cName,files->Infile[iFile].cIn,lTmp,control->Io.iVerbose);
    if(dTmp < 0) {
      if(control->Io.iVerbose >= VERBERR)
        fprintf(stderr,"ERROR: %s must be greater than 0.\n",options->cName);
      LineExit(files->Infile[iFile].cIn,lTmp);
    }
    body[iFile-1].dK2Ocean = dTmp;
    UpdateFoundOption(&files->Infile[iFile],options,lTmp,iFile);
  } else
    if(iFile > 0)
      body[iFile-1].dK2Ocean = options->dDefault;
}

/* Love number of degree 2 for the gaseous envelope */
void ReadK2Env(BODY *body,CONTROL *control,FILES *files,OPTIONS *options,SYSTEM *system,int iFile) {
  /* This parameter cannot exist in the primary file */
  int lTmp=-1;
  double dTmp;

  AddOptionDouble(files->Infile[iFile].cIn,options->cName,&dTmp,&lTmp,control->Io.iVerbose);
  if(lTmp >= 0) {
    NotPrimaryInput(iFile,options->cName,files->Infile[iFile].cIn,lTmp,control->Io.iVerbose);
    if(dTmp < 0) {
      if(control->Io.iVerbose >= VERBERR)
        fprintf(stderr,"ERROR: %s must be greater than 0.\n",options->cName);
      LineExit(files->Infile[iFile].cIn,lTmp);
    }
    body[iFile-1].dK2Env = dTmp;
    UpdateFoundOption(&files->Infile[iFile],options,lTmp,iFile);
  } else
    if(iFile > 0)
      body[iFile-1].dK2Env = options->dDefault;
}

/* Maximum allowable offset between primary's spin period and its
   equilibrium spin period. */

void ReadMaxLockDiff(BODY *body,CONTROL *control,FILES *files,OPTIONS *options,SYSTEM *system,int iFile) {
  /* This parameter cannot exist in primary file */
  int lTmp=-1;
  double dTmp;

  AddOptionDouble(files->Infile[iFile].cIn,options->cName,&dTmp,&lTmp,control->Io.iVerbose);
  if (lTmp >= 0) {
    NotPrimaryInput(iFile,options->cName,files->Infile[iFile].cIn,lTmp,control->Io.iVerbose);
    if (dTmp < 0) {
      if (control->Io.iVerbose >= VERBERR)
        fprintf(stderr,"ERROR: %s must be > 0.\n",options->cName);
      LineExit(files->Infile[iFile].cIn,lTmp);
    }
    control->Evolve.dMaxLockDiff[iFile-1] = dTmp;
    UpdateFoundOption(&files->Infile[iFile],options,lTmp,iFile);
  } else {
    if (iFile > 0)
      control->Evolve.dMaxLockDiff[iFile-1] = options->dDefault;
  }
}

/* Maximum Eccentricity for Synchronous Rotation */

void ReadSyncEcc(BODY *body,CONTROL *control,FILES *files,OPTIONS *options,SYSTEM *system,int iFile) {
  /* This parameter cannot exist in the primary file */
  int lTmp=-1;
  double dTmp;

  AddOptionDouble(files->Infile[iFile].cIn,options->cName,&dTmp,&lTmp,control->Io.iVerbose);
  if (lTmp >= 0) {
    NotPrimaryInput(iFile,options->cName,files->Infile[iFile].cIn,lTmp,control->Io.iVerbose);
    if (dTmp < 0 || dTmp > 1) {
      if (control->Io.iVerbose >= VERBERR)
        fprintf(stderr,"ERROR: %s must be in the range [0,1].\n",options->cName);
        LineExit(files->Infile[iFile].cIn,lTmp);
    }
    control->Evolve.dSyncEcc[iFile-1] = dTmp;
    UpdateFoundOption(&files->Infile[iFile],options,lTmp,iFile);
  } else {
    if (iFile > 0)
      control->Evolve.dSyncEcc[iFile-1] = options->dDefault;
  }
}

/* Tidal Q */

void ReadTidalQ(BODY *body,CONTROL *control,FILES *files,OPTIONS *options,SYSTEM *system,int iFile) {
  /* This parameter cannot exist in the primary file */
  int lTmp=-1;
  double dTmp;

  AddOptionDouble(files->Infile[iFile].cIn,options->cName,&dTmp,&lTmp,control->Io.iVerbose);
  if (lTmp >= 0) {
    NotPrimaryInput(iFile,options->cName,files->Infile[iFile].cIn,lTmp,control->Io.iVerbose);
    if (dTmp < 0) {
      if (control->Io.iVerbose >= VERBERR)
        fprintf(stderr,"ERROR: %s must be greater than 0.\n",options->cName);
      LineExit(files->Infile[iFile].cIn,lTmp);
    }

    body[iFile-1].dTidalQ = dTmp;
    UpdateFoundOption(&files->Infile[iFile],options,lTmp,iFile);
  } else {
    if (iFile > 0)
      body[iFile-1].dTidalQ = options->dDefault;
  }
}

/* Tidal Q of the ocean */
void ReadTidalQOcean(BODY *body,CONTROL *control,FILES *files,OPTIONS *options,SYSTEM *system,int iFile) {
  /* This parameter cannot exist in the primary file */
  int lTmp=-1;
  double dTmp;

  AddOptionDouble(files->Infile[iFile].cIn,options->cName,&dTmp,&lTmp,control->Io.iVerbose);
  if(lTmp >= 0) {
    NotPrimaryInput(iFile,options->cName,files->Infile[iFile].cIn,lTmp,control->Io.iVerbose);
    if (dTmp < 0) {
      if(control->Io.iVerbose >= VERBERR)
        fprintf(stderr,"ERROR: %s must be greater than 0.\n",options->cName);
      LineExit(files->Infile[iFile].cIn,lTmp);
    }

    body[iFile-1].dTidalQOcean = dTmp;
    UpdateFoundOption(&files->Infile[iFile],options,lTmp,iFile);
  } else {
    if(iFile > 0)
      body[iFile-1].dTidalQOcean = options->dDefault;
  }
}

/* Tidal Q of the envelope */
void ReadTidalQEnv(BODY *body,CONTROL *control,FILES *files,OPTIONS *options,SYSTEM *system,int iFile) {
  /* This parameter cannot exist in the primary file */
  int lTmp=-1;
  double dTmp;

  AddOptionDouble(files->Infile[iFile].cIn,options->cName,&dTmp,&lTmp,control->Io.iVerbose);
  if(lTmp >= 0) {
    NotPrimaryInput(iFile,options->cName,files->Infile[iFile].cIn,lTmp,control->Io.iVerbose);
    if(dTmp < 0) {
      if(control->Io.iVerbose >= VERBERR)
        fprintf(stderr,"ERROR: %s must be greater than 0.\n",options->cName);
      LineExit(files->Infile[iFile].cIn,lTmp);
    }

    body[iFile-1].dTidalQEnv = dTmp;
    UpdateFoundOption(&files->Infile[iFile],options,lTmp,iFile);
  } else {
    if(iFile > 0)
      body[iFile-1].dTidalQEnv = options->dDefault;
  }
}

/* Time lag */

void ReadTidalTau(BODY *body,CONTROL *control,FILES *files,OPTIONS *options,SYSTEM *system,int iFile) {
  /* This parameter cannot exist in the primary file */
  int lTmp=-1;
  double dTmp;

  AddOptionDouble(files->Infile[iFile].cIn,options->cName,&dTmp,&lTmp,control->Io.iVerbose);
  if (lTmp >= 0) {
    NotPrimaryInput(iFile,options->cName,files->Infile[iFile].cIn,lTmp,control->Io.iVerbose);
    if (dTmp < 0)
      body[iFile-1].dTidalTau = dTmp*dNegativeDouble(*options,files->Infile[iFile].cIn,control->Io.iVerbose);
    else
      /* Convert timestep to cgs */
      body[iFile-1].dTidalTau = dTmp*fdUnitsTime(control->Units[iFile].iTime);
    UpdateFoundOption(&files->Infile[iFile],options,lTmp,iFile);
  } else {
    if (iFile > 0)
      body[iFile-1].dTidalTau = options->dDefault;
  }
}


/* Tidal Model */

void ReadTideModel(BODY *body,CONTROL *control,FILES *files,OPTIONS *options,SYSTEM *system,int iFile) {
  /* This parameter can exist in any file, but only once */
  int lTmp=-1;
  char cTmp[OPTLEN];

  /* Tide Model, use #defined variables */

  AddOptionString(files->Infile[iFile].cIn,options->cName,cTmp,&lTmp,control->Io.iVerbose);
  if (lTmp >= 0) {
    /* This parameter can not appear in the primary input,
       as it is module specific (it's easier to code this
       way. It should also only appear in one body file
       so as different tidal models cannot be called. */
    NotPrimaryInput(iFile,options->cName,files->Infile[iFile].cIn,lTmp,control->Io.iVerbose);
    CheckDuplication(files,options,files->Infile[iFile].cIn,lTmp,control->Io.iVerbose);
    if (!memcmp(sLower(cTmp),"p2",2)) {
      control->Evolve.iEqtideModel = CPL;
    } else if (!memcmp(sLower(cTmp),"t8",2)) {
      control->Evolve.iEqtideModel = CTL;
    } else {
      if (control->Io.iVerbose >= VERBERR)
        fprintf(stderr,"ERROR: Unknown argument to %s: %s. Options are p2 or t8.\n",options->cName,cTmp);
      LineExit(files->Infile[iFile].cIn,lTmp);
    }
    UpdateFoundOption(&files->Infile[iFile],options,lTmp,iFile);
  }
}

void ReadTidePerts(BODY *body,CONTROL *control,FILES *files,OPTIONS *options,SYSTEM *system,int iFile) {
  int iBody,iNumIndices=0,iNumLines=0;
  int *lTmp;
  char saTmp[MAXARRAY][OPTLEN];

  lTmp=malloc(MAXLINES*sizeof(int));

  AddOptionStringArray(files->Infile[iFile].cIn,options->cName,saTmp,&iNumIndices,&iNumLines,lTmp,control->Io.iVerbose);
  if (lTmp[0] >= 0) {
    NotPrimaryInput(iFile,options->cName,files->Infile[iFile].cIn,lTmp[0],control->Io.iVerbose);
    /* Now do some initializing */
    body[iFile-1].iTidePerts=iNumIndices;
    for (iBody=0;iBody<iNumIndices;iBody++) {
      memset(body[iFile-1].saTidePerts[iBody],'\0',NAMELEN);
      strcpy(body[iFile-1].saTidePerts[iBody],saTmp[iBody]);
    }
    UpdateFoundOptionMulti(&files->Infile[iFile],options,lTmp,iNumLines,iFile);
  } else {
    if (iFile > 0 && control->Io.iVerbose >= VERBINPUT) {
      fprintf(stderr,"ERROR: Eqtide called for body %s, but %s not set.\n",body[iFile-1].cName,options->cName);
      LineExit(files->Infile[iFile].cIn,lTmp[0]);
    }
  }
  free(lTmp);
}

// Include effects of ocean tides?
void ReadEqtideOceanTides(BODY *body,CONTROL *control,FILES *files,OPTIONS *options,SYSTEM *system,int iFile) {
  /* This parameter cannot exist in primary file */
  int lTmp=-1;
  int bTmp;

  AddOptionBool(files->Infile[iFile].cIn,options->cName,&bTmp,&lTmp,control->Io.iVerbose);
  if (lTmp >= 0) {
    NotPrimaryInput(iFile,options->cName,files->Infile[iFile].cIn,lTmp,control->Io.iVerbose);
    body[iFile-1].bOceanTides = bTmp;
    UpdateFoundOption(&files->Infile[iFile],options,lTmp,iFile);
  } else
    if (iFile > 0)
      body[iFile-1].bOceanTides = 0; // Default to no ocean tides
}

// Use fixed tidal radius?
void ReadUseTidalRadius(BODY *body,CONTROL *control,FILES *files,OPTIONS *options,SYSTEM *system,int iFile) {
  /* This parameter cannot exist in primary file */
  int lTmp=-1;
  int bTmp;

  AddOptionBool(files->Infile[iFile].cIn,options->cName,&bTmp,&lTmp,control->Io.iVerbose);
  if(lTmp >= 0) {
    NotPrimaryInput(iFile,options->cName,files->Infile[iFile].cIn,lTmp,control->Io.iVerbose);
    body[iFile-1].bUseTidalRadius = bTmp;
    UpdateFoundOption(&files->Infile[iFile],options,lTmp,iFile);
  } else
    if(iFile > 0)
      body[iFile-1].bUseTidalRadius = 0; // Default to no
}

// Include effects of envelope tides?
void ReadEqtideEnvTides(BODY *body,CONTROL *control,FILES *files,OPTIONS *options,SYSTEM *system,int iFile) {
  /* This parameter cannot exist in primary file */
  int lTmp=-1;
  int bTmp;

  AddOptionBool(files->Infile[iFile].cIn,options->cName,&bTmp,&lTmp,control->Io.iVerbose);
  if(lTmp >= 0) {
    NotPrimaryInput(iFile,options->cName,files->Infile[iFile].cIn,lTmp,control->Io.iVerbose);
    body[iFile-1].bEnvTides = bTmp;
    UpdateFoundOption(&files->Infile[iFile],options,lTmp,iFile);
  } else
    if(iFile > 0)
      body[iFile-1].bEnvTides = 0; // Default to no envelope tides
}

void InitializeOptionsEqtide(OPTIONS *options,fnReadOption fnRead[]){

  sprintf(options[OPT_DISCRETEROT].cName,"bDiscreteRot");
  sprintf(options[OPT_DISCRETEROT].cDescr,"Use Discrete Rotation Model (Phase lag only)");
  sprintf(options[OPT_DISCRETEROT].cDefault,"1");
  options[OPT_DISCRETEROT].iType = 0;
  fnRead[OPT_DISCRETEROT] = &ReadDiscreteRot;

  sprintf(options[OPT_FIXORBIT].cName,"bFixOrbit");
  sprintf(options[OPT_FIXORBIT].cDescr,"Fix Orbital Elements?");
  sprintf(options[OPT_FIXORBIT].cDefault,"0");
  options[OPT_FIXORBIT].iType = 0;
  options[OPT_FIXORBIT].iMultiFile = 1;
  fnRead[OPT_FIXORBIT] = &ReadFixOrbit;

  sprintf(options[OPT_FORCEEQSPIN].cName,"bForceEqSpin");
  sprintf(options[OPT_FORCEEQSPIN].cDescr,"Force Spin Rate to Equilibrium?");
  sprintf(options[OPT_FORCEEQSPIN].cDefault,"0");
  options[OPT_FORCEEQSPIN].iType = 0;
  options[OPT_FORCEEQSPIN].iMultiFile = 1;
  fnRead[OPT_FORCEEQSPIN] = &ReadForceEqSpin;

  sprintf(options[OPT_HALTDBLSYNC].cName,"bHaltDblSync");
  sprintf(options[OPT_HALTDBLSYNC].cDescr,"Halt at Double Synchronous State?");
  sprintf(options[OPT_HALTDBLSYNC].cDefault,"0");
  options[OPT_HALTDBLSYNC].iType = 0;
  fnRead[OPT_HALTDBLSYNC] = &ReadHaltDblSync;

  sprintf(options[OPT_HALTTIDELOCK].cName,"bHaltTideLock");
  sprintf(options[OPT_HALTTIDELOCK].cDescr,"Halt if Tide-Locked?");
  sprintf(options[OPT_HALTTIDELOCK].cDefault,"0");
  options[OPT_HALTTIDELOCK].iType = 0;
  options[OPT_HALTTIDELOCK].iMultiFile = 1;
  fnRead[OPT_HALTTIDELOCK] = &ReadHaltTideLock;

  sprintf(options[OPT_TIDALRADIUS].cName,"dTidalRadius");
  sprintf(options[OPT_TIDALRADIUS].cDescr,"Eqtide Tidal Radius");
  sprintf(options[OPT_TIDALRADIUS].cDefault,"1 Earth Radius");
  options[OPT_TIDALRADIUS].dDefault = REARTH;
  options[OPT_TIDALRADIUS].iType = 2;
  options[OPT_TIDALRADIUS].iMultiFile = 1;
  options[OPT_TIDALRADIUS].dNeg = REARTH;
  sprintf(options[OPT_TIDALRADIUS].cNeg,"Earth radii");
  fnRead[OPT_TIDALRADIUS] = &ReadTidalRadius;

  sprintf(options[OPT_HALTSYNCROT].cName,"bHaltSyncRot");
  sprintf(options[OPT_HALTSYNCROT].cDescr,"Halt if Secondary's rotation becomes syncrhonous?");
  sprintf(options[OPT_HALTSYNCROT].cDefault,"0");
  options[OPT_HALTSYNCROT].iType = 0;
  options[OPT_HALTSYNCROT].iMultiFile = 1;
  fnRead[OPT_HALTSYNCROT] = &ReadHaltSyncRot;

  sprintf(options[OPT_K2].cName,"dK2");
  sprintf(options[OPT_K2].cDescr,"Love Number of Degree 2");
  sprintf(options[OPT_K2].cDefault,"1");
  options[OPT_K2].dDefault = 1;
  options[OPT_K2].iType = 2;
  options[OPT_K2].iMultiFile = 1;
  fnRead[OPT_K2] = &ReadK2;

  sprintf(options[OPT_K2OCEAN].cName,"dK2Ocean");
  sprintf(options[OPT_K2OCEAN].cDescr,"Ocean's Love Number of Degree 2");
  sprintf(options[OPT_K2OCEAN].cDefault,"0.05");
  options[OPT_K2OCEAN].dDefault = 0.01;
  options[OPT_K2OCEAN].iType = 2;
  options[OPT_K2OCEAN].iMultiFile = 1;
  fnRead[OPT_K2OCEAN] = &ReadK2Ocean;

  sprintf(options[OPT_K2ENV].cName,"dK2Env");
  sprintf(options[OPT_K2ENV].cDescr,"Envelope's Love Number of Degree 2");
  sprintf(options[OPT_K2ENV].cDefault,"0.01");
  options[OPT_K2ENV].dDefault = 0.01;
  options[OPT_K2ENV].iType = 2;
  options[OPT_K2ENV].iMultiFile = 1;
  fnRead[OPT_K2ENV] = &ReadK2Env;

  sprintf(options[OPT_MAXLOCKDIFF].cName,"dMaxLockDiff");
  sprintf(options[OPT_MAXLOCKDIFF].cDescr,"Maximum relative difference between spin and equilibrium spin rates to force equilibrium spin rate");
  sprintf(options[OPT_MAXLOCKDIFF].cDefault,"0");
  options[OPT_MAXLOCKDIFF].dDefault = 0;
  options[OPT_MAXLOCKDIFF].iType = 2;
  options[OPT_MAXLOCKDIFF].iMultiFile = 1;
  fnRead[OPT_MAXLOCKDIFF] = &ReadMaxLockDiff;

  sprintf(options[OPT_OCEANTIDES].cName,"bOceanTides");
  sprintf(options[OPT_OCEANTIDES].cDescr,"Include effects of ocean tides");
  sprintf(options[OPT_OCEANTIDES].cDefault,"0");
  options[OPT_OCEANTIDES].iType = 0;
  options[OPT_OCEANTIDES].iMultiFile = 1;
  fnRead[OPT_OCEANTIDES] = &ReadEqtideOceanTides;

  sprintf(options[OPT_USETIDALRADIUS].cName,"bUseTidalRadius");
  sprintf(options[OPT_USETIDALRADIUS].cDescr,"Fix radius used for CPL tidal equations");
  sprintf(options[OPT_USETIDALRADIUS].cDefault,"0");
  options[OPT_USETIDALRADIUS].iType = 0;
  options[OPT_USETIDALRADIUS].iMultiFile = 1;
  fnRead[OPT_USETIDALRADIUS] = &ReadUseTidalRadius;

  sprintf(options[OPT_ENVTIDES].cName,"bEnvTides");
  sprintf(options[OPT_ENVTIDES].cDescr,"Include effects of gaseous envelope tides");
  sprintf(options[OPT_ENVTIDES].cDefault,"0");
  options[OPT_ENVTIDES].iType = 0;
  options[OPT_ENVTIDES].iMultiFile = 1;
  fnRead[OPT_ENVTIDES] = &ReadEqtideEnvTides;

  sprintf(options[OPT_SYNCECC].cName,"dSyncEcc");
  sprintf(options[OPT_SYNCECC].cDescr,"Minimum Eccentricity for Non-Synchronous Rotation");
  sprintf(options[OPT_SYNCECC].cDefault,"0");
  options[OPT_SYNCECC].dDefault = 0;
  options[OPT_SYNCECC].iType = 2;
  options[OPT_SYNCECC].iMultiFile = 1;
  fnRead[OPT_SYNCECC] = &ReadSyncEcc;

  sprintf(options[OPT_TIDALQ].cName,"dTidalQ");
  sprintf(options[OPT_TIDALQ].cDescr,"Tidal Quality Factor");
  sprintf(options[OPT_TIDALQ].cDefault,"1e6");
  options[OPT_TIDALQ].dDefault = 1e6;
  options[OPT_TIDALQ].iType = 2;
  options[OPT_TIDALQ].iMultiFile = 1;
  fnRead[OPT_TIDALQ] = &ReadTidalQ;

  sprintf(options[OPT_TIDALQOCEAN].cName,"dTidalQOcean");
  sprintf(options[OPT_TIDALQOCEAN].cDescr,"Ocean Tidal Quality Factor");
  sprintf(options[OPT_TIDALQOCEAN].cDefault,"12");
  options[OPT_TIDALQOCEAN].dDefault = 12;
  options[OPT_TIDALQOCEAN].iType = 2;
  options[OPT_TIDALQOCEAN].iMultiFile = 1;
  fnRead[OPT_TIDALQOCEAN] = &ReadTidalQOcean;

  sprintf(options[OPT_TIDALQENV].cName,"dTidalQEnv");
  sprintf(options[OPT_TIDALQENV].cDescr,"Envelope Tidal Quality Factor");
  sprintf(options[OPT_TIDALQENV].cDefault,"1.0e4");
  options[OPT_TIDALQENV].dDefault = 1.0e4;
  options[OPT_TIDALQENV].iType = 2;
  options[OPT_TIDALQENV].iMultiFile = 1;
  fnRead[OPT_TIDALQENV] = &ReadTidalQEnv;

  sprintf(options[OPT_TIDALTAU].cName,"dTidalTau");
  sprintf(options[OPT_TIDALTAU].cDescr,"Tidal Time Lag");
  sprintf(options[OPT_TIDALTAU].cDefault,"1 Second");
  options[OPT_TIDALTAU].dDefault = 1;
  options[OPT_TIDALTAU].iType = 2;
  options[OPT_TIDALTAU].iMultiFile = 1;
  options[OPT_TIDALTAU].dNeg = 1;
  sprintf(options[OPT_TIDALTAU].cNeg,"Seconds");
  fnRead[OPT_TIDALTAU] = &ReadTidalTau;

  sprintf(options[OPT_TIDEMODEL].cName,"sTideModel");
  sprintf(options[OPT_TIDEMODEL].cDescr,"Tidal Model: p2 [constant-phase-lag, 2nd order] t8 [constant-time-lag, 8th order]");
  sprintf(options[OPT_TIDEMODEL].cDefault,"p2");
  options[OPT_TIDEMODEL].iType = 3;
  fnRead[OPT_TIDEMODEL] = &ReadTideModel;

  sprintf(options[OPT_TIDEPERTS].cName,"saTidePerts");
  sprintf(options[OPT_TIDEPERTS].cDescr,"Names of bodies engaged in tidal evolution");
  sprintf(options[OPT_TIDEPERTS].cDefault,"none");
  options[OPT_TIDEPERTS].iType = 13;
  fnRead[OPT_TIDEPERTS] = &ReadTidePerts;

  sprintf(options[OPT_OCEANTIDES].cName,"bOceanTides");
  sprintf(options[OPT_OCEANTIDES].cDescr,"Include tidal dissapation due to oceans?");
  sprintf(options[OPT_OCEANTIDES].cDefault,"0");
  options[OPT_OCEANTIDES].iType = 0;
  fnRead[OPT_OCEANTIDES] = &ReadEqtideOceanTides;

}

void ReadOptionsEqtide(BODY *body,CONTROL *control,FILES *files,OPTIONS *options,SYSTEM *system,fnReadOption fnRead[],int iBody) {
  int iOpt;

  for (iOpt=OPTSTARTEQTIDE;iOpt<OPTENDEQTIDE;iOpt++) {
    if (options[iOpt].iType != -1)
      fnRead[iOpt](body,control,files,&options[iOpt],system,iBody+1);
  }
}


/******************* Verify EQTIDE ******************/

void VerifyRotationEqtideWarning(char cName1[],char cName2[],char cFile[],int iLine1,int iLine2, int iVerbose) {
  if (iVerbose >= VERBINPUT) {
    fprintf(stderr,"WARNING: %s and %s are both set. Rotation rate will be in equilibrium.\n",cName1,cName2);
    fprintf(stderr,"\tFile: %s, Lines %d and %d\n",cFile,iLine1,iLine2);
  }
}

void VerifyRotationEqtide(BODY *body,CONTROL *control,OPTIONS *options,char cFile[],int iBody) {
  double dMeanMotion;
  int iOrbiter;

  if (options[OPT_FORCEEQSPIN].iLine[iBody+1] >= 0) {

    if (body[iBody].iTidePerts > 1) {
      fprintf(stderr,"ERROR: %s cannot be true is %s has more than 1 argument.\n",options[OPT_FORCEEQSPIN].cName,options[OPT_TIDEPERTS].cName);
      DoubleLineExit(options[OPT_FORCEEQSPIN].cFile[iBody+1],options[OPT_TIDEPERTS].cFile[iBody+1],options[OPT_FORCEEQSPIN].iLine[iBody+1],options[OPT_TIDEPERTS].iLine[iBody+1]);
    }

    if (options[OPT_ROTPER].iLine[iBody+1] >= 0)
      VerifyRotationEqtideWarning(options[OPT_FORCEEQSPIN].cName,options[OPT_ROTPER].cName,cFile,options[OPT_FORCEEQSPIN].iLine[iBody+1],options[OPT_ROTPER].iLine[iBody+1],control->Io.iVerbose);

    if (options[OPT_ROTRATE].iLine[iBody+1] >= 0)
      VerifyRotationEqtideWarning(options[OPT_FORCEEQSPIN].cName,options[OPT_ROTRATE].cName,cFile,options[OPT_FORCEEQSPIN].iLine[iBody+1],options[OPT_ROTRATE].iLine[iBody+1],control->Io.iVerbose);

    if (options[OPT_ROTVEL].iLine[iBody+1] >= 0)
      VerifyRotationEqtideWarning(options[OPT_FORCEEQSPIN].cName,options[OPT_ROTVEL].cName,cFile,options[OPT_FORCEEQSPIN].iLine[iBody+1],options[OPT_ROTVEL].iLine[iBody+1],control->Io.iVerbose);

    /* Done with warnings, do the assignment */
    if (bPrimary(body,iBody))
      iOrbiter = body[iBody].iaTidePerts[0];
    else
      iOrbiter = iBody;

    dMeanMotion=fdSemiToMeanMotion(body[iOrbiter].dSemi,body[iBody].dMass+body[body[iBody].iaTidePerts[0]].dMass);
    //XXX Is dEccSq set here??
    body[iBody].dRotRate = fdEqRotRate(body[iBody],dMeanMotion,body[iOrbiter].dEccSq,control->Evolve.iEqtideModel,control->Evolve.bDiscreteRot);
  }
  CalcXYZobl(body,iBody);
}

/*
 *
 * Verify Tidal Model
 *
 * Includes initialization of the fnUpdate matrix.
 *
 */

/* Get file where sTideModel set */
int fiTideFile(int *iLine,int iNumFiles) {
  int iFile;

  for (iFile=0;iFile<iNumFiles;iFile++) {
    if (iLine[iFile] != -1)
      return iFile;
  }

  assert(0);
}

/* In the following, iBody is the current body number that is getting assigned,
   iPert counts the number of bodies perturbing iBody, and iBodyPert is the
   body number of the current perturbing body. */

void InitializeXoblEqtide(BODY *body,UPDATE *update,int iBody,int iPert) {
  update[iBody].iaType[update[iBody].iXobl][update[iBody].iaXoblEqtide[iPert]] = 2;
  update[iBody].padDXoblDtEqtide[iPert] = &update[iBody].daDerivProc[update[iBody].iXobl][update[iBody].iaXoblEqtide[iPert]];
  update[iBody].iNumBodies[update[iBody].iXobl][update[iBody].iaXoblEqtide[iPert]]=2;
  update[iBody].iaBody[update[iBody].iXobl][update[iBody].iaXoblEqtide[iPert]] = malloc(update[iBody].iNumBodies[update[iBody].iXobl][update[iBody].iaXoblEqtide[iPert]]*sizeof(int));
  update[iBody].iaBody[update[iBody].iXobl][update[iBody].iaXoblEqtide[iPert]][0]=iBody;
  update[iBody].iaBody[update[iBody].iXobl][update[iBody].iaXoblEqtide[iPert]][1] = body[iBody].iaTidePerts[iPert];
}

void InitializeYoblEqtide(BODY *body,UPDATE *update,int iBody,int iPert) {
  update[iBody].iaType[update[iBody].iYobl][update[iBody].iaYoblEqtide[iPert]] = 2;
  update[iBody].padDYoblDtEqtide[iPert] = &update[iBody].daDerivProc[update[iBody].iYobl][update[iBody].iaYoblEqtide[iPert]];
  update[iBody].iNumBodies[update[iBody].iYobl][update[iBody].iaYoblEqtide[iPert]]=2;
  update[iBody].iaBody[update[iBody].iYobl][update[iBody].iaYoblEqtide[iPert]] = malloc(update[iBody].iNumBodies[update[iBody].iYobl][update[iBody].iaYoblEqtide[iPert]]*sizeof(int));
  update[iBody].iaBody[update[iBody].iYobl][update[iBody].iaYoblEqtide[iPert]][0]=iBody;
  update[iBody].iaBody[update[iBody].iYobl][update[iBody].iaYoblEqtide[iPert]][1] = body[iBody].iaTidePerts[iPert];
}

void InitializeZoblEqtide(BODY *body,UPDATE *update,int iBody,int iPert) {
  update[iBody].iaType[update[iBody].iZobl][update[iBody].iaZoblEqtide[iPert]] = 2;
  update[iBody].padDZoblDtEqtide[iPert] = &update[iBody].daDerivProc[update[iBody].iZobl][update[iBody].iaZoblEqtide[iPert]];
  update[iBody].iNumBodies[update[iBody].iZobl][update[iBody].iaZoblEqtide[iPert]]=2;
  update[iBody].iaBody[update[iBody].iZobl][update[iBody].iaZoblEqtide[iPert]] = malloc(update[iBody].iNumBodies[update[iBody].iZobl][update[iBody].iaZoblEqtide[iPert]]*sizeof(int));
  update[iBody].iaBody[update[iBody].iZobl][update[iBody].iaZoblEqtide[iPert]][0]=iBody;
  update[iBody].iaBody[update[iBody].iZobl][update[iBody].iaZoblEqtide[iPert]][1] = body[iBody].iaTidePerts[iPert];
}

void InitializeRotEqtide(BODY *body,UPDATE *update,int iBody,int iPert) {
  update[iBody].iaType[update[iBody].iRot][update[iBody].iaRotEqtide[iPert]] = 1;
  update[iBody].padDrotDtEqtide[iPert] = &update[iBody].daDerivProc[update[iBody].iRot][update[iBody].iaRotEqtide[iPert]];
  update[iBody].iNumBodies[update[iBody].iRot][update[iBody].iaRotEqtide[iPert]]=2;
  update[iBody].iaBody[update[iBody].iRot][update[iBody].iaRotEqtide[iPert]] = malloc(update[iBody].iNumBodies[update[iBody].iRot][update[iBody].iaRotEqtide[iPert]]*sizeof(int));
  update[iBody].iaBody[update[iBody].iRot][update[iBody].iaRotEqtide[iPert]][0]=iBody;

  update[iBody].iaBody[update[iBody].iRot][update[iBody].iaRotEqtide[iPert]][1] = body[iBody].iaTidePerts[iPert];
}

void InitializeHeccEqtide(BODY *body,UPDATE *update,int iBody) {
  update[iBody].iaType[update[iBody].iHecc][update[iBody].iHeccEqtide] = 2;
  update[iBody].pdDHeccDtEqtide = &update[iBody].daDerivProc[update[iBody].iHecc][update[iBody].iHeccEqtide];
  update[iBody].iNumBodies[update[iBody].iHecc][update[iBody].iHeccEqtide]=2;
  update[iBody].iaBody[update[iBody].iHecc][update[iBody].iHeccEqtide] = malloc(update[iBody].iNumBodies[update[iBody].iHecc][update[iBody].iHeccEqtide]*sizeof(int));
  /* Ecc is stored in iBody, and the perturbing body is the central object,
     which is body 0 */
  update[iBody].iaBody[update[iBody].iHecc][update[iBody].iHeccEqtide][0]=iBody;
  update[iBody].iaBody[update[iBody].iHecc][update[iBody].iHeccEqtide][1]=0;
}

void InitializeKeccEqtide(BODY *body,UPDATE *update,int iBody) {
  update[iBody].iaType[update[iBody].iKecc][update[iBody].iKeccEqtide] = 2;
  update[iBody].pdDKeccDtEqtide = &update[iBody].daDerivProc[update[iBody].iKecc][update[iBody].iKeccEqtide];
  update[iBody].iNumBodies[update[iBody].iKecc][update[iBody].iKeccEqtide]=2;
  update[iBody].iaBody[update[iBody].iKecc][update[iBody].iKeccEqtide] = malloc(update[iBody].iNumBodies[update[iBody].iKecc][update[iBody].iKeccEqtide]*sizeof(int));
  /* Ecc is stored in iBody, and the perturbing body is the central object,
     which is body 0 */
  update[iBody].iaBody[update[iBody].iKecc][update[iBody].iKeccEqtide][0]=iBody;
  update[iBody].iaBody[update[iBody].iKecc][update[iBody].iKeccEqtide][1]=0;
}

void InitializeSemiEqtide(BODY *body,UPDATE *update,int iBody) {
  update[iBody].iaType[update[iBody].iSemi][update[iBody].iSemiEqtide] = 1;
  update[iBody].pdDsemiDtEqtide = &update[iBody].daDerivProc[update[iBody].iSemi][update[iBody].iSemiEqtide];
  update[iBody].iNumBodies[update[iBody].iSemi][update[iBody].iSemiEqtide]=2;
  update[iBody].iaBody[update[iBody].iSemi][update[iBody].iSemiEqtide] = malloc(update[iBody].iNumBodies[update[iBody].iSemi][update[iBody].iSemiEqtide]*sizeof(int));
  /* Semi is stored in iBody, and the perturbing body is the central object,
     which is body 0 */
  update[iBody].iaBody[update[iBody].iSemi][update[iBody].iSemiEqtide][0]=iBody;
  update[iBody].iaBody[update[iBody].iSemi][update[iBody].iSemiEqtide][1]=0;
}

void VerifyCTL(BODY *body,CONTROL *control,FILES *files,OPTIONS *options,OUTPUT *output,UPDATE *update,fnUpdateVariable ***fnUpdate,int iBody,int iModule) {
  int iPert,iTideFile,iCol,iFile;

  /* CTL model, but Q's set? */
  if (options[OPT_TIDALQ].iLine[iBody+1] >= 0) {
    /* Tidal Q was set */
    if (options[OPT_TIDALTAU].iLine[iBody+1] >= 0) {
      /* Tidal Tau was also set */
      if (control->Io.iVerbose >= VERBINPUT)
      fprintf(stderr,"WARNING: Time lag model selected, %s and %s set in file %s. Using %s = %lf and ignoring %s.\n",options[OPT_TIDALTAU].cName,options[OPT_TIDALQ].cName,options[OPT_TIDALTAU].cFile[iBody+1],options[OPT_TIDALTAU].cName,body[iBody+1].dTidalTau,options[OPT_TIDALQ].cName);
    } else {
      /* Tidal Tau was not set */
      if (control->Io.iVerbose >= VERBERR)
        fprintf(stderr,"ERROR: Time lag model selected, but only %s was set in file %s.\n",options[OPT_TIDALQ].cName,files->Infile[iBody+1].cIn);
      exit(EXIT_INPUT);
    }

  }

  /* Can't set bDiscreteRot in the CTL model */
  if (options[OPT_DISCRETEROT].iLine[iBody+1] >= 0)
    VerifyBodyExit(options[OPT_TIDALTAU].cName,options[OPT_DISCRETEROT].cName,options[OPT_DISCRETEROT].cFile[iBody],options[OPT_TIDALTAU].iLine[iBody],options[OPT_DISCRETEROT].iLine[iBody+1],control->Io.iVerbose);

  /* Verify output contains no CPL-specific parameters */

  if (files->Outfile[iBody].iNumCols > 0) {
    for (iCol=0;iCol<files->Outfile[iBody].iNumCols;iCol++) {

      if (memcmp(files->Outfile[iBody].caCol[iCol],output[OUT_EQROTPERCONT].cName,strlen(output[OUT_EQROTPERCONT].cName)) == 0) {
        if (control->Io.iVerbose >= VERBINPUT)
          fprintf(stderr,"ERROR: Time lag model selected; output %s is not allowed.\n",output[OUT_EQROTPERCONT].cName);
        /* Must find file that declares tidel model */
        iTideFile = fiTideFile(options[OPT_TIDEMODEL].iLine,files->iNumInputs);
        DoubleLineExit(options[OPT_TIDEMODEL].cFile[iTideFile],options[OPT_OUTPUTORDER].cFile[iBody+1],options[OPT_TIDEMODEL].iLine[iTideFile],options[OPT_OUTPUTORDER].iLine[iBody+1]);
      }

      if (memcmp(files->Outfile[iBody].caCol[iCol],output[OUT_EQROTPERDISCRETE].cName,strlen(output[OUT_EQROTPERDISCRETE].cName)) == 0) {
        if (control->Io.iVerbose >= VERBINPUT)
          fprintf(stderr,"ERROR: Time lag model selected; output %s is not allowed.\n",output[OUT_EQROTPERDISCRETE].cName);
        /* Must find file that declares tidel model */
        iTideFile = fiTideFile(options[OPT_TIDEMODEL].iLine,files->iNumInputs);
        DoubleLineExit(options[OPT_TIDEMODEL].cFile[iTideFile],options[OPT_OUTPUTORDER].cFile[iBody+1],options[OPT_TIDEMODEL].iLine[iTideFile],options[OPT_OUTPUTORDER].iLine[iBody+1]);
      }

      if (memcmp(files->Outfile[iBody].caCol[iCol],output[OUT_EQROTRATECONT].cName,strlen(output[OUT_EQROTRATECONT].cName)) == 0) {
        if (control->Io.iVerbose >= VERBINPUT)
          fprintf(stderr,"ERROR: Time lag model selected; output %s is not allowed.\n",output[OUT_EQROTRATECONT].cName);
        /* Must find file that declares tidel model */
        iTideFile = fiTideFile(options[OPT_TIDEMODEL].iLine,files->iNumInputs);
        DoubleLineExit(options[OPT_TIDEMODEL].cFile[iTideFile],options[OPT_OUTPUTORDER].cFile[iBody+1],options[OPT_TIDEMODEL].iLine[iTideFile],options[OPT_OUTPUTORDER].iLine[iBody+1]);
      }

      if (memcmp(files->Outfile[iBody].caCol[iCol],output[OUT_EQROTRATEDISCRETE].cName,strlen(output[OUT_EQROTRATEDISCRETE].cName)) == 0) {
        if (control->Io.iVerbose >= VERBINPUT)
          fprintf(stderr,"ERROR: Time lag model selected; output %s is not allowed.\n",output[OUT_EQROTRATEDISCRETE].cName);
        /* Must find file that declares tidel model */
        iTideFile = fiTideFile(options[OPT_TIDEMODEL].iLine,files->iNumInputs);
        DoubleLineExit(options[OPT_TIDEMODEL].cFile[iTideFile],options[OPT_OUTPUTORDER].cFile[iBody+1],options[OPT_TIDEMODEL].iLine[iTideFile],options[OPT_OUTPUTORDER].iLine[iBody+1]);
      }

      if (memcmp(files->Outfile[iBody].caCol[iCol],output[OUT_GAMMAORB].cName,strlen(output[OUT_GAMMAORB].cName)) == 0) {
        if (control->Io.iVerbose >= VERBINPUT)
          fprintf(stderr,"ERROR: Time lag model selected; output %s is not allowed.\n",output[OUT_GAMMAORB].cName);
        /* Must find file that declares tidel model */
        iTideFile = fiTideFile(options[OPT_TIDEMODEL].iLine,files->iNumInputs);
        DoubleLineExit(options[OPT_TIDEMODEL].cFile[iTideFile],options[OPT_OUTPUTORDER].cFile[iBody+1],options[OPT_TIDEMODEL].iLine[iTideFile],options[OPT_OUTPUTORDER].iLine[iBody+1]);
      }

      if (memcmp(files->Outfile[iBody].caCol[iCol],output[OUT_GAMMAROT].cName,strlen(output[OUT_GAMMAROT].cName)) == 0) {
        if (control->Io.iVerbose >= VERBINPUT)
          fprintf(stderr,"ERROR: Time lag model selected; output %s is not allowed.\n",output[OUT_GAMMAROT].cName);
        /* Must find file that declares tidel model */
        iTideFile = fiTideFile(options[OPT_TIDEMODEL].iLine,files->iNumInputs);
        DoubleLineExit(options[OPT_TIDEMODEL].cFile[iTideFile],options[OPT_OUTPUTORDER].cFile[iBody+1],options[OPT_TIDEMODEL].iLine[iTideFile],options[OPT_OUTPUTORDER].iLine[iBody+1]);
      }

      if (memcmp(files->Outfile[iBody].caCol[iCol],output[OUT_TIDALQ].cName,strlen(output[OUT_TIDALQ].cName)) == 0) {
        if (control->Io.iVerbose >= VERBINPUT)
          fprintf(stderr,"ERROR: Time lag model selected; output %s is not allowed.\n",output[OUT_TIDALQ].cName);
        /* Must find file that declares tidel model */
        iTideFile = fiTideFile(options[OPT_TIDEMODEL].iLine,files->iNumInputs);
        DoubleLineExit(options[OPT_TIDEMODEL].cFile[iTideFile],options[OPT_OUTPUTORDER].cFile[iBody+1],options[OPT_TIDEMODEL].iLine[iTideFile],options[OPT_OUTPUTORDER].iLine[iBody+1]);
      }
    }
  }

  /* Everything OK, assign Updates */

  for (iPert=0;iPert<body[iBody].iTidePerts;iPert++) {

    /* Obliquity */
    //update[iBody].padDoblDtEqtide = malloc(body[iBody].iTidePerts*sizeof(double*));
    //InitializeOblEqtide(body,update,iBody,iPert);
    //fnUpdate[iBody][update[iBody].iObl][update[iBody].iaOblEqtide[iPert]] = &fdCTLDobliquityDt;

    /* Rotation Rate */
    InitializeRotEqtide(body,update,iBody,iPert);
    fnUpdate[iBody][update[iBody].iRot][update[iBody].iaRotEqtide[iPert]] = &fdCTLDrotrateDt;

    /* Internal Energy XXX
    InitializeIntEnEqtide(update,iBody,iPert,body[iBody].iaTidePerts[iPert]);
    fnUpdate[iBody][update[iBody].iIntEn][update[iBody].iaIntEnEqtide[iPert]] = &fdCTLDrotrateDt;
    */
  }

  /* Is this the secondary body, and hence we assign da/dt and de/dt? */
  /* For now exomoons are disallowed, so if body[iBody].iTidePerts > 1,
     then this is the central body.
     N.B.: It's fishy to assume the equilibrium tidal model will work with
     multiple perturbers. When do tidal waves cancel out? I think we wave our
     hands and say in an orbit-averaged sense the torques tide raised by the
     other body average to 0. */

  if (!bPrimary(body,iBody)) {
    if (!control->Evolve.bFixOrbit[iBody]) {
      /* Semi-major axis */
      InitializeSemiEqtide(body,update,iBody);
      fnUpdate[iBody][update[iBody].iSemi][update[iBody].iSemiEqtide] = &fdCTLDsemiDt;

      /* Eccentricity */
      //InitializeEccEqtide(body,update,iBody);
      //fnUpdate[iBody][update[iBody].iEcc][update[iBody].iEccEqtide] = &fdCTLDeccDt;
    } else {
      // XXX This won't work if more than one module is affecting the orbit
      //update[iBody].iNumEqns[update[iBody].iEcc]--;
      update[iBody].iNumEqns[update[iBody].iSemi]--;
    }
  }

  /* Malloc body memory
     N.B. that space is allocated for all planets, even though only
     iTidePerts are actually modeled. This deicision makes coding
     the derivatives easier. iaBody can point to the element of the
     body struct, and non-perturbing body elements are never touched.
     The alternative is to use a new array, maybe iIndex, that
     connects the element # in the body struct to the element number
     in the TidalZ array. That seems too cumbersome to me, but this
     solution definitely wastes memory.
  */

  body[iBody].dTidalF = malloc(control->Evolve.iNumBodies*sizeof(double*));
  body[iBody].dTidalBeta = malloc(control->Evolve.iNumBodies*sizeof(double));
  for (iPert=0;iPert<control->Evolve.iNumBodies;iPert++)
    body[iBody].dTidalF[iPert]=malloc(5*sizeof(double));

  control->fnPropsAux[iBody][iModule]=&PropsAuxCTL;

  /* Now remove output options unique to CPL. This will prevent segmentation
     faults as memory will not be allocated to some parameters unless CPL
     is chosen. */
  output[OUT_EQROTRATEDISCRETE].iNum = 0;
  output[OUT_EQROTPERDISCRETE].iNum = 0;
  output[OUT_EQROTRATECONT].iNum = 0;
  output[OUT_EQROTPERCONT].iNum =0;
  output[OUT_GAMMAROT].iNum = 0;
  output[OUT_GAMMAORB].iNum = 0;
  output[OUT_TIDALQ].iNum = 0;
}

void VerifyCPL(BODY *body,CONTROL *control,FILES *files,OPTIONS *options,OUTPUT *output,UPDATE *update,fnUpdateVariable ***fnUpdate,int iBody,int iModule) {
  int iPert,iTideFile,iCol,iFile;

  //XXX Is dEccSq set here?
  // Body 0 has no orbit parameters see VerifyOrbitEqtide().
  if (iBody != 0 && body[iBody].dEccSq > (2./19) && control->Evolve.bDiscreteRot) {
    if (control->Io.iVerbose >= VERBINPUT)
      fprintf(stderr,"WARNING: Setting %s to 1 is not advised for eccentricities larger than %.3lf\n",options[OPT_DISCRETEROT].cName,pow(2./19,0.5));
  }

  /* CPL model, but tau's set? */
  if (options[OPT_TIDALTAU].iLine[iBody+1] >= 0) {
    /* Tidal tau was set */
    if (options[OPT_TIDALQ].iLine[iBody+1] >= 0) {
      /* Tidal Q was also set */
      if (control->Io.iVerbose >= VERBINPUT)
        fprintf(stderr,"WARNING: Phase lag model selected, %s and %s set in file %s. Using %s = %lf and ignoring %s.\n",options[OPT_TIDALTAU].cName,options[OPT_TIDALQ].cName,options[OPT_TIDALTAU].cFile[iBody+1],options[OPT_TIDALQ].cName,body[iBody+1].dTidalQ,options[OPT_TIDALTAU].cName);
    } else {
      /* Tidal Tau was not set */
      if (control->Io.iVerbose >= VERBERR)
        fprintf(stderr,"ERROR: Phase lag model selected, but only %s was set in file %s.\n",options[OPT_TIDALTAU].cName,files->Infile[iBody+1].cIn);
      exit(EXIT_INPUT);
    }

    /* Verify output contains no CTL-specific parameters */

    if (files->Outfile[iBody].iNumCols > 0) {
      for (iCol=0;iCol<files->Outfile[iBody].iNumCols;iCol++) {

        if (memcmp(files->Outfile[iBody].caCol[iCol],output[OUT_TIDALQ].cName,strlen(output[OUT_TIDALQ].cName)) == 0) {
          if (control->Io.iVerbose >= VERBINPUT)
            fprintf(stderr,"ERROR: Time lag model selected; output %s is not allowed.\n",output[OUT_TIDALQ].cName);
          /* Must find file that declares tidel model */
          iTideFile = fiTideFile(options[OPT_TIDEMODEL].iLine,files->iNumInputs);
          DoubleLineExit(options[OPT_TIDEMODEL].cFile[iTideFile],options[OPT_OUTPUTORDER].cFile[iBody+1],options[OPT_TIDEMODEL].iLine[iTideFile],options[OPT_OUTPUTORDER].iLine[iBody+1]);
        }
      }
    }
    /* XXX Should re-"null" the outputs */
  }

  /* Everything OK, assign Updates */

  for (iPert=0;iPert<body[iBody].iTidePerts;iPert++) {

    /* Obliquity
    InitializeOblEqtide(body,update,iBody,iPert);
    fnUpdate[iBody][update[iBody].iObl][update[iBody].iaOblEqtide[iPert]] = &fdCPLDobliquityDt;
     */

    // Xobl
    InitializeXoblEqtide(body,update,iBody,iPert);
    fnUpdate[iBody][update[iBody].iXobl][update[iBody].iaXoblEqtide[iPert]] = &fdCPLDXoblDt;

    // Yobl
    InitializeYoblEqtide(body,update,iBody,iPert);
    fnUpdate[iBody][update[iBody].iYobl][update[iBody].iaYoblEqtide[iPert]] = &fdCPLDYoblDt;

    // Zobl
    InitializeZoblEqtide(body,update,iBody,iPert);
    fnUpdate[iBody][update[iBody].iZobl][update[iBody].iaZoblEqtide[iPert]] = &fdCPLDZoblDt;

    /* Rotation Rate */
    InitializeRotEqtide(body,update,iBody,iPert);
    if (control->Evolve.bForceEqSpin[iBody])
      fnUpdate[iBody][update[iBody].iRot][update[iBody].iaRotEqtide[iPert]] = &fdUpdateFunctionTiny;
    else
      fnUpdate[iBody][update[iBody].iRot][update[iBody].iaRotEqtide[iPert]] = &fdCPLDrotrateDt;
  }

  /* Is this the secondary body, and hence we assign da/dt and de/dt? */
  if (!bPrimary(body,iBody)) {
    // Initialize Orbital variable for the matrix
    InitializeSemiEqtide(body,update,iBody);
    InitializeHeccEqtide(body,update,iBody);
    InitializeKeccEqtide(body,update,iBody);

    // If the orbit is allowed to evolve, assign derivative functions
    if (!control->Evolve.bFixOrbit[iBody]) {
      fnUpdate[iBody][update[iBody].iSemi][update[iBody].iSemiEqtide] = &fdCPLDsemiDt;
      fnUpdate[iBody][update[iBody].iHecc][update[iBody].iHeccEqtide] = &fdCPLDHeccDt;
      fnUpdate[iBody][update[iBody].iKecc][update[iBody].iKeccEqtide] = &fdCPLDKeccDt;

    } else {
      // If the orbit is fixed, function return TINY
      fnUpdate[iBody][update[iBody].iSemi][update[iBody].iSemiEqtide] = &fdUpdateFunctionTiny;
      fnUpdate[iBody][update[iBody].iHecc][update[iBody].iHeccEqtide] = &fdUpdateFunctionTiny;
      fnUpdate[iBody][update[iBody].iKecc][update[iBody].iKeccEqtide] = &fdUpdateFunctionTiny;
    }
  }

  /* Malloc body memory
     N.B. that space is allocated for all planets, even though only
     iTidePerts are actually modeled. This deicision makes coding
     the derivatives easier. iaBody can point to the element of the
     body struct, and non-perturbing body elements are never touched.
     The alternative is to use a new array, maybe iIndex, that
     connects the element # in the body struct to the element number
     in the TidalZ array. That seems too cumbersome to me, but this
     solution definitely wastes memory.
  */

  body[iBody].iTidalEpsilon = malloc(control->Evolve.iNumBodies*sizeof(int*));
  for (iPert=0;iPert<control->Evolve.iNumBodies;iPert++)
    body[iBody].iTidalEpsilon[iPert]=malloc(10*sizeof(int));
  control->fnPropsAux[iBody][iModule]=&PropsAuxCPL;

  /* Now remove output options unique to CTL. This will prevent segmentation
     faults as memory will not be allocated to some parameters unless CTL
     is chosen. */
  output[OUT_TIDALTAU].iNum = 0;
}

/** Verify all arguments to saTidePerturbers. This subroutine will called
   from each body using module eqtide, but we must make sure that each pair
   of perturbing bodies points to each other, so we must loop through verify
   all the bodies at the same time. This means all these lines will be
   repeated for each tidally evolving body. But, if it's verified the first
   time, it should verify every time! */

void VerifyPerturbersEqtide(BODY *body,FILES *files,OPTIONS *options,UPDATE *update,int iNumBodies,int iBody) {
  int iPert,iBodyPert,iVar,ok;
  int bFound[iNumBodies];

  for (iBody=0;iBody<iNumBodies;iBody++) {

    if (body[iBody].bEqtide) {
      if (body[iBody].iTidePerts > 0) {
	for (iPert=0;iPert<body[iBody].iTidePerts;iPert++) {
	  bFound[iPert] = 0;
	  for (iBodyPert=0;iBodyPert<iNumBodies;iBodyPert++) {
	    if (iBodyPert != iBody) {
	      if (strncmp(body[iBody].saTidePerts[iPert],body[iBodyPert].cName,sizeof(body[iBody].saTidePerts[iPert])) == 0) {
		/* This parameter contains the body # of the "iPert-th"
		   tidal perturber */
		body[iBody].iaTidePerts[iPert]=iBodyPert;
		bFound[iPert]=1;
	      }
	    }
	  }
	}
      }

      /* Were all tidal perturbers identified? */
      ok=1;
      for (iPert=0;iPert<body[iBody].iTidePerts;iPert++) {
        if (bFound[iPert] == 0) {
          fprintf(stderr,"ERROR: Unknown tidal perturber to body %s: %s\n",body[iBody].cName,body[iBody].saTidePerts[iPert]);
          fprintf(stderr,"\tFile: %s, Line: %d\n",options[OPT_TIDEPERTS].cFile[iBody+1],options[OPT_TIDEPERTS].iLine[iBody+1]);
          ok=0;
        }
      }

      /* Was the same perturber listed multiple times? */

      for (iPert=0;iPert<body[iBody].iTidePerts;iPert++) {
        for (iBodyPert=iPert+1;iBodyPert<body[iBody].iTidePerts;iBodyPert++) {
          if (body[iBody].iaTidePerts[iPert] == body[iBody].iaTidePerts[iBodyPert]) {
            fprintf(stderr,"ERROR: Body %s listed mulitple times to argument %s.\n",body[iBody].saTidePerts[iPert],options[OPT_TIDEPERTS].cName);
            fprintf(stderr,"\tFile: %s, Line: %d\n",options[OPT_TIDEPERTS].cFile[iBody+1],options[OPT_TIDEPERTS].iLine[iBody+1]);
            ok=0;
          }
        }
      }

      for (iPert=0;iPert<body[iBody].iTidePerts;iPert++) {
        if (!(body[body[iBody].iaTidePerts[iPert]].bEqtide)) {
          fprintf(stderr,"ERROR: Eqtide called for body %s, but option %s not set.\n",body[iBody].cName,options[OPT_TIDEPERTS].cName);
          ok=0;
        }
      }

      if (!ok)
        exit(EXIT_INPUT);
    }
  }

  /* All entries to saTidePerts are known bodies, does each point to the other?
     Exomoon ready! */
  for (iBody=0;iBody<iNumBodies;iBody++) {
    ok=0;
    if (body[iBody].bEqtide) {
      for (iPert=0;iPert<body[iBody].iTidePerts;iPert++) {
	for (iBodyPert=0;iBodyPert<body[body[iBody].iaTidePerts[iPert]].iTidePerts;iBodyPert++) {
	  if (iBody == body[body[iBody].iaTidePerts[iPert]].iaTidePerts[iBodyPert])
	    /* Match */
	    ok=1;
	}
	if (!ok) {
	  fprintf(stderr,"ERROR: %s tidally perturbs %s, but %s does NOT tidally perturb %s\n",body[iBody].cName,body[body[iBody].iaTidePerts[iPert]].cName,body[body[iBody].iaTidePerts[iPert]].cName,body[iBody].cName);
	  fprintf(stderr,"\tFile: %s, Line: %d\n",files->Infile[iBody+1].cIn,options[OPT_TIDEPERTS].iLine[iBody+1]);
	  fprintf(stderr,"\tFile: %s, Line: %d\n",files->Infile[body[iBody].iaTidePerts[iPert]+1].cIn,options[OPT_TIDEPERTS].iLine[iPert+1]);
	  exit(EXIT_INPUT);
	}
      }
    }
  }
}

void VerifyOrbitEqtide(BODY *body,CONTROL *control,FILES *files,OPTIONS *options) {
  int iBody;

  for (iBody=0;iBody<control->Evolve.iNumBodies;iBody++) {
    if (iBody == 0) {
      /* Orbital parameters cannot be input for the central body */
      if (options[OPT_ORBECC].iLine[iBody+1] > -1) {
        fprintf(stderr,"ERROR: %s cannot be set for the central body.\n",options[OPT_ORBECC].cName);
        LineExit(files->Infile[iBody+1].cIn,options[OPT_ORBECC].iLine[iBody+1]);
      }
      if (options[OPT_ORBSEMI].iLine[iBody+1] > -1) {
        fprintf(stderr,"ERROR: %s cannot be set for the central body.\n",options[OPT_ORBSEMI].cName);
        LineExit(files->Infile[iBody+1].cIn,options[OPT_ORBSEMI].iLine[iBody+1]);
      }
    }
    body[iBody].dEccSq = body[iBody].dEcc*body[iBody].dEcc;
    CalcHK(body,iBody);
  }
}

int fiGetModuleIntEqtide(MODULE *module,int iBody) {
  int iModule;

  for (iModule=0;iModule<module->iNumModules[iBody];iModule++) {
    if (module->iaModule[iBody][iModule] == EQTIDE)
      return iModule;
  }

  fprintf(stderr,"ERROR: Eqtide not found for body #%d.\n",iBody);
  exit(1);
}

void VerifyTideModel(CONTROL *control,FILES *files,OPTIONS *options) {
  int iFile,iFound=0;
  char cTmp[8];

  for (iFile=0;iFile<files->iNumInputs;iFile++) {
    if (options[OPT_TIDEMODEL].iLine[iFile] >= 0)
      iFound++;
  }

  if (iFound > 1) {
    if (control->Io.iVerbose > VERBERR) {
      fprintf(stderr,"ERROR: Option %s set multiple times.\n",options[OPT_TIDEMODEL].cName);
      for (iFile=0;iFile<files->iNumInputs;iFile++) {
        if (options[OPT_TIDEMODEL].iLine[iFile] >= 0)
          fprintf(stderr,"\tFile %s, Line: %d\n",files->Infile[0].cIn,options[OPT_TIDEMODEL].iLine[iFile]);
      }
    }
    exit(EXIT_INPUT);
  }

  if (iFound == 0) {
    strcpy(cTmp,options[OPT_TIDEMODEL].cDefault);
    if (!memcmp(sLower(cTmp),"p2",2)) {
      control->Evolve.iEqtideModel = CPL;
    } else if (!memcmp(sLower(cTmp),"t8",2)) {
      control->Evolve.iEqtideModel = CTL;
    }
    if (control->Io.iVerbose >= VERBINPUT)
      fprintf(stderr,"WARNING: %s not set in any file, defaulting to %s.\n",options[OPT_TIDEMODEL].cName,options[OPT_TIDEMODEL].cDefault);

    /* Chicanery. Since I only want this set once, I will
       make it seem like the user set it. */
    options[OPT_TIDEMODEL].iLine[0] = 1;
  }
}


void VerifyEqtide(BODY *body,CONTROL *control,FILES *files,OPTIONS *options,OUTPUT *output,SYSTEM *system,UPDATE *update,fnUpdateVariable ***fnUpdate,int iBody,int iModule) {

  VerifyTideModel(control,files,options);

  VerifyOrbitEqtide(body,control,files,options);

  VerifyPerturbersEqtide(body,files,options,update,control->Evolve.iNumBodies,iBody);

  VerifyRotationEqtide(body,control,options,files->Infile[iBody+1].cIn,iBody);

  /* Verify input set correctly and assign update functions */
  if (control->Evolve.iEqtideModel == CTL)
    VerifyCTL(body,control,files,options,output,update,fnUpdate,iBody,iModule);

  if (control->Evolve.iEqtideModel == CPL)
    VerifyCPL(body,control,files,options,output,update,fnUpdate,iBody,iModule);

  body[iBody].dTidalZ=malloc(control->Evolve.iNumBodies*sizeof(double));
  body[iBody].dTidalChi=malloc(control->Evolve.iNumBodies*sizeof(double));
  control->fnForceBehavior[iBody][iModule]=&ForceBehaviorEqtide;
  control->Evolve.fnBodyCopy[iBody][iModule]=&BodyCopyEqtide;
}

/**************** EQTIDE Update ***************/

void InitializeUpdateEqtide(BODY *body,UPDATE *update,int iBody) {
  /* All active bodies can have their obliquity and rotation tracked. */
  if (update[iBody].iNumXobl == 0)
    update[iBody].iNumVars++;
  update[iBody].iNumXobl += body[iBody].iTidePerts;

  if (update[iBody].iNumYobl == 0)
    update[iBody].iNumVars++;
  update[iBody].iNumYobl += body[iBody].iTidePerts;

  if (update[iBody].iNumZobl == 0)
    update[iBody].iNumVars++;
  update[iBody].iNumZobl += body[iBody].iTidePerts;

  if (update[iBody].iNumRot == 0)
    update[iBody].iNumVars++;
  update[iBody].iNumRot += body[iBody].iTidePerts;;

  /* Eqtide is complicated by the possibility that 1 body could be perturbed
     by multiple others. saEqtidePertubers is the list of those bodies
     which are tidally interacting with it, and body->iaTidePert contains
     the body #s which are the perturbers. For now, the higher body number
     always carries a and e. In other words, right now only 1 central body
     is allowed. The addition of exomoons will make this more complicated.
  */

  //if (!bPrimary(body,iBody)) {
  if (iBody > 0) {
    if (update[iBody].iNumSemi == 0)
      update[iBody].iNumVars++;
    update[iBody].iNumSemi++;

    if (update[iBody].iNumHecc == 0)
      update[iBody].iNumVars++;
    update[iBody].iNumHecc++;

    if (update[iBody].iNumKecc == 0)
      update[iBody].iNumVars++;
    update[iBody].iNumKecc++;
  }
}

void FinalizeUpdateHeccEqtide(BODY *body,UPDATE *update,int *iEqn,int iVar,int iBody,int iFoo) {
  update[iBody].iaModule[iVar][*iEqn] = EQTIDE;
  update[iBody].iHeccEqtide=*iEqn;
  (*iEqn)++;
}

void FinalizeUpdateKeccEqtide(BODY *body,UPDATE *update,int *iEqn,int iVar,int iBody,int iFoo) {
  update[iBody].iaModule[iVar][*iEqn] = EQTIDE;
  update[iBody].iKeccEqtide=*iEqn;
  (*iEqn)++;
}

void FinalizeUpdateXoblEqtide(BODY *body,UPDATE *update,int *iEqn,int iVar,int iBody,int iFoo) {
  int iPert;

  /* Change iTidePerts to iNumBodies XXX */
  // XXX - I don't think so 4/11/16
  // This is definitely broken. The debugger cant dematerialize the variable 07/07/16

  update[iBody].padDXoblDtEqtide = malloc(body[iBody].iTidePerts*sizeof(double*));
  update[iBody].iaXoblEqtide = malloc(body[iBody].iTidePerts*sizeof(int));
  for (iPert=0;iPert<body[iBody].iTidePerts;iPert++) {
    update[iBody].iaModule[iVar][*iEqn] = EQTIDE;
    update[iBody].iaXoblEqtide[iPert] = (*iEqn)++;
  }
}

void FinalizeUpdateYoblEqtide(BODY *body,UPDATE *update,int *iEqn,int iVar,int iBody,int iFoo) {
  int iPert;

  /* Change iTidePerts to iNumBodies XXX */

  update[iBody].padDYoblDtEqtide = malloc(body[iBody].iTidePerts*sizeof(double*));
  update[iBody].iaYoblEqtide = malloc(body[iBody].iTidePerts*sizeof(int));
  for (iPert=0;iPert<body[iBody].iTidePerts;iPert++) {
    update[iBody].iaModule[iVar][*iEqn] = EQTIDE;
    update[iBody].iaYoblEqtide[iPert] = (*iEqn)++;
  }
}

void FinalizeUpdateZoblEqtide(BODY *body,UPDATE *update,int *iEqn,int iVar,int iBody,int iFoo) {
  int iPert;

  /* Change iTidePerts to iNumBodies XXX */

  update[iBody].padDZoblDtEqtide = malloc(body[iBody].iTidePerts*sizeof(double*));
  update[iBody].iaZoblEqtide = malloc(body[iBody].iTidePerts*sizeof(int));
  for (iPert=0;iPert<body[iBody].iTidePerts;iPert++) {
    update[iBody].iaModule[iVar][*iEqn] = EQTIDE;
    update[iBody].iaZoblEqtide[iPert] = (*iEqn)++;
  }
}

void FinalizeUpdateRotEqtide(BODY *body,UPDATE *update,int *iEqn,int iVar,int iBody,int iFoo) {
  int iPert;

  update[iBody].padDrotDtEqtide = malloc(body[iBody].iTidePerts*sizeof(double*));
  update[iBody].iaRotEqtide = malloc(body[iBody].iTidePerts*sizeof(int));
  for (iPert=0;iPert<body[iBody].iTidePerts;iPert++) {
    update[iBody].iaModule[iVar][*iEqn] = EQTIDE;
    update[iBody].iaRotEqtide[iPert] = (*iEqn)++;
  }
}

void FinalizeUpdateSemiEqtide(BODY *body,UPDATE *update,int *iEqn,int iVar,int iBody,int iFoo) {
  update[iBody].iaModule[iVar][*iEqn] = EQTIDE;
  update[iBody].iSemiEqtide = *iEqn;
  (*iEqn)++;
}


/***************** EQTIDE Halts *****************/

/* Double Synchronous? */

/* How is this handled for multi-planet systems? XXX */
int HaltDblSync(BODY *body,EVOLVE *evolve,HALT *halt,IO *io,UPDATE *update,int iBody) {
  /* Forbidden if iNumBodies > 2 XXX Add to VerifyHalts */

  /* dMeanMotion set by call to TidalProperties in Evolve() */
  if (halt->bDblSync && (body[0].dRotRate == body[1].dMeanMotion) && (body[1].dRotRate == body[1].dMeanMotion)) {
    /* XXX Check bForceEqSpin, too? */
    if (io->iVerbose >= VERBPROG) {
      printf("HALT: Double Synchronous at ");
      fprintd(stdout,evolve->dTime/YEARSEC,io->iSciNot,io->iDigits);
      printf(" years.\n");
    }
    return 1;
  }

  return 0;
}

/* Tide-locked? */
int HaltTideLock(BODY *body,EVOLVE *evolve,HALT *halt,IO *io,UPDATE *update,int iBody) {
  /* Forbidden for body 0 if iNumBodies > 2 XXX Add to VerifyHalts*/

  if ((body[iBody].dRotRate == body[iBody].dMeanMotion) && halt->bTideLock) {
    if (io->iVerbose >= VERBPROG) {
      printf("HALT: %s tide-locked at ",body[iBody].cName);
      fprintd(stdout,evolve->dTime/YEARSEC,io->iSciNot,io->iDigits);
      printf(" years.\n");
    }
    return 1;
  }

  return 0;
}

/* Synchronous Rotation? */
int HaltSyncRot(BODY *body,EVOLVE *evolve,HALT *halt,IO *io,UPDATE *update,int iBody) {
  /* Forbidden for body 0 if iNumBodies > 2 XXX Add to VerifyHalts */

  if (halt->bSync && (body[iBody].dRotRate == body[iBody].dMeanMotion)) {
    if (io->iVerbose >= VERBPROG) {
      printf("HALT: %s's rotation is synchronous (e = ",body[iBody].cName);
      fprintd(stdout,sqrt(body[iBody].dEccSq),io->iSciNot,io->iDigits);
      printf(") at ");
      fprintd(stdout,evolve->dTime/YEARSEC,io->iSciNot,io->iDigits);
      printf(" years.\n");
    }
    return 1;
  }

  return 0;
}

void CountHaltsEqtide(HALT *halt,int *iNumHalts) {
  if (halt->bDblSync)
    (*iNumHalts)++;
  if (halt->bTideLock)
    (*iNumHalts)++;
  if (halt->bSync)
    (*iNumHalts)++;
}

void VerifyHaltEqtide(BODY *body,CONTROL *control,OPTIONS *options,int iBody,int *iHalt) {

  if (control->Halt[iBody].bDblSync) {
    if (control->Evolve.iNumBodies > 2) {
      fprintf(stderr,"ERROR: Cannot set %s for systems with more than 2 bodies.\n",options[OPT_HALTDBLSYNC].cName);
      DoubleLineExit(options[OPT_BODYFILES].cFile[0],options[OPT_HALTDBLSYNC].cFile[iBody+1],options[OPT_BODYFILES].iLine[0],options[OPT_HALTDBLSYNC].iLine[iBody+1]);
      exit(EXIT_INPUT);
    } else
      control->fnHalt[iBody][(*iHalt)++] = &HaltDblSync;
  }
  if (control->Halt[iBody].bTideLock) {
    if (control->Evolve.iNumBodies > 2 && iBody == 0) {
      fprintf(stderr,"ERROR: Cannot set %s's %s for systems with more than 2 bodies.\n",body[iBody].cName,options[OPT_HALTTIDELOCK].cName);
      DoubleLineExit(options[OPT_BODYFILES].cFile[0],options[OPT_HALTTIDELOCK].cFile[iBody+1],options[OPT_BODYFILES].iLine[0],options[OPT_HALTTIDELOCK].iLine[iBody+1]);
      exit(EXIT_INPUT);
    } else
      control->fnHalt[iBody][(*iHalt)++] = &HaltTideLock;
  }
  if (control->Halt[iBody].bSync) {
    if (control->Evolve.iNumBodies > 2 && iBody == 0) {
      fprintf(stderr,"ERROR: Cannot set %s's %s for systems with more than 2 bodies.\n",body[iBody].cName,options[OPT_HALTSYNCROT].cName);
      DoubleLineExit(options[OPT_BODYFILES].cFile[0],options[OPT_HALTSYNCROT].cFile[iBody+1],options[OPT_BODYFILES].iLine[0],options[OPT_HALTSYNCROT].iLine[iBody+1]);
      exit(EXIT_INPUT);
    } else
    control->fnHalt[iBody][(*iHalt)++] = &HaltSyncRot;
  }
}

/************* EQTIDE Outputs ******************/

/*
 * B
 */

void WriteBodyDsemiDtEqtide(BODY *body,CONTROL *control,OUTPUT *output,SYSTEM *system,UNITS *units,UPDATE *update,int iBody,double *dTmp,char cUnit[]) {
  int iPert;

  if (iBody == 0)
    iPert=1;
  else
    iPert=0;
  /* XXX Broken */

  if (control->Evolve.iEqtideModel == CPL)
    *dTmp = fdCPLDsemiDtBody(body[iBody],body[iPert].dMass,body[1].dSemi,body[1].dEccSq);
  else if (control->Evolve.iEqtideModel == CTL)
    *dTmp = fdCTLDsemiDtBody(body[iBody],body[iPert].dMass,body[1].dSemi,body[1].dEccSq,body[iBody].dObliquity,body[iBody].dRotRate);

  if (output->bDoNeg[iBody]) {
    *dTmp *= output->dNeg;
    strcpy(cUnit,output->cNeg);
  } else {
    *dTmp *= fdUnitsTime(units->iTime)/fdUnitsLength(units->iLength);
    fsUnitsVel(units,cUnit);
  }
}

void WriteBodyDeccDtEqtide(BODY *body,CONTROL *control,OUTPUT *output,SYSTEM *system,UNITS *units,UPDATE *update,int iBody,double *dTmp,char cUnit[]) {
  int iPert;

  if (iBody == 0)
    iPert=1;
  else
    iPert=0;

  /* XXX Broken -- needs to be changed after switch to Hecc + Kecc

  if (control->Evolve.iEqtideModel == CPL)
    *dTmp = fdCPLDeccDtBody(body[iBody],body[iPert].dMass,body[1].dSemi,body[1].dEccSq);
  else
    *dTmp = fdCTLDeccDtBody(body[iBody],body[iPert].dMass,body[1].dSemi,body[1].dEccSq);

  if (output->bDoNeg[iBody]) {
    *dTmp *= output->dNeg;
    strcpy(cUnit,output->cNeg);
  } else {
    *dTmp *= fdUnitsTime(units->iTime);
    fsUnitsRate(units->iTime,cUnit);
  }
  */
  *dTmp = -1;

}

void WriteTidalRadius(BODY *body,CONTROL *control,OUTPUT *output,SYSTEM *system,UNITS *units,UPDATE *update,int iBody,double *dTmp,char cUnit[]) {

  *dTmp = body[iBody].dTidalRadius;
  if (output->bDoNeg[iBody]) {
    *dTmp *= output->dNeg;
    strcpy(cUnit,output->cNeg);
  } else {
    *dTmp /= fdUnitsLength(units->iLength);
    fsUnitsLength(units->iLength,cUnit);
  }
}

void WriteDOblDtEqtide(BODY *body,CONTROL *control,OUTPUT *output,SYSTEM *system,UNITS *units,UPDATE *update,int iBody,double *dTmp,char cUnit[]) {
  double dFoo;
  int iPert;

  // Total change in dObl/dTime
  dFoo = 0;
  for (iPert=0;iPert<body[iBody].iTidePerts;iPert++)
    dFoo += body[iBody].daDoblDtEqtide[body[iBody].iaTidePerts[iPert]];

  *dTmp = dFoo;

  if (output->bDoNeg[iBody]) {
    *dTmp *= output->dNeg;
    strcpy(cUnit,output->cNeg);
  } else {
    *dTmp *= fdUnitsTime(units->iTime)/fdUnitsAngle(units->iAngle);
    fsUnitsAngRate(units,cUnit);
  }
}

void WriteTidalQOcean(BODY *body,CONTROL *control,OUTPUT *output,SYSTEM *system,UNITS *units,UPDATE *update,int iBody,double *dTmp,char cUnit[]) {

  *dTmp = body[iBody].dK2Ocean/body[iBody].dImK2Ocean;

  strcpy(cUnit,"");
}

void WriteTidalQEnv(BODY *body,CONTROL *control,OUTPUT *output,SYSTEM *system,UNITS *units,UPDATE *update,int iBody,double *dTmp,char cUnit[]) {

  *dTmp = body[iBody].dK2Env/body[iBody].dImK2Env;

  strcpy(cUnit,"");
}

void WriteDSemiDtEqtide(BODY *body,CONTROL *control,OUTPUT *output,SYSTEM *system,UNITS *units,UPDATE *update,int iBody,double *dTmp,char cUnit[]) {
  double dDeriv;

  /* Ensure that we don't overwrite pdDsemiDt */
  dDeriv = *(update[iBody].pdDsemiDtEqtide);
  *dTmp = dDeriv;

  if (output->bDoNeg[iBody]) {
    *dTmp *= output->dNeg;
    strcpy(cUnit,output->cNeg);
  } else {
    *dTmp *= fdUnitsTime(units->iTime)/fdUnitsLength(units->iLength);
    fsUnitsVel(units,cUnit);
  }
}

void WriteDEccDtEqtide(BODY *body,CONTROL *control,OUTPUT *output,SYSTEM *system,UNITS *units,UPDATE *update,int iBody,double *dTmp,char cUnit[]) {
  int *iaBody;

  iaBody = malloc(2*sizeof(int));
  iaBody[0] = iBody;
  iaBody[1] = 0;

  if (control->Evolve.iEqtideModel == CPL)
    *dTmp = body[iBody].dDeccDtEqtide;

  if (output->bDoNeg[iBody]) {
    *dTmp *= output->dNeg;
    strcpy(cUnit,output->cNeg);
  } else {
    *dTmp *= fdUnitsTime(units->iTime);
    fsUnitsRate(units->iTime,cUnit);
  }

  free(iaBody);
}

void WriteDMeanMotionDtEqtide(BODY *body,CONTROL *control,OUTPUT *output,SYSTEM *system,UNITS *units,UPDATE *update,int iBody,double *dTmp,char cUnit[]) {

  *dTmp = -1.5*pow(BIGG*(body[0].dMass+body[iBody].dMass)/pow(body[iBody].dSemi,5),0.5)*(*(update[iBody].pdDsemiDtEqtide));

  if (output->bDoNeg[iBody]) {
    *dTmp *= output->dNeg;
    strcpy(cUnit,output->cNeg);
  } else {
    *dTmp *= fdUnitsTime(units->iTime)/fdUnitsLength(units->iLength);
    fsUnitsRate(units->iTime,cUnit);
    strcat(cUnit,"^2");
  }
}

void WriteDOrbPerDtEqtide(BODY *body,CONTROL *control,OUTPUT *output,SYSTEM *system,UNITS *units,UPDATE *update,int iBody,double *dTmp,char cUnit[]) {

  *dTmp = 1.5*pow(4*PI*PI*body[iBody].dSemi/(BIGG*(body[0].dMass+body[iBody].dMass)),0.5)*(*(update[iBody].pdDsemiDtEqtide));

  if (output->bDoNeg[iBody]) {
    *dTmp *= output->dNeg;
    strcpy(cUnit,output->cNeg);
  } else {
    *dTmp *= fdUnitsTime(units->iTime)/fdUnitsLength(units->iLength);
    sprintf(cUnit,"");
  }
}

void WriteDRotPerDtEqtide(BODY *body,CONTROL *control,OUTPUT *output,SYSTEM *system,UNITS *units,UPDATE *update,int iBody,double *dTmp,char cUnit[]) {
  double dDeriv;
  int iPert;

  /* Ensure that we don't overwrite pdDrotDt */
  dDeriv=0;
  for (iPert=0;iPert<body[iBody].iTidePerts;iPert++)
    dDeriv += *(update[iBody].padDrotDtEqtide[iPert]);

  /* Multiply by dP/domega to get dP/dt */
  *dTmp = dDeriv * (-2*PI/(body[iBody].dRotRate*body[iBody].dRotRate));
  if (output->bDoNeg[iBody]) {
    *dTmp *= output->dNeg;
    strcpy(cUnit,output->cNeg);
  }  else {
    strcpy(cUnit,"");
  }
}

void WriteDRotRateDtEqtide(BODY *body,CONTROL *control,OUTPUT *output,SYSTEM *system,UNITS *units,UPDATE *update,int iBody,double *dTmp,char cUnit[]) {
  double dDeriv;
  int iPert;

  /* Ensure that we don't overwrite pdDrotDt */
  dDeriv=0;
  for (iPert=0;iPert<body[iBody].iTidePerts;iPert++)
    dDeriv += *(update[iBody].padDrotDtEqtide[iPert]);

  *dTmp = dDeriv;

  if (output->bDoNeg[iBody]) {
    *dTmp *= output->dNeg;
    strcpy(cUnit,output->cNeg);
  }  else {
    *dTmp *= fdUnitsTime(units->iTime)*fdUnitsTime(units->iTime);
    fsUnitsRate(units->iTime,cUnit);
    strcat(cUnit,"^2");
  }
}

void WriteDHeccDtEqtide(BODY *body,CONTROL *control,OUTPUT *output,SYSTEM *system,UNITS *units,UPDATE *update,int iBody,double *dTmp,char cUnit[]) {
  double dDeriv;

  /* Ensure that we don't overwrite pdDsemiDt */
  dDeriv = *(update[iBody].pdDHeccDtEqtide);
  *dTmp = dDeriv;

  if (output->bDoNeg[iBody]) {
    *dTmp *= output->dNeg;
    strcpy(cUnit,output->cNeg);
  } else {
    *dTmp *= fdUnitsTime(units->iTime);
    fsUnitsRate(units->iTime,cUnit);
  }
}

void WriteDKeccDtEqtide(BODY *body,CONTROL *control,OUTPUT *output,SYSTEM *system,UNITS *units,UPDATE *update,int iBody,double *dTmp,char cUnit[]) {
  double dDeriv;

  /* Ensure that we don't overwrite pdDsemiDt */
  dDeriv = *(update[iBody].pdDKeccDtEqtide);
  *dTmp = dDeriv;

  if (output->bDoNeg[iBody]) {
    *dTmp *= output->dNeg;
    strcpy(cUnit,output->cNeg);
  } else {
    *dTmp *= fdUnitsTime(units->iTime);
    fsUnitsRate(units->iTime,cUnit);
  }
}

void WriteDXoblDtEqtide(BODY *body,CONTROL *control,OUTPUT *output,SYSTEM *system,UNITS *units,UPDATE *update,int iBody,double *dTmp,char cUnit[]) {
  double dDeriv=0;
  int iPert;

  /* Ensure that we don't overwrite pdDXoblDt */
  for (iPert=0;iPert<body[iBody].iTidePerts;iPert++)
    dDeriv += (*(update[iBody].padDXoblDtEqtide[body[iBody].iaTidePerts[iPert]]));
  *dTmp = dDeriv;

  if (output->bDoNeg[iBody]) {
    *dTmp *= output->dNeg;
    strcpy(cUnit,output->cNeg);
  } else {
    *dTmp *= fdUnitsTime(units->iTime);
    fsUnitsRate(units->iTime,cUnit);
  }
}

void WriteDYoblDtEqtide(BODY *body,CONTROL *control,OUTPUT *output,SYSTEM *system,UNITS *units,UPDATE *update,int iBody,double *dTmp,char cUnit[]) {
  double dDeriv=0;
  int iPert;

  /* Ensure that we don't overwrite pdDYoblDt */
  for (iPert=0;iPert<body[iBody].iTidePerts;iPert++)
    dDeriv += (*(update[iBody].padDYoblDtEqtide[body[iBody].iaTidePerts[iPert]]));
  *dTmp = dDeriv;

  if (output->bDoNeg[iBody]) {
    *dTmp *= output->dNeg;
    strcpy(cUnit,output->cNeg);
  } else {
    *dTmp *= fdUnitsTime(units->iTime);
    fsUnitsRate(units->iTime,cUnit);
  }
}

void WriteDZoblDtEqtide(BODY *body,CONTROL *control,OUTPUT *output,SYSTEM *system,UNITS *units,UPDATE *update,int iBody,double *dTmp,char cUnit[]) {
  double dDeriv=0;
  int iPert;

  /* Ensure that we don't overwrite pdDsemiDt */
  for (iPert=0;iPert<body[iBody].iTidePerts;iPert++)
    dDeriv += (*(update[iBody].padDZoblDtEqtide[body[iBody].iaTidePerts[iPert]]));
  *dTmp = dDeriv;

  if (output->bDoNeg[iBody]) {
    *dTmp *= output->dNeg;
    strcpy(cUnit,output->cNeg);
  } else {
    *dTmp *= fdUnitsTime(units->iTime);
    fsUnitsRate(units->iTime,cUnit);
  }
}

/*
 * E
 */

void WriteEccTimescaleEqtide(BODY *body,CONTROL *control,OUTPUT *output,SYSTEM *system,UNITS *units,UPDATE *update,int iBody,double *dTmp,char cUnit[]) {
  double dDeriv,dEcc;

  // Complicated because primary variable is h or k
  // de/dt = dh/dt * de/dh
  if (body[iBody].dLongP == 0) {
    dDeriv = *(update[iBody].pdDKeccDtEqtide)/cos(body[iBody].dLongP);
    dEcc = body[iBody].dKecc/cos(body[iBody].dLongP);
  } else {
    dDeriv = *(update[iBody].pdDHeccDtEqtide)/sin(body[iBody].dLongP);
    dEcc = body[iBody].dHecc/sin(body[iBody].dLongP);
  }

  *dTmp = fdTimescale(dEcc,dDeriv);

  if (output->bDoNeg[iBody]) {
    *dTmp *= output->dNeg;
    strcpy(cUnit,output->cNeg);
  } else {
    *dTmp *= fdUnitsTime(units->iTime);
    fsUnitsTime(units->iTime,cUnit);
  }
}

void WriteEqRotPer(BODY *body,CONTROL *control,OUTPUT *output,SYSTEM *system,UNITS *units,UPDATE *update,int iBody,double *dTmp,char cUnit[]) {
  int iOrbiter;

  if (!bPrimary(body,iBody))
    iOrbiter = iBody;
  else
    // Only 1 pertuber allowed -- Maybe check in VerifyOutputEqtide?
    iOrbiter = body[iBody].iaTidePerts[0];

  *dTmp = fdFreqToPer(fdEqRotRate(body[iBody],body[iOrbiter].dMeanMotion,body[iOrbiter].dEccSq,control->Evolve.iEqtideModel,control->Evolve.bDiscreteRot));

  if (output->bDoNeg[iBody]) {
    *dTmp *= output->dNeg;
    strcpy(cUnit,output->cNeg);
  }  else {
    *dTmp /= fdUnitsTime(units->iTime);
    fsUnitsTime(units->iTime,cUnit);
  }
}

void WriteEqRotPerCont(BODY *body,CONTROL *control,OUTPUT *output,SYSTEM *system,UNITS *units,UPDATE *update,int iBody,double *dTmp,char cUnit[]) {
  int iOrbiter;

  if (!bPrimary(body,iBody))
    iOrbiter = iBody;
  else
    // Only 1 pertuber allowed -- Maybe check in VerifyOutputEqtide?
    iOrbiter = body[iBody].iaTidePerts[0];

  *dTmp = fdFreqToPer(fdCPLEqRotRateCont(body[iOrbiter].dMeanMotion,body[iOrbiter].dEccSq));

  if (output->bDoNeg[iBody]) {
    *dTmp *= output->dNeg;
    strcpy(cUnit,output->cNeg);
  } else {
    *dTmp /= fdUnitsTime(units->iTime);
    fsUnitsTime(units->iTime,cUnit);
  }
}

void WriteEqRotPerDiscrete(BODY *body,CONTROL *control,OUTPUT *output,SYSTEM *system,UNITS *units,UPDATE *update,int iBody,double *dTmp,char cUnit[]) {
  int iOrbiter;

  if (!bPrimary(body,iBody))
    iOrbiter = iBody;
  else
    // Only 1 pertuber allowed -- Maybe check in VerifyOutputEqtide?
    iOrbiter = body[iBody].iaTidePerts[0];

  *dTmp = fdFreqToPer(fdCPLEqRotRateDiscrete(body[iOrbiter].dMeanMotion,body[iOrbiter].dEccSq));

  if (output->bDoNeg[iBody]) {
    *dTmp *= output->dNeg;
    strcpy(cUnit,output->cNeg);
  } else {
    *dTmp /= fdUnitsTime(units->iTime);
    fsUnitsTime(units->iTime,cUnit);
  }
}

void WriteEqRotRate(BODY *body,CONTROL *control,OUTPUT *output,SYSTEM *system,UNITS *units,UPDATE *update,int iBody,double *dTmp,char cUnit[]) {
  int iOrbiter;

  if (!bPrimary(body,iBody))
    iOrbiter = iBody;
  else
    // Only 1 pertuber allowed -- Maybe check in VerifyOutputEqtide?
    iOrbiter = body[iBody].iaTidePerts[0];

  *dTmp = fdEqRotRate(body[iBody],body[iOrbiter].dMeanMotion,body[iOrbiter].dEccSq,control->Evolve.iEqtideModel,control->Evolve.bDiscreteRot);

  if (output->bDoNeg[iBody]) {
    *dTmp *= output->dNeg;
    strcpy(cUnit,output->cNeg);
  } else {
    *dTmp *= fdUnitsTime(units->iTime);
    fsUnitsRate(units->iTime,cUnit);
  }
}

void WriteEqRotRateCont(BODY *body,CONTROL *control,OUTPUT *output,SYSTEM *system,UNITS *units,UPDATE *update,int iBody,double *dTmp,char cUnit[]) {
  int iOrbiter;

  if (!bPrimary(body,iBody))
    iOrbiter = iBody;
  else
    // Only 1 pertuber allowed -- Maybe check in VerifyOutputEqtide?
    iOrbiter = body[iBody].iaTidePerts[0];


  *dTmp = fdCPLEqRotRateCont(body[iOrbiter].dMeanMotion,body[iOrbiter].dEccSq);

  if (output->bDoNeg[iBody]) {
    *dTmp *= output->dNeg;
    strcpy(cUnit,output->cNeg);
  } else {
    *dTmp *= fdUnitsTime(units->iTime);
    fsUnitsRate(units->iTime,cUnit);
  }
}

void WriteEqRotRateDiscrete(BODY *body,CONTROL *control,OUTPUT *output,SYSTEM *system,UNITS *units,UPDATE *update,int iBody,double *dTmp,char cUnit[]) {
  int iOrbiter;

  if (!bPrimary(body,iBody))
    iOrbiter = iBody;
  else
    // Only 1 pertuber allowed -- Maybe check in VerifyOutputEqtide?
    iOrbiter = body[iBody].iaTidePerts[0];

  *dTmp = fdCPLEqRotRateDiscrete(body[iOrbiter].dMeanMotion,body[iOrbiter].dEccSq);

  if (output->bDoNeg[iBody]) {
    *dTmp *= output->dNeg;
    strcpy(cUnit,output->cNeg);
  } else {
    *dTmp *= fdUnitsTime(units->iTime);
    fsUnitsRate(units->iTime,cUnit);
  }
}

/*
 * G
 */

void WriteGammaOrb(BODY *body,CONTROL *control,OUTPUT *output,SYSTEM *system,UNITS *units,UPDATE *update,int iBody,double *dTmp,char cUnit[]) {

  /* Broken XXX */
  //*dTmp = fdGammaOrb(body[iBody].dEccSq,body[iBody].dObliquity,body[iBody].iTidalEpsilon[0]);
  *dTmp=-1;

  /* Negative option? */
  strcat(cUnit,"cgs");
}

void WriteGammaRot(BODY *body,CONTROL *control,OUTPUT *output,SYSTEM *system,UNITS *units,UPDATE *update,int iBody,double *dTmp,char cUnit[]) {

  /* XXX Broken

  *dTmp = fdGammaRot(body[1].dEccSq,body[iBody].dObliquity,body[iBody].iTidalEpsilon[0]);
  */
  *dTmp = -1;

  /* Negative option? */
  strcat(cUnit,"cgs");
}

/* dflemin3: moved to output.c
void WriteImK2(BODY *body,CONTROL *control,OUTPUT *output,SYSTEM *system,UNITS *units,UPDATE *update,int iBody,double *dTmp,char cUnit[]) {

  *dTmp = body[iBody].dImK2;

  strcpy(cUnit,"");
}
*/

void WriteK2Ocean(BODY *body,CONTROL *control,OUTPUT *output,SYSTEM *system,UNITS *units,UPDATE *update,int iBody,double *dTmp,char cUnit[]) {

  *dTmp = body[iBody].dK2Ocean;

  strcpy(cUnit,"");
}

void WriteK2Env(BODY *body,CONTROL *control,OUTPUT *output,SYSTEM *system,UNITS *units,UPDATE *update,int iBody,double *dTmp,char cUnit[]) {

  *dTmp = body[iBody].dK2Env;

  strcpy(cUnit,"");

}

void WriteOblTimescaleEqtide(BODY *body,CONTROL *control,OUTPUT *output,SYSTEM *system,UNITS *units,UPDATE *update,int iBody,double *dTmp,char cUnit[]) {

  /* XXX Need to change after switch to [XYZ]obl
  *dTmp = fdTimescaleMulti(body[iBody].dObliquity,*(update[iBody].padDoblDtEqtide),body[iBody].iTidePerts);

  if (output->bDoNeg[iBody]) {
    *dTmp *= output->dNeg;
    strcpy(cUnit,output->cNeg);
  } else {
    *dTmp *= fdUnitsTime(units->iTime);
    fsUnitsTime(units->iTime,cUnit);
  }
  */
  *dTmp =-1;
}

void WriteRotTimescaleEqtide(BODY *body,CONTROL *control,OUTPUT *output,SYSTEM *system,UNITS *units,UPDATE *update,int iBody,double *dTmp,char cUnit[]) {
  *dTmp = fdTimescaleMulti(body[iBody].dRotRate,*(update[iBody].padDrotDtEqtide),body[iBody].iTidePerts);

  if (output->bDoNeg[iBody]) {
    *dTmp *= output->dNeg;
    strcpy(cUnit,output->cNeg);
  } else {
    *dTmp *= fdUnitsTime(units->iTime);
    fsUnitsTime(units->iTime,cUnit);
  }
}

/*
 *S
 */

void WriteSemiTimescaleEqtide(BODY *body,CONTROL *control,OUTPUT *output,SYSTEM *system,UNITS *units,UPDATE *update,int iBody,double *dTmp,char cUnit[]) {
  /* XXX Broken -- needs to allow for multiple bodies */
  *dTmp = fdTimescale(body[1].dSemi,*(update[1].pdDsemiDtEqtide));

  if (output->bDoNeg[iBody]) {
    *dTmp *= output->dNeg;
    strcpy(cUnit,output->cNeg);
  } else {
    *dTmp *= fdUnitsTime(units->iTime);
    fsUnitsTime(units->iTime,cUnit);
  }
}

/*
 * T
 */

void WritePowerEqtide(BODY *body,CONTROL *control,OUTPUT *output,SYSTEM *system,UNITS *units,UPDATE *update,int iBody,double *dTmp,char cUnit[]) {
  /* Get total tidal power */
  *dTmp = fdTidePower(body,system,update,iBody,control->Evolve.iEqtideModel);

  if (output->bDoNeg[iBody]) {
    *dTmp *= output->dNeg;
    strcpy(cUnit,output->cNeg);
  } else {
    *dTmp /= fdUnitsPower(units->iTime,units->iMass,units->iLength);
    fsUnitsPower(units,cUnit);
  }
}

void WriteEnergyFluxEqtide(BODY *body,CONTROL *control,OUTPUT *output,SYSTEM *system,UNITS *units,UPDATE *update,int iBody,double *dTmp,char cUnit[]) {
  /* Get total tidal surface energy flux */
  *dTmp = fdSurfEnFluxEqtide(body,system,update,iBody,control->Evolve.iEqtideModel);

  if (output->bDoNeg[iBody]) {
    *dTmp *= output->dNeg;
    strcpy(cUnit,output->cNeg);
  } else {
    *dTmp /= fdUnitsEnergyFlux(units->iTime,units->iMass,units->iLength);
    fsUnitsEnergyFlux(units,cUnit);
  }
}

void WriteTidalTau(BODY *body,CONTROL *control,OUTPUT *output,SYSTEM *system,UNITS *units,UPDATE *update,int iBody,double *dTmp,char cUnit[]) {
  *dTmp = body[iBody].dTidalTau;

  if (output->bDoNeg[iBody]) {
    *dTmp *= output->dNeg;
    strcpy(cUnit,output->cNeg);
  } else {
    *dTmp /= fdUnitsTime(units->iTime);
    fsUnitsTime(units->iTime,cUnit);
  }
}

void WriteTideLock(BODY *body,CONTROL *control,OUTPUT *output,SYSTEM *system,UNITS *units,UPDATE *update,int iBody,double *dTmp,char cUnit[]) {

  *dTmp = control->Evolve.bForceEqSpin[iBody];
  strcat(cUnit,"");
}

void InitializeOutputEqtide(OUTPUT *output,fnWriteOutput fnWrite[]) {

  sprintf(output[OUT_BODYDSEMIDTEQTIDE].cName,"BodyDsemiDtEqtide");
  sprintf(output[OUT_BODYDSEMIDTEQTIDE].cDescr,"Body's Contribution to dSemi/dt in EQTIDE");
  sprintf(output[OUT_BODYDSEMIDTEQTIDE].cNeg,"AU/Gyr");
  output[OUT_BODYDSEMIDTEQTIDE].bNeg = 1;
  output[OUT_BODYDSEMIDTEQTIDE].dNeg = YEARSEC*1e9/AUCM;
  output[OUT_BODYDSEMIDTEQTIDE].iNum = 1;
  output[OUT_BODYDSEMIDTEQTIDE].iModuleBit = EQTIDE;
  fnWrite[OUT_BODYDSEMIDTEQTIDE] = &WriteBodyDsemiDtEqtide;

  sprintf(output[OUT_BODYDECCDTEQTIDE].cName,"BodyDeccDt");
  sprintf(output[OUT_BODYDECCDTEQTIDE].cDescr,"Body's Contribution to dEcc/dt in EQTIDE");
  sprintf(output[OUT_BODYDECCDTEQTIDE].cNeg,"/Gyr");
  output[OUT_BODYDECCDTEQTIDE].bNeg = 1;
  output[OUT_BODYDECCDTEQTIDE].dNeg = YEARSEC*1e9;
  output[OUT_BODYDECCDTEQTIDE].iNum = 1;
  output[OUT_BODYDECCDTEQTIDE].iModuleBit = EQTIDE;
  fnWrite[OUT_BODYDECCDTEQTIDE] = &WriteBodyDeccDtEqtide;

  sprintf(output[OUT_DOBLDTEQTIDE].cName,"DOblDtEqtide");
  sprintf(output[OUT_DOBLDTEQTIDE].cDescr,"Time Rate of Change of Obliquity in EQTIDE");
  sprintf(output[OUT_DOBLDTEQTIDE].cNeg,"deg/Gyr");
  output[OUT_DOBLDTEQTIDE].bNeg = 1;
  output[OUT_DOBLDTEQTIDE].dNeg = YEARSEC*1e9/DEGRAD;
  output[OUT_DOBLDTEQTIDE].iNum = 1;
  output[OUT_DOBLDTEQTIDE].iModuleBit = EQTIDE;
  fnWrite[OUT_DOBLDTEQTIDE] = &WriteDOblDtEqtide;

  sprintf(output[OUT_TIDALQOCEAN].cName,"OceanTidalQ");
  sprintf(output[OUT_TIDALQOCEAN].cDescr,"Ocean Tidal Q");
  output[OUT_TIDALQOCEAN].bNeg = 0;
  output[OUT_TIDALQOCEAN].iNum = 1;
  output[OUT_TIDALQOCEAN].iModuleBit = EQTIDE;
  fnWrite[OUT_TIDALQOCEAN] = WriteTidalQOcean;

  sprintf(output[OUT_TIDALRADIUS].cName,"TidalRadius");
  sprintf(output[OUT_TIDALRADIUS].cDescr,"Tidal Radius");
  output[OUT_TIDALRADIUS].bNeg = 1;
  sprintf(output[OUT_TIDALRADIUS].cNeg,"Earth");
  output[OUT_TIDALRADIUS].dNeg = 1./REARTH;
  output[OUT_TIDALRADIUS].iNum = 1;
  output[OUT_TIDALRADIUS].iModuleBit = EQTIDE;
  fnWrite[OUT_TIDALRADIUS] = &WriteTidalRadius;

  sprintf(output[OUT_TIDALQENV].cName,"EnvTidalQ");
  sprintf(output[OUT_TIDALQENV].cDescr,"Envelope Tidal Q");
  output[OUT_TIDALQENV].bNeg = 0;
  output[OUT_TIDALQENV].iNum = 1;
  output[OUT_TIDALQENV].iModuleBit = EQTIDE;
  fnWrite[OUT_TIDALQENV] = WriteTidalQEnv;

  sprintf(output[OUT_DSEMIDTEQTIDE].cName,"DsemiDtEqtide");
  sprintf(output[OUT_DSEMIDTEQTIDE].cDescr,"Total da/dt in EQTIDE");
  sprintf(output[OUT_DSEMIDTEQTIDE].cNeg,"AU/Gyr");
  output[OUT_DSEMIDTEQTIDE].bNeg = 1;
  output[OUT_DSEMIDTEQTIDE].dNeg = YEARSEC*1e9/AUCM;
  output[OUT_DSEMIDTEQTIDE].iNum = 1;
  output[OUT_DSEMIDTEQTIDE].iModuleBit = EQTIDE;
  fnWrite[OUT_DSEMIDTEQTIDE] = &WriteDSemiDtEqtide;

  sprintf(output[OUT_DECCDTEQTIDE].cName,"DeccDtEqtide");
  sprintf(output[OUT_DECCDTEQTIDE].cDescr,"Total de/dt in EQTIDE");
  sprintf(output[OUT_DECCDTEQTIDE].cNeg,"/Gyr");
  output[OUT_DECCDTEQTIDE].bNeg = 1;
  output[OUT_DECCDTEQTIDE].dNeg = YEARSEC*1e9;
  output[OUT_DECCDTEQTIDE].iNum = 1;
  output[OUT_DECCDTEQTIDE].iModuleBit = EQTIDE;
  fnWrite[OUT_DECCDTEQTIDE] = &WriteDEccDtEqtide;

  sprintf(output[OUT_DMMDTEQTIDE].cName,"DMeanMotionDtEqtide");
  sprintf(output[OUT_DMMDTEQTIDE].cDescr,"Total dMeanMotion/dt in EQTIDE");
  output[OUT_DMMDTEQTIDE].iNum = 1;
  output[OUT_DMMDTEQTIDE].iModuleBit = EQTIDE;
  fnWrite[OUT_DMMDTEQTIDE] = &WriteDMeanMotionDtEqtide;

  sprintf(output[OUT_DORBPERDTEQTIDE].cName,"DOrbPerDtEqtide");
  sprintf(output[OUT_DORBPERDTEQTIDE].cDescr,"Total dOrbPer/dt in EQTIDE");
  sprintf(output[OUT_DORBPERDTEQTIDE].cNeg,"days/Gyr");
  output[OUT_DORBPERDTEQTIDE].bNeg = 1;
  output[OUT_DORBPERDTEQTIDE].dNeg = YEARSEC*1e9/DAYSEC;
  output[OUT_DORBPERDTEQTIDE].iNum = 1;
  output[OUT_DORBPERDTEQTIDE].iModuleBit = EQTIDE;
  fnWrite[OUT_DORBPERDTEQTIDE] = &WriteDOrbPerDtEqtide;

  sprintf(output[OUT_DROTPERDTEQTIDE].cName,"DRotPerDtEqtide");
  sprintf(output[OUT_DROTPERDTEQTIDE].cDescr,"Time Rate of Change of Rotation Period in EQTIDE");
  sprintf(output[OUT_DROTPERDTEQTIDE].cNeg,"days/Myr");
  output[OUT_DROTPERDTEQTIDE].bNeg = 1;
  output[OUT_DROTPERDTEQTIDE].dNeg = DAYSEC/(YEARSEC*1e6);
  output[OUT_DROTPERDTEQTIDE].iNum = 1;
  output[OUT_DROTPERDTEQTIDE].iModuleBit = EQTIDE;
  fnWrite[OUT_DROTPERDTEQTIDE] = &WriteDRotPerDtEqtide;

  sprintf(output[OUT_DROTRATEDTEQTIDE].cName,"DRotRateDtEqtide");
  sprintf(output[OUT_DROTRATEDTEQTIDE].cDescr,"Time Rate of Change of Rotation Rate in EQTIDE");
  output[OUT_DROTRATEDTEQTIDE].bNeg = 0;
  output[OUT_DROTRATEDTEQTIDE].iNum = 1;
  output[OUT_DROTRATEDTEQTIDE].iModuleBit = EQTIDE;
  fnWrite[OUT_DROTRATEDTEQTIDE] = &WriteDRotRateDtEqtide;

  sprintf(output[OUT_DHECCDTEQTIDE].cName,"DHEccDtEqtide");
  sprintf(output[OUT_DHECCDTEQTIDE].cDescr,"Time Rate of Change of Poincare's h in EQTIDE");
  sprintf(output[OUT_DHECCDTEQTIDE].cNeg,"/Gyr");
  output[OUT_DHECCDTEQTIDE].bNeg = 1;
  output[OUT_DHECCDTEQTIDE].dNeg = (1e9*YEARSEC);
  output[OUT_DHECCDTEQTIDE].iNum = 1;
  output[OUT_DHECCDTEQTIDE].iModuleBit = EQTIDE;
  fnWrite[OUT_DHECCDTEQTIDE] = &WriteDHeccDtEqtide;

  sprintf(output[OUT_DKECCDTEQTIDE].cName,"DKEccDtEqtide");
  sprintf(output[OUT_DKECCDTEQTIDE].cDescr,"Time Rate of Change of Poincare's k in EQTIDE");
  sprintf(output[OUT_DKECCDTEQTIDE].cNeg,"/Gyr");
  output[OUT_DKECCDTEQTIDE].bNeg = 1;
  output[OUT_DKECCDTEQTIDE].dNeg = (1e9*YEARSEC);
  output[OUT_DKECCDTEQTIDE].iNum = 1;
  output[OUT_DKECCDTEQTIDE].iModuleBit = EQTIDE;
  fnWrite[OUT_DKECCDTEQTIDE] = &WriteDKeccDtEqtide;

  sprintf(output[OUT_DXOBLDTEQTIDE].cName,"DXoblDtEqtide");
  sprintf(output[OUT_DXOBLDTEQTIDE].cDescr,"Time Rate of Change of Laskar's X in EQTIDE");
  sprintf(output[OUT_DXOBLDTEQTIDE].cNeg,"/Gyr");
  output[OUT_DXOBLDTEQTIDE].bNeg = 1;
  output[OUT_DXOBLDTEQTIDE].dNeg = (1e9*YEARSEC);
  output[OUT_DXOBLDTEQTIDE].iNum = 1;
  output[OUT_DXOBLDTEQTIDE].iModuleBit = EQTIDE;
  fnWrite[OUT_DXOBLDTEQTIDE] = &WriteDXoblDtEqtide;

  sprintf(output[OUT_DYOBLDTEQTIDE].cName,"DYoblDtEqtide");
  sprintf(output[OUT_DYOBLDTEQTIDE].cDescr,"Time Rate of Change of Laskar's Y in EQTIDE");
  sprintf(output[OUT_DYOBLDTEQTIDE].cNeg,"/Gyr");
  output[OUT_DYOBLDTEQTIDE].bNeg = 1;
  output[OUT_DYOBLDTEQTIDE].dNeg = (1e9*YEARSEC);
  output[OUT_DYOBLDTEQTIDE].iNum = 1;
  output[OUT_DYOBLDTEQTIDE].iModuleBit = EQTIDE;
  fnWrite[OUT_DYOBLDTEQTIDE] = &WriteDYoblDtEqtide;

  sprintf(output[OUT_DZOBLDTEQTIDE].cName,"DZoblDtEqtide");
  sprintf(output[OUT_DZOBLDTEQTIDE].cDescr,"Time Rate of Change of Laskar's Z in EQTIDE");
  sprintf(output[OUT_DZOBLDTEQTIDE].cNeg,"/Gyr");
  output[OUT_DZOBLDTEQTIDE].bNeg = 1;
  output[OUT_DZOBLDTEQTIDE].dNeg = (1e9*YEARSEC);
  output[OUT_DZOBLDTEQTIDE].iNum = 1;
  output[OUT_DZOBLDTEQTIDE].iModuleBit = EQTIDE;
  fnWrite[OUT_DZOBLDTEQTIDE] = &WriteDZoblDtEqtide;

  /*
   * E
   */

  sprintf(output[OUT_ECCTIMEEQTIDE].cName,"EccTimeEqtide");
  sprintf(output[OUT_ECCTIMEEQTIDE].cDescr,"Timescale for Eccentricity Evolution (e/[de/dt]) in EQTIDE");
  sprintf(output[OUT_ECCTIMEEQTIDE].cNeg,"years");
  output[OUT_ECCTIMEEQTIDE].bNeg = 1;
  output[OUT_ECCTIMEEQTIDE].dNeg = 1./YEARSEC;
  output[OUT_ECCTIMEEQTIDE].iNum = 1;
  output[OUT_ECCTIMEEQTIDE].iModuleBit = EQTIDE;
  fnWrite[OUT_ECCTIMEEQTIDE] = &WriteEccTimescaleEqtide;

  sprintf(output[OUT_EQROTPER].cName,"EqRotPer");
  sprintf(output[OUT_EQROTPER].cDescr,"Equilibrium Rotation Period");
  sprintf(output[OUT_EQROTPER].cNeg,"days");
  output[OUT_EQROTPER].bNeg = 1;
  output[OUT_EQROTPER].dNeg = 1./DAYSEC;
  output[OUT_EQROTPER].iNum = 1;
  output[OUT_EQROTPER].iModuleBit = EQTIDE;
  fnWrite[OUT_EQROTPER] = &WriteEqRotPer;

  sprintf(output[OUT_EQROTPERCONT].cName,"EqRotPerCont");
  sprintf(output[OUT_EQROTPERCONT].cDescr,"CPL2 Continuous Equilibrium Rotation Period");
  sprintf(output[OUT_EQROTPERCONT].cNeg,"days");
  output[OUT_EQROTPERCONT].bNeg = 1;
  output[OUT_EQROTPERCONT].dNeg = 1./DAYSEC;
  output[OUT_EQROTPERCONT].iNum = 1;
  output[OUT_EQROTPERCONT].iModuleBit = EQTIDE;
  fnWrite[OUT_EQROTPERCONT] = &WriteEqRotPerCont;

  sprintf(output[OUT_EQROTPERDISCRETE].cName,"EqRotPerDiscrete");
  sprintf(output[OUT_EQROTPERDISCRETE].cDescr,"CPL2 Discrete Equilibrium Spin Period");
  sprintf(output[OUT_EQROTPERDISCRETE].cNeg,"days");
  output[OUT_EQROTPERDISCRETE].bNeg = 1;
  output[OUT_EQROTPERDISCRETE].dNeg = 1./DAYSEC;
  output[OUT_EQROTPERDISCRETE].iNum = 1;
  output[OUT_EQROTPERDISCRETE].iModuleBit = EQTIDE;
  fnWrite[OUT_EQROTPERDISCRETE] = &WriteEqRotPerDiscrete;

  sprintf(output[OUT_EQROTRATE].cName,"EqRotRate");
  sprintf(output[OUT_EQROTRATE].cDescr,"Equilibrium Rotation Rate");
  sprintf(output[OUT_EQROTRATE].cNeg,"/day");
  output[OUT_EQROTRATE].bNeg = 1;
  output[OUT_EQROTRATE].dNeg = DAYSEC;
  output[OUT_EQROTRATE].iNum = 1;
  output[OUT_EQROTRATE].iModuleBit = EQTIDE;
  fnWrite[OUT_EQROTRATE] = &WriteEqRotRate;

  sprintf(output[OUT_EQROTRATECONT].cName,"EqRotRateCont");
  sprintf(output[OUT_EQROTRATECONT].cDescr,"CPL2 Continuous Equilibrium Spin Rate");
  sprintf(output[OUT_EQROTRATECONT].cNeg,"/day");
  output[OUT_EQROTRATE].bNeg = 1;
  output[OUT_EQROTRATECONT].dNeg = DAYSEC;
  output[OUT_EQROTRATECONT].iNum = 1;
  output[OUT_EQROTRATECONT].iModuleBit = EQTIDE;
  fnWrite[OUT_EQROTRATECONT] = &WriteEqRotRateCont;

  sprintf(output[OUT_EQROTRATEDISCRETE].cName,"EqRotRateDiscrete");
  sprintf(output[OUT_EQROTRATEDISCRETE].cDescr,"CPL2 Discrete Equilibrium Spin Rate");
  sprintf(output[OUT_EQROTRATEDISCRETE].cNeg,"/day");
  output[OUT_EQROTRATEDISCRETE].bNeg = 1;
  output[OUT_EQROTRATEDISCRETE].dNeg = DAYSEC;
  output[OUT_EQROTRATEDISCRETE].iNum = 1;
  output[OUT_EQROTRATEDISCRETE].iModuleBit = EQTIDE;
  fnWrite[OUT_EQROTRATEDISCRETE] = &WriteEqRotRateDiscrete;

  /*
   * G
   */

  sprintf(output[OUT_GAMMAROT].cName,"GammaRot");
  sprintf(output[OUT_GAMMAROT].cDescr,"Gamma_Rotation");
  output[OUT_GAMMAROT].bNeg = 0;
  output[OUT_GAMMAROT].iNum = 1;
  output[OUT_GAMMAROT].iModuleBit = EQTIDE;
  fnWrite[OUT_GAMMAROT] = &WriteGammaRot;

  sprintf(output[OUT_GAMMAORB].cName,"GammaOrb");
  sprintf(output[OUT_GAMMAORB].cDescr,"Gamma_Orbital");
  output[OUT_GAMMAORB].bNeg = 0;
  output[OUT_GAMMAORB].iNum = 1;
  output[OUT_GAMMAORB].iModuleBit = EQTIDE;
  fnWrite[OUT_GAMMAORB] = &WriteGammaOrb;

  // + THERMINT?? XXX
  /* dflemin3: 08/10/2016: moved to output.c
  sprintf(output[OUT_IMK2].cName,"ImK2");
  sprintf(output[OUT_IMK2].cDescr,"Im(k_2)");
  output[OUT_IMK2].bNeg = 0;
  output[OUT_IMK2].iNum = 1;
  output[OUT_IMK2].iModuleBit = EQTIDE;
  fnWrite[OUT_IMK2] = &WriteImK2;
  */

  sprintf(output[OUT_K2OCEAN].cName,"OceanK2");
  sprintf(output[OUT_K2OCEAN].cDescr,"K2_Ocean");
  output[OUT_K2OCEAN].bNeg = 0;
  output[OUT_K2OCEAN].iNum = 1;
  output[OUT_K2OCEAN].iModuleBit = EQTIDE;
  fnWrite[OUT_K2OCEAN] = &WriteK2Ocean;

  sprintf(output[OUT_K2ENV].cName,"EnvK2");
  sprintf(output[OUT_K2ENV].cDescr,"K2_Env");
  output[OUT_K2ENV].bNeg = 0;
  output[OUT_K2ENV].iNum = 1;
  output[OUT_K2ENV].iModuleBit = EQTIDE;
  fnWrite[OUT_K2ENV] = &WriteK2Env;

  /*
   * O
   */

  sprintf(output[OUT_OBLTIMEEQTIDE].cName,"OblTimeEqtide");
  sprintf(output[OUT_OBLTIMEEQTIDE].cDescr,"Timescale for Obliquity Evolution in EQTIDE");
  sprintf(output[OUT_OBLTIMEEQTIDE].cNeg,"years");
  output[OUT_OBLTIMEEQTIDE].bNeg = 1;
  output[OUT_OBLTIMEEQTIDE].dNeg = 1./YEARSEC;
  output[OUT_OBLTIMEEQTIDE].iNum = 1;
  output[OUT_OBLTIMEEQTIDE].iModuleBit = EQTIDE;
  fnWrite[OUT_OBLTIMEEQTIDE] = &WriteOblTimescaleEqtide;

  /*
   * R
   */

  sprintf(output[OUT_ROTRATETIMEEQTIDE].cName,"RotTimeEqtide");
  sprintf(output[OUT_ROTRATETIMEEQTIDE].cDescr,"Timescale for Rotational Evolution in EQTIDE");
  output[OUT_ROTRATETIMEEQTIDE].bNeg = 0;
  sprintf(output[OUT_ROTRATETIMEEQTIDE].cNeg,"years");
  output[OUT_ROTRATETIMEEQTIDE].bNeg = 1;
  output[OUT_ROTRATETIMEEQTIDE].dNeg = 1./YEARSEC;
  output[OUT_ROTRATETIMEEQTIDE].iNum = 1;
  output[OUT_ROTRATETIMEEQTIDE].iModuleBit = EQTIDE;
  fnWrite[OUT_ROTRATETIMEEQTIDE] = &WriteRotTimescaleEqtide;

  sprintf(output[OUT_DROTPERDTEQTIDE].cName,"DRotPerDtEqtide");
  sprintf(output[OUT_DROTPERDTEQTIDE].cDescr,"Time Rate of Change of Rotation Period in EQTIDE");
  sprintf(output[OUT_DROTPERDTEQTIDE].cNeg,"days/Myr");
  output[OUT_DROTPERDTEQTIDE].bNeg = 1;
  output[OUT_DROTPERDTEQTIDE].dNeg = DAYSEC/(1e6*YEARSEC);
  output[OUT_DROTPERDTEQTIDE].iNum = 1;
  output[OUT_DROTPERDTEQTIDE].iModuleBit = EQTIDE;
  fnWrite[OUT_DROTPERDTEQTIDE] = &WriteDRotPerDtEqtide;

  sprintf(output[OUT_DROTRATEDTEQTIDE].cName,"DRotRateDtEqtide");
  sprintf(output[OUT_DROTRATEDTEQTIDE].cDescr,"Time Rate of Change of Rotational Frequency in EQTIDE");
  output[OUT_DROTRATEDTEQTIDE].bNeg = 0;
  output[OUT_DROTRATEDTEQTIDE].iNum = 1;
  output[OUT_DROTRATEDTEQTIDE].iModuleBit = EQTIDE;
  fnWrite[OUT_DROTRATEDTEQTIDE] = &WriteDRotRateDtEqtide;

  /*
   * S
   */

  sprintf(output[OUT_SEMITIMEEQTIDE].cName,"SemiTimeEqtide");
  sprintf(output[OUT_SEMITIMEEQTIDE].cDescr,"Timescale for Semi-major Axis Evolution (a/[da/dt]) in EQTIDE");
  output[OUT_SEMITIMEEQTIDE].bNeg = 0;
  sprintf(output[OUT_SEMITIMEEQTIDE].cNeg,"years");
  output[OUT_SEMITIMEEQTIDE].bNeg = 1;
  output[OUT_SEMITIMEEQTIDE].dNeg = 1./YEARSEC;
  output[OUT_SEMITIMEEQTIDE].iNum = 1;
  output[OUT_SEMITIMEEQTIDE].iModuleBit = EQTIDE;
  fnWrite[OUT_SEMITIMEEQTIDE] = &WriteSemiTimescaleEqtide;

  /*
   * T
   */

  sprintf(output[OUT_TIDALTAU].cName,"TidalTau");
  sprintf(output[OUT_TIDALTAU].cDescr,"Tidal Time Lag");
  sprintf(output[OUT_TIDALTAU].cNeg,"sec");
  output[OUT_TIDALTAU].bNeg = 1;
  output[OUT_TIDALTAU].dNeg = 1;
  output[OUT_TIDALTAU].iNum = 1;
  output[OUT_TIDALTAU].iModuleBit = EQTIDE;
  fnWrite[OUT_TIDALTAU] = &WriteTidalTau;

  sprintf(output[OUT_ENFLUXEQTIDE].cName,"SurfEnFluxEqtide");
  sprintf(output[OUT_ENFLUXEQTIDE].cDescr,"Surface Energy Flux due to Tides in EQTIDE");
  sprintf(output[OUT_ENFLUXEQTIDE].cNeg,"W/m^2");
  output[OUT_ENFLUXEQTIDE].bNeg = 1;
  output[OUT_ENFLUXEQTIDE].dNeg = 1;
  output[OUT_ENFLUXEQTIDE].iNum = 1;
  output[OUT_ENFLUXEQTIDE].iModuleBit = EQTIDE;
  fnWrite[OUT_ENFLUXEQTIDE] = &WriteEnergyFluxEqtide;

  sprintf(output[OUT_POWEREQTIDE].cName,"PowerEqtide");
  sprintf(output[OUT_POWEREQTIDE].cDescr,"Internal Power due to Tides in EQTIDE");
  sprintf(output[OUT_POWEREQTIDE].cNeg,"TW");
  output[OUT_POWEREQTIDE].bNeg = 1;
  output[OUT_POWEREQTIDE].dNeg = 1e-12;
  output[OUT_POWEREQTIDE].iNum = 1;
  output[OUT_POWEREQTIDE].iModuleBit = EQTIDE;
  fnWrite[OUT_POWEREQTIDE] = &WritePowerEqtide;

  sprintf(output[OUT_TIDELOCK].cName,"TideLock");
  sprintf(output[OUT_TIDELOCK].cDescr,"Tidally Locked?");
  output[OUT_TIDELOCK].bNeg = 0;
  output[OUT_TIDELOCK].iNum = 1;
  output[OUT_TIDELOCK].iModuleBit = EQTIDE;
  fnWrite[OUT_TIDELOCK] = &WriteTideLock;

}

/************ EQTIDE Logging Functions **************/

void LogOptionsEqtide(CONTROL *control, FILE *fp) {

  fprintf(fp,"-------- EQTIDE Options -----\n\n");
  /* Tidal Model */
  fprintf(fp,"Tidal Model: ");
  if (control->Evolve.iEqtideModel == CPL) {
    fprintf(fp,"Constant-Phase-Lag, 2nd order\n");
    fprintf(fp,"Use Discrete Rotation Rate Model: %d\n",control->Evolve.bDiscreteRot);
  }

  if (control->Evolve.iEqtideModel == CTL) {
    fprintf(fp,"Constant-Time-Lag, 8th order\n");
  }
}

void LogEqtide(BODY *body,CONTROL *control,OUTPUT *output,SYSTEM *system,UPDATE *update,fnWriteOutput fnWrite[],FILE *fp) {
  int iOut;

  /* Cant this be cut? XXX */

  fprintf(fp,"\n----- EQTIDE PARAMETERS ------\n");
  for (iOut=OUTSTARTEQTIDE;iOut<OUTBODYSTARTEQTIDE;iOut++) {
    if (output[iOut].iNum > 0)
      WriteLogEntry(body,control,&output[iOut],system,update,fnWrite[iOut],fp,0);
  }
}

void LogBodyEqtide(BODY *body,CONTROL *control,OUTPUT *output,SYSTEM *system,UPDATE *update,fnWriteOutput fnWrite[],FILE *fp,int iBody) {
  int iOut,iPert,iStart;

  // This distinction because the central body does not have an orbit

  if (iBody > 0)
    iStart=OUTSTARTEQTIDE;
  else
    iStart=OUTBODYSTARTEQTIDE;

  fprintf(fp,"----- EQTIDE PARAMETERS (%s)------\n",body[iBody].cName);
  for (iOut=iStart;iOut<OUTENDEQTIDE;iOut++) {
    if (output[iOut].iNum > 0) {
<<<<<<< HEAD
      // DEBUG: TIDAL_Q memory error
      //printf("%d\n",iOut);
      //fflush(stdout);
=======
>>>>>>> 19133c37
      WriteLogEntry(body,control,&output[iOut],system,update,fnWrite[iOut],fp,iBody);
    }
  }
  fprintf(fp,"Tidal Perturbers:");
  for (iPert=0;iPert<body[iBody].iTidePerts;iPert++) {
    fprintf(fp," %s",body[body[iBody].iaTidePerts[iPert]].cName);
    if (iPert<body[iBody].iTidePerts-1)
      fprintf(fp,",");
  }
  fprintf(fp,"\n");
}

/************* MODULE Functions ***********/

void AddModuleEqtide(MODULE *module,int iBody,int iModule) {

  module->iaModule[iBody][iModule] = EQTIDE;

  module->fnInitializeControl[iBody][iModule] = &InitializeControlEqtide;
  module->fnInitializeUpdateTmpBody[iBody][iModule] = &InitializeUpdateTmpBodyEqtide;
  module->fnCountHalts[iBody][iModule] = &CountHaltsEqtide;
  module->fnLogBody[iBody][iModule] = &LogBodyEqtide;

  module->fnReadOptions[iBody][iModule] = &ReadOptionsEqtide;
  module->fnVerify[iBody][iModule] = &VerifyEqtide;
  module->fnVerifyHalt[iBody][iModule] = &VerifyHaltEqtide;

  module->fnInitializeBody[iBody][iModule] = &InitializeBodyEqtide;
  module->fnInitializeUpdate[iBody][iModule] = &InitializeUpdateEqtide;
  module->fnInitializeOutput[iBody][iModule] = &InitializeOutputEqtide;
  module->fnFinalizeUpdateHecc[iBody][iModule] = &FinalizeUpdateHeccEqtide;
  module->fnFinalizeUpdateKecc[iBody][iModule] = &FinalizeUpdateKeccEqtide;
  module->fnFinalizeUpdateRot[iBody][iModule] = &FinalizeUpdateRotEqtide;
  module->fnFinalizeUpdateSemi[iBody][iModule] = &FinalizeUpdateSemiEqtide;
  module->fnFinalizeUpdateXobl[iBody][iModule] = &FinalizeUpdateXoblEqtide;
  module->fnFinalizeUpdateYobl[iBody][iModule] = &FinalizeUpdateYoblEqtide;
  module->fnFinalizeUpdateZobl[iBody][iModule] = &FinalizeUpdateZoblEqtide;


}

/************* EQTIDE Functions ************/

double fdEqRotRate(BODY body,double dMeanMotion,double dEcc,int iTideModel,int bDiscreteRot) {

  if (iTideModel == CPL)
    return fdCPLEqRotRate(dEcc,dMeanMotion,bDiscreteRot);
  else if (iTideModel == CTL)
    return fdCTLEqRotRate(dEcc,body.dObliquity,dMeanMotion);

  /* Whoops! */
  assert(0);
}

// dflemin3: dRadius -> dTidalRadius
void fdaChi(BODY *body,double dMeanMotion,double dSemi,int iBody,int iPert) {
  body[iBody].dTidalChi[iPert] = body[iBody].dRadGyra*body[iBody].dRadGyra*body[iBody].dTidalRadius*body[iBody].dTidalRadius*body[iBody].dRotRate*dSemi*dMeanMotion/(BIGG*body[iPert].dMass);
}

int fbTidalLock(BODY *body,EVOLVE *evolve,IO *io,int iBody,int iOrbiter) {
  double dEqRate,dDiff;

  dEqRate = fdEqRotRate(body[iBody],body[iOrbiter].dMeanMotion,body[iOrbiter].dEccSq,evolve->iEqtideModel,evolve->bDiscreteRot);

  dDiff = fabs(body[iBody].dRotRate - dEqRate)/dEqRate;

  if (dDiff < evolve->dMaxLockDiff[iBody]) {
    if (io->iVerbose >= VERBPROG) {
      printf("%s spin locked at ",body[iBody].cName);
      fprintd(stdout,evolve->dTime/YEARSEC,io->iSciNot,io->iDigits);
      printf(" years.\n");
    }
    return 1; /* Tidally locked */
  }
  /* Not tidally locked */
  return 0;
}

/* Auxiliary properties required for the CPL calculations. N.B.: These
   parameters also need to be included in BodyCopyEqtide!!! */

void PropsAuxOrbiter(BODY *body,UPDATE *update,int iBody) {
  body[iBody].dEccSq = body[iBody].dHecc*body[iBody].dHecc + body[iBody].dKecc*body[iBody].dKecc;
  body[iBody].dEcc = sqrt(body[iBody].dEccSq);
  // LongP is needed for Hecc and Kecc calculations
  body[iBody].dLongP = atan2(body[iBody].dHecc,body[iBody].dKecc);
  // PrecA is needed for Xobl,Yobl,Zobl calculations

  body[iBody].dDeccDtEqtide = fdCPLDeccDt(body,update,update[iBody].iaBody[update[iBody].iHecc][update[iBody].iHeccEqtide]);

}

void PropsAuxCPL(BODY *body,EVOLVE *evolve,UPDATE *update,int iBody) {
  int iPert,iIndex;
  /* dMeanMotion claculated in PropsAuxGeneral */
  int iOrbiter;

  body[iBody].dObliquity = atan2(sqrt(pow(body[iBody].dXobl,2)+pow(body[iBody].dYobl,2)),body[iBody].dZobl);
  body[iBody].dPrecA = atan2(body[iBody].dYobl,body[iBody].dXobl);

  /* These lines for checking the obliquity evolution in an eqtide-only run

  CalcXYZobl(body, iBody);

  if (body[iBody].dPrecA != 0) {
  printf("pA = %f\n Xobl = %f\n Yobl = %f\n Zobl = %f\n",body[iBody].dPrecA,body[iBody].dXobl,body[iBody].dYobl,body[iBody].dZobl);
  printf("something\n");
   }
  */


  for (iPert=0;iPert<body[iBody].iTidePerts;iPert++) {
    iIndex = body[iBody].iaTidePerts[iPert];
    if (bPrimary(body,iIndex))
      iOrbiter = iBody;
    else
      iOrbiter = iIndex;

    /* If tidally locked, assign equilibrium rotational frequency? */
    if (evolve->bForceEqSpin[iBody])
    body[iBody].dRotRate = fdEqRotRate(body[iBody],body[iOrbiter].dMeanMotion,body[iOrbiter].dEccSq,evolve->iEqtideModel,evolve->bDiscreteRot);

    fiaCPLEpsilon(body[iBody].dRotRate,body[iOrbiter].dMeanMotion,body[iBody].iTidalEpsilon[iIndex]);
    fdCPLZ(body,body[iOrbiter].dMeanMotion,body[iOrbiter].dSemi,iBody,iIndex);
    fdaChi(body,body[iOrbiter].dMeanMotion,body[iOrbiter].dSemi,iBody,iIndex);

    if (iBody > 0)
      PropsAuxOrbiter(body,update,iBody);
  }

  for (iPert=0;iPert<body[iBody].iTidePerts;iPert++) {
    iIndex = body[iBody].iaTidePerts[iPert];
    body[iBody].daDoblDtEqtide[iIndex] = fdCPLDoblDt(body,update[iBody].iaBody[update[iBody].iXobl][update[iBody].iaXoblEqtide[iPert]]);
  }
}

void PropsAuxCTL(BODY *body,EVOLVE *evolve,UPDATE *update,int iBody) {
  int iPert,iIndex;

  if (iBody == 0) {
    /* Central body can be perturbed by multiple bodies --
       should generalize for exomoons */

    for (iPert=0;iPert<body[iBody].iTidePerts;iPert++) {
      iIndex = body[iBody].iaTidePerts[iPert];
      fdaCTLF(body,body[iIndex].dEccSq,iBody,iIndex);
      fdaCTLZ(body,body[iIndex].dSemi,iBody,iIndex);
      body[iBody].dTidalBeta[iIndex] = fdCTLBeta(body[iIndex].dEccSq);
      fdaChi(body,body[iIndex].dMeanMotion,body[iIndex].dSemi,iBody,iIndex);
    }
  } else { /* Orbiter */
    fdaCTLF(body,body[iBody].dEccSq,iBody,0);
    fdaCTLZ(body,body[iBody].dSemi,iBody,0);
    body[iBody].dTidalBeta[0] = fdCTLBeta(body[iBody].dEccSq);
    fdaChi(body,body[iBody].dMeanMotion,body[iBody].dSemi,iBody,0);
  }
}

double fdTidePower(BODY *body,SYSTEM *system,UPDATE *update,int iBody,int iTideModel) {

  /* Get total tidal power */
  if (iTideModel == CPL)
    return fdCPLTidePower(body,iBody);
  else if (iTideModel == CTL)
    return fdCTLTidePower(body,iBody);

  /* Whoops! */
  assert(0);
}

/* This is part of output[OUT_SURFENFLUX].fnOutput */
double fdSurfEnFluxEqtide(BODY *body,SYSTEM *foo,UPDATE *bar,int iBody,int iTideModel) {
  double dPower;

  dPower = fdTidePower(body,foo,bar,iBody,iTideModel);

  return dPower/(4*PI*body[iBody].dRadius*body[iBody].dRadius);
}

/*
 * Alter the simulation in a specific way. Possibilities are
 * stored in the CONTROL struct.
*/

void ForceBehaviorEqtide(BODY *body,EVOLVE *evolve,IO *io,SYSTEM *system,UPDATE *update,fnUpdateVariable ***fnUpdate,int iBody,int iModule) {
  int iOrbiter;
  if (body[iBody].iTidePerts == 1) {
    /* Don't check for tidal locking if more than 1 tidal perturber. Maybe
       change this later so the dominant perturber can lock it? */
      if (iBody > 0)
        iOrbiter = iBody;
      else
        iOrbiter = body[iBody].iaTidePerts[0];

    /* If tidally locked, assign equilibrium rotational frequency? */
    if (evolve->bForceEqSpin[iBody])
      body[iBody].dRotRate = fdEqRotRate(body[iBody],body[iOrbiter].dMeanMotion,body[iOrbiter].dEccSq,evolve->iEqtideModel,evolve->bDiscreteRot);

    /* Tidally Locked? */
    else {
      // Is the body now tidally locked?
      evolve->bForceEqSpin[iBody] = fbTidalLock(body,evolve,io,iBody,iOrbiter);
      // If so, reset the function pointer to return TINY for dDRotRateDt
      /* The index of iaRotEqtide must be zero, as locking is only possible
	 if there is one tidal perturber */
      if (evolve->bForceEqSpin[iBody])
	SetDerivTiny(fnUpdate,iBody,update[iBody].iRot,update[iBody].iaRotEqtide[0]);
    }
  }

  /* If small enough, set some quantities to zero */
  /* Generalize! fnPropsAuxMinMax? */
  if (evolve->dMinValue > 0) {
    if (body[iBody].dEcc < evolve->dMinValue) {
      body[iBody].dHecc = 0;
      body[iBody].dKecc = 0;
    }
    /* XXX Need to sort out what Xobl, Yobl and Zobl should be
    if (body[iBody].dObliquity < control->Evolve.dMinValue)
      body[iBody].dObliquity = 0;
    }
    */
  }

}

/*
 ************************ CPL Functions ******************
*/

/* XXX Add intermediate parameters! They will be optimized away */

/* Auxiliary Parameters */

/* This is a member of output->fnSurfEnFlux, so must have appropriate
   input parameters.*/

double fdCPLTidePower(BODY *body,int iBody) {
  /* Heller, Leconte & Barnes (2011), Eqn 9-11. */
  int iPert,iOrbiter,iIndex;
  double dOrbPow=0,dRotPow=0;

  for (iPert=0;iPert<body[iBody].iTidePerts;iPert++) {
    if (iBody == 0)
      iOrbiter = body[iBody].iaTidePerts[iPert];
    else
      iOrbiter = iBody;
    iIndex = body[iBody].iaTidePerts[iPert];

    dOrbPow += -body[iBody].dTidalZ[iIndex]/8 * (4*body[iBody].iTidalEpsilon[iIndex][0] + body[iOrbiter].dEccSq*(-20*body[iBody].iTidalEpsilon[iIndex][0] + 147./2*body[iBody].iTidalEpsilon[iIndex][1] + 0.5*body[iBody].iTidalEpsilon[iIndex][2] - 3*body[iBody].iTidalEpsilon[iIndex][5]) - 4*sin(body[iBody].dObliquity)*sin(body[iBody].dObliquity)*(body[iBody].iTidalEpsilon[iIndex][0] - body[iBody].iTidalEpsilon[iIndex][8]));

    dRotPow += body[iBody].dTidalZ[iIndex]*body[iBody].dRotRate/(8*body[iOrbiter].dMeanMotion) * (4*body[iBody].iTidalEpsilon[iIndex][0] + body[iOrbiter].dEccSq*(-20*body[iBody].iTidalEpsilon[iIndex][0] + 49*body[iBody].iTidalEpsilon[iIndex][1] + body[iBody].iTidalEpsilon[iIndex][2]) + 2*sin(body[iBody].dObliquity)*sin(body[iBody].dObliquity)*(-2*body[iBody].iTidalEpsilon[iIndex][0] + body[iBody].iTidalEpsilon[iIndex][8] + body[iBody].iTidalEpsilon[iIndex][9]));
  }

  return dOrbPow + dRotPow;
}

/* Tidal Power due to Ocean Tides */
double fdTidePowerOcean(BODY *body, int iBody) {

  // Total CPL Tide Power = Ocean + Man contributions
  return fdCPLTidePower(body,iBody) - fdTidalPowMan(body,iBody);
}

/* Surface Energy Flux due to Ocean Tides */
// dflemin3: dRadius -> dTidalRadius
double fdSurfEnFluxOcean(BODY *body,int iBody) {

  // Total Ocean Tide power / surface area of body
  return fdTidePowerOcean(body,iBody)/(4.0*PI*body[iBody].dRadius*body[iBody].dRadius);
}

double fdGammaRot(double dEccSq,double dPsi,int *epsilon) {
  return 4*epsilon[0] + dEccSq*(-20*epsilon[0] + 49*epsilon[1] + epsilon[2]) + 2*sin(dPsi)*sin(dPsi)*(-2*epsilon[0] + epsilon[8] + epsilon[9]);
}

double fdGammaOrb(double dEccSq,double dPsi,int *epsilon) {
    return 4*epsilon[0] + dEccSq*(-20*epsilon[0] + 147./2*epsilon[1] + 0.5*epsilon[2] - 3*epsilon[5]) - 4*sin(dPsi)*sin(dPsi)*(epsilon[0]-epsilon[8]);
}

void fiaCPLEpsilon(double dRotRate,double dMeanMotion,int *iEpsilon) {

  // Note: fiSign reurns 0 if the argument is < EPS, see vplanet.h

  iEpsilon[0]=fiSign(2*dRotRate-2*dMeanMotion);
  iEpsilon[1]=fiSign(2*dRotRate-3*dMeanMotion);
  iEpsilon[2]=fiSign(2*dRotRate-dMeanMotion);
  iEpsilon[5]=fiSign(dMeanMotion);
  iEpsilon[8]=fiSign(dRotRate-2*dMeanMotion);
  iEpsilon[9]=fiSign(dRotRate);
}

// dflemin3: dRadius -> dTidalRadius
void fdCPLZ(BODY *body,double dMeanMotion,double dSemi,int iBody,int iPert) {

  /* Note that this is different from Heller et al (2011) because
     we now use Im(k_2) which equals k_2/Q. The value of Im(k_2) is set in
     VerifyEqtideThermint in module.c
  */
  body[iBody].dTidalZ[iPert] = 3.*body[iBody].dImK2*BIGG*BIGG*body[iPert].dMass*body[iPert].dMass*(body[iBody].dMass+body[iPert].dMass)*pow(body[iBody].dTidalRadius,5)/(pow(dSemi,9)*dMeanMotion);
}

/*
 * Equilibrium Parameters
 */

double fdCPLTidePowerEq(double dTidalZ,double dEccSq,double dMeanMotion,double dObliquity,int bDiscrete) {
  /* Heller, Leconte  Barnes 2011, Eq. 13 */
  /* Needs to be added to InitializeOutput, etc XXX */
  double dGammaOrb,dGammaRot,dRotRateEq;
  int *iEpsilon;

  iEpsilon = malloc(10*sizeof(int));

  /* Must reset spin rate in order to get the phase lags correctly */

  dRotRateEq = fdCPLEqRotRate(dMeanMotion,dEccSq,bDiscrete);

  fiaCPLEpsilon(dRotRateEq,dMeanMotion,iEpsilon);

  dGammaRot = fdGammaRot(dEccSq,dObliquity,iEpsilon);
  dGammaOrb = fdGammaOrb(dEccSq,dObliquity,iEpsilon);

  /* return z/8 * ((om/dN)*grot - gorb); */
  return dTidalZ/8 * ((1+9.5*dEccSq)*dGammaRot - dGammaOrb);

  free(iEpsilon);
}

double fdCPLEqRotRateCont(double dMeanMotion,double dEccSq) {
  return (1 + 9.5*dEccSq)*dMeanMotion;
}

double fdCPLEqRotRateDiscrete(double dMeanMotion,double dEccSq) {
  if (dEccSq <= (1./19)) {
    return dMeanMotion;
  } else {
    return 1.5*dMeanMotion;
  }
}

double fdCPLEqRotRate(double dEccSq,double dMeanMotion,int bDiscrete) {

  if (bDiscrete)
    return fdCPLEqRotRateDiscrete(dMeanMotion,dEccSq);
  else
    return fdCPLEqRotRateCont(dMeanMotion,dEccSq);
}

/*
 * Derivatives
 */

double fdCPLDsemiDt(BODY *body,SYSTEM *system,int *iaBody) {
  int iB0=iaBody[0],iB1=iaBody[1];

  /* This routine should only be called for the orbiters. iaBody[0] = the orbiter,
iaBody[0] = central body */

  double dSum=0;

  //printf("%.4e %.4e\n", body[iB0].dTidalZ[iB1],body[iB1].dTidalZ[iB0]);
  //printf("%d %d %d %d %d : %d %d %d %d %d\n",body[iB0].iTidalEpsilon[iB1][0],body[iB0].iTidalEpsilon[iB1][1],body[iB0].iTidalEpsilon[iB1][2],body[iB0].iTidalEpsilon[iB1][5],body[iB0].iTidalEpsilon[iB1][8],body[iB1].iTidalEpsilon[iB0][0],body[iB1].iTidalEpsilon[iB0][1],body[iB1].iTidalEpsilon[iB0][2],body[iB1].iTidalEpsilon[iB0][5],body[iB1].iTidalEpsilon[iB0][8]);

  // Contribution from orbiter
  dSum += body[iB0].dTidalZ[iB1]*(4*body[iB0].iTidalEpsilon[iB1][0] + body[iB0].dEccSq*(-20*body[iB0].iTidalEpsilon[iB1][0] + 147./2*body[iB0].iTidalEpsilon[iB1][1] + 0.5*body[iB0].iTidalEpsilon[iB1][2] - 3*body[iB0].iTidalEpsilon[iB1][5]) - 4*sin(body[iB0].dObliquity)*sin(body[iB0].dObliquity)*(body[iB0].iTidalEpsilon[iB1][0]-body[iB0].iTidalEpsilon[iB1][8]));

  // Contribution from central body
  dSum += body[iB1].dTidalZ[iB0]*(4*body[iB1].iTidalEpsilon[iB0][0] + body[iB0].dEccSq*(-20*body[iB1].iTidalEpsilon[iB0][0] + 147./2*body[iB1].iTidalEpsilon[iB0][1] + 0.5*body[iB1].iTidalEpsilon[iB0][2] - 3*body[iB1].iTidalEpsilon[iB0][5]) - 4*sin(body[iB1].dObliquity)*sin(body[iB1].dObliquity)*(body[iB1].iTidalEpsilon[iB0][0]-body[iB1].iTidalEpsilon[iB0][8]));

  return body[iB0].dSemi*body[iB0].dSemi/(4*BIGG*body[iB0].dMass*body[iB1].dMass)*dSum;
}

/* Hecc and Kecc calculated by chain rule, e.g. dh/dt = de/dt * dh/de.
   XXX This should get moved to PropsAux. Then create a generic EqtideDHeccDt
   with body.dEccDt set by model ID in PropsAux. */

double fdCPLDeccDt(BODY *body,UPDATE *update,int *iaBody) {
  double dSum;
  int iB0=iaBody[0],iB1=iaBody[1];

  // Contribution from Central Body
  dSum = body[iB1].dTidalZ[iB0]*(2*body[iB1].iTidalEpsilon[iB0][0] - 49./2*body[iB1].iTidalEpsilon[iB0][1] + 0.5*body[iB1].iTidalEpsilon[iB0][2] + 3*body[iB1].iTidalEpsilon[iB0][5]);

  // Contribution from Orbiter
  dSum += body[iB0].dTidalZ[iB1]*(2*body[iB0].iTidalEpsilon[iB1][0] - 49./2*body[iB0].iTidalEpsilon[iB1][1] + 0.5*body[iB0].iTidalEpsilon[iB1][2] + 3*body[iB0].iTidalEpsilon[iB1][5]);

  return  -body[iB0].dSemi*sqrt(body[iB0].dEccSq)/(8*BIGG*body[iB0].dMass*body[iB1].dMass)*dSum;
}

double fdCPLDHeccDt(BODY *body,SYSTEM *system,int *iaBody) {
  /* This routine should only be called for the orbiters.
     iaBody[0] = the orbiter, iaBody[0] = central body */

  return body[iaBody[0]].dDeccDtEqtide * sin(body[iaBody[0]].dLongP);
}

double fdCPLDKeccDt(BODY *body,SYSTEM *system,int *iaBody) {
  /* This routine should only be called for the orbiters.
     iaBody[0] = the orbiter, iaBody[0] = central body */

  return body[iaBody[0]].dDeccDtEqtide * cos(body[iaBody[0]].dLongP);
}

double fdCPLDsemiDtBody(BODY body,double dMassPert,double dSemi,double dEcc) {
  double foo;

  /* XXX Not fixed */
  // foo = body.dTidalZ[0]*(4*body.iTidalEpsilon[0][0] + dEcc*dEcc*(-20*body.iTidalEpsilon[0][0] + 147./2*body.iTidalEpsilon[0][1] + 0.5*body.iTidalEpsilon[0][2] - 3*body.iTidalEpsilon[0][5]) - 4*sin(body.dObliquity)*sin(body.dObliquity)*(body.iTidalEpsilon[0][0]-body.iTidalEpsilon[0][8]));

  return -1;
  //return dSemi*dSemi/(4*BIGG*body.dMass*dMassPert)*foo;

}

double fdCPLDeccDtBody(BODY body,double dMassPert,double dSemi,double dEcc) {
  double foo;

  /* XXX Not fixed */
  //foo = body.dTidalZ*(2*body.iTidalEpsilon[0] - 49./2*body.iTidalEpsilon[1] + 0.5*body.iTidalEpsilon[2] + 3*body.iTidalEpsilon[5]);

  //return -dSemi*dEcc/(8*BIGG*body.dMass*dMassPert) * foo;
  return -1;
}

double fdCPLDrotrateDt(BODY *body,SYSTEM *system,int *iaBody) {
  int iB0=iaBody[0],iB1=iaBody[1];

  /* Don't know if this is the central body or orbiter, but orbital
     info stored in body[iOrbter], so must figure this out.
     Is there a faster way to do this? Note that forcing iaBody[0]
     to always be central body in VerifyCPL makes the semi and ecc
     derivatives need this determination. */
  int iOrbiter;

  if (bPrimary(body,iB0))
    iOrbiter = iB1;
  else
    iOrbiter = iB0;

  /* Note if tidally locked, ForceBehavior should fix the rotation
     rate and override this derivative. XXX This derivative should
     be removed from the update matrix in that case*/

// dflemin3: dRadius -> dTidalRadius
  return -body[iB0].dTidalZ[iB1]/(8*body[iB0].dMass*body[iB0].dRadGyra*body[iB0].dRadGyra*body[iB0].dTidalRadius*body[iB0].dTidalRadius*body[iOrbiter].dMeanMotion)*(4*body[iB0].iTidalEpsilon[iB1][0] + body[iOrbiter].dEccSq*(-20*body[iB0].iTidalEpsilon[iB1][0] + 49*body[iB0].iTidalEpsilon[iB1][1] + body[iB0].iTidalEpsilon[iB1][2]) + 2*sin(body[iB0].dObliquity)*sin(body[iB0].dObliquity)*(-2*body[iB0].iTidalEpsilon[iB1][0]+body[iB0].iTidalEpsilon[iB1][8]+body[iB0].iTidalEpsilon[iB1][9]));
}

// dflemin3: dRadius -> dTidalRadius
double fdCPLDoblDt(BODY *body,int *iaBody) {
  int iOrbiter,iB0=iaBody[0],iB1=iaBody[1];
  double foo;

  if (bPrimary(body,iB0))
    iOrbiter = iB1;
  else
    iOrbiter = iB0;

  return body[iB0].dTidalZ[iB1]*sin(body[iB0].dObliquity)/(4*body[iB0].dMass*body[iB0].dRadGyra*body[iB0].dRadGyra*body[iB0].dTidalRadius*body[iB0].dTidalRadius*body[iOrbiter].dMeanMotion*body[iB0].dRotRate) * (body[iB0].iTidalEpsilon[iB1][0]*(1-body[iB0].dTidalChi[iB1]) + (body[iB0].iTidalEpsilon[iB1][8]-body[iB0].iTidalEpsilon[iB1][9])*(1 + body[iB0].dTidalChi[iB1]));

  /*
  foo = body[iB0].dTidalZ[iB1]*sin(body[iB0].dObliquity)/(4*body[iB0].dMass*body[iB0].dRadGyra*body[iB0].dRadGyra*body[iB0].dRadius*body[iB0].dRadius*body[iOrbiter].dMeanMotion*body[iB0].dRotRate) * (body[iB0].iTidalEpsilon[iB1][0]*(1-body[iB0].dTidalChi[iB1]) + (body[iB0].iTidalEpsilon[iB1][8]-body[iB0].iTidalEpsilon[iB1][9])*(1 + body[iB0].dTidalChi[iB1]));

  if (foo > 0)
    printf("obl: %e, dobl/dt: %e\n",body[iB0].dObliquity,foo);

  return foo;
  */
}

double fdCPLDXoblDt(BODY *body,SYSTEM *system,int *iaBody) {

  return body[iaBody[0]].daDoblDtEqtide[iaBody[1]]*cos(body[iaBody[0]].dObliquity)*cos(body[iaBody[0]].dPrecA);
}

double fdCPLDYoblDt(BODY *body,SYSTEM *system,int *iaBody) {
  double foo;

  //return body[iaBody[0]].daDoblDtEqtide[iaBody[1]]*cos(body[iaBody[0]].dObliquity)*sin(body[iaBody[0]].dPrecA);
  foo = body[iaBody[0]].daDoblDtEqtide[iaBody[1]]*cos(body[iaBody[0]].dObliquity)*sin(body[iaBody[0]].dPrecA);

  /*
  printf("dyobldt: %.16e, sin(PrecA): %.16e\n",foo,sin(body[iaBody[0]].dPrecA));
  if (foo != 0)
    printf("dyobldt: %.16e, sin(PrecA): %.16e\n",foo,sin(body[iaBody[0]].dPrecA));
  */
  return foo;

}

double fdCPLDZoblDt(BODY *body,SYSTEM *system,int *iaBody) {

  return -body[iaBody[0]].daDoblDtEqtide[iaBody[1]]*sin(body[iaBody[0]].dObliquity);
}

/*
 ********************** CTL Functions ************************
*/

double fdCTLBeta(double dEcc) {
    return pow(1 - dEcc*dEcc,0.5);
}

double fdCTLF1(double dEcc) {
  return (1 + 31./2*dEcc*dEcc + 255./8*pow(dEcc,4) + 185./16*pow(dEcc,6) + 25./64*pow(dEcc,8));
}

double fdCTLF2(double dEcc) {
  return (1 + 15./2*dEcc*dEcc + 45./8*pow(dEcc,4) + 5./16*pow(dEcc,6));
}

double fdCTLF3(double dEcc) {
  return (1 + 15./4*dEcc*dEcc + 15./8*pow(dEcc,4) + 5./64*pow(dEcc,6));
}

double fdCTLF4(double dEcc) {
  return (1 + 1.5*dEcc*dEcc + 1./8*pow(dEcc,4));
}

double fdCTLF5(double dEcc) {
    return (1 + 3*dEcc*dEcc + 3./8*pow(dEcc,4));
}

void fdaCTLF(BODY *body,double dEcc,int iBody,int iPert) {

  body[iBody].dTidalF[iPert][0] = fdCTLF1(dEcc);
  body[iBody].dTidalF[iPert][1] = fdCTLF2(dEcc);
  body[iBody].dTidalF[iPert][2] = fdCTLF3(dEcc);
  body[iBody].dTidalF[iPert][3] = fdCTLF4(dEcc);
  body[iBody].dTidalF[iPert][4] = fdCTLF5(dEcc);
}

double fdCTLTidePower(BODY *body,int iBody) {
  int iPert,iOrbiter,iIndex;
  double dPower=0;

  for (iPert=0;iPert<body[iBody].iTidePerts;iPert++) {
    if (iBody == 0)
      iOrbiter = iPert;
    else
      iOrbiter = iBody;
    iIndex = body[iBody].iaTidePerts[iPert];

    dPower += body[iBody].dTidalZ[iIndex]*(body[iOrbiter].dTidalF[iIndex][0]/pow(body[iBody].dTidalBeta[iIndex],15) - 2*body[iBody].dTidalF[iIndex][1]*cos(body[iBody].dObliquity)*body[iBody].dRotRate/(pow(body[iBody].dTidalBeta[iIndex],12)*body[iOrbiter].dMeanMotion) + ((1+cos(body[iBody].dObliquity)*cos(body[iBody].dObliquity))/2)*body[iBody].dTidalF[iIndex][4]*body[iBody].dRotRate*body[iBody].dRotRate/(pow(body[iBody].dTidalBeta[iIndex],9)*body[iOrbiter].dMeanMotion*body[iOrbiter].dMeanMotion));

  }

  return dPower;
}

/*
 * Equilibrium Parameters
 */

double fdCTLTidePowerEq(BODY body,double dEcc) {

  return body.dTidalZ[0]/pow(body.dTidalBeta[0],15) * (body.dTidalF[0][0] - body.dTidalF[0][1]*body.dTidalF[0][1]/body.dTidalF[0][4] * (2*cos(body.dObliquity)*cos(body.dObliquity))/(1+cos(body.dObliquity)*cos(body.dObliquity)));
}

double fdCTLEqRotRate(double dEcc,double dObliquity,double dMeanMotion) {
  double dBeta,f2,f5;

  dBeta=fdCTLBeta(dEcc);
  f2=fdCTLF2(dEcc);
  f5=fdCTLF5(dEcc);

  return f2/(pow(dBeta,3)*f5) * 2*cos(dObliquity)/(1+cos(dObliquity)*cos(dObliquity)) * dMeanMotion;
}

void fdaCTLZ(BODY *body,double dSemi,int iBody,int iPert) {
  body[iBody].dTidalZ[iPert] = 3*BIGG*BIGG*body[iBody].dK2*body[iPert].dMass*body[iPert].dMass*(body[iBody].dMass+body[iPert].dMass)*pow(body[iBody].dRadius,5)*body[iBody].dTidalTau/pow(dSemi,9);
 }

/*
 * Derivatives
 */

double fdCTLDsemiDt(BODY *body,SYSTEM *system,int *iaBody) {
  /* This routine should only be called for the orbiters. iaBody[0] = the orbiter, iaBody[1] = central body */
  double dSum=0;

  /*

  int iBody;
  double dSum;
  // Broken XXX

  dSum=0;

//   for (iBody=0;iBody<iNumBodies;iBody++)

      dSum += body[iBody].dTidalZ[0]*(cos(body[iBody].dObliquity)*body[1].dTidalF[0][1]*body[iBody].dRotRate/(pow(body[1].dTidalBeta[0],12)*body[1].dMeanMotion) - body[1].dTidalF[0][0]/pow(body[1].dTidalBeta[0],15));

  return 2*body[1].dSemi*body[1].dSemi/(BIGG*body[0].dMass*body[1].dMass)*dSum;
  */

  dSum=0;

  // Contribution from orbiter
  dSum += body[iaBody[0]].dTidalZ[iaBody[1]]*(cos(body[iaBody[0]].dObliquity)*body[iaBody[0]].dTidalF[iaBody[1]][1]*body[iaBody[0]].dRotRate/(pow(body[iaBody[0]].dTidalBeta[iaBody[1]],12)*body[iaBody[0]].dMeanMotion) - body[iaBody[0]].dTidalF[iaBody[1]][0]/pow(body[iaBody[0]].dTidalBeta[iaBody[1]],15));

  // Contribution from central body
  dSum += body[iaBody[1]].dTidalZ[iaBody[0]]*(cos(body[iaBody[1]].dObliquity)*body[iaBody[0]].dTidalF[iaBody[1]][1]*body[iaBody[1]].dRotRate/(pow(body[iaBody[0]].dTidalBeta[iaBody[1]],12)*body[iaBody[0]].dMeanMotion) - body[iaBody[0]].dTidalF[iaBody[1]][0]/pow(body[iaBody[0]].dTidalBeta[iaBody[1]],15));


  return 2*body[iaBody[0]].dSemi*body[iaBody[1]].dSemi/(BIGG*body[iaBody[0]].dMass*body[iaBody[1]].dMass)*dSum;
}

double fdCTLDeccDt(BODY *body,SYSTEM *system,int *iaBody) {
  /* This routine should only be called for the orbiters. iaBody[0] = the orbiter, iaBody[1] = central body */
  double dSum=0;

  /*
  int iBody;
  double dSum;

  // Broken
  dSum=0;
//   for (iBody=0;iBody<iNumBodies;iBody++)
    dSum += body[iBody].dTidalZ[0]*(cos(body[iBody].dObliquity)*body[1].dTidalF[0][3]*body[iBody].dRotRate/(pow(body[1].dTidalBeta[0],10)*body[1].dMeanMotion) - 18*body[1].dTidalF[0][2]/(11*pow(body[1].dTidalBeta[0],13)));

  return 11*body[1].dSemi*body[1].dEcc/(2*BIGG*body[0].dMass*body[1].dMass)*dSum;
  */

  dSum=0;

  // Contribution from orbiter
  dSum += body[iaBody[0]].dTidalZ[iaBody[1]]*(cos(body[iaBody[0]].dObliquity)*body[iaBody[0]].dTidalF[iaBody[1]][3]*body[iaBody[0]].dRotRate/(pow(body[iaBody[0]].dTidalBeta[iaBody[1]],10)*body[iaBody[0]].dMeanMotion) - 18*body[iaBody[0]].dTidalF[iaBody[1]][2]/(11*pow(body[iaBody[0]].dTidalBeta[iaBody[1]],13)));

  // Contribution from central body
  dSum += body[iaBody[1]].dTidalZ[iaBody[0]]*(cos(body[iaBody[1]].dObliquity)*body[iaBody[0]].dTidalF[iaBody[1]][3]*body[iaBody[1]].dRotRate/(pow(body[iaBody[0]].dTidalBeta[iaBody[1]],10)*body[iaBody[0]].dMeanMotion) - 18*body[iaBody[0]].dTidalF[iaBody[1]][2]/(11*pow(body[iaBody[0]].dTidalBeta[iaBody[1]],13)));

  return 11*body[iaBody[0]].dSemi*sqrt(body[iaBody[0]].dEccSq)/(2*BIGG*body[iaBody[0]].dMass*body[iaBody[1]].dMass)*dSum;
}

double fdCTLDsemiDtBody(BODY body,double dMassPert,double dSemi,double dEcc,double dObliquity,double dRotRate) {
  // XXX Broken
  double foo,dMeanMotion,dBeta;

  foo = body.dTidalZ[0]*(cos(dObliquity)*body.dTidalF[0][1]*dRotRate/(pow(dBeta,12)*dMeanMotion) - body.dTidalF[0][0]/pow(dBeta,15));

  return 2*dSemi*dSemi/(BIGG*body.dMass*dMassPert)*foo;
}

double fdCTLDeccDtBody(BODY body,double dMassPert,double dSemi,double dEcc) {
  // XXX Broken
  double foo;
  double dMeanMotion,dBeta;

  foo = body.dTidalZ[0]*(cos(body.dObliquity)*body.dTidalF[0][3]*body.dRotRate/(pow(dBeta,10)*dMeanMotion) - 18*body.dTidalF[0][2]/(11*pow(dBeta,13)));

  return 11*dSemi*dEcc/(2*BIGG*dMassPert*body.dMass)*foo;
}

double fdCTLDrotrateDt(BODY *body,SYSTEM *system,int *iaBody) {
  /* Note if tidally locked, ForceBehavior will fix the rotation
     rate and override this derivative. XXX TBC */
  int iOrbiter;

  if (bPrimary(body,iaBody[0]))
    iOrbiter = iaBody[1];
  else
    iOrbiter = iaBody[0];

  return body[iaBody[0]].dTidalZ[iaBody[1]]/(2*body[iaBody[0]].dMass*body[iaBody[0]].dRadGyra*body[iaBody[0]].dRadGyra*body[iaBody[0]].dRadius*body[iaBody[0]].dRadius*body[iOrbiter].dMeanMotion) * (2*cos(body[iaBody[0]].dObliquity)*body[iaBody[0]].dTidalF[iaBody[1]][1]/pow(body[iaBody[0]].dTidalBeta[iaBody[1]],12) - (1+cos(body[iaBody[0]].dObliquity)*cos(body[iaBody[0]].dObliquity))*body[iaBody[0]].dTidalF[iaBody[1]][4]*body[iaBody[0]].dRotRate/(pow(body[iaBody[0]].dTidalBeta[iaBody[1]],9)*body[iOrbiter].dMeanMotion));
}


double fdCTLDobliquityDt(BODY *body,SYSTEM *system,int *iaBody) {
  /* Note if tidally locked, ForceBehavior will fix the rotation
     rate and override this derivative. XXX TBC */
  int iOrbiter;

  if (bPrimary(body,iaBody[0]))
    iOrbiter = iaBody[1];
  else
    iOrbiter = iaBody[0];


  int iBody=iaBody[0];

  return (body[iaBody[0]].dTidalZ[iaBody[1]]*sin(body[iaBody[0]].dObliquity))/(2*body[iaBody[0]].dMass*body[iaBody[0]].dRadGyra*body[iaBody[0]].dRadGyra*body[iaBody[0]].dRadius*body[iaBody[0]].dRadius*body[iOrbiter].dMeanMotion*body[iaBody[0]].dRotRate) * ((cos(body[iaBody[0]].dObliquity) - body[iaBody[0]].dTidalChi[iaBody[1]]/body[iaBody[0]].dTidalBeta[iaBody[1]])*body[iaBody[0]].dTidalF[iaBody[1]][4]*body[iaBody[0]].dRotRate/(pow(body[iaBody[0]].dTidalBeta[iaBody[1]],9)*body[iOrbiter].dMeanMotion) - 2*body[iaBody[0]].dTidalF[iaBody[1]][1]/pow(body[iaBody[0]].dTidalBeta[iaBody[1]],12));
}<|MERGE_RESOLUTION|>--- conflicted
+++ resolved
@@ -2491,12 +2491,6 @@
   fprintf(fp,"----- EQTIDE PARAMETERS (%s)------\n",body[iBody].cName);
   for (iOut=iStart;iOut<OUTENDEQTIDE;iOut++) {
     if (output[iOut].iNum > 0) {
-<<<<<<< HEAD
-      // DEBUG: TIDAL_Q memory error
-      //printf("%d\n",iOut);
-      //fflush(stdout);
-=======
->>>>>>> 19133c37
       WriteLogEntry(body,control,&output[iOut],system,update,fnWrite[iOut],fp,iBody);
     }
   }
