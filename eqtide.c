--- conflicted
+++ resolved
@@ -2247,23 +2247,17 @@
 
   body[iBody].dObliquity = atan2(sqrt(pow(body[iBody].dXobl,2)+pow(body[iBody].dYobl,2)),body[iBody].dZobl);
   body[iBody].dPrecA = atan2(body[iBody].dYobl,body[iBody].dXobl);  
-<<<<<<< HEAD
-  body[iBody].dPrecA = 0;
-  //CalcXYZobl(body,iBody);
-
-  if (body[1].dPrecA != 0) 
-    printf("precA: %.16e\n",body[1].dPrecA);
-
-  if (body[1].dZobl > 1)
-    printf("Zobl: %.16e, iBody: %d\n",body[1].dZobl,iBody);
-=======
-//   CalcXYZobl(body, iBody);
-
-  // if (body[iBody].dPrecA != 0) {
-//     printf("pA = %f\n Xobl = %f\n Yobl = %f\n Zobl = %f\n",body[iBody].dPrecA,body[iBody].dXobl,body[iBody].dYobl,body[iBody].dZobl);
-//     printf("something\n");
-//   }
->>>>>>> d8614e73
+
+  /* These lines for checking the obliquity evolution in an eqtide-only run
+
+  CalcXYZobl(body, iBody);
+
+  if (body[iBody].dPrecA != 0) {
+  printf("pA = %f\n Xobl = %f\n Yobl = %f\n Zobl = %f\n",body[iBody].dPrecA,body[iBody].dXobl,body[iBody].dYobl,body[iBody].dZobl);
+  printf("something\n");
+   }
+  */
+
 
   for (iPert=0;iPert<body[iBody].iTidePerts;iPert++) {
     iIndex = body[iBody].iaTidePerts[iPert];
@@ -2417,15 +2411,14 @@
 
 void fiaCPLEpsilon(double dRotRate,double dMeanMotion,int *iEpsilon) {
 
-  // Force some to 0 if bForceEqSpin XXX
-
+  // Note: fiSign reurns 0 if the argument is < EPS, see vplanet.h
+  
   iEpsilon[0]=fiSign(2*dRotRate-2*dMeanMotion);
   iEpsilon[1]=fiSign(2*dRotRate-3*dMeanMotion);
   iEpsilon[2]=fiSign(2*dRotRate-dMeanMotion);
   iEpsilon[5]=fiSign(dMeanMotion);
   iEpsilon[8]=fiSign(dRotRate-2*dMeanMotion);
   iEpsilon[9]=fiSign(dRotRate);
-  
 }
 
 void fdCPLZ(BODY *body,double dMeanMotion,double dSemi,int iBody,int iPert) {
@@ -2587,13 +2580,16 @@
   else
     iOrbiter = iB0;
 
-  //return body[iB0].dTidalZ[iB1]*sin(body[iB0].dObliquity)/(4*body[iB0].dMass*body[iB0].dRadGyra*body[iB0].dRadGyra*body[iB0].dRadius*body[iB0].dRadius*body[iOrbiter].dMeanMotion*body[iB0].dRotRate) * (body[iB0].iTidalEpsilon[iB1][0]*(1-body[iB0].dTidalChi[iB1]) + (body[iB0].iTidalEpsilon[iB1][8]-body[iB0].iTidalEpsilon[iB1][9])*(1 + body[iB0].dTidalChi[iB1]));
+  return body[iB0].dTidalZ[iB1]*sin(body[iB0].dObliquity)/(4*body[iB0].dMass*body[iB0].dRadGyra*body[iB0].dRadGyra*body[iB0].dRadius*body[iB0].dRadius*body[iOrbiter].dMeanMotion*body[iB0].dRotRate) * (body[iB0].iTidalEpsilon[iB1][0]*(1-body[iB0].dTidalChi[iB1]) + (body[iB0].iTidalEpsilon[iB1][8]-body[iB0].iTidalEpsilon[iB1][9])*(1 + body[iB0].dTidalChi[iB1]));
+
+  /*
   foo = body[iB0].dTidalZ[iB1]*sin(body[iB0].dObliquity)/(4*body[iB0].dMass*body[iB0].dRadGyra*body[iB0].dRadGyra*body[iB0].dRadius*body[iB0].dRadius*body[iOrbiter].dMeanMotion*body[iB0].dRotRate) * (body[iB0].iTidalEpsilon[iB1][0]*(1-body[iB0].dTidalChi[iB1]) + (body[iB0].iTidalEpsilon[iB1][8]-body[iB0].iTidalEpsilon[iB1][9])*(1 + body[iB0].dTidalChi[iB1]));
 
   if (foo > 0) 
-    printf("obl: %f, dobl/dt: %f\n",body[iB0].dObliquity,foo);
+    printf("obl: %e, dobl/dt: %e\n",body[iB0].dObliquity,foo);
 
   return foo;
+  */
 }
 
 double fdCPLDXoblDt(BODY *body,SYSTEM *system,int *iaBody) {
@@ -2606,10 +2602,12 @@
 
   //return body[iaBody[0]].daDoblDtEqtide[iaBody[1]]*cos(body[iaBody[0]].dObliquity)*sin(body[iaBody[0]].dPrecA);
   foo = body[iaBody[0]].daDoblDtEqtide[iaBody[1]]*cos(body[iaBody[0]].dObliquity)*sin(body[iaBody[0]].dPrecA);
+
+  /*
   printf("dyobldt: %.16e, sin(PrecA): %.16e\n",foo,sin(body[iaBody[0]].dPrecA));
   if (foo != 0)
     printf("dyobldt: %.16e, sin(PrecA): %.16e\n",foo,sin(body[iaBody[0]].dPrecA));
-
+  */
   return foo;
 
 }
