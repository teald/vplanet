/********************** EQTIDE.C **********************/
/*
 * Rory Barnes, Wed May 29 14:56:21 PDT 2014
 *
 * Subroutines that control the integration of the tidal
 * model. Also includes subroutines that switch between
 * the two models.
*/ 
//testing a change


#include <stdio.h>
#include <math.h>
#include <assert.h>
#include <stdlib.h>
#include <string.h>
#include "vplanet.h"

void InitializeControlEqtide(CONTROL *control) {

  control->Evolve.bForceEqSpin=malloc(control->Evolve.iNumBodies*sizeof(int));
  control->Evolve.dMaxLockDiff=malloc(control->Evolve.iNumBodies*sizeof(double));
  control->Evolve.dSyncEcc=malloc(control->Evolve.iNumBodies*sizeof(double));
}

void InitializeModuleEqtide(CONTROL *control,MODULE *module) {
  /* Anything here? */
}

void BodyCopyEqtide(BODY *dest,BODY *src,int iTideModel,int iBody) {
  int iIndex,iPert;

  dest[iBody].iTidePerts = src[iBody].iTidePerts;

  for (iPert=0;iPert<src[iBody].iTidePerts;iPert++) {
    dest[iBody].dTidalZ[iPert] = src[iBody].dTidalZ[iPert];
    dest[iBody].dTidalChi[iPert] = src[iBody].dTidalChi[iPert];
    dest[iBody].iaTidePerts[iPert] = src[iBody].iaTidePerts[iPert];

    if (iTideModel == CPL) {
      dest[iBody].dTidalQ = src[iBody].dTidalQ;
      for (iPert=0;iPert<src[iBody].iTidePerts;iPert++)
	for (iIndex=0;iIndex<10;iIndex++)
	  dest[iBody].iTidalEpsilon[iPert][iIndex] = src[iBody].iTidalEpsilon[iPert][iIndex];
    }    
    if (iTideModel == CTL) {
      dest[iBody].dTidalTau = src[iBody].dTidalTau;
      dest[iBody].dTidalBeta = src[iBody].dTidalBeta;
      for (iPert=0;iPert<src[iBody].iTidePerts;iPert++) {
	for (iIndex=0;iIndex<5;iIndex++)
	  dest[iBody].dTidalF[iPert][iIndex] = src[iBody].dTidalF[iPert][iIndex];
      }
    }
  }
}

void InitializeBodyEqtide(BODY *body,CONTROL *control,UPDATE *update,int iBody,int iModule) {
  body[iBody].iaTidePerts = malloc(body[iBody].iTidePerts*sizeof(int));
}

void InitializeUpdateTmpBodyEqtide(BODY *body,CONTROL *control,UPDATE *update,int iBody) {
  int iBodyPert;

  control->Evolve.tmpBody[iBody].dTidalChi = malloc(control->Evolve.iNumBodies*sizeof(double));
  control->Evolve.tmpBody[iBody].dTidalZ = malloc(control->Evolve.iNumBodies*sizeof(double));
  
  control->Evolve.tmpBody[iBody].iaTidePerts = malloc(body[iBody].iTidePerts);

  if (control->Evolve.iEqtideModel == CPL) {
    control->Evolve.tmpBody[iBody].iTidalEpsilon = malloc(control->Evolve.iNumBodies*sizeof(int*));
    for (iBodyPert=0;iBodyPert<control->Evolve.iNumBodies;iBodyPert++)
      control->Evolve.tmpBody[iBody].iTidalEpsilon[iBodyPert] = malloc(10*sizeof(int));
  }

  if (control->Evolve.iEqtideModel == CTL) {
    control->Evolve.tmpBody[iBody].dTidalF = malloc(control->Evolve.iNumBodies*sizeof(double*));
    control->Evolve.tmpBody[iBody].dTidalBeta = malloc(control->Evolve.iNumBodies*sizeof(double));
    for (iBodyPert=0;iBodyPert<control->Evolve.iNumBodies;iBodyPert++)
      control->Evolve.tmpBody[iBody].dTidalF[iBodyPert] = malloc(5*sizeof(double));
  }

}


/**************** EQTIDE options ********************/

/* Discrete Rotation */

void ReadDiscreteRot(BODY *body,CONTROL *control,FILES *files,OPTIONS *options,SYSTEM *system,int iFile) {
  /* This parameter can exist in any file, but only once */
  int lTmp=-1;
  int bTmp;

  AddOptionBool(files->Infile[iFile].cIn,options->cName,&bTmp,&lTmp,control->Io.iVerbose);
  if (lTmp >= 0) {
    /* Option was found */
    CheckDuplication(files,options,files->Infile[iFile].cIn,lTmp,control->Io.iVerbose);
    control->Evolve.bDiscreteRot = bTmp;
    UpdateFoundOption(&files->Infile[iFile],options,lTmp,iFile);
  } else
    /* Set to default */
    AssignDefaultInt(options,&control->Evolve.bDiscreteRot,files->iNumInputs);
}

/* Double Synchronous */

void ReadHaltDblSync(BODY *body,CONTROL *control,FILES *files,OPTIONS *options,SYSTEM *system,int iFile) {
  /* This parameter can exist in any file, but only once */
  int lTmp=-1;
  int bTmp;

  AddOptionBool(files->Infile[iFile].cIn,options->cName,&bTmp,&lTmp,control->Io.iVerbose);
  if (lTmp >= 0) {
    CheckDuplication(files,options,files->Infile[iFile].cIn,lTmp,control->Io.iVerbose);
    control->Halt[iFile-1].bDblSync = bTmp;
    UpdateFoundOption(&files->Infile[iFile],options,lTmp,iFile);
  } else {
    if (iFile > 0)
      AssignDefaultInt(options,&control->Halt[iFile-1].bDblSync,files->iNumInputs); 
  }
}

/* Force Equilibrium Spin Rate? */

void ReadForceEqSpin(BODY *body,CONTROL *control,FILES *files,OPTIONS *options,SYSTEM *system,int iFile) {
  /* Cannot exist in primary input file */
  int lTmp=-1;
  int bTmp;

  AddOptionBool(files->Infile[iFile].cIn,options->cName,&bTmp,&lTmp,control->Io.iVerbose);
  if (lTmp >= 0) {
    /* Option was found */
    NotPrimaryInput(iFile,options->cName,files->Infile[iFile].cIn,options->iLine[iFile],control->Io.iVerbose);
    control->Evolve.bForceEqSpin[iFile-1] = bTmp;
    UpdateFoundOption(&files->Infile[iFile],options,lTmp,iFile);
  } else
    if (iFile > 0)
      /* Set to default */
      AssignDefaultInt(options,&control->Evolve.bForceEqSpin[iFile-1],files->iNumInputs);
}

/* Primary Tide-locked */

void ReadHaltTideLock(BODY *body,CONTROL *control,FILES *files,OPTIONS *options,SYSTEM *system,int iFile) {
  /* This parameter can exist in any file, but only once */
  int lTmp=-1;
  int bTmp;

  AddOptionBool(files->Infile[iFile].cIn,options->cName,&bTmp,&lTmp,control->Io.iVerbose);
  if (lTmp >= 0) {
    control->Halt[iFile-1].bTideLock = bTmp;
    UpdateFoundOption(&files->Infile[iFile],options,lTmp,iFile);
  } else 
    if (iFile > 0)
      control->Halt[iFile-1].bTideLock = atoi(options->cDefault);
}

/* Halt when Synchronous Rotation */

void ReadHaltSyncRot(BODY *body,CONTROL *control,FILES *files,OPTIONS *options,SYSTEM *system,int iFile) {
  /* This parameter cannot exist in primary file */
  int lTmp=-1;
  int bTmp;

  AddOptionBool(files->Infile[iFile].cIn,options->cName,&bTmp,&lTmp,control->Io.iVerbose);
  if (lTmp >= 0) {
    /* Cannot exist in primary input file */
    NotPrimaryInput(iFile,options->cName,files->Infile[iFile].cIn,lTmp,control->Io.iVerbose);
    control->Halt[iFile-1].bSync = bTmp;
    UpdateFoundOption(&files->Infile[iFile],options,lTmp,iFile);
  } else {
    if (iFile > 0)
      control->Halt[iFile-1].bSync = atoi(options->cDefault);
  }
}

/* k_2 - Love Number of degree 2 */

void ReadK2(BODY *body,CONTROL *control,FILES *files,OPTIONS *options,SYSTEM *system,int iFile) {
  /* This parameter cannot exist in primary file */
  int lTmp=-1;
  double dTmp;

  AddOptionDouble(files->Infile[iFile].cIn,options->cName,&dTmp,&lTmp,control->Io.iVerbose);
  if (lTmp >= 0) {
    NotPrimaryInput(iFile,options->cName,files->Infile[iFile].cIn,lTmp,control->Io.iVerbose);
    if (dTmp < 0) {
      if (control->Io.iVerbose >= VERBERR)
	fprintf(stderr,"ERROR: %s must be greater than 0.\n",options->cName);
      LineExit(files->Infile[iFile].cIn,lTmp);	
    }
    body[iFile-1].dK2 = dTmp;
    UpdateFoundOption(&files->Infile[iFile],options,lTmp,iFile);
  } else 
    if (iFile > 0)
      body[iFile-1].dK2 = options->dDefault;
}

/* Maximum allowable offset between primary's spin period and its
   equilibrium spin period. */

void ReadMaxLockDiff(BODY *body,CONTROL *control,FILES *files,OPTIONS *options,SYSTEM *system,int iFile) {
  /* This parameter cannot exist in primary file */
  int lTmp=-1;
  double dTmp;

  AddOptionDouble(files->Infile[iFile].cIn,options->cName,&dTmp,&lTmp,control->Io.iVerbose);
  if (lTmp >= 0) {
    NotPrimaryInput(iFile,options->cName,files->Infile[iFile].cIn,lTmp,control->Io.iVerbose);
    if (dTmp < 0) {
      if (control->Io.iVerbose >= VERBERR) 
        fprintf(stderr,"ERROR: %s must be > 0.\n",options->cName);
      LineExit(files->Infile[iFile].cIn,lTmp);	
    }
    control->Evolve.dMaxLockDiff[iFile-1] = dTmp;
    UpdateFoundOption(&files->Infile[iFile],options,lTmp,iFile);
  } else {
    if (iFile > 0)
      control->Evolve.dMaxLockDiff[iFile-1] = options->dDefault;
  }
}

/* Maximum Eccentricity for Synchronous Rotation */

void ReadSyncEcc(BODY *body,CONTROL *control,FILES *files,OPTIONS *options,SYSTEM *system,int iFile) {
  /* This parameter cannot exist in the primary file */
  int lTmp=-1;
  double dTmp;

  AddOptionDouble(files->Infile[iFile].cIn,options->cName,&dTmp,&lTmp,control->Io.iVerbose);
  if (lTmp >= 0) {
    NotPrimaryInput(iFile,options->cName,files->Infile[iFile].cIn,lTmp,control->Io.iVerbose);
    if (dTmp < 0 || dTmp > 1) {
      if (control->Io.iVerbose >= VERBERR) 
        fprintf(stderr,"ERROR: %s must be in the range [0,1].\n",options->cName);
        LineExit(files->Infile[iFile].cIn,lTmp);	
    }
    control->Evolve.dSyncEcc[iFile] = dTmp;
    UpdateFoundOption(&files->Infile[iFile],options,lTmp,iFile);
  } else {
    if (iFile > 0)
      control->Evolve.dSyncEcc[iFile] = options->dDefault;
  }
}    

/* Tidal Q */

void ReadTidalQ(BODY *body,CONTROL *control,FILES *files,OPTIONS *options,SYSTEM *system,int iFile) {
  /* This parameter cannot exist in the primary file */
  int lTmp=-1;
  double dTmp;

  AddOptionDouble(files->Infile[iFile].cIn,options->cName,&dTmp,&lTmp,control->Io.iVerbose);
  if (lTmp >= 0) {
    NotPrimaryInput(iFile,options->cName,files->Infile[iFile].cIn,lTmp,control->Io.iVerbose);
    if (body[iFile-1].dTidalQ < 0) {
      if (control->Io.iVerbose >= VERBERR)
	  fprintf(stderr,"ERROR: %s must be greater than 0.\n",options->cName);
      LineExit(files->Infile[iFile].cIn,lTmp);	
    }

    body[iFile-1].dTidalQ = dTmp; 
    UpdateFoundOption(&files->Infile[iFile],options,lTmp,iFile);
  } else {
    if (iFile > 0)
      body[iFile-1].dTidalQ = options->dDefault;
  }
}  

/* Time lag */

void ReadTidalTau(BODY *body,CONTROL *control,FILES *files,OPTIONS *options,SYSTEM *system,int iFile) {
  /* This parameter cannot exist in the primary file */
  int lTmp=-1;
  double dTmp;

  AddOptionDouble(files->Infile[iFile].cIn,options->cName,&dTmp,&lTmp,control->Io.iVerbose);
  if (lTmp >= 0) {
    NotPrimaryInput(iFile,options->cName,files->Infile[iFile].cIn,lTmp,control->Io.iVerbose);
    if (dTmp < 0) 
      body[iFile-1].dTidalTau = dTmp*dNegativeDouble(*options,files->Infile[iFile].cIn,control->Io.iVerbose);
    else
      /* Convert timestep to cgs */
      body[iFile-1].dTidalTau = dTmp*fdUnitsTime(control->Units[iFile].iTime);
    UpdateFoundOption(&files->Infile[iFile],options,lTmp,iFile);
  } else {
    if (iFile > 0)
      body[iFile-1].dTidalTau = options->dDefault;
  }
}


/* Tidal Model */

void ReadTideModel(BODY *body,CONTROL *control,FILES *files,OPTIONS *options,SYSTEM *system,int iFile) {
  /* This parameter can exist in any file, but only once */
  int lTmp=-1;
  char cTmp[OPTLEN];

  /* Tide Model, use #defined variables */

  AddOptionString(files->Infile[iFile].cIn,options->cName,cTmp,&lTmp,control->Io.iVerbose);
  if (lTmp >= 0) {
    /* This parameter can not appear in the primary input,
       as it is module specific (it's easier to code this
       way. It should also only appear in one body file
       so as different tidal models cannot be called. */
    NotPrimaryInput(iFile,options->cName,files->Infile[iFile].cIn,lTmp,control->Io.iVerbose);
    CheckDuplication(files,options,files->Infile[iFile].cIn,lTmp,control->Io.iVerbose);
    if (!memcmp(sLower(cTmp),"p2",2)) {
      control->Evolve.iEqtideModel = CPL;
    } else if (!memcmp(sLower(cTmp),"t8",2)) {
      control->Evolve.iEqtideModel = CTL;
    } else {
      if (control->Io.iVerbose >= VERBERR)
	fprintf(stderr,"ERROR: Unknown argument to %s: %s. Options are p2 or t8.\n",options->cName,cTmp);
      LineExit(files->Infile[iFile].cIn,lTmp);	
    }
    UpdateFoundOption(&files->Infile[iFile],options,lTmp,iFile);
  }
}

void ReadTidePerts(BODY *body,CONTROL *control,FILES *files,OPTIONS *options,SYSTEM *system,int iFile) {
  int iBody,iNumIndices=0,iNumLines=0;
  int *lTmp;
  char saTmp[MAXARRAY][OPTLEN];

  lTmp=malloc(MAXLINES*sizeof(int));

  AddOptionStringArray(files->Infile[iFile].cIn,options->cName,saTmp,&iNumIndices,&iNumLines,lTmp,control->Io.iVerbose);
  if (lTmp[0] >= 0) {
    NotPrimaryInput(iFile,options->cName,files->Infile[iFile].cIn,lTmp[0],control->Io.iVerbose);
    /* Now do some initializing */
    body[iFile-1].iTidePerts=iNumIndices;
    for (iBody=0;iBody<=iNumIndices;iBody++) {
      memset(body[iFile-1].saTidePerts[iBody],'\0',NAMELEN);
      strcpy(body[iFile-1].saTidePerts[iBody],saTmp[iBody]);
    }
    UpdateFoundOptionMulti(&files->Infile[iFile],options,lTmp,iNumLines,iFile);
  } else 
    if (iFile > 0) {
      body[iFile-1].iTidePerts=0;
    }
  free(lTmp);
}

void InitializeOptionsEqtide(OPTIONS *options,fnReadOption fnRead[]){

  sprintf(options[OPT_DISCRETEROT].cName,"bDiscreteRot");
  sprintf(options[OPT_DISCRETEROT].cDescr,"Use Discrete Rotation Model (Phase lag only)");
  sprintf(options[OPT_DISCRETEROT].cDefault,"1");
  options[OPT_DISCRETEROT].iType = 0;
  fnRead[OPT_DISCRETEROT] = &ReadDiscreteRot;
  
  sprintf(options[OPT_FORCEEQSPIN].cName,"bForceEqSpin");
  sprintf(options[OPT_FORCEEQSPIN].cDescr,"Force Spin Rate to Equilibrium");
  sprintf(options[OPT_FORCEEQSPIN].cDefault,"0");
  options[OPT_FORCEEQSPIN].iType = 0;
  options[OPT_FORCEEQSPIN].iMultiFile = 1;
  fnRead[OPT_FORCEEQSPIN] = &ReadForceEqSpin;
  
  sprintf(options[OPT_HALTDBLSYNC].cName,"bHaltDblSync");
  sprintf(options[OPT_HALTDBLSYNC].cDescr,"Halt at Double Synchronous State?");
  sprintf(options[OPT_HALTDBLSYNC].cDefault,"0");
  options[OPT_HALTDBLSYNC].iType = 0;
  fnRead[OPT_HALTDBLSYNC] = &ReadHaltDblSync; 
  
  sprintf(options[OPT_HALTTIDELOCK].cName,"bHaltTideLock");
  sprintf(options[OPT_HALTTIDELOCK].cDescr,"Halt if Tide-Locked?");
  sprintf(options[OPT_HALTTIDELOCK].cDefault,"0");
  options[OPT_HALTTIDELOCK].iType = 0;
  options[OPT_HALTTIDELOCK].iMultiFile = 1;
  fnRead[OPT_HALTTIDELOCK] = &ReadHaltTideLock;
  
  sprintf(options[OPT_HALTSYNCROT].cName,"bHaltSyncRot");
  sprintf(options[OPT_HALTSYNCROT].cDescr,"Halt if Secondary's rotation becomes syncrhonous?");
  sprintf(options[OPT_HALTSYNCROT].cDefault,"0");
  options[OPT_HALTSYNCROT].iType = 0;
  options[OPT_HALTSYNCROT].iMultiFile = 1;
  fnRead[OPT_HALTSYNCROT] = &ReadHaltSyncRot;
  
  sprintf(options[OPT_K2].cName,"dK2");
  sprintf(options[OPT_K2].cDescr,"Love Number of Degree 2");
  sprintf(options[OPT_K2].cDefault,"1");
  options[OPT_K2].dDefault = 1;
  options[OPT_K2].iType = 2;
  options[OPT_K2].iMultiFile = 1;
  fnRead[OPT_K2] = &ReadK2;
  
  sprintf(options[OPT_MAXLOCKDIFF].cName,"dMaxLockDiff");
  sprintf(options[OPT_MAXLOCKDIFF].cDescr,"Maximum relative difference between spin and equilibrium spin rates to force equilibrium spin rate");
  sprintf(options[OPT_MAXLOCKDIFF].cDefault,"0");
  options[OPT_MAXLOCKDIFF].dDefault = 0;
  options[OPT_MAXLOCKDIFF].iType = 2;
  options[OPT_MAXLOCKDIFF].iMultiFile = 1;
  fnRead[OPT_MAXLOCKDIFF] = &ReadMaxLockDiff;
  
  sprintf(options[OPT_SYNCECC].cName,"dSyncEcc");
  sprintf(options[OPT_SYNCECC].cDescr,"Minimum Eccentricity for Non-Synchronous Rotation");
  sprintf(options[OPT_SYNCECC].cDefault,"0");
  options[OPT_SYNCECC].dDefault = 0;
  options[OPT_SYNCECC].iType = 2;
  options[OPT_SYNCECC].iMultiFile = 1;
  fnRead[OPT_SYNCECC] = &ReadSyncEcc;
  
  sprintf(options[OPT_TIDALQ].cName,"dTidalQ");
  sprintf(options[OPT_TIDALQ].cDescr,"Tidal Quality Factor");
  sprintf(options[OPT_TIDALQ].cDefault,"1e6");
  options[OPT_TIDALQ].dDefault = 1e6;
  options[OPT_TIDALQ].iType = 2;
  options[OPT_TIDALQ].iMultiFile = 1;
  fnRead[OPT_TIDALQ] = &ReadTidalQ;
  
  sprintf(options[OPT_TIDALTAU].cName,"dTidalTau");
  sprintf(options[OPT_TIDALTAU].cDescr,"Tidal Time Lag");
  sprintf(options[OPT_TIDALTAU].cDefault,"1 Second");
  options[OPT_TIDALTAU].dDefault = 1;    
  options[OPT_TIDALTAU].iType = 2;
  options[OPT_TIDALTAU].iMultiFile = 1;
  options[OPT_TIDALTAU].dNeg = 1;
  sprintf(options[OPT_TIDALTAU].cNeg,"Seconds");
  fnRead[OPT_TIDALTAU] = &ReadTidalTau;
  
  sprintf(options[OPT_TIDEMODEL].cName,"sTideModel");
  sprintf(options[OPT_TIDEMODEL].cDescr,"Tidal Model: p2 [constant-phase-lag, 2nd order] t8 [constant-time-lag, 8th order]");
  sprintf(options[OPT_TIDEMODEL].cDefault,"p2");
  options[OPT_TIDEMODEL].iType = 3;
  fnRead[OPT_TIDEMODEL] = &ReadTideModel;

  sprintf(options[OPT_TIDEPERTS].cName,"saTidePerts");
  sprintf(options[OPT_TIDEPERTS].cDescr,"Names of bodies engaged in tidal evolution");
  sprintf(options[OPT_TIDEPERTS].cDefault,"none");
  options[OPT_TIDEPERTS].iType = 13;
  fnRead[OPT_TIDEPERTS] = &ReadTidePerts;
}

void ReadOptionsEqtide(BODY *body,CONTROL *control,FILES *files,OPTIONS *options,SYSTEM *system,fnReadOption fnRead[],int iBody) {
  int iOpt;

  for (iOpt=OPTSTARTEQTIDE;iOpt<OPTENDEQTIDE;iOpt++) {
    if (options[iOpt].iType != -1)
      fnRead[iOpt](body,control,files,&options[iOpt],system,iBody+1);
  }
}
    

/******************* Verify EQTIDE ******************/


void VerifyRotationEqtideWarning(char cName1[],char cName2[],char cFile[],int iLine1,int iLine2, int iVerbose) {
  if (iVerbose >= VERBINPUT) {
    fprintf(stderr,"WARNING: %s and %s are both set. Rotation rate will be synchronous.\n",cName1,cName2);
    fprintf(stderr,"File: %s, Lines %d and %d\n",cFile,iLine1,iLine2);
  }
}

void VerifyRotationEqtide(BODY *body,CONTROL *control,OPTIONS *options,char cFile[],int iBody) {
  double dMeanMotion;
  
  if (options[OPT_FORCEEQSPIN].iLine[iBody] >= 0) {
    dMeanMotion=fdSemiToMeanMotion(body[1].dSemi,body[0].dMass+body[1].dMass);

    if (options[OPT_ROTPER].iLine[iBody] >= 0) 
      VerifyRotationEqtideWarning(options[OPT_FORCEEQSPIN].cName,options[OPT_ROTPER].cName,cFile,options[OPT_FORCEEQSPIN].iLine[iBody],options[OPT_ROTPER].iLine[iBody],control->Io.iVerbose);
      
    if (options[OPT_ROTRATE].iLine[iBody] >= 0) 
      VerifyRotationEqtideWarning(options[OPT_FORCEEQSPIN].cName,options[OPT_ROTRATE].cName,cFile,options[OPT_FORCEEQSPIN].iLine[iBody],options[OPT_ROTRATE].iLine[iBody],control->Io.iVerbose);

    if (options[OPT_ROTVEL].iLine[iBody] >= 0) 
      VerifyRotationEqtideWarning(options[OPT_FORCEEQSPIN].cName,options[OPT_ROTVEL].cName,cFile,options[OPT_FORCEEQSPIN].iLine[iBody],options[OPT_ROTVEL].iLine[iBody],control->Io.iVerbose);

    /* Done with warnings, do the assignment */
    body[iBody].dRotRate = fdEqRotRate(body[iBody],dMeanMotion,body[1].dEcc,control->Evolve.iEqtideModel,control->Evolve.bDiscreteRot);
  }
}

/*
 *
 * Verify Tidal Model
 *
 * Includes initialization of the fnUpdate matrix.
 *
 */

/* Get file where sTideModel set */
int fiTideFile(int *iLine,int iNumFiles) { 
  int iFile;

  for (iFile=0;iFile<iNumFiles;iFile++) {
    if (iLine[iFile] != -1) 
      return iFile;
  }

  assert(0);
}

/* In the following, iBody is the current body number that is getting assigned,
   iPert counts the number of bodies perturbing iBody, and iBodyPert is the
   body number of the current perturbing body. */
void InitializeOblEqtide(BODY *body,UPDATE *update,int iBody,int iPert) {
  update[iBody].iaType[update[iBody].iObl][update[iBody].iaOblEqtide[iPert]] = 1;
  update[iBody].padDoblDtEqtide[iPert] = &update[iBody].daDerivProc[update[iBody].iObl][update[iBody].iaOblEqtide[iPert]];
  update[iBody].iNumBodies[update[iBody].iObl][update[iBody].iaOblEqtide[iPert]]=2;
  update[iBody].iaBody[update[iBody].iObl][update[iBody].iaOblEqtide[iPert]] = malloc(update[iBody].iNumBodies[update[iBody].iObl][update[iBody].iaOblEqtide[iPert]]*sizeof(int));
  update[iBody].iaBody[update[iBody].iObl][update[iBody].iaOblEqtide[iPert]][0]=iBody;
  update[iBody].iaBody[update[iBody].iObl][update[iBody].iaOblEqtide[iPert]][1] = body[iBody].iaTidePerts[iPert];
}

/*
void InitializeIntEnEqtide(UPDATE *update,BODY *body,int iBody,int iPert) {
  update[iBody].iaType[update[iBody].iIntEn][update[iBody].iaIntEnEqtide[iPert]] = 1;
  update[iBody].padDrotDtEqtide[iPert] = &update[iBody].daDerivProc[update[iBody].iIntEn][update[iBody].iaIntEnEqtide[iPert]];
  update[iBody].iNumBodies[update[iBody].iIntEn][update[iBody].iaIntEnEqtide[iPert]]=2;
  update[iBody].iaBody[update[iBody].iIntEn][update[iBody].iaIntEnEqtide[iPert]] = malloc(update[iBody].iNumBodies[update[iBody].iIntEn][update[iBody].iaIntEnEqtide[iPert]]*sizeof(int));
  update[iBody].iaBody[update[iBody].iIntEn][update[iBody].iaIntEnEqtide[iPert]][0]=iBody;
  update[iBody].iaBody[update[iBody].iIntEn][update[iBody].iaIntEnEqtide[iPert]][1]=iBodyPert;
}
*/

void InitializeRotEqtide(BODY *body,UPDATE *update,int iBody,int iPert) {
  update[iBody].iaType[update[iBody].iRot][update[iBody].iaRotEqtide[iPert]] = 1;
  update[iBody].padDrotDtEqtide[iPert] = &update[iBody].daDerivProc[update[iBody].iRot][update[iBody].iaRotEqtide[iPert]];
  update[iBody].iNumBodies[update[iBody].iRot][update[iBody].iaRotEqtide[iPert]]=2;
  update[iBody].iaBody[update[iBody].iRot][update[iBody].iaRotEqtide[iPert]] = malloc(update[iBody].iNumBodies[update[iBody].iRot][update[iBody].iaRotEqtide[iPert]]*sizeof(int));
  update[iBody].iaBody[update[iBody].iRot][update[iBody].iaRotEqtide[iPert]][0]=iBody;

  update[iBody].iaBody[update[iBody].iRot][update[iBody].iaRotEqtide[iPert]][1] = body[iBody].iaTidePerts[iPert];
}

void InitializeEccEqtide(BODY *body,UPDATE *update,int iBody) {
  update[iBody].iaType[update[iBody].iEcc][update[iBody].iEccEqtide] = 1;
  update[iBody].pdDeccDtEqtide = &update[iBody].daDerivProc[update[iBody].iEcc][update[iBody].iEccEqtide];
  update[iBody].iNumBodies[update[iBody].iEcc][update[iBody].iEccEqtide]=2;
  update[iBody].iaBody[update[iBody].iEcc][update[iBody].iEccEqtide] = malloc(update[iBody].iNumBodies[update[iBody].iEcc][update[iBody].iEccEqtide]*sizeof(int));
  /* Ecc is stored in iBody, and the perturbing body is the central object,
     which is body 0 */
  update[iBody].iaBody[update[iBody].iEcc][update[iBody].iEccEqtide][0]=iBody;
  update[iBody].iaBody[update[iBody].iEcc][update[iBody].iEccEqtide][1]=0;
}

void InitializeSemiEqtide(BODY *body,UPDATE *update,int iBody) {
  update[iBody].iaType[update[iBody].iSemi][update[iBody].iSemiEqtide] = 1;
  update[iBody].pdDsemiDtEqtide = &update[iBody].daDerivProc[update[iBody].iSemi][update[iBody].iSemiEqtide];
  update[iBody].iNumBodies[update[iBody].iSemi][update[iBody].iSemiEqtide]=2;
  update[iBody].iaBody[update[iBody].iSemi][update[iBody].iSemiEqtide] = malloc(update[iBody].iNumBodies[update[iBody].iSemi][update[iBody].iSemiEqtide]*sizeof(int));
  /* Semi is stored in iBody, and the perturbing body is the central object,
     which is body 0 */
  update[iBody].iaBody[update[iBody].iSemi][update[iBody].iSemiEqtide][0]=iBody;
  update[iBody].iaBody[update[iBody].iSemi][update[iBody].iSemiEqtide][1]=0;
}



void VerifyCTL(BODY *body,CONTROL *control,FILES *files,OPTIONS *options,OUTPUT *output,UPDATE *update,fnUpdateVariable ***fnUpdate,int iBody,int iModule) {
  int iPert,iTideFile,iCol,iFile;

  /* CTL model, but Q's set? */
  if (options[OPT_TIDALQ].iLine[iBody+1] >= 0) {
    /* Tidal Q was set */
    if (options[OPT_TIDALTAU].iLine[iBody+1] >= 0) {
      /* Tidal Tau was also set */
      if (control->Io.iVerbose >= VERBINPUT) 
	fprintf(stderr,"WARNING: Time lag model selected, %s and %s set in file %s. Using %s = %lf and ignoring %s.\n",options[OPT_TIDALTAU].cName,options[OPT_TIDALQ].cName,options[OPT_TIDALTAU].cFile[iBody+1],options[OPT_TIDALTAU].cName,body[iBody+1].dTidalTau,options[OPT_TIDALQ].cName);
    } else {
      /* Tidal Tau was not set */
      if (control->Io.iVerbose >= VERBERR)
	fprintf(stderr,"ERROR: Time lag model selected, but only %s was set in file %s.\n",options[OPT_TIDALQ].cName,files->Infile[iBody+1].cIn);
      exit(EXIT_INPUT);
    }
    
  }
    
  /* Can't set bDiscreteRot in the CTL model */
  if (options[OPT_DISCRETEROT].iLine[iBody+1] >= 0) 
    VerifyBodyExit(options[OPT_TIDALTAU].cName,options[OPT_DISCRETEROT].cName,options[OPT_DISCRETEROT].cFile[iBody],options[OPT_TIDALTAU].iLine[iBody],options[OPT_DISCRETEROT].iLine[iBody+1],control->Io.iVerbose);
  
  /* Verify output contains no CPL-specific parameters */ 
  
  if (files->Outfile[iBody].iNumCols > 0) {
    for (iCol=0;iCol<files->Outfile[iBody].iNumCols;iCol++) {
      
      if (memcmp(files->Outfile[iBody].caCol[iCol],output[OUT_EQROTPERCONT].cName,strlen(output[OUT_EQROTPERCONT].cName)) == 0) {
	if (control->Io.iVerbose >= VERBINPUT) 
	  fprintf(stderr,"ERROR: Time lag model selected; output %s is not allowed.\n",output[OUT_EQROTPERCONT].cName);
	/* Must find file that declares tidel model */
	iTideFile = fiTideFile(options[OPT_TIDEMODEL].iLine,files->iNumInputs);
	DoubleLineExit(options[OPT_TIDEMODEL].cFile[iTideFile],options[OPT_OUTPUTORDER].cFile[iBody+1],options[OPT_TIDEMODEL].iLine[iTideFile],options[OPT_OUTPUTORDER].iLine[iBody+1]);
      }
      
      if (memcmp(files->Outfile[iBody].caCol[iCol],output[OUT_EQROTPERDISCRETE].cName,strlen(output[OUT_EQROTPERDISCRETE].cName)) == 0) {
	if (control->Io.iVerbose >= VERBINPUT) 
	  fprintf(stderr,"ERROR: Time lag model selected; output %s is not allowed.\n",output[OUT_EQROTPERDISCRETE].cName);
	/* Must find file that declares tidel model */
	iTideFile = fiTideFile(options[OPT_TIDEMODEL].iLine,files->iNumInputs);
	DoubleLineExit(options[OPT_TIDEMODEL].cFile[iTideFile],options[OPT_OUTPUTORDER].cFile[iBody+1],options[OPT_TIDEMODEL].iLine[iTideFile],options[OPT_OUTPUTORDER].iLine[iBody+1]);
      }
      
      if (memcmp(files->Outfile[iBody].caCol[iCol],output[OUT_EQROTRATECONT].cName,strlen(output[OUT_EQROTRATECONT].cName)) == 0) {
	if (control->Io.iVerbose >= VERBINPUT) 
	  fprintf(stderr,"ERROR: Time lag model selected; output %s is not allowed.\n",output[OUT_EQROTRATECONT].cName);
	/* Must find file that declares tidel model */
	iTideFile = fiTideFile(options[OPT_TIDEMODEL].iLine,files->iNumInputs);
	DoubleLineExit(options[OPT_TIDEMODEL].cFile[iTideFile],options[OPT_OUTPUTORDER].cFile[iBody+1],options[OPT_TIDEMODEL].iLine[iTideFile],options[OPT_OUTPUTORDER].iLine[iBody+1]);
      }
      
      if (memcmp(files->Outfile[iBody].caCol[iCol],output[OUT_EQROTRATEDISCRETE].cName,strlen(output[OUT_EQROTRATEDISCRETE].cName)) == 0) {
	if (control->Io.iVerbose >= VERBINPUT) 
	  fprintf(stderr,"ERROR: Time lag model selected; output %s is not allowed.\n",output[OUT_EQROTRATEDISCRETE].cName);
	/* Must find file that declares tidel model */
	iTideFile = fiTideFile(options[OPT_TIDEMODEL].iLine,files->iNumInputs);
	DoubleLineExit(options[OPT_TIDEMODEL].cFile[iTideFile],options[OPT_OUTPUTORDER].cFile[iBody+1],options[OPT_TIDEMODEL].iLine[iTideFile],options[OPT_OUTPUTORDER].iLine[iBody+1]);
      }
      
      if (memcmp(files->Outfile[iBody].caCol[iCol],output[OUT_GAMMAORB].cName,strlen(output[OUT_GAMMAORB].cName)) == 0) {
	if (control->Io.iVerbose >= VERBINPUT) 
	  fprintf(stderr,"ERROR: Time lag model selected; output %s is not allowed.\n",output[OUT_GAMMAORB].cName);
	/* Must find file that declares tidel model */
	iTideFile = fiTideFile(options[OPT_TIDEMODEL].iLine,files->iNumInputs);
	DoubleLineExit(options[OPT_TIDEMODEL].cFile[iTideFile],options[OPT_OUTPUTORDER].cFile[iBody+1],options[OPT_TIDEMODEL].iLine[iTideFile],options[OPT_OUTPUTORDER].iLine[iBody+1]);
      }
      
      if (memcmp(files->Outfile[iBody].caCol[iCol],output[OUT_GAMMAROT].cName,strlen(output[OUT_GAMMAROT].cName)) == 0) {
	if (control->Io.iVerbose >= VERBINPUT) 
	  fprintf(stderr,"ERROR: Time lag model selected; output %s is not allowed.\n",output[OUT_GAMMAROT].cName);
	/* Must find file that declares tidel model */
	iTideFile = fiTideFile(options[OPT_TIDEMODEL].iLine,files->iNumInputs);
	DoubleLineExit(options[OPT_TIDEMODEL].cFile[iTideFile],options[OPT_OUTPUTORDER].cFile[iBody+1],options[OPT_TIDEMODEL].iLine[iTideFile],options[OPT_OUTPUTORDER].iLine[iBody+1]);
      }
      
      if (memcmp(files->Outfile[iBody].caCol[iCol],output[OUT_TIDALQ].cName,strlen(output[OUT_TIDALQ].cName)) == 0) {
	if (control->Io.iVerbose >= VERBINPUT) 
	  fprintf(stderr,"ERROR: Time lag model selected; output %s is not allowed.\n",output[OUT_TIDALQ].cName);
	/* Must find file that declares tidel model */
	iTideFile = fiTideFile(options[OPT_TIDEMODEL].iLine,files->iNumInputs);
	DoubleLineExit(options[OPT_TIDEMODEL].cFile[iTideFile],options[OPT_OUTPUTORDER].cFile[iBody+1],options[OPT_TIDEMODEL].iLine[iTideFile],options[OPT_OUTPUTORDER].iLine[iBody+1]);
      }      
    }
  }
  
  /* Everything OK, assign Updates */
  
  for (iPert=0;iPert<body[iBody].iTidePerts;iPert++) {
    
    /* Obliquity */
    update[iBody].padDoblDtEqtide = malloc(body[iBody].iTidePerts*sizeof(double*));
    InitializeOblEqtide(body,update,iBody,iPert);
    fnUpdate[iBody][update[iBody].iObl][update[iBody].iaOblEqtide[iPert]] = &fdCTLDobliquityDt;
    
    /* Rotation Rate */
    InitializeRotEqtide(body,update,iBody,iPert);
    fnUpdate[iBody][update[iBody].iRot][update[iBody].iaRotEqtide[iPert]] = &fdCTLDrotrateDt;
    
    /* Internal Energy XXX 
    InitializeIntEnEqtide(update,iBody,iPert,body[iBody].iaTidePerts[iPert]);
    fnUpdate[iBody][update[iBody].iIntEn][update[iBody].iaIntEnEqtide[iPert]] = &fdCTLDrotrateDt;
    */  
  }      

  /* Is this the secondary body, and hence we assign da/dt and de/dt? */
  /* For now exomoons are disallowed, so if body[iBody].iTidePerts > 1, 
     then this is the central body. 
     N.B.: It's fishy to assume the equilibrium tidal model will work with
     multiple perturbers. When do tidal waves cancel out? I think we wave our
     hands and say in an orbit-averaged sense the torques tide raised by the 
     other body average to 0. */
  
  if (!bPrimary(body,iBody)) {
    /* Semi-major axis */
    InitializeSemiEqtide(body,update,iBody);
    fnUpdate[iBody][update[iBody].iSemi][update[iBody].iSemiEqtide] = &fdCTLDsemiDt;
    
    /* Eccentricity */
    InitializeEccEqtide(body,update,iBody);
    fnUpdate[iBody][update[iBody].iEcc][update[iBody].iEccEqtide] = &fdCTLDeccDt;
  }

  /* Malloc body memory 
     N.B. that space is allocated for all planets, even though only
     iTidePerts are actually modeled. This deicision makes coding 
     the derivatives easier. iaBody can point to the element of the 
     body struct, and non-perturbing body elements are never touched.
     The alternative is to use a new array, maybe iIndex, that 
     connects the element # in the body struct to the element number
     in the TidalZ array. That seems too cumbersome to me, but this 
     solution definitely wastes memory. 
  */

  body[iBody].dTidalF = malloc(control->Evolve.iNumBodies*sizeof(double*));
  body[iBody].dTidalBeta = malloc(control->Evolve.iNumBodies*sizeof(double));
  for (iPert=0;iPert<control->Evolve.iNumBodies;iPert++)
    body[iBody].dTidalF[iPert]=malloc(5*sizeof(double));

  control->Evolve.fnAuxProps[iBody][iModule]=&PropertiesCTL;

  /* Now remove output options unique to CPL. This will prevent segmentation
     faults as memory will not be allocated to some parameters unless CPL
     is chosen. */
  output[OUT_EQROTRATEDISCRETE].iNum = 0;
  output[OUT_EQROTPERDISCRETE].iNum = 0; 
  output[OUT_EQROTRATECONT].iNum = 0;
  output[OUT_EQROTPERCONT].iNum =0;
  output[OUT_GAMMAROT].iNum = 0;
  output[OUT_GAMMAORB].iNum = 0;
  output[OUT_TIDALQ].iNum = 0;
}

void VerifyCPL(BODY *body,CONTROL *control,FILES *files,OPTIONS *options,OUTPUT *output,UPDATE *update,fnUpdateVariable ***fnUpdate,int iBody,int iModule) {
  int iPert,iTideFile,iCol,iFile;

  if (body[iBody].dEcc > pow(2./19,0.5) && control->Evolve.bDiscreteRot) {
    if (control->Io.iVerbose >= VERBINPUT)
      fprintf(stderr,"WARNING: Setting %s to 1 is not advised for eccentricities larger than %.3lf\n",options[OPT_DISCRETEROT].cName,pow(2./19,0.5));
  }
  
  /* CPL model, but tau's set? */
  if (options[OPT_TIDALTAU].iLine[iBody+1] >= 0) {
    /* Tidal tau was set */
    if (options[OPT_TIDALQ].iLine[iBody+1] >= 0) {
      /* Tidal Q was also set */
      if (control->Io.iVerbose >= VERBINPUT) 
	fprintf(stderr,"WARNING: Phase lag model selected, %s and %s set in file %s. Using %s = %lf and ignoring %s.\n",options[OPT_TIDALTAU].cName,options[OPT_TIDALQ].cName,options[OPT_TIDALTAU].cFile[iBody+1],options[OPT_TIDALQ].cName,body[iBody+1].dTidalQ,options[OPT_TIDALTAU].cName);
    } else {
      /* Tidal Tau was not set */
      if (control->Io.iVerbose >= VERBERR)
	fprintf(stderr,"ERROR: Phase lag model selected, but only %s was set in file %s.\n",options[OPT_TIDALTAU].cName,files->Infile[iBody+1].cIn);
      exit(EXIT_INPUT);
    }
    
    /* Verify output contains no CTL-specific parameters */ 
    
    if (files->Outfile[iBody].iNumCols > 0) {
      for (iCol=0;iCol<files->Outfile[iBody].iNumCols;iCol++) {
	
	if (memcmp(files->Outfile[iBody].caCol[iCol],output[OUT_TIDALQ].cName,strlen(output[OUT_TIDALQ].cName)) == 0) {
	  if (control->Io.iVerbose >= VERBINPUT) 
	    fprintf(stderr,"ERROR: Time lag model selected; output %s is not allowed.\n",output[OUT_TIDALQ].cName);
	  /* Must find file that declares tidel model */
	  iTideFile = fiTideFile(options[OPT_TIDEMODEL].iLine,files->iNumInputs);
	  DoubleLineExit(options[OPT_TIDEMODEL].cFile[iTideFile],options[OPT_OUTPUTORDER].cFile[iBody+1],options[OPT_TIDEMODEL].iLine[iTideFile],options[OPT_OUTPUTORDER].iLine[iBody+1]);
	}
      }
    }
    /* XXX Should re-"null" the outputs */
  }
  
  /* Everything OK, assign Updates */
  
  for (iPert=0;iPert<body[iBody].iTidePerts;iPert++) {
    
    /* Obliquity */
    InitializeOblEqtide(body,update,iBody,iPert);
    fnUpdate[iBody][update[iBody].iObl][update[iBody].iaOblEqtide[iPert]] = &fdCPLDobliquityDt;
    
    /* Rotation Rate */
    InitializeRotEqtide(body,update,iBody,iPert);
    fnUpdate[iBody][update[iBody].iRot][update[iBody].iaRotEqtide[iPert]] = &fdCPLDrotrateDt;
    
    /* Internal Energy
    InitializeIsotopeEqtide(body,update,iBody,iPert);
    fnUpdate[iBody][update[iBody].iIntEn][update[iBody].iaIntEnEqtide[iPert]] = &fdCPLDrotrateDt;
    */
  }  
  
  /* Is this the secondary body, and hence we assign da/dt and de/dt? */
  if (!bPrimary(body,iBody)) {
    /* Semi-major axis */
    InitializeSemiEqtide(body,update,iBody);
    fnUpdate[iBody][update[iBody].iSemi][update[iBody].iSemiEqtide] = &fdCPLDsemiDt;
    
    /* Eccentricity */
    InitializeEccEqtide(body,update,iBody);
    fnUpdate[iBody][update[iBody].iEcc][update[iBody].iEccEqtide] = &fdCPLDeccDt;
  }

  /* Malloc body memory 
     N.B. that space is allocated for all planets, even though only
     iTidePerts are actually modeled. This deicision makes coding 
     the derivatives easier. iaBody can point to the element of the 
     body struct, and non-perturbing body elements are never touched.
     The alternative is to use a new array, maybe iIndex, that 
     connects the element # in the body struct to the element number
     in the TidalZ array. That seems too cumbersome to me, but this 
     solution definitely wastes memory. 
  */

  body[iBody].iTidalEpsilon = malloc(control->Evolve.iNumBodies*sizeof(int*));
  for (iPert=0;iPert<control->Evolve.iNumBodies;iPert++)
    body[iBody].iTidalEpsilon[iPert]=malloc(10*sizeof(int));
  control->Evolve.fnAuxProps[iBody][iModule]=&PropertiesCPL;

  /* Now remove output options unique to CTL. This will prevent segmentation
     faults as memory will not be allocated to some parameters unless CTL
     is chosen. */
  output[OUT_TIDALTAU].iNum = 0;
}

/** Verify all arguments to saTidePerturbers. This subroutine will called 
   from each body using module eqtide, but we must make sure that each pair 
   of perturbing bodies points to each other, so we must loop through verify 
   all the bodies at the same time. This means all these lines will be 
   repeated for each tidally evolving body. But, if it's verified the first 
   time, it should verify every time! */

void VerifyPerturbersEqtide(BODY *body,FILES *files,OPTIONS *options,UPDATE *update,int iNumBodies,int iBody) {
  int iPert,iBodyPert,iVar,ok;
  int bFound[iNumBodies];

  for (iBody=0;iBody<iNumBodies;iBody++) {
    
    if (body[iBody].iTidePerts > 0) {
      for (iPert=0;iPert<body[iBody].iTidePerts;iPert++) {
	bFound[iPert] = 0;
	for (iBodyPert=0;iBodyPert<iNumBodies;iBodyPert++) {
	  if (iBodyPert != iBody) {
	    if (memcmp(body[iBody].saTidePerts[iPert],body[iBodyPert].cName,sizeof(body[iBody].saTidePerts[iPert])) == 0) {
	      /* This parameter contains the body # of the "iPert-th" 
		 tidal perturber */
	      body[iBody].iaTidePerts[iPert]=iBodyPert;
	      bFound[iPert]=1;
	    }
	  }
	}
      }
      
      /* Were all tidal perturbers identified? */
      ok=1;
      for (iPert=0;iPert<body[iBody].iTidePerts;iPert++) {
	if (bFound[iPert] == 0) {
	  fprintf(stderr,"ERROR: Unknown tidal perturber to body %s: %s\n",body[iBody].cName,body[iBody].saTidePerts[iPert]);
	  fprintf(stderr,"\tFile: %s, Line: %d\n",options[OPT_TIDEPERTS].cFile[iBody+1],options[OPT_TIDEPERTS].iLine[iBody+1]);
	  ok=0;
	}
      }
      
      /* Was the same perturber listed multiple times? */
      
      for (iPert=0;iPert<body[iBody].iTidePerts;iPert++) {
	for (iBodyPert=iPert+1;iBodyPert<body[iBody].iTidePerts;iBodyPert++) {
	  if (body[iBody].iaTidePerts[iPert] == body[iBody].iaTidePerts[iBodyPert]) {
	    fprintf(stderr,"ERROR: Body %s listed mulitple times to argument %s.\n",body[iBody].saTidePerts[iPert],options[OPT_TIDEPERTS].cName);
	    fprintf(stderr,"\tFile: %s, Line: %d\n",options[OPT_TIDEPERTS].cFile[iBody+1],options[OPT_TIDEPERTS].iLine[iBody+1]);
	    ok=0;
	  }
	}
      }
      
      if (!(body[body[iBody].iaTidePerts[iPert]].bEqtide)) {
	fprintf(stderr,"ERROR: Eqtide called for body %s, but option %s not set.\n",body[iBody].cName,options[OPT_TIDEPERTS].cName);
	ok=0;
      }
      if (!ok)
	exit(EXIT_INPUT);
    }
  }

  /* All entries to saTidePerts are known bodies, does each point to the other? 
     Exomoon ready! */
  for (iBody=0;iBody<iNumBodies;iBody++) {
    ok=0;
    for (iPert=0;iPert<body[iBody].iTidePerts;iPert++) {
      for (iBodyPert=0;iBodyPert<body[body[iBody].iaTidePerts[iPert]].iTidePerts;iBodyPert++) {
	if (iBody == body[body[iBody].iaTidePerts[iPert]].iaTidePerts[iBodyPert])
	  /* Match */
	  ok=1;
      }
      if (!ok) {
	fprintf(stderr,"ERROR: %s tidally perturbs %s, but %s does NOT tidally perturb %s\n",body[iBody].cName,body[body[iBody].iaTidePerts[iPert]].cName,body[body[iBody].iaTidePerts[iPert]].cName,body[iBody].cName);
	fprintf(stderr,"\tFile: %s, Line: %d\n",files->Infile[iBody+1].cIn,options[OPT_TIDEPERTS].iLine[iBody+1]);
	fprintf(stderr,"\tFile: %s, Line: %d\n",files->Infile[body[iBody].iaTidePerts[iPert]+1].cIn,options[OPT_TIDEPERTS].iLine[iPert+1]);
	exit(EXIT_INPUT);
      }
    }
  }
}

int fiGetModuleIntEqtide(UPDATE *update,int iBody) {
  int iModule;

  for (iModule=0;iModule<update[iBody].iNumModules;iModule++) {
    if (update->iaModule[iModule] == EQTIDE)
      return iModule;
  }

  fprintf(stderr,"ERROR: Eqtide not found for body #%d.\n",iBody);
  exit(1);
}

void VerifyTideModel(CONTROL *control,FILES *files,OPTIONS *options) {
  int iFile,iFound=0;
  char cTmp[8];

  for (iFile=0;iFile<files->iNumInputs;iFile++) {
    if (options[OPT_TIDEMODEL].iLine[iFile] >= 0)
      iFound++;
  }

  if (iFound > 1) {
    if (control->Io.iVerbose > VERBERR) {
      fprintf(stderr,"ERROR: Option %s set multiple times.\n",options[OPT_TIDEMODEL].cName);
      for (iFile=0;iFile<files->iNumInputs;iFile++) {
	if (options[OPT_TIDEMODEL].iLine[iFile] >= 0)
	  fprintf(stderr,"\tFile %s, Line: %d\n",files->Infile[0].cIn,options[OPT_TIDEMODEL].iLine[iFile]);
      }
    }
    exit(EXIT_INPUT);
  }

  if (iFound == 0) {
    strcpy(cTmp,options[OPT_TIDEMODEL].cDefault);
    if (!memcmp(sLower(cTmp),"p2",2)) {
      control->Evolve.iEqtideModel = CPL;
    } else if (!memcmp(sLower(cTmp),"t8",2)) {
      control->Evolve.iEqtideModel = CTL;
    }
    if (control->Io.iVerbose >= VERBINPUT) 
      fprintf(stderr,"WARNING: %s not set in any file, defaulting to %s.\n",options[OPT_TIDEMODEL].cName,options[OPT_TIDEMODEL].cDefault);

    /* Chicanery. Since I only want this set once, I will
       make it seem like the user set it. */
    options[OPT_TIDEMODEL].iLine[0] = 1;
  }  
}


void VerifyEqtide(BODY *body,CONTROL *control,FILES *files,OPTIONS *options,OUTPUT *output,SYSTEM *system,UPDATE *update,fnUpdateVariable ***fnUpdate,int iBody,int iModule) {
  //int iModule;

  /* This function only called if Eqtide is active for this body */

  /* Get module number */
  //iModule = fdGetModuleIntEqtide(update,iBody);

  VerifyTideModel(control,files,options);

  VerifyPerturbersEqtide(body,files,options,update,control->Evolve.iNumBodies,iBody);

  /* Verify input set correctly and assign update functions */
  if (control->Evolve.iEqtideModel == CTL)
    VerifyCTL(body,control,files,options,output,update,fnUpdate,iBody,iModule);
  
  if (control->Evolve.iEqtideModel == CPL)
    VerifyCPL(body,control,files,options,output,update,fnUpdate,iBody,iModule);

  body[iBody].dTidalZ=malloc(body[iBody].iTidePerts*sizeof(double));
  body[iBody].dTidalChi=malloc(body[iBody].iTidePerts*sizeof(double));
  control->fnForceBehavior[iBody][iModule]=&ForceBehaviorEqtide;
  control->Evolve.fnBodyCopy[iBody][iModule]=&BodyCopyEqtide;
}

/**************** EQTIDE Update ***************/

void InitializeUpdateEqtide(BODY *body,UPDATE *update,int iBody) {
  /* All active bodies can have their obliquity and rotation tracked. */
  update[iBody].iNumObl += body[iBody].iTidePerts;
  update[iBody].iNumRot += body[iBody].iTidePerts;;
  update[iBody].iNumVars += 2;
  
  /* Eqtide is complicated by the possibility that 1 body could be perturbed 
     by multiple others. saEqtidePertubers is the list of those bodies 
     which are tidally interacting with it, and body->iaTidePert contains
     the body #s which are the perturbers. For now, the higher body number
     always carries a and e. In other words, right now only 1 central body
     is allowed. The addition of exomoons will make this more complicated.
  */
  
  //if (!bPrimary(body,iBody)) {
  if (iBody > 0) {
    update[iBody].iNumSemi++;
    update[iBody].iNumEcc++;
    update[iBody].iNumVars += 2;
  }
}

void FinalizeUpdateEccEqtide(BODY *body,UPDATE *update,int *iEqn,int iVar,int iBody) {
  update[iBody].iaModule[iVar][*iEqn] = EQTIDE;
  update[iBody].iEccEqtide=*iEqn;
  (*iEqn)++;
}

/*
void FinalizeUpdateIntEnEqtide(BODY *body,UPDATE *update,int *iEqn,int iVar,int iBody) {
  int iPert;

   Multiple bodies could be tidally perturbing iBody. 
  update[iBody].padDIntEnDtEqtide = malloc(body[iBody].iTidePerts*sizeof(double*));
  update[iBody].iaIntEnEqtide = malloc(body[iBody].iTidePerts*sizeof(int));
  for (iPert=0;iPert<body[iBody].iTidePerts;iPert++) {
    update[iBody].iaModule[iVar][*iEqn] = EQTIDE;
    update[iBody].iaIntEnEqtide[iPert] = *iEqn;
    (*iEqn)++;
  }
}

*/

void FinalizeUpdateOblEqtide(BODY *body,UPDATE *update,int *iEqn,int iVar,int iBody) {
  int iPert;

  update[iBody].padDoblDtEqtide = malloc(body[iBody].iTidePerts*sizeof(double*));
  update[iBody].iaOblEqtide = malloc(body[iBody].iTidePerts*sizeof(int));
  for (iPert=0;iPert<body[iBody].iTidePerts;iPert++) {
    update[iBody].iaModule[iVar][*iEqn] = EQTIDE;
    update[iBody].iaOblEqtide[iPert] = (*iEqn)++;
  }
}

void FinalizeUpdateRotEqtide(BODY *body,UPDATE *update,int *iEqn,int iVar,int iBody) {
  int iPert;

  update[iBody].padDrotDtEqtide = malloc(body[iBody].iTidePerts*sizeof(double*));
  update[iBody].iaRotEqtide = malloc(body[iBody].iTidePerts*sizeof(int));
  for (iPert=0;iPert<body[iBody].iTidePerts;iPert++) {
    update[iBody].iaModule[iVar][*iEqn] = EQTIDE;
    update[iBody].iaRotEqtide[iPert] = (*iEqn)++;
  }
}

void FinalizeUpdateSemiEqtide(BODY *body,UPDATE *update,int *iEqn,int iVar,int iBody) {
  update[iBody].iaModule[iVar][*iEqn] = EQTIDE;
  update[iBody].iSemiEqtide = *iEqn;
  (*iEqn)++;
}


/***************** EQTIDE Halts *****************/

/* Double Synchronous? */

/* How is this handled for multi-planet systems? XXX */
int HaltDblSync(BODY *body,EVOLVE *evolve,HALT *halt,IO *io,UPDATE *update,int iBody) {
  /* Forbidden if iNumBodies > 2 XXX Add to VerifyHalts */

  /* dMeanMotion set by call to TidalProperties in Evolve() */
  if (halt->bDblSync && (body[0].dRotRate == body[1].dMeanMotion) && (body[1].dRotRate == body[1].dMeanMotion)) {
    /* XXX Check bForceEqSpin, too? */
    if (io->iVerbose >= VERBPROG) {
      printf("HALT: Double Synchronous at ");
      fprintd(stdout,evolve->dTime/YEARSEC,io->iSciNot,io->iDigits);
      printf(" years.\n");
    }
    return 1;
  }

  return 0;
}  

/* Tide-locked? */
int HaltTideLock(BODY *body,EVOLVE *evolve,HALT *halt,IO *io,UPDATE *update,int iBody) {
  /* Forbidden for body 0 if iNumBodies > 2 XXX Add to VerifyHalts*/

  if ((body[iBody].dRotRate == body[iBody].dMeanMotion) && halt->bTideLock) {
    if (io->iVerbose >= VERBPROG) {
      printf("HALT: %s tide-locked at ",body[iBody].cName);
      fprintd(stdout,evolve->dTime/YEARSEC,io->iSciNot,io->iDigits);
      printf(" years.\n");
    }
    return 1;
  }

  return 0;
}

/* Synchronous Rotation? */
int HaltSyncRot(BODY *body,EVOLVE *evolve,HALT *halt,IO *io,UPDATE *update,int iBody) {
  /* Forbidden for body 0 if iNumBodies > 2 XXX Add to VerifyHalts */

  if (halt->bSync && (body[iBody].dRotRate == body[iBody].dMeanMotion)) {
    if (io->iVerbose >= VERBPROG) {
      printf("HALT: %s's rotation is synchronous (e = ",body[iBody].cName);
      fprintd(stdout,body[iBody].dEcc,io->iSciNot,io->iDigits);
      printf(") at ");
      fprintd(stdout,evolve->dTime/YEARSEC,io->iSciNot,io->iDigits);
      printf(" years.\n");
    }
    return 1;
  }

  return 0;
}

void CountHaltsEqtide(HALT *halt,int *iNumHalts) {
  if (halt->bDblSync)
    (*iNumHalts)++;
  if (halt->bTideLock)
    (*iNumHalts)++;
  if (halt->bSync)
    (*iNumHalts)++;
}

void VerifyHaltEqtide(BODY *body,CONTROL *control,OPTIONS *options,int iBody,int *iHalt) {

  if (control->Halt[iBody].bDblSync) {
    if (control->Evolve.iNumBodies > 2) {
      fprintf(stderr,"ERROR: Cannot set %s for systems with more than 2 bodies.\n",options[OPT_HALTDBLSYNC].cName);
      DoubleLineExit(options[OPT_BODYFILES].cFile[0],options[OPT_HALTDBLSYNC].cFile[iBody+1],options[OPT_BODYFILES].iLine[0],options[OPT_HALTDBLSYNC].iLine[iBody+1]);
      exit(EXIT_INPUT);
    } else
      control->fnHalt[iBody][(*iHalt)++] = &HaltDblSync;
  }
  if (control->Halt[iBody].bTideLock) {
    if (control->Evolve.iNumBodies > 2 && iBody == 0) {
      fprintf(stderr,"ERROR: Cannot set %s's %s for systems with more than 2 bodies.\n",body[iBody].cName,options[OPT_HALTTIDELOCK].cName);
      DoubleLineExit(options[OPT_BODYFILES].cFile[0],options[OPT_HALTTIDELOCK].cFile[iBody+1],options[OPT_BODYFILES].iLine[0],options[OPT_HALTTIDELOCK].iLine[iBody+1]);
      exit(EXIT_INPUT);
    } else
      control->fnHalt[iBody][(*iHalt)++] = &HaltTideLock;
  }
  if (control->Halt[iBody].bSync) {
    if (control->Evolve.iNumBodies > 2 && iBody == 0) {
      fprintf(stderr,"ERROR: Cannot set %s's %s for systems with more than 2 bodies.\n",body[iBody].cName,options[OPT_HALTSYNCROT].cName);
      DoubleLineExit(options[OPT_BODYFILES].cFile[0],options[OPT_HALTSYNCROT].cFile[iBody+1],options[OPT_BODYFILES].iLine[0],options[OPT_HALTSYNCROT].iLine[iBody+1]);
      exit(EXIT_INPUT);
    } else
    control->fnHalt[iBody][(*iHalt)++] = &HaltSyncRot;
  }
}

/************* EQTIDE Outputs ******************/

/* 
 * B
 */

void WriteBodyDsemiDtEqtide(BODY *body,CONTROL *control,OUTPUT *output,SYSTEM *system,UNITS *units,UPDATE *update,int iBody,double *dTmp,char cUnit[]) {
  int iPert;

  if (iBody == 0) 
    iPert=1;
  else
    iPert=0;
  /* XXX Broken */

  if (control->Evolve.iEqtideModel == CPL) 
    *dTmp = fdCPLDsemiDtBody(body[iBody],body[iPert].dMass,body[1].dSemi,body[1].dEcc);
  else if (control->Evolve.iEqtideModel == CTL) 
    *dTmp = fdCTLDsemiDtBody(body[iBody],body[iPert].dMass,body[1].dSemi,body[1].dEcc,body[iBody].dObliquity,body[iBody].dRotRate);
		 
  if (output->bDoNeg[iBody]) {
    *dTmp *= output->dNeg;
    strcpy(cUnit,output->cNeg);
  } else {
    *dTmp *= fdUnitsTime(units->iTime)/fdUnitsLength(units->iLength);
    fsUnitsVel(units,cUnit);
  }
}

void WriteBodyDeccDtEqtide(BODY *body,CONTROL *control,OUTPUT *output,SYSTEM *system,UNITS *units,UPDATE *update,int iBody,double *dTmp,char cUnit[]) {
  int iPert;

  if (iBody == 0) 
    iPert=1;
  else
    iPert=0;

  /* XXX Broken */

  if (control->Evolve.iEqtideModel == CPL) 
    *dTmp = fdCPLDeccDtBody(body[iBody],body[iPert].dMass,body[1].dSemi,body[1].dEcc);
  else
    *dTmp = fdCTLDeccDtBody(body[iBody],body[iPert].dMass,body[1].dSemi,body[1].dEcc);

  if (output->bDoNeg[iBody]) {
    *dTmp *= output->dNeg;
    strcpy(cUnit,output->cNeg);
  } else {
    *dTmp *= fdUnitsTime(units->iTime);
    fsUnitsRate(units->iTime,cUnit);
  }
}

void WriteDOblDtEqtide(BODY *body,CONTROL *control,OUTPUT *output,SYSTEM *system,UNITS *units,UPDATE *update,int iBody,double *dTmp,char cUnit[]) {
  double dFoo;
  int iPert;

  /* Ensure that we don't overwrite pdDoblDt */
  dFoo = 0;
  for (iPert=0;iPert<body[iBody].iTidePerts;iPert++) 
    dFoo += *(update[iBody].padDoblDtEqtide[iPert]);

  *dTmp = dFoo;

  if (output->bDoNeg[iBody]) {
    *dTmp *= output->dNeg;
    strcpy(cUnit,output->cNeg);
  } else {
    *dTmp *= fdUnitsTime(units->iTime)/fdUnitsAngle(units->iAngle);
    fsUnitsAngRate(units,cUnit);
  }
}

void WriteDSemiDtEqtide(BODY *body,CONTROL *control,OUTPUT *output,SYSTEM *system,UNITS *units,UPDATE *update,int iBody,double *dTmp,char cUnit[]) {
  double dDeriv;

  /* Ensure that we don't overwrite pdDsemiDt */
  dDeriv = *(update[iBody].pdDsemiDtEqtide); 
  *dTmp = dDeriv;

  if (output->bDoNeg[iBody]) {
    *dTmp *= output->dNeg;
    strcpy(cUnit,output->cNeg);
  } else {
    *dTmp *= fdUnitsTime(units->iTime)/fdUnitsLength(units->iLength);
    fsUnitsVel(units,cUnit);
  }
}

void WriteDEccDtEqtide(BODY *body,CONTROL *control,OUTPUT *output,SYSTEM *system,UNITS *units,UPDATE *update,int iBody,double *dTmp,char cUnit[]) {
  double dDeriv;
  
  /* Ensure that we don't overwrite pdDeccDt */
  dDeriv = *(update[iBody].pdDeccDtEqtide); 
  *dTmp = dDeriv;

  if (output->bDoNeg[iBody]) {
    *dTmp *= output->dNeg;
    strcpy(cUnit,output->cNeg);
  } else {
    *dTmp *= fdUnitsTime(units->iTime);
    fsUnitsRate(units->iTime,cUnit);
  }
}

void WriteDMeanMotionDtEqtide(BODY *body,CONTROL *control,OUTPUT *output,SYSTEM *system,UNITS *units,UPDATE *update,int iBody,double *dTmp,char cUnit[]) {

  *dTmp = -1.5*pow(BIGG*(body[0].dMass+body[iBody].dMass)/pow(body[iBody].dSemi,5),0.5)*(*(update[iBody].pdDsemiDtEqtide));

  if (output->bDoNeg[iBody]) {
    *dTmp *= output->dNeg;
    strcpy(cUnit,output->cNeg);
  } else {
    *dTmp *= fdUnitsTime(units->iTime)/fdUnitsLength(units->iLength);
    fsUnitsRate(units->iTime,cUnit);
    strcat(cUnit,"^2");
  }
}

void WriteDOrbPerDtEqtide(BODY *body,CONTROL *control,OUTPUT *output,SYSTEM *system,UNITS *units,UPDATE *update,int iBody,double *dTmp,char cUnit[]) {

  *dTmp = 1.5*pow(4*PI*PI*body[iBody].dSemi/(BIGG*(body[0].dMass+body[iBody].dMass)),0.5)*(*(update[iBody].pdDsemiDtEqtide));

  if (output->bDoNeg[iBody]) {
    *dTmp *= output->dNeg;
    strcpy(cUnit,output->cNeg);
  } else {
    *dTmp *= fdUnitsTime(units->iTime)/fdUnitsLength(units->iLength);
    sprintf(cUnit,"");
  }
}

void WriteDRotPerDtEqtide(BODY *body,CONTROL *control,OUTPUT *output,SYSTEM *system,UNITS *units,UPDATE *update,int iBody,double *dTmp,char cUnit[]) {
  double dDeriv;
  int iPert;

  /* Ensure that we don't overwrite pdDrotDt */
  dDeriv=0;
  for (iPert=0;iPert<body[iBody].iTidePerts;iPert++) 
    dDeriv += *(update[iBody].padDrotDtEqtide[iPert]);

  /* Multiply by dP/domega to get dP/dt */
  *dTmp = dDeriv * (-2*PI/(body[iBody].dRotRate*body[iBody].dRotRate));
  if (output->bDoNeg[iBody]) {
    *dTmp *= output->dNeg;
    strcpy(cUnit,output->cNeg);
  }  else {
    strcpy(cUnit,"");
  }
}

void WriteDRotRateDtEqtide(BODY *body,CONTROL *control,OUTPUT *output,SYSTEM *system,UNITS *units,UPDATE *update,int iBody,double *dTmp,char cUnit[]) {
  double dDeriv;
  int iPert;

  /* Ensure that we don't overwrite pdDrotDt */
  dDeriv=0;
  for (iPert=0;iPert<body[iBody].iTidePerts;iPert++) 
    dDeriv += *(update[iBody].padDrotDtEqtide[iPert]);
  
  *dTmp = dDeriv;

  if (output->bDoNeg[iBody]) {
    *dTmp *= output->dNeg;
    strcpy(cUnit,output->cNeg);
  }  else {
    *dTmp *= fdUnitsTime(units->iTime)*fdUnitsTime(units->iTime);
    fsUnitsRate(units->iTime,cUnit);
    strcat(cUnit,"^2");
  }
}

/*
 * E
 */

void WriteEccTimescaleEqtide(BODY *body,CONTROL *control,OUTPUT *output,SYSTEM *system,UNITS *units,UPDATE *update,int iBody,double *dTmp,char cUnit[]) {
  *dTmp = fdTimescale(body[iBody].dEcc,*(update[iBody].pdDeccDtEqtide));

  if (output->bDoNeg[iBody]) {
    *dTmp *= output->dNeg;
    strcpy(cUnit,output->cNeg);
  } else {
    *dTmp *= fdUnitsTime(units->iTime);
    fsUnitsTime(units->iTime,cUnit);
  }
}

void WriteEqRotPer(BODY *body,CONTROL *control,OUTPUT *output,SYSTEM *system,UNITS *units,UPDATE *update,int iBody,double *dTmp,char cUnit[]) {
  *dTmp = fdFreqToPer(fdEqRotRate(body[iBody],body[iBody].dMeanMotion,body[iBody].dEcc,control->Evolve.iEqtideModel,control->Evolve.bDiscreteRot));

  if (output->bDoNeg[iBody]) {
    *dTmp *= output->dNeg;
    strcpy(cUnit,output->cNeg);
  }  else {
    *dTmp /= fdUnitsTime(units->iTime);
    fsUnitsTime(units->iTime,cUnit);
  }
}

void WriteEqRotPerCont(BODY *body,CONTROL *control,OUTPUT *output,SYSTEM *system,UNITS *units,UPDATE *update,int iBody,double *dTmp,char cUnit[]) {
  *dTmp = fdFreqToPer(fdCPLEqRotRateCont(body[iBody].dMeanMotion,body[iBody].dEcc));

  if (output->bDoNeg[iBody]) {
    *dTmp *= output->dNeg;
    strcpy(cUnit,output->cNeg);
  } else {
    *dTmp /= fdUnitsTime(units->iTime);
    fsUnitsTime(units->iTime,cUnit);
  }
}

void WriteEqRotPerDiscrete(BODY *body,CONTROL *control,OUTPUT *output,SYSTEM *system,UNITS *units,UPDATE *update,int iBody,double *dTmp,char cUnit[]) {
  *dTmp = fdFreqToPer(fdCPLEqRotRateDiscrete(body[iBody].dMeanMotion,body[iBody].dEcc));

  if (output->bDoNeg[iBody]) {
    *dTmp *= output->dNeg;
    strcpy(cUnit,output->cNeg);
  } else {
    *dTmp /= fdUnitsTime(units->iTime);
    fsUnitsTime(units->iTime,cUnit);
  }
}

void WriteEqRotRate(BODY *body,CONTROL *control,OUTPUT *output,SYSTEM *system,UNITS *units,UPDATE *update,int iBody,double *dTmp,char cUnit[]) {
  *dTmp = fdEqRotRate(body[iBody],body[1].dMeanMotion,body[1].dEcc,control->Evolve.iEqtideModel,control->Evolve.bDiscreteRot);

  if (output->bDoNeg[iBody]) {
    *dTmp *= output->dNeg;
    strcpy(cUnit,output->cNeg);
  } else {
    *dTmp *= fdUnitsTime(units->iTime);
    fsUnitsRate(units->iTime,cUnit);
  }
}

void WriteEqRotRateCont(BODY *body,CONTROL *control,OUTPUT *output,SYSTEM *system,UNITS *units,UPDATE *update,int iBody,double *dTmp,char cUnit[]) {
  /* XXX Broken -- needs to allow for multiple bodies */
  *dTmp = fdCPLEqRotRateCont(body[1].dMeanMotion,body[1].dEcc);

  if (output->bDoNeg[iBody]) {
    *dTmp *= output->dNeg;
    strcpy(cUnit,output->cNeg);
  } else {
    *dTmp *= fdUnitsTime(units->iTime);
    fsUnitsRate(units->iTime,cUnit);
  }
}

void WriteEqRotRateDiscrete(BODY *body,CONTROL *control,OUTPUT *output,SYSTEM *system,UNITS *units,UPDATE *update,int iBody,double *dTmp,char cUnit[]) {
  /* XXX Broken -- needs to allow for multiple bodies */
  *dTmp = fdCPLEqRotRateDiscrete(body[1].dMeanMotion,body[1].dEcc);

  if (output->bDoNeg[iBody]) {
    *dTmp *= output->dNeg;
    strcpy(cUnit,output->cNeg);
  } else {
    *dTmp *= fdUnitsTime(units->iTime);
    fsUnitsRate(units->iTime,cUnit);
  }      
}

/*
 * G
 */

void WriteGammaOrb(BODY *body,CONTROL *control,OUTPUT *output,SYSTEM *system,UNITS *units,UPDATE *update,int iBody,double *dTmp,char cUnit[]) {
  
  /* Broken XXX */

  *dTmp = fdGammaOrb(body[1].dEcc,body[iBody].dObliquity,body[iBody].iTidalEpsilon[0]);

  /* Negative option? */
  strcat(cUnit,"cgs");
}

void WriteGammaRot(BODY *body,CONTROL *control,OUTPUT *output,SYSTEM *system,UNITS *units,UPDATE *update,int iBody,double *dTmp,char cUnit[]) {

  /* XXX Broken */

  *dTmp = fdGammaRot(body[1].dEcc,body[iBody].dObliquity,body[iBody].iTidalEpsilon[0]);

  /* Negative option? */
  strcat(cUnit,"cgs");
}

void WriteOblTimescaleEqtide(BODY *body,CONTROL *control,OUTPUT *output,SYSTEM *system,UNITS *units,UPDATE *update,int iBody,double *dTmp,char cUnit[]) {
  *dTmp = fdTimescaleMulti(body[iBody].dObliquity,*(update[iBody].padDoblDtEqtide),body[iBody].iTidePerts);

  if (output->bDoNeg[iBody]) {
    *dTmp *= output->dNeg;
    strcpy(cUnit,output->cNeg);
  } else {
    *dTmp *= fdUnitsTime(units->iTime);
    fsUnitsTime(units->iTime,cUnit);
  }
}

void WriteRotTimescaleEqtide(BODY *body,CONTROL *control,OUTPUT *output,SYSTEM *system,UNITS *units,UPDATE *update,int iBody,double *dTmp,char cUnit[]) {
  *dTmp = fdTimescaleMulti(body[iBody].dRotRate,*(update[iBody].padDrotDtEqtide),body[iBody].iTidePerts);

  if (output->bDoNeg[iBody]) {
    *dTmp *= output->dNeg;
    strcpy(cUnit,output->cNeg);
  } else {
    *dTmp *= fdUnitsTime(units->iTime);
    fsUnitsTime(units->iTime,cUnit);
  }
}

/*
 *S 
 */

void WriteSemiTimescaleEqtide(BODY *body,CONTROL *control,OUTPUT *output,SYSTEM *system,UNITS *units,UPDATE *update,int iBody,double *dTmp,char cUnit[]) {
  /* XXX Broken -- needs to allow for multiple bodies */
  *dTmp = fdTimescale(body[1].dSemi,*(update[1].pdDsemiDtEqtide));

  if (output->bDoNeg[iBody]) {
    *dTmp *= output->dNeg;
    strcpy(cUnit,output->cNeg);
  } else {
    *dTmp *= fdUnitsTime(units->iTime);
    fsUnitsTime(units->iTime,cUnit);
  }
}

/*
 * T
 */

void WritePowerEqtide(BODY *body,CONTROL *control,OUTPUT *output,SYSTEM *system,UNITS *units,UPDATE *update,int iBody,double *dTmp,char cUnit[]) {
  /* Get total tidal power */
  *dTmp = fdTidePower(body,system,update,iBody,control->Evolve.iEqtideModel);

  if (output->bDoNeg[iBody]) {
    *dTmp *= output->dNeg;
    strcpy(cUnit,output->cNeg);
  } else {
    *dTmp /= fdUnitsPower(units->iTime,units->iMass,units->iLength);
    fsUnitsPower(units,cUnit);
  }
}

void WriteEnergyFluxEqtide(BODY *body,CONTROL *control,OUTPUT *output,SYSTEM *system,UNITS *units,UPDATE *update,int iBody,double *dTmp,char cUnit[]) {
  /* Get total tidal surface energy flux */
  *dTmp = fdSurfEnFluxEqtide(body,system,update,iBody,control->Evolve.iEqtideModel);

  if (output->bDoNeg[iBody]) {
    *dTmp *= output->dNeg;
    strcpy(cUnit,output->cNeg);
  } else {
    *dTmp /= fdUnitsEnergyFlux(units->iTime,units->iMass,units->iLength);
    fsUnitsEnergyFlux(units,cUnit);
  }
}

void WriteTidalQ(BODY *body,CONTROL *control,OUTPUT *output,SYSTEM *system,UNITS *units,UPDATE *update,int iBody,double *dTmp,char cUnit[]) {

  *dTmp = body[iBody].dTidalQ;
  strcpy(cUnit,"");
}

void WriteTidalTau(BODY *body,CONTROL *control,OUTPUT *output,SYSTEM *system,UNITS *units,UPDATE *update,int iBody,double *dTmp,char cUnit[]) {
  *dTmp = body[iBody].dTidalTau;

  if (output->bDoNeg[iBody]) {
    *dTmp *= output->dNeg;
    strcpy(cUnit,output->cNeg);
  } else {
    *dTmp /= fdUnitsTime(units->iTime);
    fsUnitsTime(units->iTime,cUnit);
  }
}

void WriteTideLock(BODY *body,CONTROL *control,OUTPUT *output,SYSTEM *system,UNITS *units,UPDATE *update,int iBody,double *dTmp,char cUnit[]) {

  *dTmp = control->Evolve.bForceEqSpin[iBody];
  strcat(cUnit,"");
}

void InitializeOutputEqtide(OUTPUT *output,fnWriteOutput fnWrite[]) {

  sprintf(output[OUT_BODYDSEMIDTEQTIDE].cName,"BodyDsemiDtEqtide");
  sprintf(output[OUT_BODYDSEMIDTEQTIDE].cDescr,"Body's Contribution to dSemi/dt in EQTIDE");
  sprintf(output[OUT_BODYDSEMIDTEQTIDE].cNeg,"AU/Gyr");
  output[OUT_BODYDSEMIDTEQTIDE].bNeg = 1;
  output[OUT_BODYDSEMIDTEQTIDE].dNeg = YEARSEC*1e9/AUCM;
  output[OUT_BODYDSEMIDTEQTIDE].iNum = 1;
  fnWrite[OUT_BODYDSEMIDTEQTIDE] = &WriteBodyDsemiDtEqtide;
  
  sprintf(output[OUT_BODYDECCDTEQTIDE].cName,"BodyDeccDt");
  sprintf(output[OUT_BODYDECCDTEQTIDE].cDescr,"Body's Contribution to dEcc/dt in EQTIDE");
  sprintf(output[OUT_BODYDECCDTEQTIDE].cNeg,"/Gyr");
  output[OUT_BODYDECCDTEQTIDE].bNeg = 1;
  output[OUT_BODYDECCDTEQTIDE].dNeg = YEARSEC*1e9;
  output[OUT_BODYDECCDTEQTIDE].iNum = 1;
  fnWrite[OUT_BODYDECCDTEQTIDE] = &WriteBodyDeccDtEqtide;

  sprintf(output[OUT_DOBLDTEQTIDE].cName,"DOblDtEqtide");
  sprintf(output[OUT_DOBLDTEQTIDE].cDescr,"Time Rate of Change of Obliquity in EQTIDE");
  sprintf(output[OUT_DOBLDTEQTIDE].cNeg,"deg/Gyr");
  output[OUT_DOBLDTEQTIDE].bNeg = 1;
  output[OUT_DOBLDTEQTIDE].dNeg = YEARSEC*1e9/DEGRAD;
  output[OUT_DOBLDTEQTIDE].iNum = 1;
  fnWrite[OUT_DOBLDTEQTIDE] = &WriteDOblDtEqtide;
  
  sprintf(output[OUT_DSEMIDTEQTIDE].cName,"DsemiDtEqtide");
  sprintf(output[OUT_DSEMIDTEQTIDE].cDescr,"Total da/dt in EQTIDE");
  sprintf(output[OUT_DSEMIDTEQTIDE].cNeg,"AU/Gyr");
  output[OUT_DSEMIDTEQTIDE].bNeg = 1;
  output[OUT_DSEMIDTEQTIDE].dNeg = YEARSEC*1e9/AUCM;
  output[OUT_DSEMIDTEQTIDE].iNum = 1;
  fnWrite[OUT_DSEMIDTEQTIDE] = &WriteDSemiDtEqtide;
  
  sprintf(output[OUT_DECCDTEQTIDE].cName,"DeccDtEqtide");
  sprintf(output[OUT_DECCDTEQTIDE].cDescr,"Total de/dt in EQTIDE");
  sprintf(output[OUT_DECCDTEQTIDE].cNeg,"/Gyr");
  output[OUT_DECCDTEQTIDE].bNeg = 1;
  output[OUT_DECCDTEQTIDE].dNeg = YEARSEC*1e9;
  output[OUT_DECCDTEQTIDE].iNum = 1;
  fnWrite[OUT_DECCDTEQTIDE] = &WriteDEccDtEqtide;
  
  sprintf(output[OUT_DMMDTEQTIDE].cName,"DMeanMotionDtEqtide");
  sprintf(output[OUT_DMMDTEQTIDE].cDescr,"Total dMeanMotion/dt in EQTIDE");
  output[OUT_DMMDTEQTIDE].iNum = 1;
  fnWrite[OUT_DMMDTEQTIDE] = &WriteDMeanMotionDtEqtide;
  
  sprintf(output[OUT_DORBPERDTEQTIDE].cName,"DOrbPerDtEqtide");
  sprintf(output[OUT_DORBPERDTEQTIDE].cDescr,"Total dOrbPer/dt in EQTIDE");
  sprintf(output[OUT_DORBPERDTEQTIDE].cNeg,"days/Gyr");
  output[OUT_DORBPERDTEQTIDE].bNeg = 1;
  output[OUT_DORBPERDTEQTIDE].dNeg = YEARSEC*1e9/DAYSEC;
  output[OUT_DORBPERDTEQTIDE].iNum = 1;
  fnWrite[OUT_DORBPERDTEQTIDE] = &WriteDOrbPerDtEqtide;
  
  sprintf(output[OUT_DROTPERDTEQTIDE].cName,"DRotPerDtEqtide");
  sprintf(output[OUT_DROTPERDTEQTIDE].cDescr,"Time Rate of Change of Rotation Period in EQTIDE");
  sprintf(output[OUT_DROTPERDTEQTIDE].cNeg,"days/Myr");
  output[OUT_DROTPERDTEQTIDE].bNeg = 1;
  output[OUT_DROTPERDTEQTIDE].dNeg = DAYSEC/(YEARSEC*1e6);
  output[OUT_DROTPERDTEQTIDE].iNum = 1;
  fnWrite[OUT_DROTPERDTEQTIDE] = &WriteDRotPerDtEqtide;
  
  sprintf(output[OUT_DROTRATEDTEQTIDE].cName,"DRotRateDtEqtide");
  sprintf(output[OUT_DROTRATEDTEQTIDE].cDescr,"Time Rate of Change of Rotation Rate in EQTIDE");
  output[OUT_DROTRATEDTEQTIDE].bNeg = 0;
  output[OUT_DROTRATEDTEQTIDE].iNum = 1;
  fnWrite[OUT_DROTRATEDTEQTIDE] = &WriteDRotRateDtEqtide;

  /*
   * E
   */
  
  sprintf(output[OUT_ECCTIMEEQTIDE].cName,"EccTimeEqtide");
  sprintf(output[OUT_ECCTIMEEQTIDE].cDescr,"Timescale for Eccentricity Evolution (e/[de/dt]) in EQTIDE");
  sprintf(output[OUT_ECCTIMEEQTIDE].cNeg,"years");
  output[OUT_ECCTIMEEQTIDE].bNeg = 1;
  output[OUT_ECCTIMEEQTIDE].dNeg = 1./YEARSEC;
  output[OUT_ECCTIMEEQTIDE].iNum = 1;
  fnWrite[OUT_ECCTIMEEQTIDE] = &WriteEccTimescaleEqtide;
  
  sprintf(output[OUT_EQROTPER].cName,"EqRotPer");
  sprintf(output[OUT_EQROTPER].cDescr,"Equilibrium Rotation Period");
  sprintf(output[OUT_EQROTPER].cNeg,"days");
  output[OUT_EQROTPER].bNeg = 1;
  output[OUT_EQROTPER].dNeg = 1./DAYSEC;
  output[OUT_EQROTPER].iNum = 1;
  fnWrite[OUT_EQROTPER] = &WriteEqRotPer;
  
  sprintf(output[OUT_EQROTPERCONT].cName,"EqRotPerCont");
  sprintf(output[OUT_EQROTPERCONT].cDescr,"CPL2 Continuous Equilibrium Rotation Period");
  sprintf(output[OUT_EQROTPERCONT].cNeg,"days");
  output[OUT_EQROTPERCONT].bNeg = 1;
  output[OUT_EQROTPERCONT].dNeg = 1./DAYSEC;
  output[OUT_EQROTPERCONT].iNum = 1;
  fnWrite[OUT_EQROTPERCONT] = &WriteEqRotPerCont;
  
  sprintf(output[OUT_EQROTPERDISCRETE].cName,"EqRotPerDiscrete");
  sprintf(output[OUT_EQROTPERDISCRETE].cDescr,"CPL2 Discrete Equilibrium Spin Period");
  sprintf(output[OUT_EQROTPERDISCRETE].cNeg,"days");
  output[OUT_EQROTPERDISCRETE].bNeg = 1;
  output[OUT_EQROTPERDISCRETE].dNeg = 1./DAYSEC;
  output[OUT_EQROTPERDISCRETE].iNum = 1;
  fnWrite[OUT_EQROTPERDISCRETE] = &WriteEqRotPerDiscrete;
  
  sprintf(output[OUT_EQROTRATE].cName,"EqRotRate");
  sprintf(output[OUT_EQROTRATE].cDescr,"Equilibrium Rotation Rate");
  sprintf(output[OUT_EQROTRATE].cNeg,"/day"); 
  output[OUT_EQROTRATE].bNeg = 1;
  output[OUT_EQROTRATE].dNeg = DAYSEC;
  output[OUT_EQROTRATE].iNum = 1;
  fnWrite[OUT_EQROTRATE] = &WriteEqRotRate;
  
  sprintf(output[OUT_EQROTRATECONT].cName,"EqRotRateCont");
  sprintf(output[OUT_EQROTRATECONT].cDescr,"CPL2 Continuous Equilibrium Spin Rate");
  sprintf(output[OUT_EQROTRATECONT].cNeg,"/day");
  output[OUT_EQROTRATE].bNeg = 1;
  output[OUT_EQROTRATECONT].dNeg = DAYSEC;
  output[OUT_EQROTRATECONT].iNum = 1;
  fnWrite[OUT_EQROTRATECONT] = &WriteEqRotRateCont;
  
  sprintf(output[OUT_EQROTRATEDISCRETE].cName,"EqRotRateDiscrete");
  sprintf(output[OUT_EQROTRATEDISCRETE].cDescr,"CPL2 Discrete Equilibrium Spin Rate");
  sprintf(output[OUT_EQROTRATEDISCRETE].cNeg,"/day");
  output[OUT_EQROTRATEDISCRETE].bNeg = 1;
  output[OUT_EQROTRATEDISCRETE].dNeg = DAYSEC;
  output[OUT_EQROTRATEDISCRETE].iNum = 1;
  fnWrite[OUT_EQROTRATEDISCRETE] = &WriteEqRotRateDiscrete;
  
  /*
   * G
   */
  
  sprintf(output[OUT_GAMMAROT].cName,"GammaRot");
  sprintf(output[OUT_GAMMAROT].cDescr,"Gamma_Rotation");
  output[OUT_GAMMAROT].bNeg = 0;
  output[OUT_GAMMAROT].iNum = 1;
  fnWrite[OUT_GAMMAROT] = &WriteGammaRot;
  
  sprintf(output[OUT_GAMMAORB].cName,"GammaOrb");
  sprintf(output[OUT_GAMMAORB].cDescr,"Gamma_Orbital");
  output[OUT_GAMMAORB].bNeg = 0;
  output[OUT_GAMMAORB].iNum = 1;
  fnWrite[OUT_GAMMAORB] = &WriteGammaOrb;
  
  sprintf(output[OUT_OBLTIMEEQTIDE].cName,"OblTimeEqtide");
  sprintf(output[OUT_OBLTIMEEQTIDE].cDescr,"Timescale for Obliquity Evolution in EQTIDE");
  sprintf(output[OUT_OBLTIMEEQTIDE].cNeg,"years");
  output[OUT_OBLTIMEEQTIDE].bNeg = 1;
  output[OUT_OBLTIMEEQTIDE].dNeg = 1./YEARSEC;
  output[OUT_OBLTIMEEQTIDE].iNum = 1;
  fnWrite[OUT_OBLTIMEEQTIDE] = &WriteOblTimescaleEqtide;
  
  sprintf(output[OUT_ROTRATETIMEEQTIDE].cName,"RotTimeEqtide");
  sprintf(output[OUT_ROTRATETIMEEQTIDE].cDescr,"Timescale for Rotational Evolution in EQTIDE");
  output[OUT_ROTRATETIMEEQTIDE].bNeg = 0;
  sprintf(output[OUT_ROTRATETIMEEQTIDE].cNeg,"years");
  output[OUT_ROTRATETIMEEQTIDE].bNeg = 1;
  output[OUT_ROTRATETIMEEQTIDE].dNeg = 1./YEARSEC;
  output[OUT_ROTRATETIMEEQTIDE].iNum = 1;
  fnWrite[OUT_ROTRATETIMEEQTIDE] = &WriteRotTimescaleEqtide;
  
  sprintf(output[OUT_DROTPERDTEQTIDE].cName,"DRotPerDtEqtide");
  sprintf(output[OUT_DROTPERDTEQTIDE].cDescr,"Time Rate of Change of Rotation Period in EQTIDE");
  sprintf(output[OUT_DROTPERDTEQTIDE].cNeg,"days/Myr");
  output[OUT_DROTPERDTEQTIDE].bNeg = 1;
  output[OUT_DROTPERDTEQTIDE].dNeg = DAYSEC/(1e6*YEARSEC);
  output[OUT_DROTPERDTEQTIDE].iNum = 1;
  fnWrite[OUT_DROTPERDTEQTIDE] = &WriteDRotPerDtEqtide;
  
  sprintf(output[OUT_DROTRATEDTEQTIDE].cName,"DRotRateDtEqtide");
  sprintf(output[OUT_DROTRATEDTEQTIDE].cDescr,"Time Rate of Change of Rotational Frequency in EQTIDE");
  output[OUT_DROTRATEDTEQTIDE].bNeg = 0;
  output[OUT_DROTRATEDTEQTIDE].iNum = 1;
  fnWrite[OUT_DROTRATEDTEQTIDE] = &WriteDRotRateDtEqtide;
  
  /*
   * S
   */
  
  sprintf(output[OUT_SEMITIMEEQTIDE].cName,"SemiTimeEqtide");
  sprintf(output[OUT_SEMITIMEEQTIDE].cDescr,"Timescale for Semi-major Axis Evolution (a/[da/dt]) in EQTIDE");
  output[OUT_SEMITIMEEQTIDE].bNeg = 0;
  sprintf(output[OUT_SEMITIMEEQTIDE].cNeg,"years");
  output[OUT_SEMITIMEEQTIDE].bNeg = 1;
  output[OUT_SEMITIMEEQTIDE].dNeg = 1./YEARSEC;
  output[OUT_SEMITIMEEQTIDE].iNum = 1;
  fnWrite[OUT_SEMITIMEEQTIDE] = &WriteSemiTimescaleEqtide;
  
  /*
   * T
   */
  
  sprintf(output[OUT_TIDALQ].cName,"TidalQ");
  sprintf(output[OUT_TIDALQ].cDescr,"Tidal Q");
  output[OUT_TIDALQ].bNeg = 0;
  output[OUT_TIDALQ].iNum = 1;
  fnWrite[OUT_TIDALQ] = WriteTidalQ;
  
  sprintf(output[OUT_TIDALTAU].cName,"TidalTau");
  sprintf(output[OUT_TIDALTAU].cDescr,"Tidal Time Lag");
  sprintf(output[OUT_TIDALTAU].cNeg,"sec");
  output[OUT_TIDALTAU].bNeg = 1;
  output[OUT_TIDALTAU].dNeg = 1;
  output[OUT_TIDALTAU].iNum = 1;
  fnWrite[OUT_TIDALTAU] = &WriteTidalTau;
  
  sprintf(output[OUT_ENFLUXEQTIDE].cName,"SurfEnFluxEqtide");
  sprintf(output[OUT_ENFLUXEQTIDE].cDescr,"Surface Energy Flux due to Tides in EQTIDE");
  sprintf(output[OUT_ENFLUXEQTIDE].cNeg,"W/m^2");
  output[OUT_ENFLUXEQTIDE].bNeg = 1;
  output[OUT_ENFLUXEQTIDE].dNeg = 1e-3;
  output[OUT_ENFLUXEQTIDE].iNum = 1;
  fnWrite[OUT_ENFLUXEQTIDE] = &WriteEnergyFluxEqtide;
  
  sprintf(output[OUT_POWEREQTIDE].cName,"PowerEqtide");
  sprintf(output[OUT_POWEREQTIDE].cDescr,"Internal Power due to Tides in EQTIDE");
  sprintf(output[OUT_POWEREQTIDE].cNeg,"TW");
  output[OUT_POWEREQTIDE].bNeg = 1;
  output[OUT_POWEREQTIDE].dNeg = 1e-12;
  output[OUT_POWEREQTIDE].iNum = 1;
  fnWrite[OUT_POWEREQTIDE] = &WritePowerEqtide;
  
  sprintf(output[OUT_TIDELOCK].cName,"TideLock");
  sprintf(output[OUT_TIDELOCK].cDescr,"Tidally Locked?");
  output[OUT_TIDELOCK].bNeg = 0;
  output[OUT_TIDELOCK].iNum = 1;
  fnWrite[OUT_TIDELOCK] = &WriteTideLock;

}

/* Now assign output function pointers */

void FinalizeOutputFunctionEqtide(OUTPUT *output,int iBody,int iModule) {
  output[OUT_SURFENFLUX].fnOutput[iBody][iModule] = &fdSurfEnFluxEqtide;
}

/************ EQTIDE Logging Functions **************/

void LogOptionsEqtide(CONTROL *control, FILE *fp) {

  fprintf(fp,"-------- EQTIDE Options -----\n\n");
  /* Tidal Model */
  fprintf(fp,"Tidal Model: ");
  if (control->Evolve.iEqtideModel == CPL) {
    fprintf(fp,"Constant-Phase-Lag, 2nd order\n");
    fprintf(fp,"Use Discrete Rotation Rate Model: %d\n",control->Evolve.bDiscreteRot);
  } 

  if (control->Evolve.iEqtideModel == CTL) {
    fprintf(fp,"Constant-Time-Lag, 8th order\n");
  }
}

void LogEqtide(BODY *body,CONTROL *control,OUTPUT *output,SYSTEM *system,UPDATE *update,fnWriteOutput fnWrite[],FILE *fp) {
  int iOut;

  /* Cant this be cut? XXX */

  fprintf(fp,"\n----- EQTIDE PARAMETERS ------\n");
  for (iOut=OUTSTARTEQTIDE;iOut<OUTBODYSTARTEQTIDE;iOut++) {
    if (output[iOut].iNum > 0)
      WriteLogEntry(body,control,&output[iOut],system,update,fnWrite[iOut],fp,0);
  }
}

void LogBodyEqtide(BODY *body,CONTROL *control,OUTPUT *output,SYSTEM *system,UPDATE *update,fnWriteOutput fnWrite[],FILE *fp,int iBody) {
  int iOut,iPert;

  fprintf(fp,"----- EQTIDE PARAMETERS (%s)------\n",body[iBody].cName);
  for (iOut=OUTBODYSTARTEQTIDE;iOut<OUTENDEQTIDE;iOut++) {
    if (output[iOut].iNum > 0) 
      WriteLogEntry(body,control,&output[iOut],system,update,fnWrite[iOut],fp,iBody);
  }
  fprintf(fp,"Tidal Perturbers:");
  for (iPert=0;iPert<body[iBody].iTidePerts;iPert++) {
    fprintf(fp," %s",body[body[iBody].iaTidePerts[iPert]].cName);
    if (iPert<body[iBody].iTidePerts-1)
      fprintf(fp,",");
  }
  fprintf(fp,"\n"); 
}

/************* MODULE Functions ***********/

void AddModuleEqtide(MODULE *module,int iBody,int iModule) {

  module->iaModule[iBody][iModule] = EQTIDE;

  module->fnInitializeControl[iBody][iModule] = &InitializeControlEqtide;
  module->fnInitializeUpdateTmpBody[iBody][iModule] = &InitializeUpdateTmpBodyEqtide;
  module->fnCountHalts[iBody][iModule] = &CountHaltsEqtide;
  module->fnLogBody[iBody][iModule] = &LogBodyEqtide;

  module->fnReadOptions[iBody][iModule] = &ReadOptionsEqtide;
  module->fnVerify[iBody][iModule] = &VerifyEqtide;
  module->fnVerifyHalt[iBody][iModule] = &VerifyHaltEqtide;
  module->fnVerifyRotation[iBody][iModule] = &VerifyRotationEqtide;

  module->fnInitializeBody[iBody][iModule] = &InitializeBodyEqtide;
  module->fnInitializeUpdate[iBody][iModule] = &InitializeUpdateEqtide;
  module->fnInitializeOutput[iBody][iModule] = &InitializeOutputEqtide;
  module->fnFinalizeUpdateEcc[iBody][iModule] = &FinalizeUpdateEccEqtide;
  module->fnFinalizeUpdateObl[iBody][iModule] = &FinalizeUpdateOblEqtide;
  module->fnFinalizeUpdateRot[iBody][iModule] = &FinalizeUpdateRotEqtide;
  module->fnFinalizeUpdateSemi[iBody][iModule] = &FinalizeUpdateSemiEqtide;

  //module->fnInitializeOutputFunction[iBody][iModule] = &InitializeOutputFunctionEqtide;
  module->fnFinalizeOutputFunction[iBody][iModule] = &FinalizeOutputFunctionEqtide;

}

/************* EQTIDE Functions ************/

double fdEqRotRate(BODY body,double dMeanMotion,double dEcc,int iTideModel,int bDiscreteRot) {
  
  if (iTideModel == CPL)
    return fdCPLEqRotRate(dEcc,dMeanMotion,bDiscreteRot);
  else if (iTideModel == CTL)
    return fdCTLEqRotRate(dEcc,body.dObliquity,dMeanMotion);

  /* Whoops! */
  assert(0);
}

void fdaChi(BODY *body,double dMeanMotion,double dSemi,int iBody,int iPert) {
  body[iBody].dTidalChi[iPert] = body[iBody].dRadGyra*body[iBody].dRadGyra*body[iBody].dRadius*body[iBody].dRadius*body[iBody].dRotRate*dSemi*dMeanMotion/(BIGG*body[iPert].dMass);
}

int fbTidalLock(BODY *body,EVOLVE *evolve,IO *io,int iBody,int iOrbiter) {
  double dEqRate,dDiff;

  dEqRate = fdEqRotRate(body[iBody],body[iOrbiter].dMeanMotion,body[iOrbiter].dEcc,evolve->iEqtideModel,evolve->bDiscreteRot);

  dDiff = fabs(body[iBody].dRotRate - dEqRate)/dEqRate;

  if (dDiff < evolve->dMaxLockDiff[iBody]) {
    if (io->iVerbose >= VERBPROG) {
      printf("%s spin locked at ",body[iBody].cName);
      fprintd(stdout,evolve->dTime/YEARSEC,io->iSciNot,io->iDigits);
      printf(" years.\n");
    }
    return 1; /* Tidally locked */
  }
  /* Not tidally locked */
  return 0;
}      

void PropertiesCPL(BODY *body,UPDATE *update,int iBody) {
  int iPert,iIndex;
  /* dMeanMotion claculated in PropsAuxGeneral */

  if (iBody == 0) {
    /* Central body can be perturbed by multiple bodies -- 
       should generalize for exomoons */

    for (iPert=0;iPert<body[iBody].iTidePerts;iPert++) {
      iIndex = body[iBody].iaTidePerts[iPert];

      fiaCPLEpsilon(body[iBody].dRotRate,body[iIndex].dMeanMotion,body[iBody].iTidalEpsilon[iIndex]);
      fdCPLZ(body,body[iIndex].dMeanMotion,body[iIndex].dSemi,iBody,iIndex);
      fdaChi(body,body[iIndex].dMeanMotion,body[iIndex].dSemi,iBody,iIndex);
    }
  } else { 
    fiaCPLEpsilon(body[iBody].dRotRate,body[iBody].dMeanMotion,body[iBody].iTidalEpsilon[0]);
    fdCPLZ(body,body[iBody].dMeanMotion,body[iBody].dSemi,iBody,0);
    fdaChi(body,body[iBody].dMeanMotion,body[iBody].dSemi,iBody,0);
  }
}

void PropertiesCTL(BODY *body,UPDATE *update,int iBody) {
  int iPert,iIndex;

  if (iBody == 0) {
    /* Central body can be perturbed by multiple bodies -- 
       should generalize for exomoons */

    for (iPert=0;iPert<body[iBody].iTidePerts;iPert++) {
      iIndex = body[iBody].iaTidePerts[iPert];
      fdaCTLF(body,body[iIndex].dEcc,iBody,iIndex);
      fdaCTLZ(body,body[iIndex].dSemi,iBody,iIndex);
      body[iBody].dTidalBeta[iIndex] = fdCTLBeta(body[iIndex].dEcc);
      fdaChi(body,body[iIndex].dMeanMotion,body[iIndex].dSemi,iBody,iIndex);
    }
  } else { /* Orbiter */
    fdaCTLF(body,body[iBody].dEcc,iBody,0);
    fdaCTLZ(body,body[iBody].dSemi,iBody,0);
    body[iBody].dTidalBeta[0] = fdCTLBeta(body[iBody].dEcc);
    fdaChi(body,body[iBody].dMeanMotion,body[iBody].dSemi,iBody,0);
  }
}

double fdTidePower(BODY *body,SYSTEM *system,UPDATE *update,int iBody,int iTideModel) {

  /* Get total tidal power */
  if (iTideModel == CPL)
    return fdCPLTidePower(body,iBody);
  else if (iTideModel == CTL)
    return fdCTLTidePower(body,iBody);

  /* Whoops! */
  assert(0);
}

/* This is part of output[OUT_SURFENFLUX].fnOutput */
double fdSurfEnFluxEqtide(BODY *body,SYSTEM *foo,UPDATE *bar,int iBody,int iTideModel) {
  double dPower;

  dPower = fdTidePower(body,foo,bar,iBody,iTideModel); 
  
  return dPower/(4*PI*body[iBody].dRadius*body[iBody].dRadius);
}

/*
 * Alter the simulation is a specific way. Possibilities are 
 * stored in the CONTROL struct. 
*/

void ForceBehaviorEqtide(BODY *body,EVOLVE *evolve,IO *io,int iBody,int iModule) {
  int iOrbiter;
  if (body[iBody].iTidePerts == 1) {
    /* Don't check for tidal locking if more than 1 tidal perturber. Maybe 
       change this later so the dominant perturber can lock it? */
      if (iBody > 0)
	iOrbiter = iBody;
      else
	iOrbiter = body[iBody].iaTidePerts[0];

    /* If tidally locked, assign equilibrium rotational frequency? */
    if (evolve->bForceEqSpin[iBody]) 
      body[iBody].dRotRate = fdEqRotRate(body[iBody],body[iOrbiter].dMeanMotion,body[iOrbiter].dEcc,evolve->iEqtideModel,evolve->bDiscreteRot);

    /* Tidally Locked? */
    else
      evolve->bForceEqSpin[iBody] = fbTidalLock(body,evolve,io,iBody,iOrbiter);
  }
}

/*
 ************************ CPL Functions ******************
*/

/* Auxiliary Parameters */

/* This is a member of output->fnSurfEnFlux, so must have appropriate
   input parameters.*/

double fdCPLTidePower(BODY *body,int iBody) {
  /* Heller, Leconte & Barnes (2011), Eqn 9-11. */
  int iPert,iOrbiter,iIndex;
  double dOrbPow=0,dRotPow=0;

  for (iPert=0;iPert<body[iBody].iTidePerts;iPert++) {
    if (iBody == 0) 
      iOrbiter = iPert;
    else
      iOrbiter = iBody;
    iIndex = body[iBody].iaTidePerts[iPert];

    dOrbPow += -body[iBody].dTidalZ[iIndex]/8 * (4*body[iBody].iTidalEpsilon[iIndex][0] + body[iOrbiter].dEcc*body[iOrbiter].dEcc*(-20*body[iBody].iTidalEpsilon[iIndex][0] + 147./2*body[iBody].iTidalEpsilon[iIndex][1] + 0.5*body[iBody].iTidalEpsilon[iIndex][2] - 3*body[iBody].iTidalEpsilon[iIndex][5]) - 4*sin(body[iBody].dObliquity)*sin(body[iBody].dObliquity)*(body[iBody].iTidalEpsilon[iIndex][0] - body[iBody].iTidalEpsilon[iIndex][8]));

    dRotPow += body[iBody].dTidalZ[iIndex]*body[iBody].dRotRate/(8*body[iOrbiter].dMeanMotion) * (4*body[iBody].iTidalEpsilon[iIndex][0] + body[iOrbiter].dEcc*body[iOrbiter].dEcc*(-20*body[iBody].iTidalEpsilon[iIndex][0] + 49*body[iBody].iTidalEpsilon[iIndex][1] + body[iBody].iTidalEpsilon[iIndex][2]) + 2*sin(body[iBody].dObliquity)*sin(body[iBody].dObliquity)*(-2*body[iBody].iTidalEpsilon[iIndex][0] + body[iBody].iTidalEpsilon[iIndex][8] + body[iBody].iTidalEpsilon[iIndex][9]));
  }

  return dOrbPow + dRotPow;
}

double fdGammaRot(double dEcc,double dPsi,int *epsilon) {
  return 4*epsilon[0] + dEcc*dEcc*(-20*epsilon[0] + 49*epsilon[1] + epsilon[2]) + 2*sin(dPsi)*sin(dPsi)*(-2*epsilon[0] + epsilon[8] + epsilon[9]);
}

double fdGammaOrb(double dEcc,double dPsi,int *epsilon) {
    return 4*epsilon[0] + dEcc*dEcc*(-20*epsilon[0] + 147./2*epsilon[1] + 0.5*epsilon[2] - 3*epsilon[5]) - 4*sin(dPsi)*sin(dPsi)*(epsilon[0]-epsilon[8]);
}

void fiaCPLEpsilon(double dRotRate,double dMeanMotion,int *iEpsilon) {

  iEpsilon[0]=fiSign(2*dRotRate-2*dMeanMotion);
  iEpsilon[1]=fiSign(2*dRotRate-3*dMeanMotion);
  iEpsilon[2]=fiSign(2*dRotRate-dMeanMotion);
  iEpsilon[5]=fiSign(dMeanMotion);
  iEpsilon[8]=fiSign(dRotRate-2*dMeanMotion);
  iEpsilon[9]=fiSign(dRotRate);
  
}

void fdCPLZ(BODY *body,double dMeanMotion,double dSemi,int iBody,int iPert) {

  body[iBody].dTidalZ[iPert] = 3*BIGG*BIGG*body[iBody].dK2*body[iPert].dMass*body[iPert].dMass*(body[iBody].dMass+body[iPert].dMass)*pow(body[iBody].dRadius,5)/(pow(dSemi,9)*dMeanMotion*body[iBody].dTidalQ);
}

/*
 * Equilibrium Parameters
 */

double fdCPLTidePowerEq(double dTidalZ,double dEcc,double dMeanMotion,double dObliquity,int bDiscrete) {
  /* Heller, Leconte  Barnes 2011, Eq. 13 */
  /* Needs to be added to InitializeOutput, etc XXX */
  double dGammaOrb,dGammaRot,dRotRateEq;
  int *iEpsilon;

  iEpsilon = malloc(9*sizeof(int));

  /* Must reset spin rate in order to get the phase lags correctly */

  dRotRateEq = fdCPLEqRotRate(dMeanMotion,dEcc,bDiscrete);

  fiaCPLEpsilon(dRotRateEq,dMeanMotion,iEpsilon);
  
  dGammaRot = fdGammaRot(dEcc,dObliquity,iEpsilon);
  dGammaOrb = fdGammaOrb(dEcc,dObliquity,iEpsilon);

  /* return z/8 * ((om/dN)*grot - gorb); */
  return dTidalZ/8 * ((1+9.5*dEcc*dEcc)*dGammaRot - dGammaOrb);

  free(iEpsilon);
}

double fdCPLEqRotRateCont(double dMeanMotion,double dEcc) {
  return (1 + 9.5*dEcc*dEcc)*dMeanMotion;
}

double fdCPLEqRotRateDiscrete(double dMeanMotion,double dEcc) {
  if (dEcc <= pow(1./19,0.5)) {
    return dMeanMotion;
  } else {
    return 1.5*dMeanMotion;
  }
}

double fdCPLEqRotRate(double dEcc,double dMeanMotion,int bDiscrete) {

  if (bDiscrete)
    return fdCPLEqRotRateDiscrete(dMeanMotion,dEcc);
  else 
    return fdCPLEqRotRateCont(dMeanMotion,dEcc);
}

/*
 * Derivatives
 */

<<<<<<< HEAD
double fdCPLDsemiDt(BODY *body,SYSTEM *system,int *iaBody) {
  /* This routine should only be called for the orbiters. iaBody[0] = the orbiter, iaBody[0] = central body */
=======
double fdCPLDsemiDt(BODY *body,SYSTEM *system,int *iaBody,int iNumBodies) {
  /* This routine should only be called for the orbiters. iaBody[0] = the orbiter, iaBody[1] = central body */
>>>>>>> 20b355d6
  double dSum=0;

    /* Old sum
     dSum += body[iaBody[iBody]].dTidalZ*(4*body[iaBody[iBody]].iTidalEpsilon[0] + body[1].dEcc*body[1].dEcc*(-20*body[iaBody[iBody]].iTidalEpsilon[0] + 147./2*body[iaBody[iBody]].iTidalEpsilon[1] + 0.5*body[iaBody[iBody]].iTidalEpsilon[2] - 3*body[iaBody[iBody]].iTidalEpsilon[5]) - 4*sin(dPsi[iBody])*sin(dPsi[iBody])*(body[iaBody[iBody]].iTidalEpsilon[0]-body[iaBody[iBody]].iTidalEpsilon[8]));
    */

  // Contribution from orbiter
  dSum += body[iaBody[0]].dTidalZ[iaBody[1]]*(4*body[iaBody[0]].iTidalEpsilon[iaBody[1]][0] + body[iaBody[0]].dEcc*body[iaBody[0]].dEcc*(-20*body[iaBody[0]].iTidalEpsilon[iaBody[1]][0] + 147./2*body[iaBody[0]].iTidalEpsilon[iaBody[1]][1] + 0.5*body[iaBody[0]].iTidalEpsilon[iaBody[1]][2] - 3*body[iaBody[0]].iTidalEpsilon[iaBody[1]][5]) - 4*sin(body[iaBody[0]].dObliquity)*sin(body[iaBody[0]].dObliquity)*(body[iaBody[0]].iTidalEpsilon[iaBody[1]][0]-body[iaBody[0]].iTidalEpsilon[iaBody[1]][8]));

  // Contribution from central body
  dSum += body[iaBody[1]].dTidalZ[iaBody[0]]*(4*body[iaBody[1]].iTidalEpsilon[iaBody[0]][0] + body[iaBody[0]].dEcc*body[iaBody[0]].dEcc*(-20*body[iaBody[1]].iTidalEpsilon[iaBody[0]][0] + 147./2*body[iaBody[1]].iTidalEpsilon[iaBody[0]][1] + 0.5*body[iaBody[1]].iTidalEpsilon[iaBody[0]][2] - 3*body[iaBody[1]].iTidalEpsilon[iaBody[0]][5]) - 4*sin(body[iaBody[1]].dObliquity)*sin(body[iaBody[1]].dObliquity)*(body[iaBody[1]].iTidalEpsilon[iaBody[0]][0]-body[iaBody[1]].iTidalEpsilon[iaBody[0]][8]));
  
  return body[iaBody[0]].dSemi*body[iaBody[0]].dSemi/(4*BIGG*body[iaBody[0]].dMass*body[iaBody[1]].dMass)*dSum;
}

double fdCPLDeccDt(BODY *body,SYSTEM *system,int *iaBody) {
  /* This routine should only be called for the orbiters. 
     iaBody[0] = the orbiter, iaBody[0] = central body */
  double dSum=0;

  /* old sum
    dSum += body[iaBody[iBody]].dTidalZ*(2*body[iaBody[iBody]].iTidalEpsilon[0] - 49./2*body[iaBody[iBody]].iTidalEpsilon[1] + 0.5*body[iaBody[iBody]].iTidalEpsilon[2] + 3*body[iaBody[iBody]].iTidalEpsilon[5]);
  */

  // Contribution from Central Body
  dSum += body[iaBody[1]].dTidalZ[iaBody[0]]*(2*body[iaBody[1]].iTidalEpsilon[iaBody[0]][0] - 49./2*body[iaBody[1]].iTidalEpsilon[iaBody[0]][1] + 0.5*body[iaBody[1]].iTidalEpsilon[iaBody[0]][2] + 3*body[iaBody[1]].iTidalEpsilon[iaBody[0]][5]);

  // Contribution from Orbiter
  dSum += body[iaBody[0]].dTidalZ[iaBody[1]]*(2*body[iaBody[0]].iTidalEpsilon[iaBody[0]][0] - 49./2*body[iaBody[0]].iTidalEpsilon[iaBody[1]][1] + 0.5*body[iaBody[0]].iTidalEpsilon[iaBody[1]][2] + 3*body[iaBody[0]].iTidalEpsilon[iaBody[1]][5]);
  
  return -body[iaBody[0]].dSemi*body[iaBody[0]].dEcc/(8*BIGG*body[iaBody[0]].dMass*body[iaBody[1]].dMass) * dSum;
}  

double fdCPLDsemiDtBody(BODY body,double dMassPert,double dSemi,double dEcc) {
  double foo;

  /* XXX Not fixed */
  // foo = body.dTidalZ[0]*(4*body.iTidalEpsilon[0][0] + dEcc*dEcc*(-20*body.iTidalEpsilon[0][0] + 147./2*body.iTidalEpsilon[0][1] + 0.5*body.iTidalEpsilon[0][2] - 3*body.iTidalEpsilon[0][5]) - 4*sin(body.dObliquity)*sin(body.dObliquity)*(body.iTidalEpsilon[0][0]-body.iTidalEpsilon[0][8]));

  return -1;
  //return dSemi*dSemi/(4*BIGG*body.dMass*dMassPert)*foo;

}

double fdCPLDeccDtBody(BODY body,double dMassPert,double dSemi,double dEcc) {
  double foo;
 
  /* XXX Not fixed */
  //foo = body.dTidalZ*(2*body.iTidalEpsilon[0] - 49./2*body.iTidalEpsilon[1] + 0.5*body.iTidalEpsilon[2] + 3*body.iTidalEpsilon[5]);

  //return -dSemi*dEcc/(8*BIGG*body.dMass*dMassPert) * foo;
  return -1;
}  

double fdCPLDrotrateDt(BODY *body,SYSTEM *system,int *iaBody) {
  /* Don't know if this is the central body or orbiter, but orbital
     info stored in body[iOrbter], so must figure this out. 
     Is there a faster way to do this? Note that forcing iaBody[0]
     to always be central body in VerifyCPL makes the semi and ecc
     derivatives need this determination. */
  int iOrbiter;

  if (bPrimary(body,iaBody[0]))
    iOrbiter = iaBody[1];
  else
    iOrbiter = iaBody[0];

  /* Note if tidally locked, ForceBehavior should fix the rotation
     rate and override this derivative. XXX This derivative should
     be removed from the update matrix in that case*/

  return -body[iaBody[0]].dTidalZ[iaBody[1]]/(8*body[iaBody[0]].dMass*body[iaBody[0]].dRadGyra*body[iaBody[0]].dRadGyra*body[iaBody[0]].dRadius*body[iaBody[0]].dRadius*body[iOrbiter].dMeanMotion)*(4*body[iaBody[0]].iTidalEpsilon[iaBody[1]][0] + body[iOrbiter].dEcc*body[iOrbiter].dEcc*(-20*body[iaBody[0]].iTidalEpsilon[iaBody[1]][0] + 49*body[iaBody[0]].iTidalEpsilon[iaBody[1]][1] + body[iaBody[0]].iTidalEpsilon[iaBody[1]][2]) + 2*sin(body[iaBody[0]].dObliquity)*sin(body[iaBody[0]].dObliquity)*(-2*body[iaBody[0]].iTidalEpsilon[iaBody[1]][0]+body[iaBody[0]].iTidalEpsilon[iaBody[1]][8]+body[iaBody[0]].iTidalEpsilon[iaBody[1]][9]));
}

double fdCPLDobliquityDt(BODY *body,SYSTEM *system,int *iaBody) {
  int iOrbiter;

  if (bPrimary(body,iaBody[0]))
    iOrbiter = iaBody[1];
  else
    iOrbiter = iaBody[0];

  return body[iaBody[0]].dTidalZ[iaBody[1]]*sin(body[iaBody[0]].dObliquity)/(4*body[iaBody[0]].dMass*body[iaBody[0]].dRadGyra*body[iaBody[0]].dRadGyra*body[iaBody[0]].dRadius*body[iaBody[0]].dRadius*body[iOrbiter].dMeanMotion*body[iaBody[0]].dRotRate) * (body[iaBody[0]].iTidalEpsilon[iaBody[1]][0]*(1-body[iaBody[0]].dTidalChi[iaBody[1]]) + (body[iaBody[0]].iTidalEpsilon[iaBody[1]][8]-body[iaBody[0]].iTidalEpsilon[iaBody[1]][9])*(1 + body[iaBody[0]].dTidalChi[iaBody[1]]));
}

/*
 ********************** CTL Functions ************************
*/

double fdCTLBeta(double dEcc) {
    return pow(1 - dEcc*dEcc,0.5);
}

double fdCTLF1(double dEcc) {
  return (1 + 31./2*dEcc*dEcc + 255./8*pow(dEcc,4) + 185./16*pow(dEcc,6) + 25./64*pow(dEcc,8));
}

double fdCTLF2(double dEcc) {
  return (1 + 15./2*dEcc*dEcc + 45./8*pow(dEcc,4) + 5./16*pow(dEcc,6));
}

double fdCTLF3(double dEcc) {
  return (1 + 15./4*dEcc*dEcc + 15./8*pow(dEcc,4) + 5./64*pow(dEcc,6));
}

double fdCTLF4(double dEcc) {
  return (1 + 1.5*dEcc*dEcc + 1./8*pow(dEcc,4));
}

double fdCTLF5(double dEcc) {
    return (1 + 3*dEcc*dEcc + 3./8*pow(dEcc,4));
}

void fdaCTLF(BODY *body,double dEcc,int iBody,int iPert) {

  body[iBody].dTidalF[iPert][0] = fdCTLF1(dEcc);
  body[iBody].dTidalF[iPert][1] = fdCTLF2(dEcc);
  body[iBody].dTidalF[iPert][2] = fdCTLF3(dEcc);
  body[iBody].dTidalF[iPert][3] = fdCTLF4(dEcc);
  body[iBody].dTidalF[iPert][4] = fdCTLF5(dEcc);
}

double fdCTLTidePower(BODY *body,int iBody) {
  int iPert,iOrbiter,iIndex;
  double dPower=0;

  for (iPert=0;iPert<body[iBody].iTidePerts;iPert++) {
    if (iBody == 0) 
      iOrbiter = iPert;
    else
      iOrbiter = iBody;
    iIndex = body[iBody].iaTidePerts[iPert];

    dPower += body[iBody].dTidalZ[iIndex]*(body[iOrbiter].dTidalF[iIndex][0]/pow(body[iBody].dTidalBeta[iIndex],15) - 2*body[iBody].dTidalF[iIndex][1]*cos(body[iBody].dObliquity)*body[iBody].dRotRate/(pow(body[iBody].dTidalBeta[iIndex],12)*body[iOrbiter].dMeanMotion) + ((1+cos(body[iBody].dObliquity)*cos(body[iBody].dObliquity))/2)*body[iBody].dTidalF[iIndex][4]*body[iBody].dRotRate*body[iBody].dRotRate/(pow(body[iBody].dTidalBeta[iIndex],9)*body[iOrbiter].dMeanMotion*body[iOrbiter].dMeanMotion));

  }

  return dPower;
}

/*
 * Equilibrium Parameters
 */

double fdCTLTidePowerEq(BODY body,double dEcc) {

  return body.dTidalZ[0]/pow(body.dTidalBeta[0],15) * (body.dTidalF[0][0] - body.dTidalF[0][1]*body.dTidalF[0][1]/body.dTidalF[0][4] * (2*cos(body.dObliquity)*cos(body.dObliquity))/(1+cos(body.dObliquity)*cos(body.dObliquity)));
}

double fdCTLEqRotRate(double dEcc,double dObliquity,double dMeanMotion) {
  double dBeta,f2,f5;
  
  dBeta=fdCTLBeta(dEcc);
  f2=fdCTLF2(dEcc);
  f5=fdCTLF5(dEcc);
  
  return f2/(pow(dBeta,3)*f5) * 2*cos(dObliquity)/(1+cos(dObliquity)*cos(dObliquity)) * dMeanMotion;
}

void fdaCTLZ(BODY *body,double dSemi,int iBody,int iPert) {
  body[iBody].dTidalZ[iPert] = 3*BIGG*BIGG*body[iBody].dK2*body[iPert].dMass*body[iPert].dMass*(body[iBody].dMass+body[iPert].dMass)*pow(body[iBody].dRadius,5)*body[iBody].dTidalTau/pow(dSemi,9);
 }

/*
 * Derivatives
 */

<<<<<<< HEAD
double fdCTLDsemiDt(BODY *body,SYSTEM *system,int *iaBody) {
=======
double fdCTLDsemiDt(BODY *body,SYSTEM *system,int *iaBody,int iNumBodies) {
  /* This routine should only be called for the orbiters. iaBody[0] = the orbiter, iaBody[1] = central body */
  double dSum=0;

  /*
>>>>>>> 20b355d6
  int iBody;
  double dSum;
  // Broken XXX

  dSum=0;
<<<<<<< HEAD
//   for (iBody=0;iBody<iNumBodies;iBody++) 
    /* XXX Sum the body functions? */
=======
  for (iBody=0;iBody<iNumBodies;iBody++) 
     XXX Sum the body functions? 
>>>>>>> 20b355d6
      dSum += body[iBody].dTidalZ[0]*(cos(body[iBody].dObliquity)*body[1].dTidalF[0][1]*body[iBody].dRotRate/(pow(body[1].dTidalBeta[0],12)*body[1].dMeanMotion) - body[1].dTidalF[0][0]/pow(body[1].dTidalBeta[0],15));

  return 2*body[1].dSemi*body[1].dSemi/(BIGG*body[0].dMass*body[1].dMass)*dSum;
  */

  dSum=0;

  // Contribution from orbiter
  dSum += body[iaBody[0]].dTidalZ[iaBody[1]]*(cos(body[iaBody[0]].dObliquity)*body[iaBody[0]].dTidalF[iaBody[1]][1]*body[iaBody[0]].dRotRate/(pow(body[iaBody[0]].dTidalBeta[iaBody[1]],12)*body[iaBody[0]].dMeanMotion) - body[iaBody[0]].dTidalF[iaBody[1]][0]/pow(body[iaBody[0]].dTidalBeta[iaBody[1]],15));

  // Contribution from central body
  dSum += body[iaBody[1]].dTidalZ[iaBody[0]]*(cos(body[iaBody[1]].dObliquity)*body[iaBody[0]].dTidalF[iaBody[1]][1]*body[iaBody[1]].dRotRate/(pow(body[iaBody[0]].dTidalBeta[iaBody[1]],12)*body[iaBody[0]].dMeanMotion) - body[iaBody[0]].dTidalF[iaBody[1]][0]/pow(body[iaBody[0]].dTidalBeta[iaBody[1]],15));


  return 2*body[iaBody[0]].dSemi*body[iaBody[1]].dSemi/(BIGG*body[iaBody[0]].dMass*body[iaBody[1]].dMass)*dSum;
}

<<<<<<< HEAD
double fdCTLDeccDt(BODY *body,SYSTEM *system,int *iaBody) {
=======
double fdCTLDeccDt(BODY *body,SYSTEM *system,int *iaBody,int iNumBodies) {
  /* This routine should only be called for the orbiters. iaBody[0] = the orbiter, iaBody[1] = central body */
  double dSum=0;

  /*
>>>>>>> 20b355d6
  int iBody;
  double dSum;

  // Broken
  dSum=0;
//   for (iBody=0;iBody<iNumBodies;iBody++) 
    dSum += body[iBody].dTidalZ[0]*(cos(body[iBody].dObliquity)*body[1].dTidalF[0][3]*body[iBody].dRotRate/(pow(body[1].dTidalBeta[0],10)*body[1].dMeanMotion) - 18*body[1].dTidalF[0][2]/(11*pow(body[1].dTidalBeta[0],13)));
  
  return 11*body[1].dSemi*body[1].dEcc/(2*BIGG*body[0].dMass*body[1].dMass)*dSum;
  */

  dSum=0;

  // Contribution from orbiter
  dSum += body[iaBody[0]].dTidalZ[iaBody[1]]*(cos(body[iaBody[0]].dObliquity)*body[iaBody[0]].dTidalF[iaBody[1]][3]*body[iaBody[0]].dRotRate/(pow(body[iaBody[0]].dTidalBeta[iaBody[1]],10)*body[iaBody[0]].dMeanMotion) - 18*body[iaBody[0]].dTidalF[iaBody[1]][2]/(11*pow(body[iaBody[0]].dTidalBeta[iaBody[1]],13)));

  // Contribution from central body
  dSum += body[iaBody[1]].dTidalZ[iaBody[0]]*(cos(body[iaBody[1]].dObliquity)*body[iaBody[0]].dTidalF[iaBody[1]][3]*body[iaBody[1]].dRotRate/(pow(body[iaBody[0]].dTidalBeta[iaBody[1]],10)*body[iaBody[0]].dMeanMotion) - 18*body[iaBody[0]].dTidalF[iaBody[1]][2]/(11*pow(body[iaBody[0]].dTidalBeta[iaBody[1]],13)));

  return 11*body[iaBody[0]].dSemi*body[iaBody[0]].dEcc/(2*BIGG*body[iaBody[0]].dMass*body[iaBody[1]].dMass)*dSum;
}

double fdCTLDsemiDtBody(BODY body,double dMassPert,double dSemi,double dEcc,double dObliquity,double dRotRate) {
  // XXX Broken
  double foo,dMeanMotion,dBeta;

  foo = body.dTidalZ[0]*(cos(dObliquity)*body.dTidalF[0][1]*dRotRate/(pow(dBeta,12)*dMeanMotion) - body.dTidalF[0][0]/pow(dBeta,15));

  return 2*dSemi*dSemi/(BIGG*body.dMass*dMassPert)*foo;
}

double fdCTLDeccDtBody(BODY body,double dMassPert,double dSemi,double dEcc) {
  // XXX Broken
  double foo;
  double dMeanMotion,dBeta;

  foo = body.dTidalZ[0]*(cos(body.dObliquity)*body.dTidalF[0][3]*body.dRotRate/(pow(dBeta,10)*dMeanMotion) - 18*body.dTidalF[0][2]/(11*pow(dBeta,13)));
  
  return 11*dSemi*dEcc/(2*BIGG*dMassPert*body.dMass)*foo;
}

double fdCTLDrotrateDt(BODY *body,SYSTEM *system,int *iaBody) {
  /* Note if tidally locked, ForceBehavior will fix the rotation
     rate and override this derivative. XXX TBC */
  int iOrbiter;

  if (bPrimary(body,iaBody[0]))
    iOrbiter = iaBody[1];
  else
    iOrbiter = iaBody[0];

  return body[iaBody[0]].dTidalZ[iaBody[1]]/(2*body[iaBody[0]].dMass*body[iaBody[0]].dRadGyra*body[iaBody[0]].dRadGyra*body[iaBody[0]].dRadius*body[iaBody[0]].dRadius*body[iOrbiter].dMeanMotion) * (2*cos(body[iaBody[0]].dObliquity)*body[iaBody[0]].dTidalF[iaBody[1]][1]/pow(body[iaBody[0]].dTidalBeta[iaBody[1]],12) - (1+cos(body[iaBody[0]].dObliquity)*cos(body[iaBody[0]].dObliquity))*body[iaBody[0]].dTidalF[iaBody[1]][4]*body[iaBody[0]].dRotRate/(pow(body[iaBody[0]].dTidalBeta[iaBody[1]],9)*body[iOrbiter].dMeanMotion));
}

<<<<<<< HEAD
double fdCTLDobliquityDt(BODY *body,SYSTEM *system,int *iaBody) {
=======
double fdCTLDobliquityDt(BODY *body,SYSTEM *system,int *iaBody,int iNumBodies) {
  /* Note if tidally locked, ForceBehavior will fix the rotation
     rate and override this derivative. XXX TBC */
  int iOrbiter;

  if (bPrimary(body,iaBody[0]))
    iOrbiter = iaBody[1];
  else
    iOrbiter = iaBody[0];

>>>>>>> 20b355d6
  int iBody=iaBody[0];

  return (body[iaBody[0]].dTidalZ[iaBody[1]]*sin(body[iaBody[0]].dObliquity))/(2*body[iaBody[0]].dMass*body[iaBody[0]].dRadGyra*body[iaBody[0]].dRadGyra*body[iaBody[0]].dRadius*body[iaBody[0]].dRadius*body[iOrbiter].dMeanMotion*body[iaBody[0]].dRotRate) * ((cos(body[iaBody[0]].dObliquity) - body[iaBody[0]].dTidalChi[iaBody[1]]/body[iaBody[0]].dTidalBeta[iaBody[1]])*body[iaBody[0]].dTidalF[iaBody[1]][4]*body[iaBody[0]].dRotRate/(pow(body[iaBody[0]].dTidalBeta[iaBody[1]],9)*body[iOrbiter].dMeanMotion) - 2*body[iaBody[0]].dTidalF[iaBody[1]][1]/pow(body[iaBody[0]].dTidalBeta[iaBody[1]],12));
}
<|MERGE_RESOLUTION|>--- conflicted
+++ resolved
@@ -2038,13 +2038,9 @@
  * Derivatives
  */
 
-<<<<<<< HEAD
 double fdCPLDsemiDt(BODY *body,SYSTEM *system,int *iaBody) {
   /* This routine should only be called for the orbiters. iaBody[0] = the orbiter, iaBody[0] = central body */
-=======
-double fdCPLDsemiDt(BODY *body,SYSTEM *system,int *iaBody,int iNumBodies) {
-  /* This routine should only be called for the orbiters. iaBody[0] = the orbiter, iaBody[1] = central body */
->>>>>>> 20b355d6
+
   double dSum=0;
 
     /* Old sum
@@ -2212,27 +2208,21 @@
  * Derivatives
  */
 
-<<<<<<< HEAD
 double fdCTLDsemiDt(BODY *body,SYSTEM *system,int *iaBody) {
-=======
-double fdCTLDsemiDt(BODY *body,SYSTEM *system,int *iaBody,int iNumBodies) {
   /* This routine should only be called for the orbiters. iaBody[0] = the orbiter, iaBody[1] = central body */
   double dSum=0;
 
   /*
->>>>>>> 20b355d6
+
   int iBody;
   double dSum;
   // Broken XXX
 
   dSum=0;
-<<<<<<< HEAD
+
 //   for (iBody=0;iBody<iNumBodies;iBody++) 
-    /* XXX Sum the body functions? */
-=======
-  for (iBody=0;iBody<iNumBodies;iBody++) 
-     XXX Sum the body functions? 
->>>>>>> 20b355d6
+    /* XXX Sum the body functions? 
+
       dSum += body[iBody].dTidalZ[0]*(cos(body[iBody].dObliquity)*body[1].dTidalF[0][1]*body[iBody].dRotRate/(pow(body[1].dTidalBeta[0],12)*body[1].dMeanMotion) - body[1].dTidalF[0][0]/pow(body[1].dTidalBeta[0],15));
 
   return 2*body[1].dSemi*body[1].dSemi/(BIGG*body[0].dMass*body[1].dMass)*dSum;
@@ -2250,15 +2240,11 @@
   return 2*body[iaBody[0]].dSemi*body[iaBody[1]].dSemi/(BIGG*body[iaBody[0]].dMass*body[iaBody[1]].dMass)*dSum;
 }
 
-<<<<<<< HEAD
 double fdCTLDeccDt(BODY *body,SYSTEM *system,int *iaBody) {
-=======
-double fdCTLDeccDt(BODY *body,SYSTEM *system,int *iaBody,int iNumBodies) {
   /* This routine should only be called for the orbiters. iaBody[0] = the orbiter, iaBody[1] = central body */
   double dSum=0;
 
   /*
->>>>>>> 20b355d6
   int iBody;
   double dSum;
 
@@ -2313,10 +2299,8 @@
   return body[iaBody[0]].dTidalZ[iaBody[1]]/(2*body[iaBody[0]].dMass*body[iaBody[0]].dRadGyra*body[iaBody[0]].dRadGyra*body[iaBody[0]].dRadius*body[iaBody[0]].dRadius*body[iOrbiter].dMeanMotion) * (2*cos(body[iaBody[0]].dObliquity)*body[iaBody[0]].dTidalF[iaBody[1]][1]/pow(body[iaBody[0]].dTidalBeta[iaBody[1]],12) - (1+cos(body[iaBody[0]].dObliquity)*cos(body[iaBody[0]].dObliquity))*body[iaBody[0]].dTidalF[iaBody[1]][4]*body[iaBody[0]].dRotRate/(pow(body[iaBody[0]].dTidalBeta[iaBody[1]],9)*body[iOrbiter].dMeanMotion));
 }
 
-<<<<<<< HEAD
+
 double fdCTLDobliquityDt(BODY *body,SYSTEM *system,int *iaBody) {
-=======
-double fdCTLDobliquityDt(BODY *body,SYSTEM *system,int *iaBody,int iNumBodies) {
   /* Note if tidally locked, ForceBehavior will fix the rotation
      rate and override this derivative. XXX TBC */
   int iOrbiter;
@@ -2326,7 +2310,7 @@
   else
     iOrbiter = iaBody[0];
 
->>>>>>> 20b355d6
+
   int iBody=iaBody[0];
 
   return (body[iaBody[0]].dTidalZ[iaBody[1]]*sin(body[iaBody[0]].dObliquity))/(2*body[iaBody[0]].dMass*body[iaBody[0]].dRadGyra*body[iaBody[0]].dRadGyra*body[iaBody[0]].dRadius*body[iaBody[0]].dRadius*body[iOrbiter].dMeanMotion*body[iaBody[0]].dRotRate) * ((cos(body[iaBody[0]].dObliquity) - body[iaBody[0]].dTidalChi[iaBody[1]]/body[iaBody[0]].dTidalBeta[iaBody[1]])*body[iaBody[0]].dTidalF[iaBody[1]][4]*body[iaBody[0]].dRotRate/(pow(body[iaBody[0]].dTidalBeta[iaBody[1]],9)*body[iOrbiter].dMeanMotion) - 2*body[iaBody[0]].dTidalF[iaBody[1]][1]/pow(body[iaBody[0]].dTidalBeta[iaBody[1]],12));
