--- conflicted
+++ resolved
@@ -2269,14 +2269,10 @@
       // Is the body now tidally locked?
       evolve->bForceEqSpin[iBody] = fbTidalLock(body,evolve,io,iBody,iOrbiter);
       // If so, reset the function pointer to return TINY for dDRotRateDt
-<<<<<<< HEAD
-      SetDerivTiny(update,fnUpdate,iBody,update[iBody].iRotRate,update[iBody].iRotRateEqtide);
-=======
       /* The index of iaRotEqtide must be zero, as locking is only possible 
 	 if there is one tidal perturber */
       if (evolve->bForceEqSpin[iBody])
 	SetDerivTiny(fnUpdate,iBody,update[iBody].iRot,update[iBody].iaRotEqtide[0]);
->>>>>>> 91c0eb5f
     }
   }
 
