--- conflicted
+++ resolved
@@ -35,7 +35,6 @@
 
   for (iPert=0;iPert<src[iBody].iTidePerts;iPert++)
     dest[iBody].iaTidePerts[iPert] = src[iBody].iaTidePerts[iPert];
-<<<<<<< HEAD
 
   if (iTideModel == CPL) {
     dest[iBody].dTidalQ = src[iBody].dTidalQ;
@@ -69,41 +68,6 @@
     control->Evolve.tmpBody[iBody].iTidalEpsilon[iBodyPert] = malloc(10*sizeof(int));
 }
 
-=======
-
-  if (iTideModel == CPL) {
-    dest[iBody].dTidalQ = src[iBody].dTidalQ;
-    for (iPert=0;iPert<src[iBody].iTidePerts;iPert++)
-      for (iIndex=0;iIndex<10;iIndex++)
-	dest[iBody].iTidalEpsilon[iPert][iIndex] = src[iBody].iTidalEpsilon[iPert][iIndex];
-  }    
-  if (iTideModel == CTL) {
-    dest[iBody].dTidalTau = src[iBody].dTidalTau;
-    dest[iBody].dTidalBeta = src[iBody].dTidalBeta;
-    for (iIndex=0;iIndex<5;iIndex++)
-      dest[iBody].dTidalF[iIndex] = src[iBody].dTidalF[iIndex];
-  }
-}
-
-void InitializeBodyEqtide(BODY *body,CONTROL *control,UPDATE *update,int iBody,int iModule) {
-  body[iBody].iaTidePerts = malloc(body[iBody].iTidePerts*sizeof(int));
-
-}
-
-void InitializeUpdateTmpBodyEqtide(BODY *body,CONTROL *control,UPDATE *update,int iBody) {
-  int iBodyPert;
-
-  control->Evolve.tmpBody[iBody].iTidalEpsilon = malloc(control->Evolve.iNumBodies*sizeof(int*));
-  control->Evolve.tmpBody[iBody].dTidalChi = malloc(control->Evolve.iNumBodies*sizeof(double));
-  control->Evolve.tmpBody[iBody].dTidalZ = malloc(control->Evolve.iNumBodies*sizeof(double));
-  
-  control->Evolve.tmpBody[iBody].iaTidePerts = malloc(body[iBody].iTidePerts);
-
-  for (iBodyPert=0;iBodyPert<control->Evolve.iNumBodies;iBodyPert++)
-    control->Evolve.tmpBody[iBody].iTidalEpsilon[iBodyPert] = malloc(10*sizeof(int));
-}
-
->>>>>>> d6cdae36
 /**************** EQTIDE options ********************/
 
 /* Discrete Rotation */
@@ -527,10 +491,6 @@
 /* In the following, iBody is the current body number that is getting assigned,
    iPert counts the number of bodies perturbing iBody, and iBodyPert is the
    body number of the current perturbing body. */
-<<<<<<< HEAD
-
-=======
->>>>>>> d6cdae36
 void InitializeOblEqtide(BODY *body,UPDATE *update,int iBody,int iPert) {
   update[iBody].iaType[update[iBody].iObl][update[iBody].iaOblEqtide[iPert]] = 1;
   update[iBody].padDoblDtEqtide[iPert] = &update[iBody].daDerivProc[update[iBody].iObl][update[iBody].iaOblEqtide[iPert]];
@@ -619,7 +579,6 @@
 	/* Must find file that declares tidel model */
 	iTideFile = fiTideFile(options[OPT_TIDEMODEL].iLine,files->iNumInputs);
 	DoubleLineExit(options[OPT_TIDEMODEL].cFile[iTideFile],options[OPT_OUTPUTORDER].cFile[iBody+1],options[OPT_TIDEMODEL].iLine[iTideFile],options[OPT_OUTPUTORDER].iLine[iBody+1]);
-<<<<<<< HEAD
       }
       
       if (memcmp(files->Outfile[iBody].caCol[iCol],output[OUT_EQROTPERDISCRETE].cName,strlen(output[OUT_EQROTPERDISCRETE].cName)) == 0) {
@@ -638,26 +597,6 @@
 	DoubleLineExit(options[OPT_TIDEMODEL].cFile[iTideFile],options[OPT_OUTPUTORDER].cFile[iBody+1],options[OPT_TIDEMODEL].iLine[iTideFile],options[OPT_OUTPUTORDER].iLine[iBody+1]);
       }
       
-=======
-      }
-      
-      if (memcmp(files->Outfile[iBody].caCol[iCol],output[OUT_EQROTPERDISCRETE].cName,strlen(output[OUT_EQROTPERDISCRETE].cName)) == 0) {
-	if (control->Io.iVerbose >= VERBINPUT) 
-	  fprintf(stderr,"ERROR: Time lag model selected; output %s is not allowed.\n",output[OUT_EQROTPERDISCRETE].cName);
-	/* Must find file that declares tidel model */
-	iTideFile = fiTideFile(options[OPT_TIDEMODEL].iLine,files->iNumInputs);
-	DoubleLineExit(options[OPT_TIDEMODEL].cFile[iTideFile],options[OPT_OUTPUTORDER].cFile[iBody+1],options[OPT_TIDEMODEL].iLine[iTideFile],options[OPT_OUTPUTORDER].iLine[iBody+1]);
-      }
-      
-      if (memcmp(files->Outfile[iBody].caCol[iCol],output[OUT_EQROTRATECONT].cName,strlen(output[OUT_EQROTRATECONT].cName)) == 0) {
-	if (control->Io.iVerbose >= VERBINPUT) 
-	  fprintf(stderr,"ERROR: Time lag model selected; output %s is not allowed.\n",output[OUT_EQROTRATECONT].cName);
-	/* Must find file that declares tidel model */
-	iTideFile = fiTideFile(options[OPT_TIDEMODEL].iLine,files->iNumInputs);
-	DoubleLineExit(options[OPT_TIDEMODEL].cFile[iTideFile],options[OPT_OUTPUTORDER].cFile[iBody+1],options[OPT_TIDEMODEL].iLine[iTideFile],options[OPT_OUTPUTORDER].iLine[iBody+1]);
-      }
-      
->>>>>>> d6cdae36
       if (memcmp(files->Outfile[iBody].caCol[iCol],output[OUT_EQROTRATEDISCRETE].cName,strlen(output[OUT_EQROTRATEDISCRETE].cName)) == 0) {
 	if (control->Io.iVerbose >= VERBINPUT) 
 	  fprintf(stderr,"ERROR: Time lag model selected; output %s is not allowed.\n",output[OUT_EQROTRATEDISCRETE].cName);
@@ -704,7 +643,6 @@
     /* Rotation Rate */
     InitializeRotEqtide(body,update,iBody,iPert);
     fnUpdate[iBody][update[iBody].iRot][update[iBody].iaRotEqtide[iPert]] = &fdCTLDrotrateDt;
-<<<<<<< HEAD
     
     /* Internal Energy XXX 
     InitializeIntEnEqtide(update,iBody,iPert,body[iBody].iaTidePerts[iPert]);
@@ -755,58 +693,6 @@
       exit(EXIT_INPUT);
     }
     
-=======
-    
-    /* Internal Energy XXX 
-    InitializeIntEnEqtide(update,iBody,iPert,body[iBody].iaTidePerts[iPert]);
-    fnUpdate[iBody][update[iBody].iIntEn][update[iBody].iaIntEnEqtide[iPert]] = &fdCTLDrotrateDt;
-    */  
-  }      
-
-  /* Is this the secondary body, and hence we assign da/dt and de/dt? */
-  /* For now exomoons are disallowed, so if body[iBody].iTidePerts > 1, 
-     then this is the central body. 
-     N.B.: It's fishy to assume the equilibrium tidal model will work with
-     multiple perturbers. When do tidal waves cancel out? I think we wave our
-     hands and say in an orbit-averaged sense the torques tide raised by the 
-     other body average to 0. */
-  
-  if (!bPrimary(body,iBody)) {
-    /* Semi-major axis */
-    InitializeSemiEqtide(body,update,iBody);
-    fnUpdate[iBody][update[iBody].iSemi][update[iBody].iSemiEqtide] = &fdCTLDsemiDt;
-    
-    /* Eccentricity */
-    InitializeEccEqtide(body,update,iBody);
-    fnUpdate[iBody][update[iBody].iEcc][update[iBody].iEccEqtide] = &fdCTLDeccDt;
-  }
-
-  control->Evolve.fnAuxProps[iBody][iModule]=&PropertiesCTL;
-  }
-
-void VerifyCPL(BODY *body,CONTROL *control,FILES *files,OPTIONS *options,OUTPUT *output,UPDATE *update,fnUpdateVariable ***fnUpdate,int iBody,int iModule) {
-  int iPert,iTideFile,iCol,iFile;
-
-  if (body[iBody].dEcc > pow(2./19,0.5) && control->Evolve.bDiscreteRot) {
-    if (control->Io.iVerbose >= VERBINPUT)
-      fprintf(stderr,"WARNING: Setting %s to 1 is not advised for eccentricities larger than %.3lf\n",options[OPT_DISCRETEROT].cName,pow(2./19,0.5));
-  }
-  
-  /* CPL model, but tau's set? */
-  if (options[OPT_TIDALTAU].iLine[iBody+1] >= 0) {
-    /* Tidal tau was set */
-    if (options[OPT_TIDALQ].iLine[iBody+1] >= 0) {
-      /* Tidal Q was also set */
-      if (control->Io.iVerbose >= VERBINPUT) 
-	fprintf(stderr,"WARNING: Phase lag model selected, %s and %s set in file %s. Using %s = %lf and ignoring %s.\n",options[OPT_TIDALTAU].cName,options[OPT_TIDALQ].cName,options[OPT_TIDALTAU].cFile[iBody+1],options[OPT_TIDALQ].cName,body[iBody+1].dTidalQ,options[OPT_TIDALTAU].cName);
-    } else {
-      /* Tidal Tau was not set */
-      if (control->Io.iVerbose >= VERBERR)
-	fprintf(stderr,"ERROR: Phase lag model selected, but only %s was set in file %s.\n",options[OPT_TIDALTAU].cName,files->Infile[iBody+1].cIn);
-      exit(EXIT_INPUT);
-    }
-    
->>>>>>> d6cdae36
     /* Verify output contains no CTL-specific parameters */ 
     
     if (files->Outfile[iBody].iNumCols > 0) {
@@ -927,7 +813,6 @@
 	exit(EXIT_INPUT);
     }
   }
-<<<<<<< HEAD
 
   /* All entries to saTidePerts are known bodies, does each point to the other? 
      Exomoon ready! */
@@ -970,50 +855,6 @@
       iFound++;
   }
 
-=======
-
-  /* All entries to saTidePerts are known bodies, does each point to the other? 
-     Exomoon ready! */
-  for (iBody=0;iBody<iNumBodies;iBody++) {
-    ok=0;
-    for (iPert=0;iPert<body[iBody].iTidePerts;iPert++) {
-      for (iBodyPert=0;iBodyPert<body[body[iBody].iaTidePerts[iPert]].iTidePerts;iBodyPert++) {
-	if (iBody == body[body[iBody].iaTidePerts[iPert]].iaTidePerts[iBodyPert])
-	  /* Match */
-	  ok=1;
-      }
-      if (!ok) {
-	fprintf(stderr,"ERROR: %s tidally perturbs %s, but %s does NOT tidally perturb %s\n",body[iBody].cName,body[body[iBody].iaTidePerts[iPert]].cName,body[body[iBody].iaTidePerts[iPert]].cName,body[iBody].cName);
-	fprintf(stderr,"\tFile: %s, Line: %d\n",files->Infile[iBody+1].cIn,options[OPT_TIDEPERTS].iLine[iBody+1]);
-	fprintf(stderr,"\tFile: %s, Line: %d\n",files->Infile[body[iBody].iaTidePerts[iPert]+1].cIn,options[OPT_TIDEPERTS].iLine[iPert+1]);
-	exit(EXIT_INPUT);
-      }
-    }
-  }
-}
-
-int fiGetModuleIntEqtide(UPDATE *update,int iBody) {
-  int iModule;
-
-  for (iModule=0;iModule<update[iBody].iNumModules;iModule++) {
-    if (update->iaModule[iModule] == EQTIDE)
-      return iModule;
-  }
-
-  fprintf(stderr,"ERROR: Eqtide not found for body #%d.\n",iBody);
-  exit(1);
-}
-
-void VerifyTideModel(CONTROL *control,FILES *files,OPTIONS *options) {
-  int iFile,iFound=0;
-  char cTmp[8];
-
-  for (iFile=0;iFile<files->iNumInputs;iFile++) {
-    if (options[OPT_TIDEMODEL].iLine[iFile] >= 0)
-      iFound++;
-  }
-
->>>>>>> d6cdae36
   if (iFound > 1) {
     if (control->Io.iVerbose > VERBERR) {
       fprintf(stderr,"ERROR: Option %s set multiple times.\n",options[OPT_TIDEMODEL].cName);
@@ -1088,7 +929,6 @@
     update[iBody].iNumSemi++;
     update[iBody].iNumEcc++;
     update[iBody].iNumVars += 2;
-<<<<<<< HEAD
   }
 }
 
@@ -1146,65 +986,6 @@
   (*iEqn)++;
 }
 
-=======
-  }
-}
-
-void FinalizeUpdateEccEqtide(BODY *body,UPDATE *update,int *iEqn,int iVar,int iBody) {
-  update[iBody].iaModule[iVar][*iEqn] = EQTIDE;
-  update[iBody].iEccEqtide=*iEqn;
-  (*iEqn)++;
-}
-
-/*
-void FinalizeUpdateIntEnEqtide(BODY *body,UPDATE *update,int *iEqn,int iVar,int iBody) {
-  int iPert;
-
-   Multiple bodies could be tidally perturbing iBody. 
-  update[iBody].padDIntEnDtEqtide = malloc(body[iBody].iTidePerts*sizeof(double*));
-  update[iBody].iaIntEnEqtide = malloc(body[iBody].iTidePerts*sizeof(int));
-  for (iPert=0;iPert<body[iBody].iTidePerts;iPert++) {
-    update[iBody].iaModule[iVar][*iEqn] = EQTIDE;
-    update[iBody].iaIntEnEqtide[iPert] = *iEqn;
-    (*iEqn)++;
-  }
-}
-
-*/
-
-void FinalizeUpdateIsotopeEqtide(BODY *body,UPDATE *update,int *iEqn,int iVar,int iBody) {
-  /* Nothing */
-}
-
-void FinalizeUpdateOblEqtide(BODY *body,UPDATE *update,int *iEqn,int iVar,int iBody) {
-  int iPert;
-
-  update[iBody].padDoblDtEqtide = malloc(body[iBody].iTidePerts*sizeof(double*));
-  update[iBody].iaOblEqtide = malloc(body[iBody].iTidePerts*sizeof(int));
-  for (iPert=0;iPert<body[iBody].iTidePerts;iPert++) {
-    update[iBody].iaModule[iVar][*iEqn] = EQTIDE;
-    update[iBody].iaOblEqtide[iPert] = (*iEqn)++;
-  }
-}
-
-void FinalizeUpdateRotEqtide(BODY *body,UPDATE *update,int *iEqn,int iVar,int iBody) {
-  int iPert;
-
-  update[iBody].padDrotDtEqtide = malloc(body[iBody].iTidePerts*sizeof(double*));
-  update[iBody].iaRotEqtide = malloc(body[iBody].iTidePerts*sizeof(int));
-  for (iPert=0;iPert<body[iBody].iTidePerts;iPert++) {
-    update[iBody].iaModule[iVar][*iEqn] = EQTIDE;
-    update[iBody].iaRotEqtide[iPert] = (*iEqn)++;
-  }
-}
-
-void FinalizeUpdateSemiEqtide(BODY *body,UPDATE *update,int *iEqn,int iVar,int iBody) {
-  update[iBody].iaModule[iVar][*iEqn] = EQTIDE;
-  update[iBody].iSemiEqtide = *iEqn;
-  (*iEqn)++;
-}
-
->>>>>>> d6cdae36
 void FinalizeUpdate40KNumEqtide(BODY *body,UPDATE *update,int *iEqn,int iVar,int iBody) {
   /* Nothing */
 }
@@ -1282,39 +1063,8 @@
   if (halt->bSync)
     (*iNumHalts)++;
 }
-<<<<<<< HEAD
 
 void VerifyHaltEqtide(BODY *body,CONTROL *control,OPTIONS *options,int iBody,int *iHalt) {
-
-  if (control->Halt[iBody].bDblSync) {
-    if (control->Evolve.iNumBodies > 2) {
-      fprintf(stderr,"ERROR: Cannot set %s for systems with more than 2 bodies.\n",options[OPT_HALTDBLSYNC].cName);
-      DoubleLineExit(options[OPT_BODYFILES].cFile[0],options[OPT_HALTDBLSYNC].cFile[iBody+1],options[OPT_BODYFILES].iLine[0],options[OPT_HALTDBLSYNC].iLine[iBody+1]);
-      exit(EXIT_INPUT);
-    } else
-      control->fnHalt[iBody][(*iHalt)++] = &HaltDblSync;
-  }
-  if (control->Halt[iBody].bTideLock) {
-    if (control->Evolve.iNumBodies > 2 && iBody == 0) {
-      fprintf(stderr,"ERROR: Cannot set %s's %s for systems with more than 2 bodies.\n",body[iBody].cName,options[OPT_HALTTIDELOCK].cName);
-      DoubleLineExit(options[OPT_BODYFILES].cFile[0],options[OPT_HALTTIDELOCK].cFile[iBody+1],options[OPT_BODYFILES].iLine[0],options[OPT_HALTTIDELOCK].iLine[iBody+1]);
-      exit(EXIT_INPUT);
-    } else
-      control->fnHalt[iBody][(*iHalt)++] = &HaltTideLock;
-  }
-  if (control->Halt[iBody].bSync) {
-    if (control->Evolve.iNumBodies > 2 && iBody == 0) {
-      fprintf(stderr,"ERROR: Cannot set %s's %s for systems with more than 2 bodies.\n",body[iBody].cName,options[OPT_HALTSYNCROT].cName);
-      DoubleLineExit(options[OPT_BODYFILES].cFile[0],options[OPT_HALTSYNCROT].cFile[iBody+1],options[OPT_BODYFILES].iLine[0],options[OPT_HALTSYNCROT].iLine[iBody+1]);
-      exit(EXIT_INPUT);
-    } else
-    control->fnHalt[iBody][(*iHalt)++] = &HaltSyncRot;
-  }
-
-=======
-
-void VerifyHaltEqtide(BODY *body,CONTROL *control,OPTIONS *options,int iBody,int *iHalt) {
->>>>>>> d6cdae36
 
   if (control->Halt[iBody].bDblSync) {
     if (control->Evolve.iNumBodies > 2) {
@@ -1627,15 +1377,9 @@
 }
 
 void WriteGammaRot(BODY *body,CONTROL *control,OUTPUT *output,SYSTEM *system,UNITS *units,UPDATE *update,int iBody,double *dTmp,char cUnit[]) {
-<<<<<<< HEAD
 
   /* XXX Broken */
 
-=======
-
-  /* XXX Broken */
-
->>>>>>> d6cdae36
   *dTmp = fdGammaRot(body[1].dEcc,body[iBody].dObliquity,body[iBody].iTidalEpsilon[0]);
 
   /* Negative option? */
@@ -2010,7 +1754,6 @@
   for (iOut=OUTBODYSTARTEQTIDE;iOut<OUTENDEQTIDE;iOut++) {
     if (output[iOut].iNum > 0) 
       WriteLogEntry(body,control,&output[iOut],system,update,fnWrite[iOut],fp,iBody);
-<<<<<<< HEAD
   }
   fprintf(fp,"Tidal Perturbers:");
   for (iPert=0;iPert<body[iBody].iTidePerts;iPert++) {
@@ -2018,15 +1761,6 @@
     if (iPert<body[iBody].iTidePerts-1)
       fprintf(fp,",");
   }
-=======
-  }
-  fprintf(fp,"Tidal Perturbers:");
-  for (iPert=0;iPert<body[iBody].iTidePerts;iPert++) {
-    fprintf(fp," %s",body[body[iBody].iaTidePerts[iPert]].cName);
-    if (iPert<body[iBody].iTidePerts-1)
-      fprintf(fp,",");
-  }
->>>>>>> d6cdae36
   fprintf(fp,"\n"); 
 }
 
@@ -2102,22 +1836,12 @@
 
 void PropertiesCPL(BODY *body,int iBody) {
   int iPert,iIndex;
-<<<<<<< HEAD
-
   /* dMeanMotion claculated in PropsAuxGeneral */
 
   if (iBody == 0) {
     /* Central body can be perturbed by multiple bodies -- 
        should generalize for exomoons */
 
-=======
-  /* dMeanMotion claculated in PropsAuxGeneral */
-
-  if (iBody == 0) {
-    /* Central body can be perturbed by multiple bodies -- 
-       should generalize for exomoons */
-
->>>>>>> d6cdae36
     for (iPert=0;iPert<body[iBody].iTidePerts;iPert++) {
       iIndex = body[iBody].iaTidePerts[iPert];
       fiaCPLEpsilon(body[iBody].dRotRate,body[iIndex].dMeanMotion,body[iBody].iTidalEpsilon[iPert]);
@@ -2132,17 +1856,10 @@
 }
 
 void PropertiesCTL(BODY *body,int iBody) {
-<<<<<<< HEAD
 
   /* XXX Need more than 2 bodies */
   body[1].dMeanMotion = fdSemiToMeanMotion(body[1].dSemi,(body[0].dMass+body[1].dMass));
 
-=======
-
-  /* XXX Need more than 2 bodies */
-  body[1].dMeanMotion = fdSemiToMeanMotion(body[1].dSemi,(body[0].dMass+body[1].dMass));
-
->>>>>>> d6cdae36
   fdaCTLZ(body);
   body[1].dTidalBeta[0] = fdCTLBeta(body[1].dEcc);
   fdaCTLF(&body[1]);
@@ -2177,10 +1894,6 @@
 
 void ForceBehaviorEqtide(BODY *body,EVOLVE *evolve,IO *io,int iBody,int iModule) {
   int iOrbiter;
-<<<<<<< HEAD
-
-=======
->>>>>>> d6cdae36
   if (body[iBody].iTidePerts == 1) {
     /* Don't check for tidal locking if more than 1 tidal perturber. Maybe 
        change this later so the dominant perturber can lock it? */
@@ -2371,19 +2084,11 @@
     iOrbiter = body[iaBody[0]].iaTidePerts[iaBody[1]];
   else
     iOrbiter = iaBody[0];
-<<<<<<< HEAD
 
   /* Note if tidally locked, ForceBehavior should fix the rotation
      rate and override this derivative. XXX This derivative should
      be removed from the update matrix in that case*/
 
-=======
-
-  /* Note if tidally locked, ForceBehavior should fix the rotation
-     rate and override this derivative. XXX This derivative should
-     be removed from the update matrix in that case*/
-
->>>>>>> d6cdae36
   return -body[iaBody[0]].dTidalZ[iaBody[1]]/(8*body[iaBody[0]].dMass*body[iaBody[0]].dRadGyra*body[iaBody[0]].dRadGyra*body[iaBody[0]].dRadius*body[iaBody[0]].dRadius*body[iOrbiter].dMeanMotion)*(4*body[iaBody[0]].iTidalEpsilon[iaBody[1]][0] + body[iOrbiter].dEcc*body[iOrbiter].dEcc*(-20*body[iaBody[0]].iTidalEpsilon[iaBody[1]][0] + 49*body[iaBody[0]].iTidalEpsilon[iaBody[1]][1] + body[iaBody[0]].iTidalEpsilon[iaBody[1]][2]) + 2*sin(body[iaBody[0]].dObliquity)*sin(body[iaBody[0]].dObliquity)*(-2*body[iaBody[0]].iTidalEpsilon[iaBody[1]][0]+body[iaBody[0]].iTidalEpsilon[iaBody[1]][8]+body[iaBody[0]].iTidalEpsilon[iaBody[1]][9]));
 }
 
