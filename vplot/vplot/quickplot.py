#!/usr/bin/env python
# -*- coding: utf-8 -*-
'''
plot.py
-------

'''

from __future__ import division, print_function, absolute_import, unicode_literals
from .utils import ShowHelp, GetConf, GetArrays
import os
import matplotlib as mpl
import matplotlib.pyplot as pl
pl.style.use(os.path.join(os.path.dirname(os.path.abspath(__file__)), 'vplot.mplstyle'))
from matplotlib.collections import LineCollection
from matplotlib.colors import LinearSegmentedColormap
from matplotlib.colors import ColorConverter
import matplotlib.gridspec as gridspec
import argparse
import numpy as np; np.seterr(divide = 'ignore', invalid = 'ignore')

__all__ = ['QuickPlot']

def AlphaMap(r = 0, g = 0, b = 0):
  '''
  
  '''
  cdict = {
            'red':  ((0.0, r, r),
                     (1.0, r, r)),

            'green': ((0.0, g, g),
                     (1.0, g, g)),

            'blue':  ((0.0, b, b),
                     (1.0, b, b)),
             
            'alpha': ((0.0, 0.1, 0.1),
                     (1.0, 1.0, 1.0))
          }
    
  return LinearSegmentedColormap('AlphaMap', cdict)

def QuickPlot(conf = None, bodies = None, xaxis = None, yaxis = None, aaxis = None, interactive = True):
  '''

  '''
  
  # Assign defaults
  if conf is None:
    conf = GetConf()
  if bodies is None:
    bodies = conf.bodies
  if xaxis is None:
    xaxis = conf.xaxis
  if yaxis is None:
    yaxis = conf.yaxis
  if aaxis is None:
    aaxis = conf.aaxis
  
  # Output object
  output = GetArrays(bodies = bodies)
  
  # Names of all available params
  param_names = list(set([param.name for body in output.bodies for param in body.params]))
  
  # The x-axis parameter
  x = param_names[np.argmax(np.array([name.lower().startswith(xaxis.lower()) for name in param_names]))]  
  if not x.lower().startswith(xaxis.lower()):
    raise Exception('Parameter not understood: %s.' % xaxis)

  # The array of y-axis parameters
  # Ensure it's a list
  if type(yaxis) is str:
    yaxis = [yaxis]
    
  if len(yaxis) == 0:
    # User didn't specify any; let's plot all of them
    yarr = list(sorted(set(param_names) - set([x])))
  else:
    yarr = []
    for yn in yaxis:
      y = param_names[np.argmax(np.array([name.lower().startswith(yn.lower()) for name in param_names]))]  
      if not y.lower().startswith(yn.lower()):
        raise Exception('Parameter not found: %s.' % yn)
      yarr.append(y)

  # The alpha parameter
  if aaxis is not None and aaxis != 'None':
    a = param_names[np.argmax(np.array([name.lower().startswith(aaxis.lower()) for name in param_names]))]  
    if not a.lower().startswith(aaxis.lower()):
      raise Exception('Parameter not found: %s.' % aaxis)

  # We will only plot up to a maximum of ``conf.maxrows`` if columns are off
  if (not conf.columns) and len(yarr) > conf.maxrows:
    yarr = yarr[:conf.maxrows]
    rows = conf.maxrows
  elif conf.columns and len(yarr) > conf.maxrows:
    columns = int(np.ceil(float(len(yarr)) / conf.maxrows))
    rows = conf.maxrows
  else:
    columns = 1
    rows = len(yarr)
  
  # Correct for border cases
  if len(yarr) <= (columns * (rows - 1)):
    rows -= 1
  elif len(yarr) <= ((columns - 1) * rows):
    columns -= 1
    
  # Set up the plot
  # See http://stackoverflow.com/a/19627237
  mpl.rcParams['figure.autolayout'] = False
  fig = pl.figure(1, figsize = (conf.figwidth, conf.figheight))
  gs = gridspec.GridSpec(rows, columns)
  ax = [fig.add_subplot(ss) for ss in gs]

  # Hide empty subplots
  empty = range(len(yarr), rows*columns)
  for i in empty:
    ax[i].set_visible(False)
  
  # Loop over all parameters (one subplot per each)
  for i, y in enumerate(yarr):
  
    # Axes limits
    ymin = np.inf
    ymax = -np.inf
    xmin = np.inf
    xmax = -np.inf
  
    # Loop over all bodies
    for b, body in enumerate(output.bodies):
    
      # Get indices of the parameters
      xi = np.where(np.array([param.name for param in body.params]) == x)[0]
      yi = np.where(np.array([param.name for param in body.params]) == y)[0]
      if aaxis is not None and aaxis != 'None':
        ai = np.where(a == np.array([param.name for param in body.params]))[0]
      else:
        ai = []
        
      # Are both x and y arrays preset for this body?
      if len(xi) and len(yi):
        xi = xi[0]
        yi = yi[0]
      else:
        continue
      
      if len(ai):
        ai = ai[0]
      else:
        ai = None
      
      # Get the arrays
      xpts = body.params[xi].array
      ypts = body.params[yi].array
              
      # Decide whether to plot individual legends
      if conf.legend_all:
        label = body.name
      else:
        label = None
      
      # Should we plot the first point if x = 0?
      if xpts[0] == 0. and conf.xlog and conf.skip_xzero_log:  
        xpts = xpts[1:]
        ypts = ypts[1:] 
      
      # Plot the curve
      if ai is None:
      
        # A simple solid color line
        ax[i].plot(xpts, ypts, conf.line_styles[b], label = label, lw = conf.linewidth)
      else:
                
        # Let's get fancy: make the curve opacity proportional to the `aaxis` parameter
        apts = body.params[ai].array
        
        # Make logarithmic if necessary
        if conf.alog: 
          if apts[0] == 0.:
            apts = apts[1:]
          apts = np.log10(apts)
        
        points = np.array([xpts, ypts]).T.reshape(-1, 1, 2)
        segments = np.concatenate([points[:-1], points[1:]], axis=1)
        lc = LineCollection(segments, cmap=AlphaMap(*ColorConverter().to_rgb(conf.line_styles[b][0])),
                            norm=pl.Normalize(np.nanmin(apts), np.nanmax(apts)))
        lc.set_array(apts)
        lc.set_linestyle(conf.line_styles[b][1:])
        lc.set_linewidth(conf.linewidth)
        lc.set_label(label)
        ax[i].add_collection(lc)
      
      # Limits
      if np.nanmin(xpts) < xmin:
        xmin = np.nanmin(xpts)
      if np.nanmin(ypts) < ymin:
        ymin = np.nanmin(ypts)
      if np.nanmax(xpts) > xmax:
        xmax = np.nanmax(xpts)
      if np.nanmax(ypts) > ymax:
        ymax = np.nanmax(ypts)
      
      # Labels
      ax[i].set_xlabel(body.params[xi].label(conf.short_labels), fontsize = conf.xlabel_fontsize)
      ax[i].set_ylabel(body.params[yi].label(conf.short_labels, conf.maxylabelsize), fontsize = conf.ylabel_fontsize)      
      
      # Tick sizes
      for tick in ax[i].xaxis.get_major_ticks():
        tick.label.set_fontsize(conf.xticklabel_fontsize) 
      for tick in ax[i].yaxis.get_major_ticks():
        tick.label.set_fontsize(conf.yticklabel_fontsize)
    
    # Log scale?
    if conf.xlog:
      if np.log(xmax) - np.log(xmin) > conf.xlog:
        if xmin > 0:
          ax[i].set_xscale('log')
    if conf.ylog:
      if np.log(ymax) - np.log(ymin) > conf.ylog:
        if ymin > 0:
          ax[i].set_yscale('log')
    
    # Tighten things up a bit
    if i < len(yarr) - columns:
      if conf.tight_layout:
        ax[i].set_xticklabels([])
      ax[i].set_xlabel('')
  
    # Add y-axis margins (doesn't work well with log)
    ax[i].margins(0., conf.ymargin)
  
    # Add a legend
    if conf.legend_all:
      ax[i].legend(loc = conf.legend_loc, fontsize = conf.legend_fontsize)
    elif i == 0:
      xlim = ax[i].get_xlim()
      ylim = ax[i].get_ylim()
      for b, body in enumerate(output.bodies):
        # HACK: Plot a line of length zero in the center of the plot so that it will show up on the legend
        foo = ax[i].plot([(xlim[0] + xlim[1])/2.],[(ylim[0] + ylim[1])/2.], conf.line_styles[b], label = body.name)
      ax[i].legend(loc = conf.legend_loc, fontsize = conf.legend_fontsize)
  
  # Add title
  if conf.title:
    if len(yarr) == 1:
      pl.title('VPLANET: %s' % output.sysname, fontsize = 24)
    else:
      pl.suptitle('VPLANET: %s' % output.sysname, fontsize = 24)
  
  try:
    gs.tight_layout(fig, rect=[0, 0.03, 1, 0.95]) 
  except:
    # No biggie
    pass
<<<<<<< HEAD

=======
    
>>>>>>> 2b9e739e8fefbd4c6ee1900831a194df5a7ca376
  # Show or save?
  if interactive and conf.interactive:
    pl.show()
  else:
    fig.savefig(conf.figname, bbox_inches = 'tight')

  return fig, ax<|MERGE_RESOLUTION|>--- conflicted
+++ resolved
@@ -255,11 +255,7 @@
   except:
     # No biggie
     pass
-<<<<<<< HEAD
-
-=======
-    
->>>>>>> 2b9e739e8fefbd4c6ee1900831a194df5a7ca376
+
   # Show or save?
   if interactive and conf.interactive:
     pl.show()
